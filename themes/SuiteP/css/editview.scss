/**** Edit view ***/
@import 'variables';

/*Import VCard*/
.import-vcard {
  background-color: $main-alternate-bg;
  padding: 16px;
  border-radius: 4px;

  #vcard_file {
    margin-top: 10px;
    margin-buttom: 10px;
  }

  .button {
    margin-top: 10px;
    margin-buttom: 10px;
  }
}

div#searchResults {
  padding-bottom: 50px;
  overflow-y: auto;
}

/** Reminders **/
#EditView #reminder_view input[type="button"].add-btn {
  padding: 0px 20px 20px 32px;
}

#EditView #reminder_view input[type="button"].remove-btn {
  padding: 0px 32px 20px 20px;
}

#EditView #reminders input[type="button"]#reminder_add_btn {
  padding: 0px 20px 20px 32px;
}

/** Schedule Bar **/
#scheduler {
  margin-top: 5px;
}

#scheduler .schedulerDiv {
  background-color: #FAFAFA;
  color: $main-font-color;
  padding: 20px 20px 10px 20px;
  border: 1px solid $panel-border-bg;
  border-radius: 4px;
  text-align: left;
  width: 100%;
  border-collapse: collapse;
}

#scheduler .schedulerDiv table {
  width: 100%;
  border-collapse: collapse;
}

#scheduler .schedulerDiv table tr td {
  border: 1px solid #dddddd;
  height: 18px;
}

#scheduler .schedulerDiv table tr.schedulerTimeRow td {
  border-left: 0;
}

#scheduler .schedulerDiv table tr.schedulerTimeRow th[scope=col] {
  padding-left: 4px;
  border-left: 1px solid #DDDDDD;
}

#scheduler .schedulerDiv table tr.schedulerAttendeeRow td {
  background-color: #eeeeee;
  width: 15px;
}

#scheduler .schedulerDiv table tr.schedulerAttendeeRow td[scope=row] {
  background: transparent;
  padding-left: 4px;
  border-left: 0;
  overflow: hidden;
  width: 125px;
}

#scheduler .schedulerDiv table tr.schedulerAttendeeRow td.schedulerSlotCellStartTime.free {
  border-left: 4px solid $scheduler-start-color ;
}

#scheduler .schedulerDiv table tr.schedulerAttendeeRow td.schedulerSlotCellStartTime.busy {
  border-left: 4px solid $scheduler-start-color ;
}

#scheduler .schedulerDiv table tr.schedulerAttendeeRow td.schedulerSlotCellStartTime {
  background-color: $default-btn-color;
  border-left: 4px solid $scheduler-start-color ;
}

#scheduler .schedulerDiv table tr.schedulerAttendeeRow td.schedulerSlotCellEndTime {
  border-left: 4px solid $scheduler-end-color ;
}


#scheduler .schedulerDiv table tr.schedulerAttendeeRow td.schedulerSlotCellEndTime.free {
  border-left: 4px solid $scheduler-end-color ;
}



#scheduler .schedulerDiv table tr.schedulerAttendeeRow td.schedulerSlotCellEndTime.busy {
  border-left: 4px solid $scheduler-end-color ;
}


#scheduler .schedulerDiv table tr.schedulerAttendeeRow td.schedulerAttendeeDeleteCell {
  background: transparent;
  padding-left: 4px;
  border-left: 1px solid #dddddd;
}

#scheduler .schedulerInvitees .tabForm {
  margin-bottom: 0;
}

#scheduler .schedulerDiv table tr.schedulerAttendeeRow td.free {
  background-color: $scheduler-free-color;
  border-color: $scheduler-free-border-color;
}



#scheduler .schedulerDiv table tr.schedulerAttendeeRow td.busy {
  background-color: $scheduler-busy-color;
  border-color: $scheduler-free-border-color;
}

#create-invitees {
  background-color: #FAFAFA;
  color: $main-font-color;
  padding: 20px 20px 10px 20px;
  margin-top: 5px;
  border: 1px solid $panel-border-bg;
  border-radius: 4px;
  text-align: left;
  width: 100%;
  border-collapse: collapse;
}

.schedulerInvitees {
  background-color: #FAFAFA;
  color: $main-font-color;
  padding: 20px 20px 10px 20px;
  margin-top: 5px;
  border: 1px solid $panel-border-bg;
  border-radius: 4px;
  text-align: left;
  width: 100%;
  border-collapse: collapse;
}

#create_invitee_as_lead {
  font-size: $page-font-size;
  background-color: $danger-btn-bg;
  color: $default-btn-color;
  padding: 0 10px;
  margin: 4px;
  border: 1px solid transparent;
  border-radius: 4px;
  line-height: $button-line-height;
  height: $button-line-height;
  text-transform: uppercase;
}

#create_invitee_as_contact {
  font-size: $page-font-size;
  background-color: $danger-btn-bg;
  color: $default-btn-color;
  padding: 0 10px;
  margin: 4px;
  border: 1px solid transparent;
  border-radius: 4px;
  line-height: $button-line-height;
  height: $button-line-height;
  text-transform: uppercase;
}

#create-invitee-edit td {
  padding-bottom: 8px;
  line-height: $input-line-height;
}

#create-invitee-edit button {
  font-size: $page-font-size;
  background-color: $danger-btn-bg;
  color: $default-btn-color;
  padding: 0 10px;
  margin: 4px;
  border: 1px solid transparent;
  border-radius: 4px;
  line-height: $button-line-height;
  height: $button-line-height;
  text-transform: uppercase;
}

/** add invitees search **/
#EditView .edit input[type=submit]#invitees_search  {
  font-size: $page-font-size;
  background-color: $danger-btn-bg;
  color: $default-btn-color;
  padding: 0 10px;
  margin: 4px;
  border: 1px solid transparent;
  border-radius: 4px;
  line-height: $button-line-height;
  height: $button-line-height;
  text-transform: uppercase;
}

#list_div_win {
  background-color: $panel-bg;
  color: $main-font-color;
  padding: 20px 20px 10px 20px;
  margin-top: 5px;
  border: 1px solid $panel-border-bg;
  border-radius: 4px;
  text-align: left;
  width: 100%;
  border-collapse: collapse;
}

#list_div_win .list tr th {
  color: $main-font-color;
}


#ygddfdiv {
  background: $info;
  padding: 8px;
  opacity: 1;
}

div.noBullet li,
.nobullet {
  list-style-type: none;
}

#p_wrap {
  position: relative;
  padding-left: 215px;
  float: left;
  width: 100%;
}

.content {
  padding: $page-content-spacing 3% 40px 3%;
  width: 100%;
}

.bootstrap-container.col-md-offset-2 {
}

.pagecontent:after {
  clear: both;
}

a#powered_by {
  margin-left: 4%;
}

a#admin_options {
  font-size: 12px;
  color: $main-font-color;
  cursor: pointer;
}

a#powered_by {
  font-size: 12px;
  color: $main-font-color;
  cursor: pointer;
}

a#admin_options:hover {
  color: $danger-btn-bg-hover;
  text-decoration: none;
}

a#powered_by:hover {
  color: $danger-btn-bg-hover;
  text-decoration: none;
}

#copyright_data {
  padding-left: 1%;
}

.footer_right {
  padding-right: 1%;
  float: right;
  text-align: right;
  width: 47%;
  text-transform: uppercase;
}

.footer_right a {
  font-size: 12px;
  background-image: none, url("../../../../index.php?entryPoint=getImage&imageName=p_icon_back_to_top.svg"), url("../../../../index.php?entryPoint=getImage&imageName=p_icon_back_to_top.png");
  background-position: right 3px;
  background-repeat: no-repeat;
  color: #4D4D4D;
  padding-right: 20px;
  letter-spacing: 1px;
}

.footer_right a:hover {
  background-position: right -15px;
  color: $danger-btn-bg-hover;
}

.subDmenu {
  display: none;
  position: absolute;
  visibility: hidden;
}

.menu {
  display: none;
  position: absolute;
  background-color: #f6f6f6;
  border: #999999 solid 1px;
  filter: alpha(opacity=90);
  opacity: 0.9;
  visibility: hidden;
  z-index: 2;
  -moz-opacity: 0.9;
}

div.clear {
  clear: both;
  height: 0;
  visibility: hidden;
}

th {
  padding: 0;
  border: none;
}

td {
  padding: 0;
  border: none;
}

#header ul li {
  display: inline;
}

#unified_search_advanced_img {
  cursor: pointer;
}

#unified_search_advanced_div {
  position: relative;
  padding-top: 5px;
  overflow: hidden;
  width: 21em;
  height: 1px;
}

#unified_search_advanced_div .edit.view {
  padding: 6px 6px 6px 4px;
}

#unified_search_advanced_div .edit.view td {
  padding: 0 0.5em;
}

#themeColors img {
  margin-bottom: 0;
}

#themeFonts img {
  margin-bottom: 0;
}

#HideHandle {
  cursor: pointer;
  padding-top: 5px;
}

#HideMenu {
  position: absolute;
  visibility: hidden;
  z-index: 100;
}

#leftHandle {
  float: left;
}

#newRecord form {
  padding: 8px 8px 5px 8px;
}

#newRecord form input {
  margin-top: 2px;
  margin-bottom: 4px;
  max-width: 140px;
}

#newRecord form select {
  margin-top: 2px;
  margin-bottom: 4px;
  max-width: 140px;
}

#newRecord form textarea {
  margin-top: 2px;
  margin-bottom: 4px;
  max-width: 140px;
}

#newRecord form button {
  padding-top: 0;
  vertical-align: bottom;
}

#newRecord form input[type=button] {
  padding-top: 0;
  vertical-align: bottom;
}

#newRecord form input[type=submit] {
  padding-top: 0;
  vertical-align: bottom;
}

#newRecord form input[type=reset] {
  padding-top: 0;
  vertical-align: bottom;
}

#newRecord form .dataLabel {
  padding-top: 3px;
  padding-bottom: 2px;
  padding-left: 0;
  vertical-align: bottom;
}

#newRecord form .dataField {
  padding-bottom: 3px;
}

#newRecord form #jscal_trigger {
  margin-top: 2px;
  margin-bottom: 4px;
  vertical-align: bottom;
}

#newRecord form a:link {
  padding-left: 0;
  border-bottom: 0;
  text-decoration: underline;
}

#newRecord form a:visited {
  padding-left: 0;
  border-bottom: 0;
  text-decoration: underline;
}

#newRecord form a:hover {
  padding-left: 0;
  border-bottom: 0;
  text-decoration: underline;
}

.sqsSelectedSmartInputItem {
  background-color: #DEEFFF;
}

.view{
  padding: 20px 16px 22px 30px;
  margin-top: 3px;
  margin-bottom: 3px;
  width: 100%;
}

table.view {
  padding: 20px 16px 22px 30px;
  margin-top: 3px;
  margin-bottom: 3px;
  width: 100%;
}

[field=number] {
  vertical-align: middle;
  line-height: $input-line-height;
  height: $input-line-height;
}

.view tr td input[type=checkbox] {
  vertical-align: middle;
}

#search_form > div tr td input[type=checkbox] {
  vertical-align: middle;
}

.basic textarea {
  width: 100%;
  height: 48px;
}

.detail h4 {
  font-size: 1.2em;
  font-weight: bold;
  padding-top: 6px;
  padding-bottom: 6px;
  padding-left: 0;
  margin: 0;
  border: none;
  text-align: left;
}

.detail-view-row {
  margin: 0 0 2px 0;
  min-width: 48px;
  min-height: 24px;
}

.detail-view-row-item {
  margin: 0 0 2px 0;
  min-width: 48px;
  min-height: 24px;
}

.edit-view-row {
  margin: 0 0 8px 0;
  min-width: 48px;
  min-height: 24px;
}

.edit-view-row-item {
  margin: 0 0 8px 0;
  min-width: 48px;
  min-height: 24px;
}

.detail-view-row .label {
  display: inline;
  font-size: 14px;
  font-weight: 700;
  color: $main-font-color;
  padding: 0 0 0 8px;
  line-height: 48px;
  text-align: left;
  vertical-align: baseline;
  white-space: nowrap;
}

.edit-view-row .label {
  display: inline;
  font-size: 14px;
  font-weight: 700;
  color: $main-font-color;
  padding: 0;
  line-height: 48px;
  text-align: left;
  vertical-align: baseline;
  white-space: nowrap;
}

#lineItems {
  display: inline;
  font-size: 11px;
  font-weight: 700;
  color: $main-font-color;
  padding: 0 0 0 8px;
  text-align: left;
  vertical-align: baseline;
  white-space: nowrap;
}

slot {
  font-size: 14px;
  font-weight: 700;
  color: $main-font-color;
  line-height: 48px;
  text-align: left;
  vertical-align: baseline;
  white-space: nowrap;
}

#lead_queries_Div td {
  font-size: 14px;
  font-weight: 700;
  color: $main-font-color;
  line-height: 48px;
  text-align: left;
  vertical-align: baseline;
}

#html_div {
  white-space: normal;
}

.dataField {
  line-height: 48px;
  min-height: 48px;
}

.detail-view-field {
  display: inline;
  font-size: 14px;
  font-weight: 400;
  background-color: $detail-view-field-bg;
  color: $main-font-color;
  padding: 12px;
  border: 1px solid transparent;
  border-radius: 4px;
  line-height: 20px;
  text-align: left;
  min-height: 48px;
  vertical-align: baseline;
  white-space: inherit;
}

.detail-view-field a {
  font-weight: 700;
}

.edit-view-field textarea {
  padding-top: 14px;
  line-height: 24px;
}

.inline_edit_field textarea {
  padding-top: 14px;
  line-height: 24px;
}

#no-tab-actions > ul > li {
  margin: 8px 8px 8px 0;
}

.detail tr td {
  padding: 5px 6px 5px 6px;
  border: none;
  text-align: left;
  vertical-align: top;
  vertical-align: top;
}

.detail tr td[scope=row] {
  margin-top: 2px;
  margin-bottom: 10px;
  text-align: right;
  white-space: nowrap;
}

.detail tr td > li {
  margin-left: 1.5em;
}

#EditView > table {
  margin-bottom: 0;
  overflow: auto;
}

#EditView_tabs.yui-navset.yui-navset-top {
  padding: 0 5px 5px 5px;
}

#EditView_tabs.yui-navset.yui-navset-top .nav.nav-tabs {
  margin-top: 15px;
}

#EditView_tabs .nav.nav-tabs {
  margin: 0;
}

#EditView_tabs .tab-content {
  margin: 0;
}

#EditView .edit tr td {
  font-weight: 700;
  color: $main-font-color;
}

#EditView .edit input:not([type=button]) {
  font-weight: normal;
  color: $main-font-color;
}

#EditView .edit textarea {
  font-weight: normal;
  color: $main-font-color;
}

#EditView .edit select {
  font-weight: normal;
  color: $main-font-color;
}

#EditView .edit option {
  font-weight: normal;
  color: $main-font-color;
}

select {
  font-weight: normal;
  color: $main-font-color;
}

option[selected] {
  font-weight: normal;
  color: $main-font-color;
}

.sqsEnabled {
  font-weight: normal;
  color: $main-font-color;
}

.edit {
  padding: 0 6px 12px 10px;
}

.label {
  font-size: 14px;
  color: $main-font-color;
}

.edit > table {
  padding: 3px 3px 3px 10px;
  margin-bottom: 0;
}

.edit h4 {
  padding-top: 0;
  padding-left: 0;
  margin-top: 10px;
  text-align: left;
}

.edit tr td {
  font-weight: normal;
  vertical-align: top;
}

.edit tr td[scope=row] {
  padding: 0 10px 0 0;
  line-height: 40px;
  text-align: left;
  height: 40px;
  vertical-align: top;
}

.edit tr th {
  padding: 5px 5px 5px 7px;
}

#EditView input[type="button"] {
  padding: 0 10px;
  margin: 4px;
}

fieldset {
  margin-top: 32px;
}

fieldset legend {
  font-size: 16px;
  font-weight: 700;
  padding-left: 33.33333333%;
  border: none;
}

fieldset table {
  background: none;
}

fieldset > table tr > td:first-of-type {
  width: 33.33333333%;
}

fieldset tr {
  border: none;
}

fieldset td {
  border: none;
}

fieldset label {
  font-size: 14px;
  font-weight: 700;
  color: $main-font-color;
  border: none;
}

.validation-message {
  margin: 4px;
  border: 1px solid transparent;
  border-radius: 4px;
}

table#tabFormPagination td{
  margin-bottom: 0;
  border-bottom: none;
}

#tabFormPagination{
  margin-bottom: 0;
  border-bottom: none;
}

#EditView > table#tabFormPagination.detail.view {
  margin-bottom: 0;
  border-bottom: none;
}

.edit tr td table {
  padding: 3px 3px 3px 0;
}

.edit tr td table tr td {
  padding: 3px 3px 3px 0;
}

.edit .list {
  padding: 0;
  margin-bottom: 10px;
}

#map_listview_top {
  clear: both;
  float: none;
}

#export_listview_top {
  clear: both;
  float: none;
}

.detail.view {
  padding: 0;
  width: 100%;
}

.detail table {
  padding: 0;
  width: 100%;
}

table.detail {
  padding: 0;
  width: 100%;
}

.detail tr.pagination td {
  padding-top: 4px;
  text-align: right;
  vertical-align: middle;
}

.detail table tr.pagination td {
  padding-bottom: 4px;
}

.detail td > table tr td {
  border: none;
}

.sugar_field {
  text-wrap: normal;
  white-space: normal;
}

#description * {
  text-wrap: normal;
  white-space: normal;
}

.caseUpdate {
  text-wrap: normal;
  white-space: normal;
}

.small {
  width: 100%;
}

.small table {
  width: auto;
}

.small tr td table {
  background-color: transparent;
}

.small tr td[scope=row] table tr td {
  background-color: transparent;
}

.small tr td[scope=row] table tr th {
  background-color: transparent;
}

.small tr td table tr th {
  border-bottom: none;
  text-align: left;
}

#sitemap {
  display: none;
  top: 10%;
  left: 30%;
  clear: both;
  width: 650px;
  z-index: 9999;
}

#sitemap .edit.view {
  padding: 6px 6px 6px 16px;
  border: 2px solid;
}

#sitemap a:link {
  text-decoration: none;
}

#sitemap a:visited {
  text-decoration: none;
}

#sitemap a:hover  {
  text-decoration: underline;
}

#sitemap h4 a:hover {
  text-decoration: underline;
}

#sitemap ul {
  margin-top: 5px;
  margin-left: 5px;
}

#sitemap ul li {
  display: list-item;
  margin-bottom: 5px;
}

#sitemapLink a {
  cursor: pointer;
  margin: 0 0 0 18px;
}

#sitemapLink span img {
  cursor: pointer;
  margin-left: 2px;
}

#bottomLinks {
  padding: 0 25px;
  float: right;
}

div#responseTime {
  font-size: 12px;
  color: #888888;
  width: 50%;
}

#themePicker {
  margin-bottom: 0.5em;
  text-align: center;
}

#langPicker {
  margin-bottom: 0.5em;
  text-align: center;
}

div.row.monthHeader {
  margin-left: 0;
  margin-right: 0;
  border-bottom: none;
}

.olCapFontClass A {
  color: #dfdfdf;
}

.olFgClass td {
  background-color: #fff;
  padding: 5px 7px 7px 10px;
  line-height: 18px;
}

#forecastsWorksheet .olBgClass td.olFgClass {
  background-color: #fff;
  padding: 5px 7px 7px 10px;
  line-height: 18px;
}

.olCgClass td{
  background-color: #f6f6f6;
  padding: 5px 3px 3px 10px;
  border-bottom: 2px solid #ddd;
}

#forecastsWorksheet .olBgClass td.olCgClass {
  background-color: #f6f6f6;
  padding: 5px 3px 3px 10px;
  border-bottom: 2px solid #ddd;
}

.olCgClass {
  padding: 0;
  border: 0;
}

.olBgClass {
  background-color: #ddd;
  padding: 2px;
}

#forecastsWorksheet .olBgClass td {
  padding: 0;
}

.olCloseFontClass {
  background-color: #dfdfdf;
  padding-bottom: 1px;
  text-align: right;
}

.aclAll {
  font-weight: bold;
  color: #008000;
}

.aclOwner {
  font-weight: bold;
  color: #000000;
}

.aclNone {
  font-weight: bold;
  color: #FF0000;
}

.aclEnabled {
  font-weight: bold;
  color: #008000;
}

.aclDisabled {
  font-weight: bold;
  color: #FF0000;
}

.aclAdmin {
  font-weight: bold;
  color: #0000FF;
}

.aclNormal {
  font-weight: bold;
  color: #008000;
}

.aclGroup {
  font-weight: bold;
  color: #0000A0;
}

ul.noBullet {
  padding-left: 0;
  margin-left: 0;
  list-style-type: none;
}

li.noBullet:first-child {
  min-height: initial;
}

li.noBullet {
  padding: 0;
  margin: 0;
  min-height: initial;
  list-style-type: none;
}

#MorePanelHandle {
  display: inline;
  background: url('../../../../index.php?entryPoint=getImage&imageName=more.gif') no-repeat bottom left;
  color: #444;
  cursor: pointer;
  margin-bottom: 2px;
  margin-left: 2px;
  text-align: center;
}

.sqsFloater {
  display: none;
  position: absolute;
  bottom: 0;
  right: 0;
  padding: 0;
  z-index: 2;
}

.sqsFloater td {
  color: black;
  border: 1px inset;
}

.sqsMatchedSmartInputItem {
  cursor: pointer;
  padding: 2px 5px 2px 5px;
  margin: 0;
}

.sqsSelectedSmartInputItem {
  background-color: #DEEFFF;
}

#sqsSmartInputResults {
  padding: 0;
  margin: 0;
}

.sqsNoMatch {
  font-weight: bold;
  background-color: #eeeeee;
  color: #980000;
  padding: 2px 5px 2px 5px;
}

.todaysTask {
  color: #FF7800
}

.overdueTask {
  color: #ff0000;
}

.product_group .required {
  position: absolute;
  padding: 0;
  margin: 0;
  line-height: 32px;
}

.required {
  background-color: transparent;
  color: #f08377;
  padding: 10px;
  margin-bottom: 20px;
  border: 1px solid transparent;
  border-radius: 4px;
}

.error {
  background-color: $danger-btn-bg;
  color: $default-btn-color;
  padding: 10px;
  margin-bottom: 20px;
  border: 1px solid transparent;
  border-radius: 4px;
}

//

/*The nonPaddedError class is to remove the padding from interal error messages during the upgrade wizard*/
span.error.nonPaddedError {
  padding: 0;
}

div#generate_success.error {
  padding: 0;
}

p.error {
  margin: 0;
}

.error {
  border: none;
}

.error:empty {
  padding: 0;
}

div.content p.error {
  margin: 0 0 20px 0;
  border-radius: 3px;
}

.required a:link {
  font-weight: 600;
  color: $default-btn-color;
  text-decoration: underline;
}

.error a {
  font-weight: 600;
  color: $default-btn-color;
  text-decoration: underline;
}

.error a:link {
  font-weight: 600;
  color: $default-btn-color;
  text-decoration: underline;
}

.required a:hover {
  color: $main-font-color;
}

.error a:hover {
  color: $main-font-color;
}

.success {
  color: $success;
}

.rssItemDate {
  color: #666666;
}

.date {
  font-size: 13px;
  font-weight: bold;
  padding-right: 10px;
  border-bottom: 1px solid;
}

table.dateTime {
  width: 100%;
}

.dateTime td {
  display: inline-block;
}

.dateFormat {
  font-style: italic;
  font-weight: normal;
}

#parent_name {
  display: inline-block;
  margin-top: 8px;
  margin-right: 8px;
  clear: both;
}

input.sqsEnabled {
  display: inline-block;
  margin-top: 8px;
  margin-right: 8px;
  clear: both;
}

.pageNumbers {
  position: static;
  font-weight: bold;
  color: $default-btn-color;
  padding: 0 8px 0 0;
  margin: 0 0 0 0;
}

.contentBox {
  padding: 0 10px 0 0;
  margin: 10px 0 10px 0;
  border-top: 1px solid #DDD;
  border-bottom: 1px solid #DDD;
}

.contentBox td {
  padding-top: 0;
}

.teamNoticeBox {
  background: #fff;
  padding: 0;
  border: 1px solid;
  width: 100%;
}

.teamNoticeText {
  padding: 0 10px 0 10px;
}

.mceToolbarTop {
  border-bottom: 1px solid #CCCCCC;
}

.x-dlg-btns button.x-btn-text:hover {
  color: #000;
}

.x-dlg-btns .x-btn-focus button.x-btn-text {
  color: #000;
}

td.edit.view td {
  text-align: left;
}

td.edit.view td[align=right] {
  text-align: right;
}

#forecastsWorksheet tbody tr td {
  padding: 3px 0 5px 0;
}

#forecastsWorksheet tr td {
  padding: 3px 0 5px 0;
}

#forecastsWorksheet tr.pagination td {
  padding: 0;
}

#forecastsWorksheet tr.pagination td table td {
  padding: 3px 7px 3px 5px;
}

#forecastsWorksheet > tbody > tr > td {
  padding: 0;
  vertical-align: top;
}

#forecastsWorksheet > tr > td {
  padding: 0;
  vertical-align: top;
}

#forecastsWorksheet #activetimeperiods tr td {
  padding: 0;
  vertical-align: top;
}

#tab_general > form > table{
  border: 0;
}

#tab_general > form > table.detail th{
  border: 0;
}

#tab_accounts > table{
  border: 0;
}

#tab_accounts > table.detail th {
  border: 0;
}

#tab_accounts .detail.view .edit.view {
  margin-top: 0;
}

#tab_accounts #ieSelect > table {
  padding: 0pt;
  border-collapse: collapse;
}

#ieAccount > table {
  padding: 0pt;
  border-collapse: collapse;
}

#ieAccount > table td table {
  padding: 0pt;
  border-collapse: collapse;
}

#importDialogContent {
  overflow: hidden;
}

#importDialogContent #importDiv {
  margin-top: 0;
}

.detail td.subdetail {
  padding: 0;
  border-bottom: medium none;
}

.detail td.subdetail table tr td {
  padding: 5px 6px;
}

#importOptions td {
  padding: 5px 6px;
}

#importOptions table {
  border-collapse: collapse;
}

#importOptions #chooser_choose_index_text {
  background: $main-alternate-bg;
  border: 0;
  text-align: left;
}

#importOptions #chooser_ignore_index {
  background: $main-alternate-bg;
  border: 0;
  text-align: left;
}

.login table tr td {
  padding: 0;
  text-align: left;
}

#lastviewicon {
  display: none;
}

#newrecordicon {
  display: none;
}

#shortcuts_img {
  display: none;
}

#lastviewicon_1 {
  display: none;
}

#newrecordicon_1 {
  display: none;
}

#shortcuts_img_1 {
  display: none;
}

#popup_query_form {
  padding-left: 0;
  padding-right: 0;
}

#container_upload {
  margin-top: 7px;
}

.subTabs td {
  padding: 0 0.25em;
}

iframe.teamNoticeBox {
  padding: 0;
  width: 99%;
}

.loading-indicator {
  background-image: url('../default/ext/resources/images/default/grid/loading.gif');
  background-position: left;
  background-repeat: no-repeat;
  padding-left: 20px;
  margin: 3px;
  line-height: 16px;
}

.x-sqs-list {
  background: #d0d0d0;
  border: 1px solid #d0d0d0;
  overflow: hidden;
}

.x-sqs-list-inner {
  position: relative;
  background: #FFF;
  overflow: auto;
  overflow-x: hidden;
}

.x-sqs-list-item {
  font: normal 12px 'Lato', arial, sans-serif;
  padding: 1px;
  border: 1px solid #fff;
  overflow: hidden;
  text-overflow: ellipsis;
  white-space: nowrap;
}

.x-sqs-list .x-sqs-selected {
  background: #d0d0d0;
  cursor: pointer;
  border: 1px dotted #f6f6f6;
}

embed {
  background: transparent;
}

#selected_directory_children {
  padding: 3px;
  border-left: 1px solid;
}

#goto_date_trigger_div {
  padding: 0;
  border: none;
}

.yui-panel-container {
  height: 384px;
}

div.confirmTable {
  position: relative;
  margin-bottom: 20px;
  overflow: auto;
  width: 1056px;
}

#html_div p {
  margin: 12px 0;
}

#html_div p:first-child {
  margin: 0 0 12px 0;
}

.h3Row {
  background-position: top;
  background-repeat: repeat-x;
  margin-top: 10px;
  vertical-align: middle;
}

.h3Row td {
  padding: 0;
}


.buttonSlide {
  border: 0;
}

.buttonSlide .yui-hd {
  background-color: transparent;
  padding: 0;
  border: 0;
}

.buttonSlide.yui-module .yui-hd .toggle em {
  display: inline;
  background-image: url('../../../../index.php?entryPoint=getImage&imageName=slider_button_more.png');
  background-repeat: no-repeat;
  float: right;
  overflow: hidden;
  text-align: right;
  width: 14px;
  height: 14px;
  text-indent: 9999px;
}

.buttonSlide.yui-module.yui-closed .yui-hd .toggle em {
  background-image: url('../../../../index.php?entryPoint=getImage&imageName=slider_button_less.png');
}

.view {
  border-top: 2px solid;
  border-bottom: 1px solid;
}

.td_alt {
  border-left: none;
  border-right: none;
}

.list tr th {
  border-left: none;
  border-right: none;
}

.list tr td[scope=col] {
  border-left: none;
  border-right: none;
}

.edit .list tr th {
  border-left: none;
  border-right: none;
}

.edit .list tr td[scope=col] {
  border-left: none;
  border-right: none;
}

/*// MODULE TITLE */

.moduleTitle {
}

.moduleTitle span.utils {
  display: none;
}

.moduleTitle > h2 > img {
  display: none;
}

.moduleTitle h2 {
  display: block;
  font-size: 26px;
  font-weight: 300;
  color: $main-font-color;
  margin: 0 0 $detail-view-module-title-space 0;
  float: left;
  letter-spacing: 2px;
  text-transform: uppercase;
}

.moduleTitle > h2 > img {
  display: none;
}

.moduleTitle h2 span.pointer {
  font-size: 32px;
  padding: 0 8px;
  line-height: 36px;
}

ul.subTabs {
  font: 12px 'Lato', Arial, Verdana, Helvetica, sans-serif;
  padding: 4px 0;
  margin: 0;
  border: none;
}

ul.subTabs li {
  display: inline;
  margin: 0;
  list-style: none;
}

.activeSubTab {
  font-weight: bold;
}

ul.subTabs li a.activeSubTab:link {
  font-weight: bold;
}

ul.subTabs li a.activeSubTab:visited {
  font-weight: bold;
}

ul.subTabs li a.activeSubTab:hover {
  font-weight: bold;
}

ul.subTabs li a {
  padding: 0 8px 0 8px;
  margin: 0;
  border-bottom: none;
  border-right: 1px solid;
  text-decoration: none;
}

ul.subTabs li a:link {
  text-decoration: none;
}

ul.subTabs li a:visited {
  text-decoration: none;
}

.subTabMore {
  padding-top: 3px;
  text-decoration: none;

}

#newRecord form {
  border-bottom: 1px solid;
}

a.utilsLink:link {
  font-weight: normal;
  padding-bottom: 3px;
  text-decoration: underline;
}

a.utilsLink:visited {
  font-weight: normal;
  padding-bottom: 3px;
  text-decoration: underline;
}

a.tabFormAdvLink:link {
  margin-right: 2px;
  line-height: 20px;
  text-decoration: none;
}

a.tabFormAdvLink:visited {
  margin-right: 2px;
  line-height: 20px;
  text-decoration: none;
}

a.tabFormAdvLink:hover {
  margin-right: 2px;
  line-height: 20px;
  text-decoration: none;
}

#themepickerLinkSpan a {
  color: #444444;
}

#colorPicker {
  padding: 8px 4px 4px 0;
  margin-right: 1px;
  border-right: 2px solid #DDDDDD;
}

#colorPicker span {
  color: #cccccc;
}

#colorPicker #themepickerLinkSpan {
  font-size: 12px;
  font-weight: 400;
  color: #444444;
  text-decoration: underline;
}

#colorPicker #themepickerLinkSpan:hover {
  color: #0B578F;
}

.ygrid-row {
  font-size: 8pt;
}

.ygrid-hd {
  font-size: 8pt;
}

.ygrid-hd-body {
  font-size: 8pt;
}

.ygrid-hd-body span {
  font-size: 8pt;
}

.teamNoticeBox {
  color: #444444;
  border-color: #abc3d7;
}

#search input[name=query_string] {
  background-color: #f6fafd;
  border-color: #6fb0e4;
  line-height: 20px;
  min-height: 44px;
}

#newRecord form a:link {
  color: #666666;
}

#newRecord form a:visited {
  color: #666666;
}

#newRecord form a:hover {
  color: #444444;
}

.evenListRowS1 td,
.oddListRowS1 td {
  color: $main-font-color;

}

.evenListRowS1 td {
  background: #f5f5f5;
}

.oddListRowS1 td {
  background: #fff;
}

.evenListRowS1:hover td {
  background: #FAF7CF;
}

.oddListRowS1:hover td {
  background: #FAF7CF;
}

.detail table {
  background-color: #cbdae6;
}

table.detail {
  background-color: #cbdae6;
}

.detail tr td[scope="row"] {
  background-color: #f6f6f6;
  color: #000000;
  border-color: #cbdae6;
}

.detail h4 {
  color: #444444;
}

.detail tr th {
  border-color: #cbdae6;
}

.detail tr td {
  background-color: #fff;
  color: #444444;
  border-color: #cbdae6;
}

.detail tr td a:link {
  color: $link-color;
}

.detail tr td a:visited {
  color: $link-color;
}

.detail tr td a:hover {
  color: $link-color;
}

.edit td[scope=row] {
  color: #817D8D;
}

#EditView hr {
  border-color: #abc3d7;
}

.edit {
  background-color: #f6f6f6;
  color: #333333;
}

.detail .edit td {
  background-color: #fff;
  border-bottom: 0;
}

.other {
  background-color: #cbdae6;
  border-color: #abc3d7;
}

.other td {
  background-color: $default-btn-color;
  color: #444444;
  border-left-color: #dfdfdf;
}

.other td[scope=row] {
  background-color: #fafafa;
  color: #000000;
}

.other td.edit {
  background-color: #f6f6f6;
  color: #000000;
}

a.tabFormAdvLink:link {
  color: #444444;
  padding-top: 32px;
  padding-right: 32px;
  float: left;
}

a.tabFormAdvLink:visited {
  color: #444444;
  padding-top: 32px;
  padding-right: 32px;
  float: left;
}

#change_layout {
  border: 0;
}

#basic_search_link {
  margin-left: 6px;
}

#ajaxStatusDiv {
  position: fixed;
  top: 7px;
  background: #ffffff;
  color: $danger;
  padding: 5px;
  border: 1px solid #aaa;
  filter: alpha(opacity=80);
  opacity: .8;
  z-index: 20;

}

.detail508 tr td[scope="col"] {
  background-color: #F6F6F6;
  color: #000000;
  border-color: #CBDAE6;
  text-align: right;
  white-space: nowrap;
}

td.teamset-row {
  padding: 5px;
}

.edit tr td.teamset-row {
  padding: 5px;
}

.edit tr td table tr td.teamset-row {
  padding: 5px;
}

span#selectedRecordsTop {
  color: #fff;
}

ul.clickMenu {
  display: inline-block;
  color: $default-btn-color;
  padding: 0;
  margin: 0;
  border-radius: 3px;
  vertical-align: bottom;
  list-style: none;
}

ul.clickMenu form {
  display: block;
  float: left;
}

ul.clickMenu li.sugar_action_button > form:first-child {
  padding: 0 15px;
}

ul.clickMenu.SugarActionMenu li.sugar_action_button ul.subnav.ddopen li form {
  width: 100%;
}

ul.clickMenu.SugarActionMenu li.sugar_action_button ul.subnav.ddopen li form a {
  width: 100%;
}

ul.clickMenu li ul.subnav li a:hover {
  background-color: $list-view-action-menu-link-bg;
  text-align: left;
  width: 100%;
}

ul.clickMenu li ul.subnav li input:hover {
  background-color: $list-view-action-menu-link-bg;
  text-align: left;
  width: 100%;
}

ul.clickMenu.subpanel.records li ul.subnav li a:hover {
  background-color: $list-view-action-menu-link-bg;
  text-align: left;
  width: 100%;
}

ul.clickMenu ul.subnav-sub li a:hover {
  background-color: $list-view-action-menu-link-bg;
  text-align: left;
  width: 100%;
}

ul.clickMenu > li {
  position: relative;
  color: $default-btn-color;
  cursor: pointer;
  padding: 5px;
  margin: 0 5px 0 0;
  border-radius: 3px;
  float: left;
  list-style: none;
}

ul.SugarActionMenuIESub li {
  position: relative;
  color: $default-btn-color;
  cursor: pointer;
  padding: 5px;
  margin: 0;
  border-radius: 3px;
  float: left;
  list-style: none;
}

ul.SugarActionMenuIESub li {
  display: block;
  color: $default-btn-color;
  margin: 0 5px 0 0;
  float: left;
  text-decoration: none;
}

ul.clickMenu li a {
  display: block;
  color: $default-btn-color;
  margin: 0 5px 0 0;
  float: left;
  text-decoration: none;
}

ul.clickMenu li a.clearSearchIcon {
  margin: 3px 0px 0px 8px;
}

ul.clickMenu li.single a {
  padding-right: 8px;
}

ul.clickMenu li a:hover {
  text-decoration: none;
}

ul.clickMenu > li > span {
  display: inline-block;
  background-image: none, url("../../../../themes/SuiteP/images/p_pag_tools.svg"), url("../../../../themes/SuiteP/images/p_pag_tools.png");
  background-position: 0% 0%;
  background-repeat: no-repeat;
  background-size: 12px auto;
  cursor: pointer;
  margin-top: 9px;
  width: 16px;
  height: 16px;
}

@-moz-document url-prefix() {
  ul.clickMenu:first-child > li > span {
    margin-right: -7px;
  }
}

.inlineButtons ul.clickMenu > li > span {
  margin-top: 13px;
  height: 13px;
}

.inlineButtons ul.clickMenu.SugarActionMenu li.sugar_action_button ul.subnav.ddopen li a {
  padding: 4px;
  text-align: left;
  width: 100%;
}

.selectActions.clickMenu {
  display: none;
}

ul.clickMenu.show {
  display: inline-block;
}

ul#selectLink.clickMenu > li > a {
  padding-left: 0;
}

ul#selectLink.clickMenu li span {
  height: 17px;
}

ul#selectLink.clickMenu li ul.subnav {

}

ul#detailViewActions.clickMenu {
  margin-top: 2px;
}

#selectActions.clickMenu {
  display: none;
}

.selectActionsDisabled {
  display: inline-block;
  background-color: #94A6B5;
  border-radius: 3px;
  vertical-align: bottom;
}

.selectActionsDisabled span {
  background-image: none, url("../../../../themes/SuiteP/images/p_pag_tools.svg"), url("../../../../themes/SuiteP/images/p_pag_tools.png");
  background-position: 9px 7px;
  background-repeat: no-repeat;
  background-size: 12px auto;
  float: left;
  opacity: .4;
  width: 19px;
  height: 17px;
}

.selectActionsDisabled span.ab {
  padding-left: 5px;
  margin: -1px 1px 0 1px;
}

.selectActionsDisabled a {
  display: inline-block;
  position: relative;
  top: -1px;
  font-size: 14px;
  font-weight: normal;
  color: #C9D2DA;
  padding: 2px;
  padding: 1px;
  float: left;
  text-decoration: none;
}

#selectActionsDisabled a:hover {
  display: inline-block;
  position: relative;
  top: -1px;
  font-size: 14px;
  font-weight: normal;
  color: #C9D2DA;
  padding: 2px;
  padding: 1px;
  float: left;
  text-decoration: none;
}

ul.clickMenu.SugarActionMenu li.single a {
  background-color: #94A6B5;
  padding: 0 8px;
}

ul.clickMenu.SugarActionMenu li.single a:hover {
  background-color: #778591;
}

.view {
  border: none;
}

table.view td {
  border: none;
}

#ajaxHeader {
  float: left;
}

.selectActionsDisabled {
  font-size: 13px;
  cursor: pointer;
  padding: 4px 8px 5px 8px;
  margin: 0 3px 0 0;
}

a:link {
  text-decoration: none;
}

.iconed {
  padding: 5px 5px 2px 0;
  margin-left: 5px;
  float: left;
}

.view {
  background: #fefefe;
  padding: 0;
  margin: 0;
}

table.view {
  background: #fefefe;
  padding: 0;
  margin: 0;
}

.evenListRowS1 {
  background: #efefef;
}

.toggler {
  margin: 10px;
}

.detail h4 {
  font-weight: bold;
  margin: 10px;
  border: none;
  text-align: left;
}

#dialog {
  padding: 25px;
  overflow: hidden;
  text-align: center;
  z-index: 1;
  zoom: 1;
  background-opacity: 0.6;
}

#overlay {
  display: none;
  position: fixed;
  top: 0;
  left: 0;
  background-color: #fff;
  width: 100%;
  height: 100%;
}

.module_icon {
  width: 32px;
  height: auto;
}


.iconed_dull {
  opacity: 0.6;
}

a.crumbLink {
  font-size: 14px;
}

span.crumbLink {
  font-size: 14px;
}

#settingsDialog table.view {
  padding: 10px;
  margin: 5px 0 5px 0;
}

.view tr {
  padding: 5px 0 5px 0;
}

#mbfooter .yui-layout-hd td {
  background: none;
}

.chartContainer table tr td {
  padding: 3px;
}

.tabForm {
  background: #ffffff;
  border: none;
}

#create_image {
  display: none;
}

a#delete_listview_top:hover {
  font-size: 14px;
  color: $default-btn-color;
}

a#delete_listview_bottom:hover {
  font-size: 14px;
  color: $default-btn-color;
}

.about_suite {
  padding: 0 25px 0 0;
  float: left;
  max-width: 550px;
}

.about_suite h3 {
  font-size: 18px;
  font-weight: normal;
}

.about_suite ul li {
  font-size: 14px;
  color: #777777;
  margin-bottom: 10px;
}

#about_menu {
  padding-left: 0;
  margin-top: 10px;
  margin-bottom: 20px;
}

#about_table {
  width: 100%;
}

#about_header {
  padding: 10px 15px 20px 15px;
}

#about_menu li {
  list-style-type: square;
}

#featuring {
  font-size: 14px;
  color: #777777;
  padding: 10px 0 0 0;
}

.wrapper {
  display: inline-block;
  position: relative;
  border: 1px solid #000;
}

.wrapper input,
.wrapper button {
  background-color: transparent;
  border: 0;
}

.wrapper button {
  position: absolute;
  top: 0;
  right: 0;
}

.wrapper input {
  padding-right: 30px;
}

input[type=text].cstm_code {
  width: 200px;
  height: 200px;
  resize: both;
}

.themePicker {
  padding-top: 1em;
}

.themePicker td {
  padding: 0;
}

.themePicker > table > tbody > tr > td {
  text-align: left;
  width: 100%;
  vertical-align: top;
}

.themePicker hr {
  margin: 0;
}

#themepickerLinkSpan {
  cursor: pointer;
}

#colorPicker {
  padding: 8px 5px 0 7px;
}

#colorPicker ul {
  padding: 3px 0 0 0;
  margin: 0 0 0 10px;
  border: none;
}

#colorPicker ul li {
  display: inline;
  cursor: pointer;
  padding: 0;
  margin: 0;
  list-style-type: none;
}

#themeName {
  font-weight: bold;
}

#leftColumn {
  position: absolute;
  left: 10px;
  float: left;
  width: 14.5em;
}

#color_menu {
  padding: 0;
  margin: 0;
  width: 200px;
  height: 15px;
}

#font_menu {
  padding: 0;
  margin: 0;
  width: 200px;
  height: 15px;
}

#color_menu li {
  float: left;
  width: 15px;
  height: 15px;
}

#font_menu li {
  float: left;
  width: 15px;
  height: 15px;
}

#themepickerDialog div[class="ft"] {
  display: none;
}

#stylepicker {
  padding: 0;
  margin: 0;
  border-width: 1px;
  width: auto;
}

#themepickerDialog_c {
  top: 3em;
  right: 2em;
}

.headerlinks a:link {
  color: $default-btn-color;
  padding: 14px 5px 14px 0;
  width: 100%;
}

.headerlinks a:visited {
  color: $default-btn-color;
  padding: 14px 5px 14px 0;
  width: 100%;
}

.headerlinks a:hover {
  color: $danger;
}

.nav-pills li {
  display: inline-block;
}

ol {
  margin: 0;
}

ul {
  margin: 0;
}

dl {
  margin: 0;
}

.form-signin img {
  max-width: 95%;
}

.form-signin .form-signin-heading {
  margin-bottom: 10px;
}

.form-signin .checkbox {
  margin-bottom: 10px;
}

.form-signin .checkbox {
  font-weight: normal;
}

.form-signin .form-control {
  box-sizing: border-box;
  position: relative;
  font-size: 16px;
  padding: 10px;
  height: auto;
  -webkit-box-sizing: border-box;
  -moz-box-sizing: border-box;
}

#ConvertLead .label {
  text-align: left;
}

#EditView_tabs .id-ff-remove {
  margin-top: 8px;
}

#EditView_tabs .edit [type="radio"] {
  margin-top: 8px;
}

#EditView_tabs .edit [type="radio"] {
  margin-top: 8px;
}

#EditView_tabs .edit [type="checkbox"] {
  margin-top: 20px;
}

#EditView_tabs .id-ff-remove img {
  content: url('../../../../index.php?entryPoint=getImage&themeName=SuiteP&imageName=id-ff-remove-nobg.png');
  width: 32px;
  height: 32px;
}

#EditView_tabs .edit [type="button"] img {
  content: url('../../../../index.php?entryPoint=getImage&themeName=SuiteP&imageName=id-ff-remove-nobg.png');
  width: 32px;
  height: 32px;
}

#conditionLines [type="button"] img {
  content: url('../../../../index.php?entryPoint=getImage&themeName=SuiteP&imageName=id-ff-remove-nobg.png');
  width: 32px;
  height: 32px;
}

#actionLines [type="button"] img {
  content: url('../../../../index.php?entryPoint=getImage&themeName=SuiteP&imageName=id-ff-remove-nobg.png');
  width: 32px;
  height: 32px;
}

#actionLines tr td table tbody tr td div table tbody tr td button[type="button"] img {
  content: none;
}

#actionLines tr td table tbody tr td div table tbody tr td table tbody tr td button[type="button"] img {
  content: url('../../../../index.php?entryPoint=getImage&themeName=SuiteP&themeName=SuiteP&imageName=id-ff-remove-nobg.png');
}

#search_form span.id-ff.multiple {
  position: relative;
  top: 10px;
}

#EditView_tabs span.id-ff.multiple [type="button"] img {
  content: none;
}

#conditionLines span.id-ff.multiple [type="button"] img {
  content: none;
}

input#btn_ConditionLine.button[type="button"]{
  color: white;
  padding: 0 10px;
}

input#btn_ActionLine.button[type="button"] {
  color: white;
  padding: 0 10px;
}

#deleteGroup img {
  content: url('../../../../index.php?entryPoint=getImage&themeName=SuiteP&imageName=id-ff-clear.png');
  width: 32px;
  height: 32px;
}

#EditView_tabs .edit input{
  margin-top: 5px;
  margin-bottom: 5px;
}

#EditView_tabs .edit textarea {
  margin-top: 5px;
  margin-bottom: 5px;
}

.edit-view-field #duration_hours {
  margin-right: 8px;
  width: 80px;
}

.col-sm-6 .edit-view-field input[type="text"].datetimecombo_date {
  width: 84px;
}

.col-sm-6 .edit-view-field .datetimecombo_time_section {
  display: inline-block;
}

#billing_address_street{
  height: 54px;
}

#shipping_address_street{
  height: 54px;
}

#primary_address_street{
  height: 54px;
}

#alt_address_street {
  height: 54px;
}

#primary_address_street,
#alt_address_street {
  width: 60%;
}


.edit-view-row-item  table {
  background-color: $main-alternate-bg;
}

.edit-view-row-item  table {
  background-color: $main-alternate-bg;
}

#conditionLines_head{
  background: none;
}

#fieldLines_head {
  background: none;
}

#actionLines {
  border: 1px solid transparent;
}

#actionLines table {
  border: 1px solid transparent;
}

#actionLines tr {
  border: 1px solid transparent;
}

#actionLines td {
  border: 1px solid transparent;
}

#actionLines {
  border-radius: 4px;
  clear: both;
  width: 100%;
}

#actionLines table {
  border-radius: 4px;
  clear: both;
  width: 100%;
}

/*Line Items*/
#lineItems #service_head {
  background: none;
}

#lineItems #product_head {
  background: none;
}

#lineItems table > thead:nth-child(1) > tr > td:nth-child(1) [type="text"] {
  width: 50%;
}

#lineItems table {
  font-size: 10px;
}


[field=line_items] {
  float: none;
  width: 100%;
  clear: both;
}

[field=line_items] {
  display: block;
}

#line_items_span {
  display: block;
}

table#lineItems {
  display: block;
}

#line_items_span {
  width: 100%;
  white-space: normal;
}

table#lineItems tr td table tfoot tr td span {
  width: 20%;
}

/*totals*/
#lineItems .totals {
  float: right;
  width: 256px;
  margin-top: 5px;
  margin-bottom: 5px;
}

#lineItems .totals label {
  width: 50%;
  line-height: $input-line-height;
}

#lineItems .totals input {
  width: 50%;
}

#lineItems #shipping_tax_amt_span {
}

#lineItems #shipping_tax_amt {
  /*Text*/
}

#lineItems #shipping_tax {
  /*Select*/
}

/*Group*/
#lineItems .group {
  width: 100%;
}

#lineItems .group_body {
  display: block;
  padding: 2px;
  border: 1px solid transparent;
  border-radius: 4px;
  width: 100%;
}

#lineItems .group_body > td {
  display: block;
  padding: 2px;
  border: 1px solid transparent;
  border-radius: 4px;
  width: 100%;
}

#lineItems .group > thead {
  display: block;
  padding: 2px;
  border: 1px solid transparent;
  border-radius: 4px;
  width: 100%;
}

#lineItems .group > thead > tr {
  display: block;
  padding: 2px;
  border: 1px solid transparent;
  border-radius: 4px;
  width: 100%;
}

#lineItems .group > thead {
  background-color: $main-bg;
  min-height: 52px;
}

#lineItems .group > thead > tr {
  background-color: $main-bg;
  min-height: 52px;
}

#lineItems .group > thead > tr > td {
  background-color: $main-bg;
  min-height: 52px;
}

#lineItems .group > thead > tr > td:nth-of-type(1) {
  display: inline-block;
  width: 80%;
}

#lineItems .group > thead > tr > td:nth-of-type(2) {
  display: inline-block;
  width: 20%;
}

#lineItems .group > thead > tr > td[colspan="100"] {
  width: 100%;
}

#lineItems .group button {
  padding: 0;
  line-height: 0;
  width: 32px;
  height: 32px;
}

/*Labels Next to Fields*/
#lineItems .alignedLabel {
  display: none;
  visibility: collapse;
}

/*Product Lines*/
#lineItems #product_head td {
  padding: 0;
  border-bottom: 1px solid #F5F5F5;
}

#lineItems .product_group {
  background: none;
}

#lineItems .product_group thead {
  background: none;
}

#lineItems .product_group tr {
  background: none;
}

#lineItems .product_group td {
  background: none;
}

#lineItems #product_head > td:nth-of-type(1) {
  width: 40px;
}

#lineItems .product_group {
  width: $line-item-group-width;
}

#lineItems .product_group > tbody > tr:nth-of-type(2) > td {
  padding-bottom: 32px;
  border-bottom: 1px solid #F5F5F5;
}

#lineItems .product_qty {
  margin: 0 5px 0 0;
  width: 40px;
}

#lineItems .product_name {
  margin: 0 5px 0 0;
  width: 98%;
}

#lineItems .product_part_number {
  margin: 0 5px 0 0;
  width: 100%;
}

#lineItems .product_part_number_button {
  margin: 0 15px 0 5px;
}

#lineItems .product_list_price {
  margin: 0 5px 0 0;
  width: 40px;
}

#lineItems .product_discount_text {
  margin: 0 5px 0 0;
  width: 40px;
}

#lineItems .product_discount_amount_select {
  margin: 0 5px 0 0;
}

#lineItems .product_unit_price {
  margin: 0 5px 0 0;
  width: 40px;
}

#lineItems .product_vat_amt_text {
  margin: 0 5px 0 0;
  width: 40px;
}

#lineItems .product_vat_amt_select {
  margin: 0 5px 0 0;
}

#lineItems .product_total_price {
  margin: 0 5px 0 0;
  width: 40px;
}

#lineItems .product_delete_line {
  margin: 0 15px 0 5px;
}

#lineItems .product_item_description_label {
  display: block;
}

#lineItems .product_item_description {
  width: 95%;
  height: 50px;
}

#lineItems .product_description_label {
  display: block;
}

#lineItems .product_description {
  width: 95%;
  height: 50px;
}

/*Service Lines*/
#lineItems #service_head td {
  padding: 0;
  border-bottom: 1px solid #F5F5F5;
}

#lineItems .service_group > tbody > tr > td {
  padding-bottom: 32px;
  border-bottom: 1px solid #F5F5F5;
}

#lineItems .service_group {
  background: none;
}

#lineItems .service_group thead {
  background: none;
}

#lineItems .service_group tr {
  background: none;
}

#lineItems .service_group td {
  background: none;
}

#lineItems .service_group {
  width: $line-item-group-width;
}

#lineItems .service_name {
  margin: 0 5px 0 0;
  width: 95%;
  height: 50px;
}

#lineItems .service_list_price {
  margin: 0 5px 0 0;
  width: 40px;
}

#lineItems .service_discount_text {
  margin: 0 5px 0 0;
  width: 40px;
}

#lineItems .service_discount_select {
  margin: 0 5px 0 0;
}

#lineItems .service_unit_price {
  margin: 0 5px 0 0;
  width: 40px;
}

#lineItems .service_vat_text {
  width: 40px;
}

#lineItems .service_vat_select {
  margin: 0 5px 0 5px;
}

#lineItems .service_total_price {
  margin: 0 5px 0 0;
  width: 40px;
}

#lineItems .service_delete_line {
  margin: 0 5px 0 0;
}

#lineItems select {
  line-height: 18px;
}

/*Grand Total*/
#EditView #total_amt {
  width: 40%;
  max-width: 40%;
}

#EditView #discount_amount {
  width: 40%;
  max-width: 40%;
}

#EditView #subtotal_amount {
  width: 40%;
  max-width: 40%;
}

#EditView #shipping_amount {
  width: 40%;
  max-width: 40%;
}

#EditView #shipping_tax_amt {
  width: 40%;
  max-width: 40%;
}

#EditView #tax_amount {
  width: 40%;
  max-width: 40%;
}

#EditView #total_amount {
  width: 40%;
  max-width: 40%;
}

#EditView #shipping_tax {
  margin-left: 8px;
}

@media (min-width: 1350px) {

  #lineItems {
    font-size: 13px;
  }

  #lineItems table {
    font-size: 13px;
  }

  #lineItems #product_head > td:nth-of-type(1) {
    width: 80px;
  }

  #lineItems .product_qty {
    width: 80px;
  }

  #lineItems .product_list_price {
    width: 80px;
  }

  #lineItems .product_discount_text {
    width: 80px;
  }

  #lineItems .product_unit_price {
    width: 80px;
  }

  #lineItems .product_vat_amt_text {
    width: 80px;
  }


  #lineItems .product_total_price {
    width: 80px;
  }

  #lineItems .service_list_price {
    width: 80px;
  }

  #lineItems .service_discount_text {
    width: 80px;
  }

  #lineItems .service_unit_price {
    width: 80px;
  }

  #lineItems .service_vat_text {
    width: 80px;
  }

  #lineItems .service_vat_select {
  }

  #lineItems .service_total_price {
    width: 80px;
  }
}

/*End of lineItems*/

.row {
  margin-top: 1px;
  margin-bottom: 1px;
}

#btn_vCardButton {
  background: none;
  margin: 0;
}

#btn_vCardButton,
#btn_vCardButton img {
  width: auto;
  height: 14px;
}


.hr {
  background: $main-alternate-bg;
  color: $navbar-menu-seperator;
  height: 1px;
}

.converted_account {
  border: 1px solid transparent;
  border-radius: 4px;
}

.converted_account td {
  background-color: #BFCAD3;
}

.converted_account > tbody > tr > td {
  padding: 10px;
  border-radius: 4px;
}

.modal {
  z-index: 16000;
}

.detail-view-row .label.col-2-label {
  padding-left: 32px;
}

/**** Scrollbars ****/
div::-webkit-scrollbar { /* 1 */
  width: 12px;
  height: 12px;
}

select::-webkit-scrollbar { /* 1 */
  width: 12px;
  height: 12px;
}

input::-webkit-scrollbar { /* 1 */
  width: 12px;
  height: 12px;
}

textarea::-webkit-scrollbar { /* 1 */
  width: 12px;
  height: 12px;
}

ul::-webkit-scrollbar { /* 1 */
  width: 12px;
  height: 12px;
}


div::-webkit-scrollbar-track { /* 3 */
  border-radius: 10px;
  -webkit-box-shadow: inset 0 0 6px rgba(0, 0, 0, 0.3);
}

select::-webkit-scrollbar-track { /* 3 */
  border-radius: 10px;
  -webkit-box-shadow: inset 0 0 6px rgba(0, 0, 0, 0.3);
}

input::-webkit-scrollbar-track { /* 3 */
  border-radius: 10px;
  -webkit-box-shadow: inset 0 0 6px rgba(0, 0, 0, 0.3);
}

textarea::-webkit-scrollbar-track { /* 3 */
  border-radius: 10px;
  -webkit-box-shadow: inset 0 0 6px rgba(0, 0, 0, 0.3);
}

ul::-webkit-scrollbar-track { /* 3 */
  border-radius: 10px;
  -webkit-box-shadow: inset 0 0 6px rgba(0, 0, 0, 0.3);
}


div::-webkit-scrollbar-thumb { /* 5 */
  background: $scroll-bar-thumb-color;
  border-radius: 10px;
  -webkit-box-shadow: inset 0 0 4px rgba(0, 0, 0, 0.5);
}

select::-webkit-scrollbar-thumb { /* 5 */
  background: $scroll-bar-thumb-color;
  border-radius: 10px;
  -webkit-box-shadow: inset 0 0 4px rgba(0, 0, 0, 0.5);
}

input::-webkit-scrollbar-thumb { /* 5 */
  background: $scroll-bar-thumb-color;
  border-radius: 10px;
  -webkit-box-shadow: inset 0 0 4px rgba(0, 0, 0, 0.5);
}

textarea::-webkit-scrollbar-thumb { /* 5 */
  background: $scroll-bar-thumb-color;
  border-radius: 10px;
  -webkit-box-shadow: inset 0 0 4px rgba(0, 0, 0, 0.5);
}

ul::-webkit-scrollbar-thumb { /* 5 */
  background: $scroll-bar-thumb-color;
  border-radius: 10px;
  -webkit-box-shadow: inset 0 0 4px rgba(0, 0, 0, 0.5);
}

.sidebar::-webkit-scrollbar-thumb { /* 5 */
  background: rgba(255, 255, 255, 0.25);
  border-radius: 10px;
  -webkit-box-shadow: inset 0 0 4px rgba(0, 0, 0, 0.5);
}

#tab-actions .dropdown-menu::-webkit-scrollbar-thumb {
  background: rgba(0, 0, 0, 0.25);
}

.edit h4 {
  font-size: 21px;
  padding: 0 0 10px 0;
  margin: 0 0 10px 0;
  border-bottom: 1px solid #dddddd;
}

#addbuttons {
  margin: 0 5px 0 5px;
  float: right;
}

.btn-success {
  background: $danger-btn-bg;
  border: none;
}

.headerlinks a:hover {
  color: $default-btn-color;
}

table {
  font-size: 13px;
}

table legend {
  font-size: 1.2em;
}

.edit h4 {
  font-size: 1.2em;
}

#tabs {
  border: none;
}

#tabs ul li {
  list-style: none;
}

.ui-widget-header {
  background: #ffffff;
  color: #565656;
  border: none;
}

.ui-tabs .ui-tabs-nav li a {
  font-size: 0.9em;
  padding: 5px;
}

.ui-state-default {
  background: #eeeeee;
}

.ui-widget-content .ui-state-default {
  background: #eeeeee;
}

.ui-widget-header .ui-state-default {
  background: #eeeeee;
}

.ui-state-active a {
  font-weight: bold;
}
.ui-state-active a:link {
  font-weight: bold;
}
.ui-state-default a:hover {
  font-weight: bold;
}

.ui-widget-content a {
  color: #F08377;
}

.ui-widget-content a:hover {
  color: $danger-btn-bg-hover;
}

.ui-tabs ul li a {
  padding: 5px;
  margin: 0;
}

.ui-tabs ul li a h3 {
  padding: 5px;
  margin: 0;
}

#admincontainer {
  display: table;
}

#adminrow {
  display: table-row;
}

#adminsection {
  display: table-cell;
}

.detail table,
.table > thead > tr > th,
.table > tbody > tr > th,
.table > tfoot > tr > th {
  border: 1px solid #dddddd;
}

.table-responsive > tbody > tr > td {
  padding: 4px;
}


span.id-ff button {
  padding: 0;
  margin: 5px 5px 5px 0;
  line-height: 0;
  width: 32px;
  height: 32px;
}

span.id-ff button:hover {
  background-color: $danger-btn-bg-hover;
}

span.id-ff button img {
  padding: 0;
  margin: 0;
  width: 32px;
  height: 32px;
}

span.id-ff button:first-of-type img {
  content: src('../../../../index.php?entryPoint=getImage&themeName=SuiteP&imageName=id-ff-select.png');

}

span.id-ff button:last-of-type img {
  content: src('../../../../index.php?entryPoint=getImage&themeName=SuiteP&imageName=id-ff-select.png');
}

a.tabFormAdvLink {
  text-transform: uppercase;
}

input#ss_update {
}

input#ss_update:hover {
}

select#display_tabs {
  height: auto;
}

select#hide_tabs {
  height: auto;
}

select#account_type_advanced {
  height: auto;
}

select#industry_advanced {
  height: auto;
}

select#assigned_user_id_advanced {
  height: auto;
}

select#status_advanced {
  height: auto;
}

select#lead_source_advanced {
  height: auto;
}

select#sales_stage_advanced {
  height: auto;
}

@media (max-width: 768px) {
  #BILLING_address_fieldset table tr {
    border-bottom: none;
  }

  #SHIPPING_address_fieldset table tr {
    border-bottom: none;
  }

  #BILLING_address_fieldset input[type=text] {
    width: 100%;
  }

  #SHIPPING_address_fieldset input[type=text] {
    width: 100%;
  }

  textarea#billing_address_street {
    width: 100%;
  }

  textarea#shipping_address_street {
    width: 100%;
  }

  textarea#primary_address_street {
    width: 100%;
  }

  textarea#alt_address_street {
    width: 100%;
  }

  textarea#description {
    width: 100%;
  }

  .detail-view-row .label.col-2-label {
    padding-left: 8px;
  }

  .col-xs-12 [field=first_name].edit-view-field input[type="text"]#first_name {
    width: 100%;
  }

  .col-xs-6 [field=first_name].edit-view-field input[type="text"]#first_name {
    width: 100%;
  }

  .col-sm-12 .col-sm-8.edit-view-field input.sqsEnabled {
    width: 100%;
  }

  .col-sm-6 .col-sm-8.edit-view-field input.sqsEnabled {
    width: 100%;
  }

  .col-sm-8 .edit-view-field input[type="text"] {
    width: 100%;
  }

  .col-sm-6 .edit-view-field input[type="text"] {
    width: 100%;
  }

  [type="date"] img {
    margin-left: 8px;
  }

  .col-sm-12 .edit-view-field[type="date"] input[type="text"] {
    width: 92%;
  }

  .col-sm-6 .edit-view-field[type="date"] input[type="text"] {
    width: 92%;
  }
}

@media (min-width: 768px) {

  #BILLING_address_fieldset input[type=text] {
    width: 100%;
  }

  #SHIPPING_address_fieldset input[type=text] {
    width: 100%;
  }

  textarea#billing_address_street {
    width: 100%;
  }

  textarea#shipping_address_street {
    width: 100%;
  }

  textarea#primary_address_street {
    width: 100%;
  }

  textarea#alt_address_street {
    width: 100%;
  }

  textarea#description {
    width: 100%;
  }

  .col-xs-6 input[type="text"]#first_name {
    width: 48.5%;
  }
  .col-sm-6 input[type="text"]#first_name {
    width: 48.5%;
  }

  .col-sm-6 [type=bool] {
    line-height: $input-line-height;
  }

  .col-sm-6 .edit-view-field textarea {
    width: 90%;
  }

  .col-sm-12 .col-sm-8.edit-view-field textarea#description {
    width: 100%;
  }

  .col-sm-12 .col-sm-8.edit-view-field textarea {
    width: 45%;
  }

  [field=bool].col-sm-8.edit-view-field {
    height: $button-line-height;
    line-height: $button-line-height;
  }

  .col-sm-12 .col-sm-8.edit-view-field input.sqsEnabled {
    width: 80%;
  }

  .col-sm-6 .col-sm-8.edit-view-field input.sqsEnabled {
    width: 80%;
  }

  .col-sm-12 [field=first_name].edit-view-field select {
    width: 30%;
  }

  .col-sm-6 [field=first_name].edit-view-field select {
    width: 30%;
  }

  .col-sm-12 [field=first_name].edit-view-field input[type="text"]#first_name {
    width: 68%;
  }

  .col-sm-6 [field=first_name].edit-view-field input[type="text"]#first_name {
    width: 58%;
  }

  .col-sm-8 .edit-view-field input[type="text"] {
    width: 100%;
  }

  .col-sm-6 .edit-view-field input[type="text"] {
    width: 100%;
  }

  .email-address-options-container {
    margin-top: 0;
  }

  [type="date"] input[type="text"] {
    width: 90%;
  }

  [type="date"] img {
    margin-left: 8px;
  }
}

@media (min-width: 769px) {

  #BILLING_address_fieldset input[type=text] {
    width: 90%;
  }

  #SHIPPING_address_fieldset input[type=text] {
    width: 90%;
  }

  textarea#billing_address_street {
    width: 90%;
  }

  textarea#shipping_address_street {
    width: 90%;
  }

  textarea#primary_address_street {
    width: 90%;
  }

  textarea#alt_address_street {
    width: 90%;
  }

  textarea#description {
    width: 90%;
  }

  .col-xs-6 input[type="text"]#first_name {
    width: 48.5%;
  }
  .col-sm-6 input[type="text"]#first_name {
    width: 48.5%;
  }

  .col-sm-6 [type=bool] {
    line-height: $input-line-height;
  }

  .col-sm-6 .edit-view-field textarea {
    width: 90%;
  }

  .col-sm-12 .col-sm-8.edit-view-field textarea#description {
    width: 100%;
  }

  .col-sm-12 .col-sm-8.edit-view-field textarea {
    width: 45%;
  }

  [field=bool].col-sm-8.edit-view-field {
    height: $button-line-height;
    line-height: $button-line-height;
  }

  .col-sm-12 .col-sm-8.edit-view-field input.sqsEnabled {
    width: 45%;
  }

  .col-sm-6 .col-sm-8.edit-view-field input.sqsEnabled {
    width: 90%;
  }

  .col-sm-12 [type=name].col-sm-8.edit-view-field input[type="text"] {
    width: 45%;
  }

  .col-sm-12 [type=url].col-sm-8.edit-view-field input[type="text"] {
    width: 45%;
  }


  .col-sm-12 [type=varchar].col-sm-8.edit-view-field input[type="text"] {
    width: 45%;
  }

  .col-sm-12 [type=phone].col-sm-8.edit-view-field input[type="text"] {
    width: 45%;
  }
  .col-sm-12 .col-sm-8 .edit-view-field input[type="text"] {
    width: 85%;
  }

  .col-sm-6 .edit-view-field input[type="text"] {
    width: 90%;
  }

  .email-address-options-container {
    margin-top: 0;
  }

  [type="date"] input[type="text"] {
    width: 90%;
  }

  [type="date"] img {
    margin-left: 8px;
  }

  .col-xs-12 [field=first_name].edit-view-field select {
    width: 15%;
  }

  .col-xs-12 [field=first_name].edit-view-field input[type="text"]#first_name {
    width: 29%;
  }

  .col-sm-6 [field=first_name].edit-view-field select {
    width: 30%;
  }

  .col-sm-6 [field=first_name].edit-view-field input[type="text"]#first_name {
    width: 58%;
  }

}

@media (min-width: 1024px) {
  .col-sm-12 .col-sm-8.edit-view-field input.sqsEnabled {
    width: 31.0%;
  }

  .col-sm-6 .col-sm-8.edit-view-field input.sqsEnabled {
    width: 62.75%;
  }

  .col-sm-12 [type=varchar].col-sm-8.edit-view-field input[type="text"] {
    width: 45.0%;
  }

  .col-sm-12 .edit-view-field input[type="text"] {
    width: 90%;
  }

  .col-sm-6 .edit-view-field input[type="text"] {
    width: 90%;
  }


  #BILLING_address_fieldset input[type=text] {
    width: 90%;
  }

  #SHIPPING_address_fieldset input[type=text] {
    width: 90%;
  }

  textarea#billing_address_street {
    width: 90%;
  }

  textarea#shipping_address_street {
    width: 90%;
  }

  textarea#primary_address_street {
    width: 90%;
  }

  textarea#alt_address_street {
    width: 90%;
  }

  .col-sm-12 .col-sm-8.edit-view-field textarea#description {
    width: 120%;
  }

  #EditView_tabs .edit [type="checkbox"][name=alt_checkbox] {
    margin-top: 15px;
  }

  .edit-view-field [name=alt_checkbox] {
    margin-top: 15px;
  }

  .edit-view-row-item [field=internal] {
    height: $button-line-height;
    line-height: $button-line-height;
  }
}

@media (min-width: 1600px) {
  .col-sm-12 .col-sm-8.edit-view-field input.sqsEnabled {
    width: 36.0%;
  }

  .col-sm-6 .col-sm-8.edit-view-field input.sqsEnabled {
    width: 72.25%;
  }

  .col-sm-12 [type=varchar].col-sm-8.edit-view-field input[type="text"] {
    width: 45.0%;
  }

  .col-sm-6 .edit-view-field input[type="text"] {
    width: 90%;
  }


  #BILLING_address_fieldset input[type=text] {
    width: 90%;
  }

  #SHIPPING_address_fieldset input[type=text] {
    width: 90%;
  }

  textarea#billing_address_street {
    width: 90%;
  }

  textarea#shipping_address_street {
    width: 90%;
  }

  textarea#primary_address_street {
    width: 90%;
  }

  textarea#alt_address_street {
    width: 90%;
  }

  .col-sm-12 .col-sm-8.edit-view-field textarea#description {
    width: 120%;
  }

  #EditView_tabs .edit [type="checkbox"][name=alt_checkbox] {
    margin-top: 15px;
  }

  .edit-view-field [name=alt_checkbox] {
    margin-top: 15px;
  }

  .edit-view-row-item [field=internal] {
    height: $button-line-height;
    line-height: $button-line-height;
  }


  .col-xs-12 [field=first_name].edit-view-field select {
    width: 30%;
  }

  .col-xs-6 [field=first_name].edit-view-field select {
    width: 30%;
  }

  .col-xs-12 [field=first_name].edit-view-field input[type="text"]#first_name {
    width: 58%;
  }

  .col-xs-6 [field=first_name].edit-view-field input[type="text"]#first_name {
    width: 58%;
  }

  .col-sm-6 .col-sm-8.edit-view-field input.sqsEnabled {
    width: 72.25%;
  }

  .col-sm-12 [field=first_name].edit-view-field select {
    width: 15%;
  }

  .col-sm-6 [field=first_name].edit-view-field select {
    width: 30%;
  }

  .col-sm-12 [field=first_name].edit-view-field input[type="text"]#first_name {
    width: 29.5%;
  }

  .col-sm-6 [field=first_name].edit-view-field input[type="text"]#first_name {
    width: 59%;
  }

}

.sub-header {
  padding-bottom: 10px;
  border-bottom: 1px solid #eee;
}

.main .page-header {
  margin-top: 0;
}

.placeholders {
  margin-bottom: 30px;
  text-align: center;
}

.placeholders h4 {
  margin-bottom: 0;
}

.placeholder {
  margin-bottom: 20px;
}

.placeholder img {
  display: inline-block;
  border-radius: 50%;
}

#username_password {
  width: 150px;
}

#user_name {
  width: 150px;
}

.edit img#company_logo_image {
  margin-top: 50px;
  max-width: 250px;
}

.chartContainer .label {
  font-size: 1em;
  font-weight: normal;
  color: #333333;
}

.serverstats {
  padding: 0;
  margin: 0;
  float: left;
  width: 250px;
}

.dashboardTabList li a span {
  cursor: pointer;
}

.View {
  border: 1px solid #cccccc;
}

/*Form to Person section*/
#fieldChoices .field {
  padding: 0;
  margin: 0;
}

#fieldChoices #fieldcontainer {
  background-color: transparent;
}

#fieldChoices .field-list {
  display: inline-block;
  background-color: $main-bg;
  padding: 8px;
  margin-right: 1%;
  border: 1px solid transparent;
  border-radius: 4px;
  width: 30%;
  min-height: 240px;
}

#fieldChoices .field-list input {
  display: block;
  clear: both;
  float: none;
  width: 100%;
}

.field-list textarea {
  display: block;
  clear: both;
  float: none;
  width: 100%;
}

#fieldChoices .field-list input {
  height: 30px;
}

.recent-links-edit-button{
  display: inline-block;
}

.favorite-links-edit-button {
  display: inline-block;
}

#fieldChoices .field-header {
  display: inherit;
  font-size: 14px;
  background-clip: padding-box;
  background-color: #BFCAD3;
  color: $default-btn-color;
  padding: 8px;
  border: 1px solid transparent;
  border-radius: 4px;
  line-height: 32px;
  height: 48px;
}

#fieldChoices .required > .field-header {
  background-color: $danger-btn-bg;
  color: $default-btn-color;
  padding: 8px;
  margin: 0;
  border: 1px solid transparent;
}

#fieldChoices .field-type {
  float: none;
}

#fieldChoices .field-list input[type="button"] {
  width: 100px;
}

#fieldChoices .field > .field-header {
  font-weight: bold;
}

#fieldChoices .field-container {
  overflow-x: hidden;
  overflow-y: auto;
  height: 300px;
  max-height: 300px;
  min-height: 300px;
}

#fieldChoices .optionButtonsHolder {
  margin-top: 5px;
}

#fieldChoices .title {
  display: inline-block;
  font-size: 20px;
  font-weight: 300;
  color: #F08377;
  padding-bottom: 8px;
  text-align: center;
  width: 30%;
}

#fieldChoices #personTypeSelect {
  margin-bottom: 20px;
}

.ui-state-highlight {
  background: #E6E6E6;
  border: 1px solid #778591;
  border-radius: 4px;
  height: 48px;

}

hr {
  border: none;
}

.pagecontent {
  border: 1px solid transparent;
}

.pagecontent > table td {
  padding: 8px;
}

#fieldChoices {
  background: #ffffff;
  padding: 16px 8px 8px 8px;
  border: 1px solid transparent;
  border-radius: 4px;
}

/* fix schedule bar popup on calendar */
.ui-dialog {
  z-index: 1100;
}

@media (max-width: 768px) {
  .View {
    border: 1px solid #cccccc;
  }

  #month-tab{
    display: none;
  }

  #year-tab{
    display: none;
  }

  #share-tab {
    display: none;
  }
}

.table > thead > tr > th {
  border: none;
}

.table > thead > tr > th {
  border: none;
}

.home_h3 span {
  margin: 0 5px 0 5px;
}

@media (min-width: 641px) and (max-width: 978px) {
  #cal-edit {
    margin: 0 0 0 50px;
    overflow: scroll;
    max-width: 55%;
    max-height: 50%;
  }

}

@media (min-width: 999px) and (max-width: 1279px) {
  #cal-edit {
    margin: 0 0 0 250px;
    overflow: scroll;
    max-width: 55%;
    max-height: 50%;
  }

}

.teamNoticeBox {
  border: none;
}

#copyright_data a {
  color: #000000;
  margin: 0 5px 0 5px;
}

#copyright_data a:hover{
  cursor: pointer;
  text-decoration: none;
}


#links a:hover {
  cursor: pointer;
  text-decoration: none;
}

img.info {
  opacity: 0.6;
}

img.info:hover {
  cursor: pointer;
  opacity: 1;
}

tr:hover img.info {
  cursor: pointer;
  opacity: 1;
}

.helpIcon {
  display: none;
}

.paginationWrapper {
  padding: 0;
  margin: 0;
  float: right;
}

#EditView .paginationWrapper {
  padding-top: 4px;
}

.paginationWrapper span{
  padding: 0;
  margin: 0;
}

.paginationWrapper span {
  padding: 0;
  margin: 0;
}

#EditView div.action_buttons .button {
  background-color: $danger-btn-bg;
}

#save_and_continue.button {
  background-color: $danger-btn-bg;
}

#EditView div.action_buttons .button:hover,
#save_and_continue.button:hover {
  background-color: $danger-btn-bg-hover;
}

.paginationWrapper {
  float: right;
}

.yui-layout .yui-layout-clip-right .collapse {
  display: block;
  visibility: visible;
}

.yui-layout-hd .collapse {
  display: block;
  visibility: visible;
}

.yui-layout .yui-layout-clip-left .collapse {
  display: block;
  visibility: visible;
}

.table > thead > tr > th {
  border-top: none;
}

.table > tbody > tr > th {
  border-top: none;
}

.table > tfoot > tr > th {
  border-top: none;
}

.table > thead > tr > td {
  border-top: none;
}

.table > tbody > tr > td {
  border-top: none;
}

.table > tfoot > tr > td {
  border-top: none;
}

h3 span {
  font-weight: bold;
}

#dlg {
  top: 75px;
  left: 300px;
}

#themePreview {
  width: 250px;
}

.icon {
  fill: #F08377;
  pointer-events: none;
  fill: #F08377;
  pointer-events: none;
}

.inlineEdit {
  cursor: pointer;
}

.inlineEditIcon {
  color: #F08377;
  padding-left: 3px;
  float: right;
  width: 15px;
  height: 10px;
}

.inlineEditIcon svg {
  display: none;
  fill: #F08377;
}

.inlineEdit:hover .inlineEditIcon svg {
  display: inline;
  cursor: pointer;
}

td.inlineEditActive {
  background-color: #cccccc;
}

#inlineEditSaveButton {
  display: inline;
  float: right;
}

#inlineEditSaveButton svg {
  fill: #F08377;
}

#inlineEditSaveButton svg:hover {
  fill: #F08377;
}

#inline_edit_field {
  padding-right: 5px;
  float: left;
  width: 80%;
}

#editAccountDialogue_c {
  height: 90%;
}

#editAccountDialogue {
  overflow: auto;
  height: 90%;
}

#settingsDialog .yui-content {
  overflow-y: auto;
}

#settingsDialog_c {
  top: 120px;
  z-index: 20000;
}


.edit-view-pagination .btn-pagination[disabled] {
  background-color: $disabled-btn-bg;
}

.edit-view-pagination .btn-pagination {
  background-color: $default-btn-bg;
  font-size: 10px;
  font-weight: 600;
  height: 28px;
  line-height: 18px;
  padding: 0 10px 0 10px;
}

.edit-view-pagination .btn-pagination:hover {
  background-color: $default-btn-bg-hover;
}

.edit-view-pagination.glyphicon-chevron-left {
  margin-right: 4px;
}

.edit-view-pagination .glyphicon-chevron-right {
  margin-left: 4px;
}


@media (max-width: 1200px) {
  .pagination-label {
    display: none;
    visibility: collapse;
  }

  .edit-view-pagination .btn-pagination.button {
    margin-left: 0px;
    margin-right: 0px;
  }

  .edit-view-pagination .glyphicon-chevron-left {
    margin-right: 0px;
  }

  .edit-view-pagination.glyphicon-chevron-right {
    margin-left: 0px;
  }

  .edit-view-pagination .glyphicon-chevron-left {
    margin-right: 0px;
  }

  .edit-view-pagination .glyphicon-chevron-right {
    margin-left: 0px;
  }
}


@media (max-width: 992px) {
  #settingsDialog_c {
    left: 1%;
  }

  #settingsDialog .yui-content {
    height: 320px;
  }
}

@media (min-width: 993px) {
  #settingsDialog_c {
    left: 22.5%;
  }

  #settingsDialog .yui-content {
    height: 384px;
  }
}

/* stop child elements of a hidden dialog from showing up above other elements */
.yui-overlay-hidden * {
  display: none;
  height: 0;
  visibility: collapse;
}

object {
  pointer-events: none;
}

.favorite {
  margin-left: 5px;
  float: left;
  width: 20px;
}

.favorite:hover {
  cursor: pointer;
}

#suggestion_box table {
  color: #337ab7;
  padding: 0;
  border: 1px solid #cccccc;
  border-spacing: 0;
  width: 100%;
  max-width: 400px;
}

#suggestion_box table tr {
  border-bottom: 1px solid #cccccc;
}

#suggestion_box table tr:hover {
  background-color: #dfeffe;
  cursor: pointer;
}

#suggestion_box table tr th {
  background-color: #f0f0ee;
  color: #333333;
  padding: 4px;
  text-align: left;
}

#suggestion_box table tr td {
  margin: 0;
  border: none;
}

#tool-tip-separator {
  margin-top: 10px;
  margin-bottom: 10px;
}

.tool-tip-title {
  display: inline-block;
  margin-bottom: 3px;
}

#use_resolution {
  padding: 8px;
  margin-top: 4px;
}

#additional_info_p {
  margin-bottom: 4px;
}

.transfer {
  border: 2px dotted gray;
}

#reminders .clear {
  clear: both;
}

#reminders .remove-reminder-btn {
  float: right;
}

#reminders #reminder_view {
  padding: 0;
  margin: 0;
  border: none;
  list-style-type: none;
}

#reminders #reminder_view .reminder_item {
  padding: 10px;
  margin: 10px 0;
  border: 1px solid lightgray;
  list-style-type: none;
}

#reminders #reminder_view .reminder_item .invitees_list {
  display: block;
  padding: 0;
  margin: 0;
  border: none;
  list-style-type: none;
}

#reminders #reminder_view .reminder_item .invitees_list .invitees_item {
  padding: 0;
  margin: 0;
  border: none;
  float: left;
  list-style-type: none;
}

#reminders #reminder_view .reminder_item .invitees_list .invitees_item .invitee_btn {
  margin: 4px;
}

#reminders .add-btn {
  background-image: url(../../../../themes/SuiteP/images/id-ff-add.png);
  background-position: 5px center;
  background-repeat: no-repeat;
  padding-left: 32px;
}

#reminders .remove-btn {
  background-image: url(../../../../themes/SuiteP/images/id-ff-clear.png);
  background-position: right 5px center;
  background-repeat: no-repeat;
  padding-right: 32px;
}

#reminders .invitee_btn {
  background-image: url(../../../../themes/default/images/id-ff-clear.png);
  background-position: right 5px center;
  background-repeat: no-repeat;
  padding: 4px 25px 4px 10px;
  border: 1px solid lightgrey;
}

#reminders input[type="checkbox"] {
  margin-right: 5px;
}

#reminders #reminder_view .reminder_item.reminder-error {
  background-color: #fff8f8;
  border: 1px solid $danger;
}

#reminders #reminder_view .reminder_item .error-msg {
  font-weight: bold;
  color: $danger;
}

#report-editview-footer {
  float: left;
  width: 70%;
}

#detailpanel_fields,
#detailpanel_conditions,
#detailpanel_charts {
  border-top: 1px solid lightgray;
}

#detailpanel_fields_select {
  margin-right: 20px;
  float: left;
  overflow-y: auto;
  width: 20%;
  height: 640px;
}

@media (max-width: 767px) {

  .col-sm-8.edit-view-field {
    width: 100%;
  }
  .edit table,
  .edit thead,
  .edit tbody,
  .edit th,
  .edit td,
  .edit tr,
  .popupBody .edit table,
  .popupBody .edit thead,
  .popupBody .edit tbody,
  .popupBody .edit th,
  .popupBody .edit td,
  .popupBody .edit tr {
    display: block;
    background: none;
    width: 100%;
  }
}

.aor_dragbox {
  overflow: scroll;
  height: 250px;
}

#report-editview-footer .tab-togglers {
  width: 80%;
}

#report-editview-footer .tab-toggler {
  display: block;
  padding: 0 4px;
  float: left;
}

#report-editview-footer .tab-toggler.active .button {
  background-color: $danger-btn-bg;
}

#report-editview-footer .parentheses-btn {
  display: block;
  border: 1px solid lightgray;
  width: 100%;
  min-height: 30px;
}

#report-editview-footer .condition-sortable-handle {
  cursor: move;
}

#report-editview-footer .parenthesis-line strong {
  font-size: 18px
}

#report-editview-footer .drop-area.highlighted {
  background-color: #f7f7f7;
}

#report-editview-footer .tab-panels {
  width: 110%;
}

.noGraphDataPoints {
  padding: 10px;
}

.rgraph_chart_tooltips_css {
  font-family: 'Lato', Arial;
}

@media (min-width: 320px) and (max-width: 978px) {

  .col-sm-3 {
    display: none;
  }

  .col-sm-offset-3 {
    margin: 0;
  }

  .col-sm-9 {
    width: 99%;
  }

}

@media (max-width: 350px) {
  .footer_left a#admin_options {
    display: block;
  }

  .footer_left a#powered_by {
    display: block;
  }

  .footer_left a#admin_options {
    padding-bottom: 10px;
  }

}

@media only screen and (max-width: 750px) {
  .detail table {
    display: block;
    background: none;
  }

  .detail thead {
    display: block;
    background: none;
  }
  .detail tbody {
    display: block;
    background: none;
  }

  .detail th {
    display: block;
    background: none;
  }

  .detail td {
    display: block;
    background: none;
  }

  .detail tr {
    display: block;
    background: none;
  }

  .detail tr {
    background: none;
    border: none;
  }

  .detail tr td[scope="col"] {
    background: none;
    border: none;
  }

  .table > thead > tr > th {
    background: none;
    border: none;
  }

  .table > tbody > tr > th {
    background: none;
    border: none;
  }

  .table > tfoot > tr > th {
    background: none;
    border: none;
  }

  .table > thead > tr > td {
    background: none;
    border: none;
  }

  .table > tbody > tr > td {
    background: none;
    border: none;
  }

  .table > tfoot > tr > td {
    background: none;
    border: none;
  }

  .detail tr td {
    background: none;
    border: none;
  }

  .detail table {
    background: none;
    border: none;
  }

  table.detail {
    background: none;
    border: none;
  }

  .detail h4 {
    font-size: 1.2em;
    background: #eeeeee;
    padding: 8px;
    margin: 10px 0 0 0;
    border: 1px solid #cccccc;
  }

  .detail508 tr td[scope="col"] {
    font-weight: bold;
  }

  .detail tr {
    padding: 0;
    margin: 0;
  }

  .detail tr:last-child {
    border: none;
  }

  .buttons input.button[type=submit]:hover, input.button[type=button]:hover, input.button[type=reset]:hover {
    font-size: 10px;
  }
}

@media (min-width: 751px) {
  .edit-view-pagination-mobile-container {
    display: none;
    visibility: collapse;
  }
}

@media (max-width: 750px) {

  .edit-view-mobile-pagination {
    font-size: 8px;
  }

  .edit-view-mobile-pagination .btn-pagination.button {
    font-size: 8px;
    margin-left: 0px;
    margin-right: 0px;
  }

  .edit-view-pagination-mobile-container {
    text-align: center;
  }

  #EditView .buttons {
    width: 100%;
  }

  #EditView .dcQuickEdit > tbody {
    display: block;
    width: 100%;
  }

  #EditView .dcQuickEdit tr {
    display: block;
    width: 100%;
  }

  #EditView .dcQuickEdit td {
    display: block;
    width: 100%;
  }


  .edit-view-mobile-pagination {
    display: inline-block;
    width: auto;
  }

  .edit-view-pagination-mobile > table {
    display: inline-block;
    width: auto;
  }

  #EditView table.dcQuickEdit tr td.edit-view-pagination-desktop-container {
    visibility: collapse;
    display: none;
  }

  .edit-view-pagination-desktop {
    display: hidden;
    visibility: collapse;
  }


  .buttons .button {
    width: 45%;
    padding-left: 0;
    padding-right: 0;
    margin: 4px;
    font-size: 10px;
  }

  .edit tr {
    font-size: 1em;
    background: none;

  }

  .edit tr td[scope="col"] {
    font-size: 1em;
    background: none;

  }

  .table > thead > tr > th {
    font-size: 1em;
    background: none;

  }

  .table > tbody > tr > th {
    font-size: 1em;
    background: none;

  }

  .table > tfoot > tr > th {
    font-size: 1em;
    background: none;

  }

  .table > thead > tr > td {
    font-size: 1em;
    background: none;

  }

  .table > tbody > tr > td {
    font-size: 1em;
    background: none;

  }

  .table > tfoot > tr > td {
    font-size: 1em;
    background: none;

  }

  .detail tr td {
    font-size: 1em;
    background: none;

  }

  .detail table
  table.detail {
    font-size: 1em;
    background: none;

  }

  .edit h4 {
    font-size: 1.2em;
    background: #eeeeee;
    padding: 8px 0 8px 0;
    margin: 10px 0 0 0;
    border: 1px solid #cccccc;
  }

  .edit tr td[scope="col"] {
    font-weight: bold;
  }

  td textarea {
    width: 95%;
  }

  .edit tr {
    border-bottom: 1px solid #cccccc;
  }

  .edit tr:last-child {
    border: none;
  }

  .edit input[type=text] {
    font-size: 1em;
  }



  #pageContainer {
    margin: 0 0 0 0;
    width: 100%;
  }

  #suggestion_box table {
    border: none;
  }

  #suggestion_box table tbody tr {
    display: table-row;
    padding: 0;
    border: 1px solid #ccc;
  }

  #suggestion_box table tbody tr th{
    display: table-cell;
    width: auto;
  }

  #suggestion_box table tbody tr td {
    display: table-cell;
    width: auto;
  }

  #cal-edit {
    top: 10px;
    overflow: scroll;
    max-width: 300px;
    max-height: 400px;
  }

  #settings_dialog {
    top: 10px;
    overflow: scroll;
    max-width: 300px;
    max-height: 400px;
  }

  #settings_dialog form {
    top: 10px;
    overflow: scroll;
    max-width: 300px;
    max-height: 400px;
  }

  #container1 {
    top: 10px;
    overflow: scroll;
    max-width: 300px;
    max-height: 400px;
  }
}

@media (max-width: 750px) {
  .footer_left {
    text-align: center;
    width: 100%;
  }

  .footer_right {
    text-align: center;
    width: 100%;
  }
}

@media (min-width: 768px) and (max-width: 1000px) {
  a#advanced_search_link {
    width: auto;
    min-width: 200px;
  }

  /*buttons*/
  #search_form > div.basic > table > tbody > tr > td.submitButtons {
    display: table-cell;
    width: auto;
    min-width: 200px;
  }

  /*help*/

}

@media only screen and (max-width: 959px) {
  table.mceLayout {
    width: 100%;
  }

  textarea.tinyMCE {
    width: 100%;
  }

  .mceToolbar td {
    display: table-row;
    float: left;
  }

  .mceToolbar td:nth-of-type(11) {
    clear: left;
  }

  table.mceLayout {
    overflow: scroll;
    width: 90%;
  }

  textarea.richEditor {
    overflow: scroll;
    width: 90%;
  }

  .mceToolbar td {
    display: table-cell;
    float: none;
  }

  .mceToolbar td:nth-of-type(11) {
    clear: none;
  }

  .defaultSkin .mceToolbar {
    height: auto;
  }
}

@media only screen and (min-device-width: 480px) and (max-device-width: 980px) {
  .detail table {
    display: block;
    background: none;
  }

  .detail thead {
    display: block;
    background: none;
  }

  .detail tbody {
    display: block;
    background: none;
  }

  .detail th {
    display: block;
    background: none;
  }

  .detail td {
    display: block;
    background: none;
  }

  .detail tr {
    display: block;
    background: none;
  }

  .detail tr {
    background: none;
    border: none;
  }

  .detail tr td[scope="col"] {
    background: none;
    border: none;
  }

  .table > thead > tr > th {
    background: none;
    border: none;
  }

  .table > tbody > tr > th {
    background: none;
    border: none;
  }

  .table > tfoot > tr > th {
    background: none;
    border: none;
  }

  .table > thead > tr > td {
    background: none;
    border: none;
  }

  .table > tbody > tr > td {
    background: none;
    border: none;
  }

  .table > tfoot > tr > td {
    background: none;
    border: none;
  }

  .detail tr td {
    background: none;
    border: none;
  }

  .detail table {
    background: none;
    border: none;
  }

  table.detail {
    background: none;
    border: none;
  }

  .detail h4 {
    font-size: 1em;
    background: #eeeeee;
    padding: 8px;
    margin: 10px 0 0 0;
    border: 1px solid #cccccc;
  }

  .detail508 tr td[scope="col"],
  .edit tr td[scope="col"] {
    font-weight: bold;
    margin: 0;
    text-align: left;
    max-width: 10%;
  }

  .detail tr {
    border-bottom: 1px solid #cccccc;
  }

  .detail tr:last-child {
    border: none;
  }

  .detail td {
    display: inline-block;
    font-size: 1em;
    padding: 0;
    margin: 0 5px 0 25px;
    border: none;
    width: auto;
    min-width: 35%;
  }

  #DEFAULT td {
    display: inline-block;
    font-size: 1em;
    padding: 0;
    margin: 0 5px 0 25px;
    border: none;
    width: auto;
    min-width: 35%;
  }

}

@media (min-width: 980px) {
  #dialog1_c {
    margin-top: 100px;
    margin-left: 40%;
  }

  #dlg {
    left: 40%;
  }

  #dlg_c {
    left: 50%;
  }

}

@media (max-width: 1023px) {
  .quickcreate {
    padding: 5px 7px 5px 7px;
    margin: 0;
  }
}

@media (min-width: 1024px) {

  form[name="wizform"] div.wizard-unique-elem {
    width: 1000px;
  }
}

@media (min-width: 1280px) {
  #cal-edit {
    margin: 0 0 0 200px;
  }

}

@media (max-width: 1360px) {
  #dlg {
    top: 50px;
  }

  #dlg .bd {
    overflow-y: scroll;
    max-height: 500px;
  }
}

@media (max-width: 1399px) {
  /* TipTip CSS - Version 1.2 */
  #tiptip_holder {
    display: none;
    position: absolute;
    top: 0;
    left: 0;
    z-index: 99999;
  }

  #tiptip_holder.tip_top {
    padding-bottom: 5px;
  }

  #tiptip_holder.tip_bottom {
    padding-top: 5px;
  }

  #tiptip_holder.tip_right {
    padding-left: 5px;
  }

  #tiptip_holder.tip_left {
    padding-right: 5px;
  }

  #tiptip_content {
    font-size: 11px;
    background-color: rgba(25, 25, 25, 0.92);
    background-color: rgb(25, 25, 25);
    background-image: -webkit-gradient(linear, 0% 0%, 0% 100%, from(transparent), to(#000));
    box-shadow: 0 0 3px #555;
    color: #fff;
    padding: 4px 8px;
    border: 1px solid rgba(255, 255, 255, 0.25);
    border-radius: 3px;
    text-shadow: 0 0 2px #000;
    -webkit-border-radius: 3px;
    -moz-border-radius: 3px;
    -webkit-box-shadow: 0 0 3px #555;
    -moz-box-shadow: 0 0 3px #555;
  }

  #tiptip_arrow {
    position: absolute;
    border-width: 6px;
    border-color: transparent;
    border-style: solid;
    width: 0;
    height: 0;
  }

  #tiptip_arrow_inner {
    position: absolute;
    border-width: 6px;
    border-color: transparent;
    border-style: solid;
    width: 0;
    height: 0;
  }

  #tiptip_holder.tip_top #tiptip_arrow {
    border-top-color: #fff;
    border-top-color: rgba(255, 255, 255, 0.35);
  }

  #tiptip_holder.tip_bottom #tiptip_arrow {
    border-bottom-color: #fff;
    border-bottom-color: rgba(255, 255, 255, 0.35);
  }

  #tiptip_holder.tip_right #tiptip_arrow {
    border-right-color: #fff;
    border-right-color: rgba(255, 255, 255, 0.35);
  }

  #tiptip_holder.tip_left #tiptip_arrow {
    border-left-color: #fff;
    border-left-color: rgba(255, 255, 255, 0.35);
  }

  #tiptip_holder.tip_top #tiptip_arrow_inner {
    margin-top: -7px;
    margin-left: -6px;
    border-top-color: rgb(25, 25, 25);
    border-top-color: rgba(25, 25, 25, 0.92);
  }

  #tiptip_holder.tip_bottom #tiptip_arrow_inner {
    margin-top: -5px;
    margin-left: -6px;
    border-bottom-color: rgb(25, 25, 25);
    border-bottom-color: rgba(25, 25, 25, 0.92);
  }

  #tiptip_holder.tip_right #tiptip_arrow_inner {
    margin-top: -6px;
    margin-left: -5px;
    border-right-color: rgb(25, 25, 25);
    border-right-color: rgba(25, 25, 25, 0.92);
  }

  #tiptip_holder.tip_left #tiptip_arrow_inner {
    margin-top: -6px;
    margin-left: -7px;
    border-left-color: rgb(25, 25, 25);
    border-left-color: rgba(25, 25, 25, 0.92);
  }

  /* Webkit Hacks  */
  @media screen and (-webkit-min-device-pixel-ratio: 0) {
    #tiptip_content {
      background-color: rgba(45, 45, 45, 0.88);
      padding: 4px 8px 5px 8px;
    }

    #tiptip_holder.tip_bottom #tiptip_arrow_inner {
      border-bottom-color: rgba(45, 45, 45, 0.88);
    }

    #tiptip_holder.tip_top #tiptip_arrow_inner {
      border-top-color: rgba(20, 20, 20, 0.92);
    }
  }
}

table tr#delegates_search {
  background: #FAFAFA;
}

/* align quote lines */

@media (max-width: 1700px) {
  table#lineItems table tr td table tbody tr td span.hidden.alignedLabel {
    display: inline;
  }
}

/* popup in studio */
.masked .yui-simple-dialog {
  // Overridding inline style
<<<<<<< HEAD
  top: 50%!important;
  left: 50%!important;
  transform: translate(-50%, -50%)!important;
  z-index: 16000;
=======
>>>>>>> 48e4f918
}

/* popup dialog on home page */

body.yui-skin-sam.masked .yui-panel-container.yui-dialog.yui-simple-dialog.shadow#dlg_c {
  top: 100px;
  padding: 20px;
  width: 100%;
  z-index: 103100;
}

body.yui-skin-sam.masked .yui-panel-container.yui-dialog.yui-simple-dialog.shadow[id="container_pbss_date_start_trigger_c"] {
  z-index: 103200;
}

body.yui-skin-sam.masked .yui-panel-container.yui-dialog.yui-simple-dialog.shadow[id="container_pbss_date_end_trigger_c"] {
  z-index: 103200;
}

body.yui-skin-sam.masked .yui-panel-container.yui-dialog.yui-simple-dialog.shadow[id="container_mypbss_date_start_trigger_c"] {
  z-index: 103200;
}


body.yui-skin-sam.masked .yui-panel-container.yui-dialog.yui-simple-dialog.shadow[id="container_mypbss_date_end_trigger_c"] {
  z-index: 103200;
}

//

@media(max-width: 750px) {

  #EditView table.dcQuickEdit {
    display: block;
    float: left;
  }

  #EditView table.dcQuickEdit tr {
    display: block;
    float: left;
  }

  #EditView table.dcQuickEdit tr td {
    display: block;
    float: left;
  }

  #EditView table.dcQuickEdit tr td[align="right"] table {
    display: block;
    float: left;
  }

  #EditView table.dcQuickEdit tr td[align="right"] table tr {
    display: block;
    float: left;
  }

  #EditView table.dcQuickEdit tr td[align="right"] table tr td.paginationWrapper {
    display: block;
    float: left;
  }

  #EditView table.dcQuickEdit tr td[align="right"] table tr td.paginationWrapper span.pagination {
    float: right;
  }

}

/* edit form */

div.content div.pagecontent form#EditView div.edit.view table tbody tr td {
  padding-top: 5px;
  padding-bottom: 5px;
}

div.content div.pagecontent form#EditView div.edit.view table tbody tr td slot {
  display: block;
  float: none;
}

div.content div.pagecontent form#EditView div.edit.view table tbody tr td slot input[type="text"] {
  width: 90%;
}

div.content div.pagecontent form#EditView div.edit.view table tbody tr td slot input[name="filter_domain"] {
  width: 90%;
}

div.content div.pagecontent form#EditView div.edit.view table tbody tr td slot input[name="email_num_autoreplies_24_hours"] {
  width: 90%;
}

div.content div.pagecontent form#EditView div.edit.view table tbody tr td slot input[type="text"][name="mailbox"]#mailbox {
  width: 70%;
}

div.content div.pagecontent form#EditView div.edit.view table tbody tr td slot input[type="text"][name="trashFolder"]#trashFolder {
  width: 70%;
}

div.content div.pagecontent form#EditView div.edit.view table tbody tr td slot input[type="text"][name="sentFolder"]#sentFolder {
  width: 70%;
}

div.content div.pagecontent form#EditView div.edit.view table tbody tr td slot input[type="button"]#subscribeFolderButton.button {
  width: 18%;
  min-width: 71px;
}

div.content div.pagecontent form#EditView div.edit.view table tbody tr td slot input[type="button"]#trashFolderButton.button {
  width: 18%;
  min-width: 71px;
}

div.content div.pagecontent form#EditView div.edit.view table tbody tr td slot input[type="button"]#sentFolderButton.button {
  width: 18%;
  min-width: 71px;
}

div.content div.pagecontent form#EditView div.edit.view table tbody tr td slot input.button {
  color: white;
}

div.content div.pagecontent form#EditView div.edit.view table tbody tr td select {
  border: 3px solid #A5E8D6;
}

div.content div.pagecontent form#EditView div.edit.view table tbody tr td slot input[name="from_name"]#from_name {
  width: 80%;
}

div.content div.pagecontent form#EditView div.edit.view table tbody tr td slot input[name="from_addr"]#from_addr {
  width: 80%;
}

div.content div.pagecontent form#EditView div.edit.view table tbody tr td input[name="reply_to_name"] {
  width: 80%;
}

div.content div.pagecontent form#EditView div.edit.view table tbody tr td input[name="reply_to_addr"] {
  width: 80%;
}

@media (max-width: 767px) {
  div.content div.pagecontent form#EditView div.edit.view table tbody tr {
    padding: 0;
    border: none;
  }

  div.content div.pagecontent form#EditView div.edit.view table tbody tr td {
    height: 60px;
  }

  div.content div.pagecontent form#EditView div.edit.view table tbody tr td[scope="row"] {
    display: block;
    float: left;
    width: 28%;
  }

  div.content div.pagecontent form#EditView div.edit.view table tbody tr td slot {
    display: block;
    float: left;
    line-height: 16px;
    width: 72%;
    white-space: initial;
  }

  div.content div.pagecontent form#EditView div.edit.view table tbody tr td slot input[type="text"] {
    width: 96%;
  }

  div.content div.pagecontent form#EditView div.edit.view table tbody tr td slot input[name="filter_domain"] {
    width: 96%;
  }

  div.content div.pagecontent form#EditView div.edit.view table tbody tr td slot input[name="email_num_autoreplies_24_hours"] {
    width: 96%;
  }

  div.content div.pagecontent form#EditView div.edit.view table tbody tr td input[name="reply_to_name"] {
    width: 58%;
  }

  div.content div.pagecontent form#EditView div.edit.view table tbody tr td input[name="reply_to_addr"] {
    width: 58%;
  }

  div.content div.pagecontent form#EditView div.edit.view table tbody tr th h4 {
    background-color: #FEFEFE;
    border: none;
  }
}

@media (max-width: 600px) {
  div.content div.pagecontent form#EditView div.edit.view table {
    clear: both;
  }

  div.content div.pagecontent form#EditView div.edit.view table tbody tr td {
    padding: 15px 0 5px 0;
    width: 100%;
    height: initial;
  }

  div.content div.pagecontent form#EditView div.edit.view table tbody tr td[scope="row"] {
    padding: 15px 0 5px 0;
    width: 100%;
    height: initial;
  }

  div.content div.pagecontent form#EditView div.edit.view table tbody tr td slot {
    width: 100%;
  }
}

@media (max-width: 380px) {
  div.content div.pagecontent form#EditView div.edit.view table tbody tr td slot input {
    font-size: 12px;
    line-height: initial;
    height: 40px;
    min-height: 40px;
  }

  div.content div.pagecontent form#EditView div.edit.view table tbody tr td slot select {
    font-size: 12px;
    line-height: initial;
    height: 40px;
    min-height: 40px;
  }


  div.content div.pagecontent form#EditView div.edit.view table tbody tr td input[name="reply_to_name"] {
    font-size: 12px;
    line-height: initial;
    height: 40px;
    min-height: 40px;
  }

  div.content div.pagecontent form#EditView div.edit.view table tbody tr td input[name="reply_to_addr"] {
    font-size: 12px;
    line-height: initial;
    height: 40px;
    min-height: 40px;
  }

  div.content div.pagecontent form#EditView table tbody tr td {
    display: block;
    float: left;
  }

  div.content div.pagecontent form#EditView div.edit.view table tbody tr td {
    padding: 0 0 15px 0;
    width: 100%;
    height: initial;
  }

  div.content div.pagecontent form#EditView div.edit.view table tbody tr td[scope="row"] {
    padding: 0 0 15px 0;
    width: 100%;
    height: initial;
  }
}
<|MERGE_RESOLUTION|>--- conflicted
+++ resolved
@@ -5435,13 +5435,10 @@
 /* popup in studio */
 .masked .yui-simple-dialog {
   // Overridding inline style
-<<<<<<< HEAD
   top: 50%!important;
   left: 50%!important;
   transform: translate(-50%, -50%)!important;
   z-index: 16000;
-=======
->>>>>>> 48e4f918
 }
 
 /* popup dialog on home page */
