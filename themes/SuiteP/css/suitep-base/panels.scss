/**** Panels ****/

.panel {
  margin-top: 7px;
  margin-bottom: 0px;
}

.panel-body {
  padding: 0;
}

.panel-template {
  visibility: collapse;
}

.panel-default > .panel-heading {
  background: $panel-expanded-bg;
  color: $panel-expanded-color;
  padding: 0;
  border-top-left-radius: 4px;
  border-top-right-radius: 4px;
  border-bottom-left-radius: 4px;
  border-bottom-right-radius: 4px;
  height: 40px/$panel-height-divisor;
  border-color: $panel-bg;//
}

.panel-default > .panel-heading > div {
  font-size: 14px ;
  font-weight: 500;
  background-color: $panel-expanded-bg;
  color: $panel-expanded-color;
  vertical-align: middle;
}

.panel-default > .panel-body {
  padding: 0;
}

.panel-default > .panel-heading-collapse {
  background: $panel-collapsed-color;
}

.collapse, .collapsing, .collapse.in {
  transition: none;
  -webkit-transition: none;
}

.panel-default > .panel-heading {
  display: block;
  text-transform: uppercase;
}

.panel-default > .panel-heading > a {
  display: block;
  font-size: 12px ;
  font-weight: 500;
  color: $panel-expanded-color;
  padding: 0 10px 0 10px/$panel-height-divisor;
  border-top-left-radius: 4px;
  border-top-right-radius: 4px;
  height: 40px;
  text-decoration: none;
  text-decoration: none;
  //background-color: $panel-expanded-bg;
}

#EditView_tabs .panel-default > .panel-heading > a {
<<<<<<< HEAD
	padding-top:10px;
=======
  padding-top:10px;
>>>>>>> 0e20e1ef
}


.panel-default.sub-panel > .panel-heading  > a {
  display: block;
  font-size: 14px ;
  font-weight: 500;
  color: $panel-expanded-color;
  padding: 0 10px 0 10px/$panel-height-divisor;
  border-top-left-radius: 4px;
  border-top-right-radius: 4px;
  height: 40px/$panel-height-divisor;
  text-decoration: none;
  //background-color: $panel-expanded-bg;
}

.panel-default > .panel-heading  > a:not(.collapsed) {
  background-color: $panel-expanded-bg;

}

.sub-panel  div.tab-content {
  padding: 0 ;
  border: none;
}


.panel-default > .panel-heading > a img {
  margin-right: 15px;
}

.panel-default > .panel-body {
  padding: 0 0 0 0;
}

.panel-heading a.collapsed {
  background-color: $panel-collapsed-bg ;
}


.panel-heading a.collapsed:before {
  content: "\2b" ;
}

.panel-heading a:before
{
  font-family: 'Glyphicons Halflings';
  content: "\2212";
  font-weight: 100;
}


.sub-panel > .panel-body > .tab-content > div {
  /*margin-bottom: 25px ;*/
  border: none;
}

.sub-panel > .panel-body > .tab-content > div tr:last-child {
  margin-bottom: 25px ;
  border-bottom: none;
}

.h3Row {
  padding: 0;
  margin: 0;
}

div.action_buttons form {
  float: left;
}

div.action_buttons .button {
  background-color: $danger-btn-bg;
}
div.action_buttons .button:hover {
  background-color: $danger-btn-bg-hover;
}

#subpanel_list .tab-content .list.view.subpanel-table .pagination div.action_buttons .button {
  padding: 5px 13px;
  line-height: initial;
  height: initial;
  text-transform: capitalize;
}

div.sub-panel {
  margin-bottom: 4px;
}


.subpanel-table tr:last-of-type td {
  border-bottom: 0px solid transparent;
}


.subpanel-table {
  border-bottom-left-radius: 4px;
  border-bottom-right-radius: 4px;
}

.table-responsive.list .pagination,
.table-responsive.list .pagination tr,
.table-responsive.list .pagination  td,
.table-responsive.list .pagination  th {
  border: 0;
}

.sub-panel tbody tr td .sugar_action_button > a:link {
  border-bottom: none;
  color: $list-view-button-color;
  padding-top: 0px;
  padding-bottom: 0px;
}

.sub-panel .sugar_action_button > a:hover {
  border-bottom: none;
  color: $list-view-button-color;
}


.sub-panel .table-responsive.list > tbody > tr > td ul.subnav a {
  color: $list-view-button-color;
  width: 100%;
}

.sub-panel .table-responsive.list > tbody > tr > td ul.subnav a:hover {
  color: $list-view-button-color;
  width: 100%;
}

.sub-panel tbody tr td ul.clickMenu > li > span {
  margin-top: 8px;
}


.footable-details.table-responsive.list th {
  font-weight: bold;
  color: $main-font-color;
}

.footable-details.table-responsive.list th a:link {
  font-weight: bold;
  color: $main-font-color;
  border-bottom: none;
}

.subpanel-table .clickMenu > li, .SugarActionMenuIESub li {
  padding: 0;
  line-height: 24px;
  white-space: nowrap;
}

.subpanel-table ul.subpanel {
  background: none;
  background-color: transparent ;
  border: none;
  border-color: transparent ;
}

.sugar_action_button a {
  color: $panel-expanded-color;
}

.subpanel-table .pagination li.sugar_action_button > form > a {
  width: 100%;
}

.subpanel-table ul.subpanel > a {
  background-color: $panel-button-bg;
  padding: 0 ;
  padding-right: 4px ;
  border: 1px solid transparent;
  border-radius: $border-radius-base;
}

.subpanel-table li.sugar_action_button {
  background-color: $panel-button-bg;
  padding: 0 ;
  padding-right: 4px ;
  border: 1px solid transparent;
  border-radius: $border-radius-base;
}

.subpanel-table .pagination .sugar_action_button {
  background-color: $panel-button-bg;
  padding: 0 ;
  padding-right: 4px ;
  border: 1px solid transparent;
  border-radius: $border-radius-base;
}

.subpanel-table .pagination li.sugar_action_button > form > a {
  background-color: $panel-button-bg;
  padding: 0 ;
  padding-right: 4px ;
  border: 1px solid transparent;
  border-radius: $border-radius-base;
}

.subpanel-table .pagination .sugar_action_button > form > a{
  background-color: $panel-button-bg;
  padding: 0 ;
  padding-right: 4px ;
  border: 1px solid transparent;
  border-radius: $border-radius-base;
}

.subpanel-table .pagination .sugar_action_button > form > a {
  background-color: $panel-button-bg;
  padding: 0 ;
  padding-right: 4px ;
  border: 1px solid transparent;
  border-radius: $border-radius-base;
}

/*calendar popup fix*/
.calcell > a {
  background-color: $panel-bg;
}


/* pagination on list view subpanel-table */

.subpanel-table.list tr.pagination span.pageNumbers {
  position: relative;
  /*top: 5px;*/
  top: -7px;
}


.subpanel-table.list tr.pagination button.button[name="listViewStartButton"] img,
.subpanel-table.list tr.pagination button.button[name="listViewPrevButton"] img,
.subpanel-table.list tr.pagination button.button[name="listViewNextButton"] img,
.subpanel-table.list tr.pagination button.button[name="listViewEndButton"] img {
  display: none;
}

.subpanel-table.list tr.pagination button.button[name="listViewStartButton"],
.subpanel-table.list tr.pagination button.button[name="listViewPrevButton"],
.subpanel-table.list tr.pagination button.button[name="listViewNextButton"],
.subpanel-table.list tr.pagination button.button[name="listViewEndButton"] {
  background-image: none,url("../../../../../themes/SuiteP/images/p_pag_tools.svg"),url("../../../../../themes/SuiteP/images/p_pag_tools.png");
  background-repeat: no-repeat;
  padding: 0;
  margin: 0;
  width: 26px;
  height: 26px;
}
.subpanel-table.list tr.pagination button.button[name="listViewStartButton"]:hover,
.subpanel-table.list tr.pagination button.button[name="listViewPrevButton"]:hover,
.subpanel-table.list tr.pagination button.button[name="listViewNextButton"]:hover,
.subpanel-table.list tr.pagination button.button[name="listViewEndButton"]:hover {
  background-color: $campaign-pagination-bg-hover;
}

.subpanel-table.list tr.pagination button.button[name="listViewStartButton"] {
  background-position: 9px -29px;
}

.subpanel-table.list tr.pagination button.button[name="listViewPrevButton"] {
  background-position: 9px -50px;
}

.subpanel-table.list tr.pagination button.button[name="listViewNextButton"] {
  background-position: 10px -132px;
}

.subpanel-table.list tr.pagination button.button[name="listViewEndButton"] {
  background-position: 10px -112px;
}

.subpanel-table.list tr.pagination button.button[name="listViewStartButton"][disabled],
.subpanel-table.list tr.pagination button.button[name="listViewPrevButton"][disabled],
.subpanel-table.list tr.pagination button.button[name="listViewNextButton"][disabled],
.subpanel-table.list tr.pagination button.button[name="listViewEndButton"][disabled] {
  cursor: default;
  opacity: .5;
}

.subpanel-table.list tr.pagination button.button[name="listViewStartButton"],
.subpanel-table.list tr.pagination button.button[name="listViewPrevButton"],
.subpanel-table.list tr.pagination button.button[name="listViewNextButton"],
.subpanel-table.list tr.pagination button.button[name="listViewEndButton"],
.subpanel-table.list tr.pagination button.button[name="listViewStartButton"][disabled]:hover,
.subpanel-table.list tr.pagination button.button[name="listViewPrevButton"][disabled]:hover,
.subpanel-table.list tr.pagination button.button[name="listViewNextButton"][disabled]:hover,
.subpanel-table.list tr.pagination button.button[name="listViewEndButton"][disabled]:hover {
  background-color: $panel-button-bg;
}

#actionLinkTop li.sugar_action_button:hover,
#actionLinkBottom li.sugar_action_button:hover,
.action-link-top li.sugar_action_button:hover,
.action-link-bottom li.sugar_action_button:hover,
.subpanel-table li.sugar_action_button:hover,
#selectLinkTop li.sugar_action_button:hover,
#selectLinkBottom li.sugar_action_button:hover,
.subpanel-table .pagination .sugar_action_button:hover,
.subpanel-table .pagination li.sugar_action_button:hover > form > a,
.subpanel-table .pagination .sugar_action_button:hover > form > a,
.subpanel-table .pagination .sugar_action_button:hover > form > a,

.subpanel-table ul.subpanel a:hover,
.subpanel-table li.sugar_action_button:hover,
.subpanel-table .pagination .sugar_action_button:hover,
.subpanel-table .pagination li.sugar_action_button:hover > form > a,
.subpanel-table .pagination .sugar_action_button:hover > form > a,
.subpanel-table .pagination .sugar_action_button:hover > form > a,
.subpanel-table .pagination a,
.subpanel-table .subnav {
  background-color: $panel-button-bg-hover;
}

.subpanel-table .pagination a {
  padding-left: 8px;
  padding-right: 8px;
}

.subpanel-table .pagination .clickMenu li span {
  margin-top: 9px;
  margin-left: 0;
  margin-right: 5px;
  float: right;
}



.subpanelTablist #addPageItem a, .subpanelTablist #addPageItem a:hover {
  background: transparent;
  border: none;
  text-decoration: none;
}

.tablist li a:link, .tablist li a:visited, .subpanelTablist li a:link, .subpanelTablist li a:visited {
  text-decoration: none;
}

.subpanelTabForm td {
  padding: 15px 0;
}

table.subpanelTabForm td {
  padding-top: 0;
  padding-bottom: 2px;
}

.subpanelTabForm p {
  margin-bottom: 0;
}

.subpanelTabForm h3 {
  padding-left: 3px;
}

.subpanelTabForm .h3Row {
  padding-top: 2px;
  margin-top: 0;
}

.subpanelTabForm {
  margin-bottom: 10px;
}

#groupTabs {
  margin-top: 20px;
}

#groupTabs li, #searchTabs li {
  margin: 0 -3px 0 0;
}

table.subpanelTabForm {
  margin-bottom: 4px;
  border-top: 0 none;
}

.collapsed .panelContainer, .collapsed .collapseLink, .expanded .expandLink {
  display: none;
}


.oddListRowS1:hover td ul.clickMenu.subpanel.records li span,
.evenListRowS1:hover td ul.clickMenu.subpanel.records li span {
  opacity: 1;
}


@media (max-width: 767px) {
  .panel-heading a div {
    width: 94.66%;
  }
}

@media (min-width: 768px) {
  .panel-heading a div {
    width: 97.66%;
  }
}


.clickMenu li span.subhover {
  cursor: pointer;
}


.clickMenu li .subnav,
.clickMenu .subnav-sub,
.SugarActionMenuIESub {
  display: none;
  position: absolute;
  top: 20px;
  padding: 8px 0;
  margin: 0;
  border: 1px solid transparent;
  border-bottom-left-radius: 4px;
  border-bottom-right-radius: 4px;
  float: left;
  overflow: hidden;
  width: auto;
  z-index: 10;
  list-style: none;
}

.clickMenu .subnav-sub,
.SugarActionMenuIESub {
  right: 0;
}

.clickMenu li .subnav {
  right: auto;
  margin-top: 4px;
  min-width: 128px;
}

.clickMenu li .subnav li, .clickMenu .subnav-sub li, .SugarActionMenuIESub li {
  padding: 0;
  margin: 0;
  clear: both;
  width: 100%;
  white-space: nowrap;

}


.clickMenu.subpanel.records li .subnav li a span {
  background-image: none;
  width: 0;
  height: 0;
}

.clickMenu.button li span.ab:hover {
  background-position: 50% 0;

}

.clickMenu.button li > span a {
  padding: 0 ;
}

.clickMenu.button span {
  padding-right: 5px;
}

.clickMenu.button li .subnav {
  width: auto;
}

.clickMenu li a.disabled {
  color: $disabled-btn-color ;
  cursor: default ;
}<|MERGE_RESOLUTION|>--- conflicted
+++ resolved
@@ -66,11 +66,8 @@
 }
 
 #EditView_tabs .panel-default > .panel-heading > a {
-<<<<<<< HEAD
 	padding-top:10px;
-=======
   padding-top:10px;
->>>>>>> 0e20e1ef
 }
 
 
