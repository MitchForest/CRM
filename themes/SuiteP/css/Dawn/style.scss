--- conflicted
+++ resolved
@@ -77,9 +77,5 @@
 @import '../suitep-base/suitepicon-glyphs';
 // Font fixes
 @import '../suitep-base/suitepicon';
-<<<<<<< HEAD
 @import '../suitep-base/jstree';
-=======
-@import '../suitep-base/jstree';
-//  
->>>>>>> d512d6d8
+//  