--- conflicted
+++ resolved
@@ -78,13 +78,5 @@
 @import '../suitep-base/popup';
 @import '../suitep-base/studio';
 @import '../suitep-base/tinemce.scss';
-<<<<<<< HEAD
 @import '../suitep-base/jstree';
-=======
-// Generated Glyphs
-@import '../suitep-base/suitepicon-glyphs';
-// Font fixes
-@import '../suitep-base/suitepicon';
-@import '../suitep-base/jstree';
-//      
->>>>>>> 6d57bc66
+//      