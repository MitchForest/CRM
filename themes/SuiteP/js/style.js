/**
 *
 * SugarCRM Community Edition is a customer relationship management program developed by
 * SugarCRM, Inc. Copyright (C) 2004-2013 SugarCRM Inc.
 *
 * SuiteCRM is an extension to SugarCRM Community Edition developed by SalesAgility Ltd.
 * Copyright (C) 2011 - 2016 SalesAgility Ltd.
 *
 * This program is free software; you can redistribute it and/or modify it under
 * the terms of the GNU Affero General Public License version 3 as published by the
 * Free Software Foundation with the addition of the following permission added
 * to Section 15 as permitted in Section 7(a): FOR ANY PART OF THE COVERED WORK
 * IN WHICH THE COPYRIGHT IS OWNED BY SUGARCRM, SUGARCRM DISCLAIMS THE WARRANTY
 * OF NON INFRINGEMENT OF THIRD PARTY RIGHTS.
 *
 * This program is distributed in the hope that it will be useful, but WITHOUT
 * ANY WARRANTY; without even the implied warranty of MERCHANTABILITY or FITNESS
 * FOR A PARTICULAR PURPOSE.  See the GNU Affero General Public License for more
 * details.
 *
 * You should have received a copy of the GNU Affero General Public License along with
 * this program; if not, see http://www.gnu.org/licenses or write to the Free
 * Software Foundation, Inc., 51 Franklin Street, Fifth Floor, Boston, MA
 * 02110-1301 USA.
 *
 * You can contact SugarCRM, Inc. headquarters at 10050 North Wolfe Road,
 * SW2-130, Cupertino, CA 95014, USA. or at email address contact@sugarcrm.com.
 *
 * The interactive user interfaces in modified source and object code versions
 * of this program must display Appropriate Legal Notices, as required under
 * Section 5 of the GNU Affero General Public License version 3.
 *
 * In accordance with Section 7(b) of the GNU Affero General Public License version 3,
 * these Appropriate Legal Notices must retain the display of the "Powered by
 * SugarCRM" logo and "Supercharged by SuiteCRM" logo. If the display of the logos is not
 * reasonably feasible for  technical reasons, the Appropriate Legal Notices must
 * display the words  "Powered by SugarCRM" and "Supercharged by SuiteCRM".
 */

SUGAR.measurements = {
  "breakpoints": {
    "x-small": 750,
    "small": 768,
    "medium": 992,
    "large": 1130,
    "x-large": 1250
  }
};

SUGAR.loaded_once = false;

<<<<<<< HEAD
$(document).ajaxStop(function () {
  // collapse subpanels when device is mobile / tablet
  if ($(window).width() <= SUGAR.measurements.breakpoints.large && SUGAR.loaded_once == false) {
    $('.panel-collapse').removeClass('in');
    $('.panel-heading-collapse a').removeClass('in');
    $('.panel-heading-collapse a').addClass('collapsed');
  }

  if (SUGAR.loaded_once == false) {
    $('.sub-panel .table-responsive').footable();
  }

  SUGAR.loaded_once = true;
});

=======
>>>>>>> 261e2aa2
$(document).ready(function () {
  loadSidebar();
  $("ul.clickMenu").each(function (index, node) {
    $(node).sugarActionMenu();
  });
  // Back to top animation
  $('#backtotop').click(function (event) {
    event.preventDefault();
    $('html, body').animate({scrollTop: 0}, 500); // Scroll speed to the top
  });
});
YAHOO.util.Event.onAvailable('sitemapLinkSpan', function () {
  document.getElementById('sitemapLinkSpan').onclick = function () {
    ajaxStatus.showStatus(SUGAR.language.get('app_strings', 'LBL_LOADING_PAGE'));
    var smMarkup = '';
    var callback = {
      success: function (r) {
        ajaxStatus.hideStatus();
        document.getElementById('sm_holder').innerHTML = r.responseText;
        with (document.getElementById('sitemap').style) {
          display = "block";
          position = "absolute";
          right = 0;
          top = 80;
        }
        document.getElementById('sitemapClose').onclick = function () {
          document.getElementById('sitemap').style.display = "none";
        }
      }
    }
    postData = 'module=Home&action=sitemap&GetSiteMap=now&sugar_body_only=true';
    YAHOO.util.Connect.asyncRequest('POST', 'index.php', callback, postData);
  }
});
function IKEADEBUG() {
  var moduleLinks = document.getElementById('moduleList').getElementsByTagName("a");
  moduleLinkMouseOver = function () {
    var matches = /grouptab_([0-9]+)/i.exec(this.id);
    var tabNum = matches[1];
    var moduleGroups = document.getElementById('subModuleList').getElementsByTagName("span");
    for (var i = 0; i < moduleGroups.length; i++) {
      if (i == tabNum) {
        moduleGroups[i].className = 'selected';
      }
      else {
        moduleGroups[i].className = '';
      }
    }
    var groupList = document.getElementById('moduleList').getElementsByTagName("li");
    var currentGroupItem = tabNum;
    for (var i = 0; i < groupList.length; i++) {
      var aElem = groupList[i].getElementsByTagName("a")[0];
      if (aElem == null) {
        continue;
      }
      var classStarter = 'notC';
      if (aElem.id == "grouptab_" + tabNum) {
        classStarter = 'c';
        currentGroupItem = i;
      }
      var spanTags = groupList[i].getElementsByTagName("span");
      for (var ii = 0; ii < spanTags.length; ii++) {
        if (spanTags[ii].className == null) {
          continue;
        }
        var oldClass = spanTags[ii].className.match(/urrentTab.*/);
        spanTags[ii].className = classStarter + oldClass;
      }
    }
    var menuHandle = moduleGroups[tabNum];
    var parentMenu = groupList[currentGroupItem];
    if (menuHandle && parentMenu) {
      updateSubmenuPosition(menuHandle, parentMenu);
    }
  };
  for (var i = 0; i < moduleLinks.length; i++) {
    moduleLinks[i].onmouseover = moduleLinkMouseOver;
  }
};
function updateSubmenuPosition(menuHandle, parentMenu) {
  var left = '';
  if (left == "") {
    p = parentMenu;
    var left = 0;
    while (p && p.tagName.toUpperCase() != 'BODY') {
      left += p.offsetLeft;
      p = p.offsetParent;
    }
  }
  var bw = checkBrowserWidth();
  if (!parentMenu) {
    return;
  }
  var groupTabLeft = left + (parentMenu.offsetWidth / 2);
  var subTabHalfLength = 0;
  var children = menuHandle.getElementsByTagName('li');
  for (var i = 0; i < children.length; i++) {
    if (children[i].className == 'subTabMore' || children[i].parentNode.className == 'cssmenu') {
      continue;
    }
    subTabHalfLength += parseInt(children[i].offsetWidth);
  }
  if (subTabHalfLength != 0) {
    subTabHalfLength = subTabHalfLength / 2;
  }
  var totalLengthInTheory = subTabHalfLength + groupTabLeft;
  if (subTabHalfLength > 0 && groupTabLeft > 0) {
    if (subTabHalfLength >= groupTabLeft) {
      left = 1;
    } else {
      left = groupTabLeft - subTabHalfLength;
    }
  }
  if (totalLengthInTheory > bw) {
    var differ = totalLengthInTheory - bw;
    left = groupTabLeft - subTabHalfLength - differ - 2;
  }
  if (left >= 0) {
    menuHandle.style.marginLeft = left + 'px';
  }
}
YAHOO.util.Event.onDOMReady(function () {
  if (document.getElementById('subModuleList')) {
    var parentMenu = false;
    var moduleListDom = document.getElementById('moduleList');
    if (moduleListDom != null) {
      var parentTabLis = moduleListDom.getElementsByTagName("li");
      var tabNum = 0;
      for (var ii = 0; ii < parentTabLis.length; ii++) {
        var spans = parentTabLis[ii].getElementsByTagName("span");
        for (var jj = 0; jj < spans.length; jj++) {
          if (spans[jj].className.match(/currentTab.*/)) {
            tabNum = ii;
          }
        }
      }
      var parentMenu = parentTabLis[tabNum];
    }
    var moduleGroups = document.getElementById('subModuleList').getElementsByTagName("span");
    for (var i = 0; i < moduleGroups.length; i++) {
      if (moduleGroups[i].className.match(/selected/)) {
        tabNum = i;
      }
    }
    var menuHandle = moduleGroups[tabNum];
    if (menuHandle && parentMenu) {
      updateSubmenuPosition(menuHandle, parentMenu);
    }
  }
});
SUGAR.themes = SUGAR.namespace("themes");
SUGAR.append(SUGAR.themes, {
  allMenuBars: {}, setModuleTabs: function (html) {
    var el = document.getElementById('ajaxHeader');
    if (el) {
      $('#ajaxHeader').html(html);
      loadSidebar();
      if ($(window).width() < 979) {
        $('#bootstrap-container').removeClass('main');
      }
    }
  }, actionMenu: function () {
    $("ul.clickMenu").each(function (index, node) {
      $(node).sugarActionMenu();
    });
  }, loadModuleList: function () {
    var nodes = YAHOO.util.Selector.query('#moduleList>div'), currMenuBar;
    this.allMenuBars = {};
    for (var i = 0; i < nodes.length; i++) {
      currMenuBar = SUGAR.themes.currMenuBar = new YAHOO.widget.MenuBar(nodes[i].id, {
        autosubmenudisplay: true,
        visible: false,
        hidedelay: 750,
        lazyload: true
      });
      currMenuBar.render();
      this.allMenuBars[nodes[i].id.substr(nodes[i].id.indexOf('_') + 1)] = currMenuBar;
      if (typeof YAHOO.util.Dom.getChildren(nodes[i]) == 'object' && YAHOO.util.Dom.getChildren(nodes[i]).shift().style.display != 'none') {
        oMenuBar = currMenuBar;
      }
    }
    YAHOO.util.Event.onAvailable('subModuleList', IKEADEBUG);
  }, setCurrentTab: function () {
  }
});
YAHOO.util.Event.onDOMReady(SUGAR.themes.loadModuleList, SUGAR.themes, true);


// Custom jQuery for theme

// Script to toggle copyright popup
$("button").click(function () {
  $("#sugarcopy").toggle();

});

var initFooterPopups = function () {
  $("#dialog, #dialog2").dialog({
    autoOpen: false,
    show: {
      effect: "blind",
      duration: 100
    },
    hide: {
      effect: "fade",
      duration: 1000
    }
  });
  $("#powered_by").click(function () {
    $("#dialog").dialog("open");
    $("#overlay").show().css({"opacity": "0.5"});
  });
  $("#admin_options").click(function () {
    $("#dialog2").dialog("open");
  });
};

// Custom JavaScript for copyright pop-ups
$(function () {
  initFooterPopups();
});

// Back to top animation
$('#backtotop').click(function (event) {
  event.preventDefault();
  $('html, body').animate({scrollTop: 0}, 500); // Scroll speed to the top
});

// Tabs jQuery for Admin panel
$(function () {
  var tabs = $("#tabs").tabs();
  tabs.find(".ui-tabs-nav").sortable({
    axis: "x",
    stop: function () {
      tabs.tabs("refresh");
    }
  });
});



// JavaScript fix to remove unrequired classes on smaller screens where sidebar is obsolete
$(window).resize(function () {
  if ($(window).width() < 979) {
    $('#bootstrap-container').removeClass('col-sm-9 col-sm-offset-3 col-md-10 col-md-offset-2 sidebar main');
  }
  if ($(window).width() > 980 && $('.sidebar').is(':visible')) {
    $('#bootstrap-container').addClass('col-sm-9 col-sm-offset-3 col-md-10 col-md-offset-2 main');
  }
});

// jQuery to toggle sidebar
function loadSidebar() {
  if ($('#sidebar_container').length) {
    $('#buttontoggle').click(function () {
      $('.sidebar').toggle();
      if ($('.sidebar').is(':visible')) {
        $.cookie('sidebartoggle', 'expanded');
        $('#buttontoggle').removeClass('button-toggle-collapsed');
        $('#buttontoggle').addClass('button-toggle-expanded');
        $('#bootstrap-container').addClass('col-sm-9 col-sm-offset-3 col-md-10 col-md-offset-2');
        $('footer').removeClass('collapsedSidebar');
        $('footer').addClass('expandedSidebar');
        $('#bootstrap-container').removeClass('collapsedSidebar');
        $('#bootstrap-container').addClass('expandedSidebar');
      }
      if ($('.sidebar').is(':hidden')) {
        $.cookie('sidebartoggle', 'collapsed');
        $('#buttontoggle').removeClass('button-toggle-expanded');
        $('#buttontoggle').addClass('button-toggle-collapsed');
        $('#bootstrap-container').removeClass('col-sm-9 col-sm-offset-3 col-md-10 col-md-offset-2 col-sm-3 col-md-2 sidebar');
        $('footer').removeClass('expandedSidebar');
        $('footer').addClass('collapsedSidebar');
        $('#bootstrap-container').removeClass('expandedSidebar');
        $('#bootstrap-container').addClass('collapsedSidebar');
      }
    });

    var sidebartoggle = $.cookie('sidebartoggle');
    if (sidebartoggle == 'collapsed') {
      $('.sidebar').hide();
      $('#buttontoggle').removeClass('button-toggle-expanded');
      $('#buttontoggle').addClass('button-toggle-collapsed');
      $('#bootstrap-container').removeClass('col-sm-9 col-sm-offset-3 col-md-10 col-md-offset-2 col-sm-3 col-md-2 sidebar');
      $('footer').removeClass('expandedSidebar');
      $('footer').addClass('collapsedSidebar');
      $('#bootstrap-container').removeClass('expandedSidebar');
      $('#bootstrap-container').addClass('collapsedSidebar');
    }
    else {
      $('#bootstrap-container').addClass('col-sm-9 col-sm-offset-3 col-md-10 col-md-offset-2');
      $('#buttontoggle').removeClass('button-toggle-collapsed');
      $('#buttontoggle').addClass('button-toggle-expanded');
      $('footer').removeClass('collapsedSidebar');
      $('footer').addClass('expandedSidebar');
      $('#bootstrap-container').removeClass('collapsedSidebar');
      $('#bootstrap-container').addClass('expandedSidebar');
    }
  }
}

// Alerts Notification
$(document).ready(function () {
  $('#alert-nav').click(function () {
    $('#alert-nav #alerts').css('display', 'inherit');
  });
});


function changeFirstTab(src) {
<<<<<<< HEAD
  var selected = $(src);
  var selectedHtml = $(selected.context).html();
  $('#xstab0').html(selectedHtml);
  return true;
=======
    var selected = $(src).attr('id');
    var selectedHtml = $(selected.context).html();
    $('#xstab0').html(selectedHtml);

    var i = $(src).attr('id').replace('tab','') - 1;
    selectTab(parseInt(i));
    return true;
>>>>>>> 261e2aa2
}
// End of custom jQuery


// fix for tab navigation on user profile for SuiteP theme

var getParameterByName = function (name, url) {
  if (!url) url = window.location.href;
  name = name.replace(/[\[\]]/g, "\\$&");
  var regex = new RegExp("[?&]" + name + "(=([^&#]*)|&|#|$)"),
    results = regex.exec(url);
  if (!results) return null;
  if (!results[2]) return '';
  return decodeURIComponent(results[2].replace(/\+/g, " "));
}
var isUserProfilePage = function () {
  var module = getParameterByName('module');
  if (!module) {
    module = $('#EditView_tabs').closest('form#EditView').find('input[name="module"]').val();
  }
  if (!module) {
    if (typeof module_sugar_grp1 !== "undefined") {
      module = module_sugar_grp1;
    }
  }
  return module == 'Users';
};

var isEditViewPage = function () {
  var action = getParameterByName('action');
  if (!action) {
    action = $('#EditView_tabs').closest('form#EditView').find('input[name="page"]').val();
  }
  return action == 'EditView';
};

var isDetailViewPage = function () {
  var action = getParameterByName('action');
  if (!action) {
    action = action_sugar_grp1;
  }
  return action == 'DetailView';
};

var refreshListViewCheckbox = function (e) {
  $(e).removeClass('glyphicon-check');
  $(e).removeClass('glyphicon-unchecked');
  if ($(e).next().prop('checked')) {
    $(e).addClass('glyphicon-check');
  }
  else {
    $(e).addClass('glyphicon-unchecked');
  }
  $(e).removeClass('disabled')
  if ($(e).next().prop('disabled')) {
    $(e).addClass('disabled')
  }
};

$(function () {
<<<<<<< HEAD
  if (isUserProfilePage()) {

    var tabActiveSelector;
    var tabFramesLength;
    var tabFrames;

    if (isEditViewPage()) {
      tabActiveSelector = '#EditView_tabs.yui-navset.yui-navset-top ul.yui-nav li.selected a';
      tabFramesLength = 5;
      tabFrames = {
        // User Profile
        'tab1': [
          // User Profile & Employee Information
          'form#EditView div#EditView_tabs.yui-navset.yui-navset-top div.yui-content div div#EditView_tabs',
          // Email Settings
          '#email_options'
        ],
        // Password
        'tab2': [
          // Password
          '#generate_password'
        ],
        // Themes
        'tab3': [
          // Themes
          '#themepicker'
        ],
        // Advanced
        'tab4': [
          // User Settings
          '#settings',
          // Layout Options
          '#layout',
          // Locale Settings
          '#locale',
          // Calendar Options
          '#calendar_options'
        ],
        // External Account
        'tab5': [
          '#eapm_area'
        ]
      };
=======
    if(isUserProfilePage()) {

        var tabActiveSelector;
        var tabFramesLength;
        var tabFrames;

        if (isEditViewPage()) {
            tabActiveSelector = '#EditView_tabs.yui-navset.yui-navset-top ul.yui-nav li.selected a';
            tabFramesLength = 5;
            tabFrames = {
                // User Profile
                'tab1': [
                    // User Profile & Employee Information
                    'form#EditView div#EditView_tabs.yui-navset.yui-navset-top div.yui-content div div#EditView_tabs',
                    // Email Settings
                    '#email_options'
                ],
                // Password
                'tab2': [
                    // Password
                    '#generate_password'
                ],
                // Themes
                'tab3': [
                    // Themes
                    '#themepicker'
                ],
                // Advanced
                'tab4': [
                    // User Settings
                    '#settings',
                    // Layout Options
                    '#layout',
                    // Locale Settings
                    '#locale',
                    // Calendar Options
                    '#calendar_options'
                ],
                // External Account
                'tab5': [
                    '#eapm_area'
                ]
            };

        }
        if (isDetailViewPage()) {
            tabActiveSelector = '#user_detailview_tabs.yui-navset.detailview_tabs.yui-navset-top ul.yui-nav li.selected a';
            tabFramesLength = 3;
            tabFrames = {
                // User Profile
                'tab1': [
                    // User Profile & Employee Information
                    'div#user_detailview_tabs.yui-navset.detailview_tabs.yui-navset-top div.yui-content',
                    // Email Settings
                    '#email_options',
                    // Security Groups Management etc..
                    '#subpanel_list'
                ],
                // Advanced
                'tab2': [
                    // User Settings
                    '#settings',
                    // Locale Settings
                    '#locale',
                    // Calendar Options
                    '#calendar_options',
                    // Layout Options
                    '#edit_tabs',
                    // Security Groups Management etc..
                    '#subpanel_list'
                ],
                // Access
                'tab3': [
                    // Security Groups Management etc..
                    '#subpanel_list'
                ]
            };
        }
>>>>>>> 261e2aa2

    }

    if (isDetailViewPage()) {
      tabActiveSelector = '#user_detailview_tabs.yui-navset.detailview_tabs.yui-navset-top ul.yui-nav li.selected a';
      tabFramesLength = 3;
      tabFrames = {
        // User Profile
        'tab1': [
          // User Profile & Employee Information
          'form#user_detailview_tabs.yui-navset.detailview_tabs.yui-navset-top div.yui-content',
          // Email Settings
          '#email_options',
          // Security Groups Management etc..
          '#subpanel_list'
        ],
        // Advanced
        'tab2': [
          // User Settings
          '#settings',
          // Locale Settings
          '#locale',
          // Calendar Options
          '#calendar_options',
          // Layout Options
          '#edit_tabs',
          // Security Groups Management etc..
          '#subpanel_list'
        ],
        // Access
        'tab3': [
          // Security Groups Management etc..
          '#subpanel_list'
        ]
      };
    }

    var tabsRefresh = function () {
      // hide all tabs..
      for (var i = 1; i <= tabFramesLength; i++) {
        for (var j = 0; j < tabFrames['tab' + i].length; j++) {
          $(tabFrames['tab' + i][j]).hide();
        }
      }

      // show the active only
      var activeTab = $(tabActiveSelector).first().attr('id');
      for (i = 0; i < tabFrames[activeTab].length; i++) {
        $(tabFrames[activeTab][i]).show();
      }
    }

    for (var i = 1; i <= tabFramesLength; i++) {
      $('#tab' + i + ', input[type="button"]').click(function () {
        setTimeout(function () {
          tabsRefresh();
        }, 300);
      });
    }
    setTimeout(function () {
      tabsRefresh();
    }, 300);

  }

  // Fix for footer position
  if ($('#bootstrap-container footer').length > 0) {
    var clazz = $('#bootstrap-container footer').attr('class');
    $('body').append('<footer class="' + clazz + '">' + $('#bootstrap-container footer').html() + '</footer>');
    $('#bootstrap-container footer').remove();
    initFooterPopups();
  }

  setInterval(function () {
    $('#alerts').css({left: 16 - $('#alerts').width() + 'px'});
  }, 100);

  // fix dropdown menu top-position
  var ddInt = setInterval(function () {
    if ($('.sugar_action_button span').length > 0) {
      $('.sugar_action_button span').click(function (e) {
        var hsum = 0;
        if (!$(this).closest('.sugar_action_button').find('.subnav').hasClass('upper')) {
          hsum += 22;
        }
        else {
          $(this).closest('.sugar_action_button').find('.subnav li').each(function (e) {
            hsum -= $(this).height();
          });
        }
        var _this = $(this);
        setTimeout(function () {
          _this.closest('.sugar_action_button').find('.subnav').css('top', hsum);
        }, 11);
      });
      clearInterval(ddInt);
    }
<<<<<<< HEAD
  }, 300);

  var hideEmptyFormCellsOnTablet = function () {
    if ($(window).width() <= 767) {
      $('div#content div#pagecontent form#EditView div.edit.view table tbody tr td').each(function (i, e) {
        $(e).find('slot').each(function (i, e) {
          if ($(e).html().trim() == '&nbsp;') {
            $(e).html('&nbsp;');
          }
        });
        if ($(e).html().trim() == '<slot>&nbsp;</slot>') {
          $(e).addClass('hidden');
          $(e).addClass('hiddenOnTablet');
        }
      });
    }
    else {
      $('div#content div#pagecontent form#EditView div.edit.view table tbody tr td.hidden.hiddenOnTablet').each(function (i, e) {
        $(e).removeClass('hidden');
        $(e).removeClass('hiddenOnTablet');
      });
    }
  }

  $(window).click(function () {
    hideEmptyFormCellsOnTablet();
    setTimeout(function () {
      hideEmptyFormCellsOnTablet();
    }, 500);
  });

  $(window).resize(function () {
    hideEmptyFormCellsOnTablet();
  });

  $(window).load(function () {
    hideEmptyFormCellsOnTablet();
  });

  $(document).ready(function () {
    hideEmptyFormCellsOnTablet();
  });

  setTimeout(function () {
    hideEmptyFormCellsOnTablet();
  }, 1500);
});
=======

    $(window).click(function(){
        hideEmptyFormCellsOnTablet();
        setTimeout(function(){
            hideEmptyFormCellsOnTablet();
        }, 500);
    });

    $(window).resize(function(){
        hideEmptyFormCellsOnTablet();
    });

    $(window).load(function(){
        hideEmptyFormCellsOnTablet();
    });

    $(document).ready(function(){
        hideEmptyFormCellsOnTablet();
    });

    setTimeout(function(){
        hideEmptyFormCellsOnTablet();
    }, 1500);
>>>>>>> 261e2aa2

var listViewCheckboxInit = function () {
  var checkboxesInitialized = false;
  var checkboxesInitializeInterval = false;
  var checkboxesCountdown = 100;
  var initializeBootstrapCheckboxes = function () {
    if (!checkboxesInitialized) {
      if ($('.glyphicon.bootstrap-checkbox').length == 0) {
        if (!checkboxesInitializeInterval) {
          checkboxesInitializeInterval = setInterval(function () {
            checkboxesCountdown--;
            if (checkboxesCountdown <= 0) {
              clearInterval(checkboxesInitializeInterval);
              return;
            }
            initializeBootstrapCheckboxes();
          }, 100);
        }
      } else {
        $('.glyphicon.bootstrap-checkbox').each(function (i, e) {
          $(e).removeClass('hidden');
          $(e).next().hide();
          refreshListViewCheckbox(e);
          if (!$(e).hasClass('initialized-checkbox')) {
            $(e).click(function () {
              $(this).next().click();
              refreshListViewCheckbox($(this));
            });
            $(e).addClass('initialized-checkbox');
          }
        });

        $('#selectLink > li > ul > li > a, #selectLinkTop > li > ul > li > a, #selectLinkBottom > li > ul > li > a').click(function (e) {
          e.preventDefault();
          $('.glyphicon.bootstrap-checkbox').each(function (i, e) {
            refreshListViewCheckbox(e);
          });
        });
<<<<<<< HEAD

        checkboxesInitialized = true;
        clearInterval(checkboxesInitializeInterval);
        checkboxesInitializeInterval = false;
      }
    }
  };
  initializeBootstrapCheckboxes();
};
setInterval(function () {
  listViewCheckboxInit();
}, 100);


setInterval(function () {
  $('.subnav').each(function (i, e) {
    if ($(e).hasClass('ddopen')) {
      $(e).closest('.sugar_action_button').addClass('hover');
      if (!$(e).hasClass('upper')) {
        $(e).closest('.sugar_action_button').addClass('opened');
      }
    }
    else {
      $(e).closest('.sugar_action_button').removeClass('hover');
      $(e).closest('.sugar_action_button').removeClass('opened');
    }
  });

  $('.subnav.upper.ddopen').each(function (i, e) {
    $(e).css('top', '-' + $(e).height() + 'px');
  });
}, 100);
=======
    }, 100);

});
>>>>>>> 261e2aa2
<|MERGE_RESOLUTION|>--- conflicted
+++ resolved
@@ -49,24 +49,6 @@
 
 SUGAR.loaded_once = false;
 
-<<<<<<< HEAD
-$(document).ajaxStop(function () {
-  // collapse subpanels when device is mobile / tablet
-  if ($(window).width() <= SUGAR.measurements.breakpoints.large && SUGAR.loaded_once == false) {
-    $('.panel-collapse').removeClass('in');
-    $('.panel-heading-collapse a').removeClass('in');
-    $('.panel-heading-collapse a').addClass('collapsed');
-  }
-
-  if (SUGAR.loaded_once == false) {
-    $('.sub-panel .table-responsive').footable();
-  }
-
-  SUGAR.loaded_once = true;
-});
-
-=======
->>>>>>> 261e2aa2
 $(document).ready(function () {
   loadSidebar();
   $("ul.clickMenu").each(function (index, node) {
@@ -377,12 +359,6 @@
 
 
 function changeFirstTab(src) {
-<<<<<<< HEAD
-  var selected = $(src);
-  var selectedHtml = $(selected.context).html();
-  $('#xstab0').html(selectedHtml);
-  return true;
-=======
     var selected = $(src).attr('id');
     var selectedHtml = $(selected.context).html();
     $('#xstab0').html(selectedHtml);
@@ -390,7 +366,6 @@
     var i = $(src).attr('id').replace('tab','') - 1;
     selectTab(parseInt(i));
     return true;
->>>>>>> 261e2aa2
 }
 // End of custom jQuery
 
@@ -451,7 +426,6 @@
 };
 
 $(function () {
-<<<<<<< HEAD
   if (isUserProfilePage()) {
 
     var tabActiveSelector;
@@ -495,50 +469,6 @@
           '#eapm_area'
         ]
       };
-=======
-    if(isUserProfilePage()) {
-
-        var tabActiveSelector;
-        var tabFramesLength;
-        var tabFrames;
-
-        if (isEditViewPage()) {
-            tabActiveSelector = '#EditView_tabs.yui-navset.yui-navset-top ul.yui-nav li.selected a';
-            tabFramesLength = 5;
-            tabFrames = {
-                // User Profile
-                'tab1': [
-                    // User Profile & Employee Information
-                    'form#EditView div#EditView_tabs.yui-navset.yui-navset-top div.yui-content div div#EditView_tabs',
-                    // Email Settings
-                    '#email_options'
-                ],
-                // Password
-                'tab2': [
-                    // Password
-                    '#generate_password'
-                ],
-                // Themes
-                'tab3': [
-                    // Themes
-                    '#themepicker'
-                ],
-                // Advanced
-                'tab4': [
-                    // User Settings
-                    '#settings',
-                    // Layout Options
-                    '#layout',
-                    // Locale Settings
-                    '#locale',
-                    // Calendar Options
-                    '#calendar_options'
-                ],
-                // External Account
-                'tab5': [
-                    '#eapm_area'
-                ]
-            };
 
         }
         if (isDetailViewPage()) {
@@ -574,43 +504,6 @@
                 ]
             };
         }
->>>>>>> 261e2aa2
-
-    }
-
-    if (isDetailViewPage()) {
-      tabActiveSelector = '#user_detailview_tabs.yui-navset.detailview_tabs.yui-navset-top ul.yui-nav li.selected a';
-      tabFramesLength = 3;
-      tabFrames = {
-        // User Profile
-        'tab1': [
-          // User Profile & Employee Information
-          'form#user_detailview_tabs.yui-navset.detailview_tabs.yui-navset-top div.yui-content',
-          // Email Settings
-          '#email_options',
-          // Security Groups Management etc..
-          '#subpanel_list'
-        ],
-        // Advanced
-        'tab2': [
-          // User Settings
-          '#settings',
-          // Locale Settings
-          '#locale',
-          // Calendar Options
-          '#calendar_options',
-          // Layout Options
-          '#edit_tabs',
-          // Security Groups Management etc..
-          '#subpanel_list'
-        ],
-        // Access
-        'tab3': [
-          // Security Groups Management etc..
-          '#subpanel_list'
-        ]
-      };
-    }
 
     var tabsRefresh = function () {
       // hide all tabs..
@@ -672,7 +565,6 @@
       });
       clearInterval(ddInt);
     }
-<<<<<<< HEAD
   }, 300);
 
   var hideEmptyFormCellsOnTablet = function () {
@@ -716,35 +608,9 @@
     hideEmptyFormCellsOnTablet();
   });
 
-  setTimeout(function () {
-    hideEmptyFormCellsOnTablet();
-  }, 1500);
-});
-=======
-
-    $(window).click(function(){
-        hideEmptyFormCellsOnTablet();
-        setTimeout(function(){
-            hideEmptyFormCellsOnTablet();
-        }, 500);
-    });
-
-    $(window).resize(function(){
-        hideEmptyFormCellsOnTablet();
-    });
-
-    $(window).load(function(){
-        hideEmptyFormCellsOnTablet();
-    });
-
-    $(document).ready(function(){
-        hideEmptyFormCellsOnTablet();
-    });
-
     setTimeout(function(){
         hideEmptyFormCellsOnTablet();
     }, 1500);
->>>>>>> 261e2aa2
 
 var listViewCheckboxInit = function () {
   var checkboxesInitialized = false;
@@ -783,7 +649,6 @@
             refreshListViewCheckbox(e);
           });
         });
-<<<<<<< HEAD
 
         checkboxesInitialized = true;
         clearInterval(checkboxesInitializeInterval);
@@ -816,8 +681,5 @@
     $(e).css('top', '-' + $(e).height() + 'px');
   });
 }, 100);
-=======
-    }, 100);
-
-});
->>>>>>> 261e2aa2
+
+});