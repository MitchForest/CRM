/**
 *
 * SugarCRM Community Edition is a customer relationship management program developed by
 * SugarCRM, Inc. Copyright (C) 2004-2013 SugarCRM Inc.
 *
 * SuiteCRM is an extension to SugarCRM Community Edition developed by SalesAgility Ltd.
 * Copyright (C) 2011 - 2016 SalesAgility Ltd.
 *
 * This program is free software; you can redistribute it and/or modify it under
 * the terms of the GNU Affero General Public License version 3 as published by the
 * Free Software Foundation with the addition of the following permission added
 * to Section 15 as permitted in Section 7(a): FOR ANY PART OF THE COVERED WORK
 * IN WHICH THE COPYRIGHT IS OWNED BY SUGARCRM, SUGARCRM DISCLAIMS THE WARRANTY
 * OF NON INFRINGEMENT OF THIRD PARTY RIGHTS.
 *
 * This program is distributed in the hope that it will be useful, but WITHOUT
 * ANY WARRANTY; without even the implied warranty of MERCHANTABILITY or FITNESS
 * FOR A PARTICULAR PURPOSE.  See the GNU Affero General Public License for more
 * details.
 *
 * You should have received a copy of the GNU Affero General Public License along with
 * this program; if not, see http://www.gnu.org/licenses or write to the Free
 * Software Foundation, Inc., 51 Franklin Street, Fifth Floor, Boston, MA
 * 02110-1301 USA.
 *
 * You can contact SugarCRM, Inc. headquarters at 10050 North Wolfe Road,
 * SW2-130, Cupertino, CA 95014, USA. or at email address contact@sugarcrm.com.
 *
 * The interactive user interfaces in modified source and object code versions
 * of this program must display Appropriate Legal Notices, as required under
 * Section 5 of the GNU Affero General Public License version 3.
 *
 * In accordance with Section 7(b) of the GNU Affero General Public License version 3,
 * these Appropriate Legal Notices must retain the display of the "Powered by
 * SugarCRM" logo and "Supercharged by SuiteCRM" logo. If the display of the logos is not
 * reasonably feasible for  technical reasons, the Appropriate Legal Notices must
 * display the words  "Powered by SugarCRM" and "Supercharged by SuiteCRM".
 */
$(document).ready(function () {
    loadSidebar();
    $("ul.clickMenu").each(function (index, node) {
        $(node).sugarActionMenu();
    });
    // Back to top animation
    $('#backtotop').click(function(event) {
        event.preventDefault();
        $('html, body').animate({scrollTop:0}, 500); // Scroll speed to the top
    });
});
YAHOO.util.Event.onAvailable('sitemapLinkSpan', function () {
    document.getElementById('sitemapLinkSpan').onclick = function () {
        ajaxStatus.showStatus(SUGAR.language.get('app_strings', 'LBL_LOADING_PAGE'));
        var smMarkup = '';
        var callback = {
            success: function (r) {
                ajaxStatus.hideStatus();
                document.getElementById('sm_holder').innerHTML = r.responseText;
                with (document.getElementById('sitemap').style) {
                    display = "block";
                    position = "absolute";
                    right = 0;
                    top = 80;
                }
                document.getElementById('sitemapClose').onclick = function () {
                    document.getElementById('sitemap').style.display = "none";
                }
            }
        }
        postData = 'module=Home&action=sitemap&GetSiteMap=now&sugar_body_only=true';
        YAHOO.util.Connect.asyncRequest('POST', 'index.php', callback, postData);
    }
});
function IKEADEBUG() {
    var moduleLinks = document.getElementById('moduleList').getElementsByTagName("a");
    moduleLinkMouseOver = function () {
        var matches = /grouptab_([0-9]+)/i.exec(this.id);
        var tabNum = matches[1];
        var moduleGroups = document.getElementById('subModuleList').getElementsByTagName("span");
        for (var i = 0; i < moduleGroups.length; i++) {
            if (i == tabNum) {
                moduleGroups[i].className = 'selected';
            }
            else {
                moduleGroups[i].className = '';
            }
        }
        var groupList = document.getElementById('moduleList').getElementsByTagName("li");
        var currentGroupItem = tabNum;
        for (var i = 0; i < groupList.length; i++) {
            var aElem = groupList[i].getElementsByTagName("a")[0];
            if (aElem == null) {
                continue;
            }
            var classStarter = 'notC';
            if (aElem.id == "grouptab_" + tabNum) {
                classStarter = 'c';
                currentGroupItem = i;
            }
            var spanTags = groupList[i].getElementsByTagName("span");
            for (var ii = 0; ii < spanTags.length; ii++) {
                if (spanTags[ii].className == null) {
                    continue;
                }
                var oldClass = spanTags[ii].className.match(/urrentTab.*/);
                spanTags[ii].className = classStarter + oldClass;
            }
        }
        var menuHandle = moduleGroups[tabNum];
        var parentMenu = groupList[currentGroupItem];
        if (menuHandle && parentMenu) {
            updateSubmenuPosition(menuHandle, parentMenu);
        }
    };
    for (var i = 0; i < moduleLinks.length; i++) {
        moduleLinks[i].onmouseover = moduleLinkMouseOver;
    }
};
function updateSubmenuPosition(menuHandle, parentMenu) {
    var left = '';
    if (left == "") {
        p = parentMenu;
        var left = 0;
        while (p && p.tagName.toUpperCase() != 'BODY') {
            left += p.offsetLeft;
            p = p.offsetParent;
        }
    }
    var bw = checkBrowserWidth();
    if (!parentMenu) {
        return;
    }
    var groupTabLeft = left + (parentMenu.offsetWidth / 2);
    var subTabHalfLength = 0;
    var children = menuHandle.getElementsByTagName('li');
    for (var i = 0; i < children.length; i++) {
        if (children[i].className == 'subTabMore' || children[i].parentNode.className == 'cssmenu') {
            continue;
        }
        subTabHalfLength += parseInt(children[i].offsetWidth);
    }
    if (subTabHalfLength != 0) {
        subTabHalfLength = subTabHalfLength / 2;
    }
    var totalLengthInTheory = subTabHalfLength + groupTabLeft;
    if (subTabHalfLength > 0 && groupTabLeft > 0) {
        if (subTabHalfLength >= groupTabLeft) {
            left = 1;
        } else {
            left = groupTabLeft - subTabHalfLength;
        }
    }
    if (totalLengthInTheory > bw) {
        var differ = totalLengthInTheory - bw;
        left = groupTabLeft - subTabHalfLength - differ - 2;
    }
    if (left >= 0) {
        menuHandle.style.marginLeft = left + 'px';
    }
}
YAHOO.util.Event.onDOMReady(function () {
    if (document.getElementById('subModuleList')) {
        var parentMenu = false;
        var moduleListDom = document.getElementById('moduleList');
        if (moduleListDom != null) {
            var parentTabLis = moduleListDom.getElementsByTagName("li");
            var tabNum = 0;
            for (var ii = 0; ii < parentTabLis.length; ii++) {
                var spans = parentTabLis[ii].getElementsByTagName("span");
                for (var jj = 0; jj < spans.length; jj++) {
                    if (spans[jj].className.match(/currentTab.*/)) {
                        tabNum = ii;
                    }
                }
            }
            var parentMenu = parentTabLis[tabNum];
        }
        var moduleGroups = document.getElementById('subModuleList').getElementsByTagName("span");
        for (var i = 0; i < moduleGroups.length; i++) {
            if (moduleGroups[i].className.match(/selected/)) {
                tabNum = i;
            }
        }
        var menuHandle = moduleGroups[tabNum];
        if (menuHandle && parentMenu) {
            updateSubmenuPosition(menuHandle, parentMenu);
        }
    }
});
SUGAR.themes = SUGAR.namespace("themes");
SUGAR.append(SUGAR.themes, {
    allMenuBars: {}, setModuleTabs: function (html) {
        var el = document.getElementById('ajaxHeader');
        if (el) {
            $('#ajaxHeader').html(html);
            loadSidebar();
            if ($(window).width() < 979) {
                $('#bootstrap-container').removeClass('main');
            }
        }
    }, actionMenu: function () {
        $("ul.clickMenu").each(function (index, node) {
            $(node).sugarActionMenu();
        });
    }, loadModuleList: function () {
        var nodes = YAHOO.util.Selector.query('#moduleList>div'), currMenuBar;
        this.allMenuBars = {};
        for (var i = 0; i < nodes.length; i++) {
            currMenuBar = SUGAR.themes.currMenuBar = new YAHOO.widget.MenuBar(nodes[i].id, {
                autosubmenudisplay: true,
                visible: false,
                hidedelay: 750,
                lazyload: true
            });
            currMenuBar.render();
            this.allMenuBars[nodes[i].id.substr(nodes[i].id.indexOf('_') + 1)] = currMenuBar;
            if (typeof YAHOO.util.Dom.getChildren(nodes[i]) == 'object' && YAHOO.util.Dom.getChildren(nodes[i]).shift().style.display != 'none') {
                oMenuBar = currMenuBar;
            }
        }
        YAHOO.util.Event.onAvailable('subModuleList', IKEADEBUG);
    }, setCurrentTab: function () {
    }
});
YAHOO.util.Event.onDOMReady(SUGAR.themes.loadModuleList, SUGAR.themes, true);



// Custom jQuery for theme

// Script to toggle copyright popup
$( "button" ).click(function() {
    $( "#sugarcopy" ).toggle();

});

var initFooterPopups = function() {
    $( "#dialog, #dialog2" ).dialog({
        autoOpen: false,
        show: {
            effect: "blind",
            duration: 100
        },
        hide: {
            effect: "fade",
            duration: 1000
        }
    });
    $( "#powered_by" ).click(function() {
        $( "#dialog" ).dialog( "open" );
        $("#overlay").show().css({"opacity": "0.5"});
    });
    $( "#admin_options" ).click(function() {
        $( "#dialog2" ).dialog( "open" );
    });
};

// Custom JavaScript for copyright pop-ups
$(function() {
    initFooterPopups();
});

// Back to top animation
$('#backtotop').click(function(event) {
    event.preventDefault();
    $('html, body').animate({scrollTop:0}, 500); // Scroll speed to the top
});

// Tabs jQuery for Admin panel
$(function() {
    var tabs = $( "#tabs" ).tabs();
    tabs.find( ".ui-tabs-nav" ).sortable({
        axis: "x",
        stop: function() {
            tabs.tabs( "refresh" );
        }
    });
});

jQuery(function($){
    $('table.footable').footable({
        "breakpoints": {
            "x-small": 480,
            "small": 768,
            "medium": 992,
            "large": 1130,
            "x-large": 1250
        }
    });
})


// JavaScript fix to remove unrequired classes on smaller screens where sidebar is obsolete
$(window).resize(function () {
    if ($(window).width() < 979) {
        $('#bootstrap-container').removeClass('col-sm-9 col-sm-offset-3 col-md-10 col-md-offset-2 sidebar main');
    }
    if ($(window).width() > 980 && $('.sidebar').is(':visible')) {
        $('#bootstrap-container').addClass('col-sm-9 col-sm-offset-3 col-md-10 col-md-offset-2 main');
    }
});

// jQuery to toggle sidebar
function loadSidebar() {
    if($('#sidebar_container').length) {
        $('#buttontoggle').click(function () {
            $('.sidebar').toggle();
            if ($('.sidebar').is(':visible')) {
                $.cookie('sidebartoggle', 'expanded');
                $('#buttontoggle').removeClass('button-toggle-collapsed');
                $('#buttontoggle').addClass('button-toggle-expanded');
                $('#bootstrap-container').addClass('col-sm-9 col-sm-offset-3 col-md-10 col-md-offset-2');
                $('footer').removeClass('collapsedSidebar');
                $('footer').addClass('expandedSidebar');
                $('#bootstrap-container').removeClass('collapsedSidebar');
                $('#bootstrap-container').addClass('expandedSidebar');
            }
            if ($('.sidebar').is(':hidden')) {
                $.cookie('sidebartoggle', 'collapsed');
                $('#buttontoggle').removeClass('button-toggle-expanded');
                $('#buttontoggle').addClass('button-toggle-collapsed');
                $('#bootstrap-container').removeClass('col-sm-9 col-sm-offset-3 col-md-10 col-md-offset-2 col-sm-3 col-md-2 sidebar');
                $('footer').removeClass('expandedSidebar');
                $('footer').addClass('collapsedSidebar');
                $('#bootstrap-container').removeClass('expandedSidebar');
                $('#bootstrap-container').addClass('collapsedSidebar');
            }
        });

        var sidebartoggle = $.cookie('sidebartoggle');
        if (sidebartoggle == 'collapsed') {
            $('.sidebar').hide();
            $('#buttontoggle').removeClass('button-toggle-expanded');
            $('#buttontoggle').addClass('button-toggle-collapsed');
            $('#bootstrap-container').removeClass('col-sm-9 col-sm-offset-3 col-md-10 col-md-offset-2 col-sm-3 col-md-2 sidebar');
            $('footer').removeClass('expandedSidebar');
            $('footer').addClass('collapsedSidebar');
            $('#bootstrap-container').removeClass('expandedSidebar');
            $('#bootstrap-container').addClass('collapsedSidebar');
        }
        else {
            $('#bootstrap-container').addClass('col-sm-9 col-sm-offset-3 col-md-10 col-md-offset-2');
            $('#buttontoggle').removeClass('button-toggle-collapsed');
            $('#buttontoggle').addClass('button-toggle-expanded');
            $('footer').removeClass('collapsedSidebar');
            $('footer').addClass('expandedSidebar');
            $('#bootstrap-container').removeClass('collapsedSidebar');
            $('#bootstrap-container').addClass('expandedSidebar');
        }
    }
}


update_screen_resolution();

    $(window).resize(function () {
        update_screen_resolution();
    });

function update_screen_resolution(){
    $.ajax({
        url: 'index.php?module=Calendar&action=processScreenSize',
        type: 'post',
        data: { 'width' : $( window ).width(), 'height' : $( window ).height(), 'to_pdf': true}
    });
}

// Alerts Notification
$(document).ready(function() {
    $('#alert-nav').click(function() {
        $('#alert-nav #alerts').css('display', 'inherit');
    });
});


function changeFirstTab(src) {
    var selected = $(src);
    var selectedHtml = $(selected.context).html();
    $('#xstab0').html(selectedHtml);
    return true;
}
// End of custom jQuery


// fix for tab navigation on user profile for SuiteP theme

var getParameterByName = function(name, url) {
    if (!url) url = window.location.href;
    name = name.replace(/[\[\]]/g, "\\$&");
    var regex = new RegExp("[?&]" + name + "(=([^&#]*)|&|#|$)"),
      results = regex.exec(url);
    if (!results) return null;
    if (!results[2]) return '';
    return decodeURIComponent(results[2].replace(/\+/g, " "));
}
var isUserProfilePage = function() {
    var module = getParameterByName('module');
    if(!module) {
        module = $('#EditView_tabs').closest('form#EditView').find('input[name="module"]').val();
    }
    if(!module) {
        if(typeof module_sugar_grp1 !== "undefined") {
            module = module_sugar_grp1;
        }
    }
    return module == 'Users';
};

var isEditViewPage = function() {
    var action = getParameterByName('action');
    if(!action) {
        action = $('#EditView_tabs').closest('form#EditView').find('input[name="page"]').val();
    }
    return action == 'EditView';
};

var isDetailViewPage = function() {
    var action = getParameterByName('action');
    if(!action) {
        action = action_sugar_grp1;
    }
    return action == 'DetailView';
};

$(function () {
    if(isUserProfilePage()) {

        var tabActiveSelector;
        var tabFramesLength;
        var tabFrames;

        if (isEditViewPage()) {
            tabActiveSelector = '#EditView_tabs.yui-navset.yui-navset-top ul.yui-nav li.selected a';
            tabFramesLength = 5;
            tabFrames = {
                // User Profile
                'tab1': [
                    // User Profile & Employee Information
                    'form#EditView div#EditView_tabs.yui-navset.yui-navset-top div.yui-content div div#EditView_tabs',
                    // Email Settings
                    '#email_options'
                ],
                // Password
                'tab2': [
                    // Password
                    '#generate_password'
                ],
                // Themes
                'tab3': [
                    // Themes
                    '#themepicker'
                ],
                // Advanced
                'tab4': [
                    // User Settings
                    '#settings',
                    // Layout Options
                    '#layout',
                    // Locale Settings
                    '#locale',
                    // Calendar Options
                    '#calendar_options'
                ],
                // External Account
                'tab5': [
                    '#eapm_area'
                ]
            };

        }
        if (isDetailViewPage()) {
            tabActiveSelector = '#user_detailview_tabs.yui-navset.detailview_tabs.yui-navset-top ul.yui-nav li.selected a';
            tabFramesLength = 3;
            tabFrames = {
                // User Profile
                'tab1': [
                    // User Profile & Employee Information
                    'div#user_detailview_tabs.yui-navset.detailview_tabs.yui-navset-top div.yui-content',
                    // Email Settings
                    '#email_options',
                    // Security Groups Management etc..
                    '#subpanel_list'
                ],
                // Advanced
                'tab2': [
                    // User Settings
                    '#settings',
                    // Locale Settings
                    '#locale',
                    // Calendar Options
                    '#calendar_options',
                    // Layout Options
                    '#edit_tabs',
                    // Security Groups Management etc..
                    '#subpanel_list'
                ],
                // Access
                'tab3': [
                    // Security Groups Management etc..
                    '#subpanel_list'
                ]
            };
        }

        var tabsRefresh = function () {
            // hide all tabs..
            for (var i = 1; i <= tabFramesLength; i++) {
                for (var j = 0; j < tabFrames['tab' + i].length; j++) {
                    $(tabFrames['tab' + i][j]).hide();
                }
            }

            // show the active only
            var activeTab = $(tabActiveSelector).first().attr('id');
            for (i = 0; i < tabFrames[activeTab].length; i++) {
                $(tabFrames[activeTab][i]).show();
            }
        }

        for (var i = 1; i <= tabFramesLength; i++) {
            $('#tab' + i + ', input[type="button"]').click(function () {
                setTimeout(function () {
                    tabsRefresh();
                }, 300);
            });
        }
        setTimeout(function () {
            tabsRefresh();
        }, 300);

    }

    // Fix for footer position
    if($('#bootstrap-container footer').length>0) {
        var clazz = $('#bootstrap-container footer').attr('class');
        $('body').append('<footer class="' + clazz + '">' + $('#bootstrap-container footer').html() + '</footer>');
        $('#bootstrap-container footer').remove();
        initFooterPopups();
    }

<<<<<<< HEAD
    // Fix for main sub-panels on detail view
    var resetTopSubpanelSpacing = function() {
        $('.panel.panel-default').css('margin-bottom', '0');
        $('.panel-body.panel-collapse.collapse.in').closest('.panel.panel-default').css('margin-bottom', '30px');
        $('.panel-body.panel-collapse.collapse.in').closest('.panel.panel-default').prev('.panel.panel-default').css('margin-bottom', '30px');
=======
    // Fix for sub-panel spacing
    var resetSubpanelSpacing = function() {
        $('li.noBullet').css('margin-bottom', '0');
        $('.panel-body.panel-collapse.collapse.in').closest('li.noBullet').css('margin-bottom', '30px');
        $('.panel-body.panel-collapse.collapse.in').closest('li.noBullet').prev('li.noBullet').css('margin-bottom', '30px');
>>>>>>> 846e4d7e
    };

    $('li.noBullet').click(function(){
        setTimeout(function(){
<<<<<<< HEAD
            resetTopSubpanelSpacing();
=======
            resetSubpanelSpacing();
>>>>>>> 846e4d7e
        }, 400);
    });

    $(window).click(function(){
        setTimeout(function(){
<<<<<<< HEAD
            resetTopSubpanelSpacing();
        }, 400);
    });

    resetTopSubpanelSpacing();

=======
            resetSubpanelSpacing();
        }, 400);
    });

    resetSubpanelSpacing();
>>>>>>> 846e4d7e

});<|MERGE_RESOLUTION|>--- conflicted
+++ resolved
@@ -537,46 +537,4 @@
         initFooterPopups();
     }
 
-<<<<<<< HEAD
-    // Fix for main sub-panels on detail view
-    var resetTopSubpanelSpacing = function() {
-        $('.panel.panel-default').css('margin-bottom', '0');
-        $('.panel-body.panel-collapse.collapse.in').closest('.panel.panel-default').css('margin-bottom', '30px');
-        $('.panel-body.panel-collapse.collapse.in').closest('.panel.panel-default').prev('.panel.panel-default').css('margin-bottom', '30px');
-=======
-    // Fix for sub-panel spacing
-    var resetSubpanelSpacing = function() {
-        $('li.noBullet').css('margin-bottom', '0');
-        $('.panel-body.panel-collapse.collapse.in').closest('li.noBullet').css('margin-bottom', '30px');
-        $('.panel-body.panel-collapse.collapse.in').closest('li.noBullet').prev('li.noBullet').css('margin-bottom', '30px');
->>>>>>> 846e4d7e
-    };
-
-    $('li.noBullet').click(function(){
-        setTimeout(function(){
-<<<<<<< HEAD
-            resetTopSubpanelSpacing();
-=======
-            resetSubpanelSpacing();
->>>>>>> 846e4d7e
-        }, 400);
-    });
-
-    $(window).click(function(){
-        setTimeout(function(){
-<<<<<<< HEAD
-            resetTopSubpanelSpacing();
-        }, 400);
-    });
-
-    resetTopSubpanelSpacing();
-
-=======
-            resetSubpanelSpacing();
-        }, 400);
-    });
-
-    resetSubpanelSpacing();
->>>>>>> 846e4d7e
-
 });