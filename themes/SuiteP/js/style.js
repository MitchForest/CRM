--- conflicted
+++ resolved
@@ -623,9 +623,7 @@
     setTimeout(function(){
         hideEmptyFormCellsOnTablet();
     }, 1500);
-<<<<<<< HEAD
-});
-=======
+});
 
     var listViewCheckboxInit = function() {
         var checkboxesInitialized = false;
@@ -691,7 +689,4 @@
                 $(e).closest('.sugar_action_button').removeClass('opened');
             }
         });
-    }, 100);
-
-});
->>>>>>> e4166ae1
+    }, 100);