--- conflicted
+++ resolved
@@ -98,11 +98,7 @@
 
         {if !$lock_homepage}
             <li id="tab-actions" class="dropdown">
-<<<<<<< HEAD
-                <a class="dropdown-toggle" data-toggle="dropdown" href="#">{$dashboardActions}{$APP.LBL_LINK_ACTIONS}<span class="suitepicon suitepicon-action-caret"></span></a>
-=======
-                <a class="dropdown-toggle" data-toggle="dropdown" href="#">{$dashboardActions}</a>
->>>>>>> 6d57bc66
+                <a class="dropdown-toggle" data-toggle="dropdown" href="#">{$dashboardActions}<span class="suitepicon suitepicon-action-caret"></span></a>
                 {include file='themes/SuiteP/include/MySugar/tpls/actions_menu.tpl'}
             </li>
         {/if}
