{*
/**
 *
 * SugarCRM Community Edition is a customer relationship management program developed by
 * SugarCRM, Inc. Copyright (C) 2004-2013 SugarCRM Inc.
 *
 * SuiteCRM is an extension to SugarCRM Community Edition developed by SalesAgility Ltd.
 * Copyright (C) 2011 - 2016 SalesAgility Ltd.
 *
 * This program is free software; you can redistribute it and/or modify it under
 * the terms of the GNU Affero General Public License version 3 as published by the
 * Free Software Foundation with the addition of the following permission added
 * to Section 15 as permitted in Section 7(a): FOR ANY PART OF THE COVERED WORK
 * IN WHICH THE COPYRIGHT IS OWNED BY SUGARCRM, SUGARCRM DISCLAIMS THE WARRANTY
 * OF NON INFRINGEMENT OF THIRD PARTY RIGHTS.
 *
 * This program is distributed in the hope that it will be useful, but WITHOUT
 * ANY WARRANTY; without even the implied warranty of MERCHANTABILITY or FITNESS
 * FOR A PARTICULAR PURPOSE.  See the GNU Affero General Public License for more
 * details.
 *
 * You should have received a copy of the GNU Affero General Public License along with
 * this program; if not, see http://www.gnu.org/licenses or write to the Free
 * Software Foundation, Inc., 51 Franklin Street, Fifth Floor, Boston, MA
 * 02110-1301 USA.
 *
 * You can contact SugarCRM, Inc. headquarters at 10050 North Wolfe Road,
 * SW2-130, Cupertino, CA 95014, USA. or at email address contact@sugarcrm.com.
 *
 * The interactive user interfaces in modified source and object code versions
 * of this program must display Appropriate Legal Notices, as required under
 * Section 5 of the GNU Affero General Public License version 3.
 *
 * In accordance with Section 7(b) of the GNU Affero General Public License version 3,
 * these Appropriate Legal Notices must retain the display of the "Powered by
 * SugarCRM" logo and "Supercharged by SuiteCRM" logo. If the display of the logos is not
 * reasonably feasible for  technical reasons, the Appropriate Legal Notices must
 * display the words  "Powered by SugarCRM" and "Supercharged by SuiteCRM".
 */
*}
{* FYI: This template is also used in the detail view pagination *}
<table border="0" cellpadding="0" cellspacing="0" width="100%">
    <tr>
        <td nowrap class="paginationWrapper">
            {if !empty($list_link)}
<<<<<<< HEAD
            <button type="button" id="save_and_continue" class="hidden" title="{$app_strings.LBL_SAVE_AND_CONTINUE}" onClick="this.form.action.value='Save';if(check_form('EditView')){ldelim}sendAndRedirect('EditView', '{$app_strings.LBL_SAVING} {$module}...', '{$list_link}');{rdelim}">
                {$app_strings.LBL_SAVE_AND_CONTINUE}
            </button>
        &nbsp;&nbsp;&nbsp;&nbsp;{else}
                {* remove the other save and continue button next to teh view change log *}
                {literal}
                    <script>
                        $(document).ready(function () {
                          $('#new_save_and_continue').remove();
=======
                <script>
                  SUGAR.saveAndContinue = function (elem) {ldelim}
                    elem.form.action.value='Save';if(check_form('EditView')){ldelim}sendAndRedirect('EditView', '{$app_strings.LBL_SAVING} {$module}...', '{$list_link}');{rdelim}
                  {rdelim}
                </script>
        &nbsp;&nbsp;&nbsp;&nbsp;{else}
                {* remove the other save and continue button next to the view change log when you are on the last item on the list *}
                {literal}
                    <script>
                        $(document).ready(function () {
                          $('#save_and_continue').remove();
>>>>>>> 05541f14
                        })
                    </script>
                {/literal}
            {/if}
            <span class="pagination">
                {if !empty($previous_link)}
                <button type="button" class="button btn-pagination" title="{$app_strings.LNK_LIST_PREVIOUS}" onClick="document.location.href='{$previous_link}';">
                    {*{sugar_getimage name="previous" attr="border=\"0\" align=\"absmiddle\"" ext=".gif" alt=$app_strings.LNK_LIST_PREVIOUS}*}
                    <span class="glyphicon glyphicon-chevron-left"> </span><span class="pagination-label">{$app_strings.LNK_LIST_PREVIOUS}</span>
                </button>
                {else}
                <button type="button" class="button btn-pagination" title="{$app_strings.LNK_LIST_PREVIOUS}" disabled='true'>
                    {*{sugar_getimage name="previous_off" attr="border=\"0\" align=\"absmiddle\"" ext=".gif" alt=$app_strings.LNK_LIST_PREVIOUS}*}
                    <span class="glyphicon glyphicon-chevron-left"> </span><span class="pagination-label">{$app_strings.LNK_LIST_PREVIOUS}</span>
                </button>
                {/if}
                &nbsp;&nbsp;
                <span class="pagination-range-label">({$offset}{if !empty($total)} {$app_strings.LBL_LIST_OF} {$total}{$plus}{/if})</span>
                &nbsp;&nbsp;
                {if !empty($next_link)}
                <button type="button" class="button btn-pagination" title="{$app_strings.LNK_LIST_NEXT}" onClick="document.location.href='{$next_link}';">
                    {*{sugar_getimage name="next" attr="border=\"0\" align=\"absmiddle\"" ext=".gif" alt=$app_strings.LNK_LIST_NEXT}*}
                    <span class="pagination-label">{$app_strings.LNK_LIST_NEXT}</span><span class="glyphicon glyphicon-chevron-right"> </span>
                </button>
                {else}
                <button type="button" class="button btn-pagination" title="{$app_strings.LNK_LIST_NEXT}" disabled="true">
                    {*{sugar_getimage name="next_off" attr="border=\"0\" align=\"absmiddle\"" ext=".gif" alt=$app_strings.LNK_LIST_NEXT}*}
                    <span class="pagination-label">{$app_strings.LNK_LIST_NEXT}</span><span class="glyphicon glyphicon-chevron-right"> </span>
                </button>
                {/if}
            </span>
            &nbsp;&nbsp;
        </td>
    </tr>
</table><|MERGE_RESOLUTION|>--- conflicted
+++ resolved
@@ -43,17 +43,6 @@
     <tr>
         <td nowrap class="paginationWrapper">
             {if !empty($list_link)}
-<<<<<<< HEAD
-            <button type="button" id="save_and_continue" class="hidden" title="{$app_strings.LBL_SAVE_AND_CONTINUE}" onClick="this.form.action.value='Save';if(check_form('EditView')){ldelim}sendAndRedirect('EditView', '{$app_strings.LBL_SAVING} {$module}...', '{$list_link}');{rdelim}">
-                {$app_strings.LBL_SAVE_AND_CONTINUE}
-            </button>
-        &nbsp;&nbsp;&nbsp;&nbsp;{else}
-                {* remove the other save and continue button next to teh view change log *}
-                {literal}
-                    <script>
-                        $(document).ready(function () {
-                          $('#new_save_and_continue').remove();
-=======
                 <script>
                   SUGAR.saveAndContinue = function (elem) {ldelim}
                     elem.form.action.value='Save';if(check_form('EditView')){ldelim}sendAndRedirect('EditView', '{$app_strings.LBL_SAVING} {$module}...', '{$list_link}');{rdelim}
@@ -65,7 +54,6 @@
                     <script>
                         $(document).ready(function () {
                           $('#save_and_continue').remove();
->>>>>>> 05541f14
                         })
                     </script>
                 {/literal}
