--- conflicted
+++ resolved
@@ -509,13 +509,7 @@
                         {/if}
                         <li>
                             {capture name=moduleTabId assign=moduleTabId}moduleTab_{$smarty.foreach.moduleList.index}_{$module}{/capture}
-<<<<<<< HEAD
                             {sugar_link id=$moduleTabId module=$modulekey data=$module extraparams=$extraparams}
-=======
-                            <a href="{$item.URL}">
-                                <div class="actionmenulinkimg"><img src="{sugar_getimagepath directory="sidebar" file_name=$item.MODULE_NAME file_extension='svg' file="sidebar/".$item.MODULE_NAME.'.svg'}"></div>
-                                <div class="actionmenulink">{$item.LABEL}</div></a>
->>>>>>> 546dc2e4
                         </li>
                     {/foreach}
                     {foreach from=$modules.extra item=submodulename key=submodule}
