{*
/**
 *
 * SugarCRM Community Edition is a customer relationship management program developed by
 * SugarCRM, Inc. Copyright (C) 2004-2013 SugarCRM Inc.
 *
 * SuiteCRM is an extension to SugarCRM Community Edition developed by SalesAgility Ltd.
 * Copyright (C) 2011 - 2016 SalesAgility Ltd.
 *
 * This program is free software; you can redistribute it and/or modify it under
 * the terms of the GNU Affero General Public License version 3 as published by the
 * Free Software Foundation with the addition of the following permission added
 * to Section 15 as permitted in Section 7(a): FOR ANY PART OF THE COVERED WORK
 * IN WHICH THE COPYRIGHT IS OWNED BY SUGARCRM, SUGARCRM DISCLAIMS THE WARRANTY
 * OF NON INFRINGEMENT OF THIRD PARTY RIGHTS.
 *
 * This program is distributed in the hope that it will be useful, but WITHOUT
 * ANY WARRANTY; without even the implied warranty of MERCHANTABILITY or FITNESS
 * FOR A PARTICULAR PURPOSE.  See the GNU Affero General Public License for more
 * details.
 *
 * You should have received a copy of the GNU Affero General Public License along with
 * this program; if not, see http://www.gnu.org/licenses or write to the Free
 * Software Foundation, Inc., 51 Franklin Street, Fifth Floor, Boston, MA
 * 02110-1301 USA.
 *
 * You can contact SugarCRM, Inc. headquarters at 10050 North Wolfe Road,
 * SW2-130, Cupertino, CA 95014, USA. or at email address contact@sugarcrm.com.
 *
 * The interactive user interfaces in modified source and object code versions
 * of this program must display Appropriate Legal Notices, as required under
 * Section 5 of the GNU Affero General Public License version 3.
 *
 * In accordance with Section 7(b) of the GNU Affero General Public License version 3,
 * these Appropriate Legal Notices must retain the display of the "Powered by
 * SugarCRM" logo and "Supercharged by SuiteCRM" logo. If the display of the logos is not
 * reasonably feasible for  technical reasons, the Appropriate Legal Notices must
 * display the words  "Powered by SugarCRM" and "Supercharged by SuiteCRM".
 */
*}
<!--Start Responsive Top Navigation Menu -->
<nav class="navbar navbar-inverse navbar-fixed-top" role="navigation">
    <div class="container-fluid">
        <div class="navbar-header">
            <button type="button" class="navbar-toggle collapsed" data-toggle="dropdown">
                <span class="sr-only">Toggle navigation</span>
                <span class="icon-bar"></span>
                <span class="icon-bar"></span>
                <span class="icon-bar"></span>
            </button>
            <ul class="dropdown-menu mobile_menu" role="menu" id="mobile_menu">
                {foreach from=$groupTabs item=modules key=group name=groupList}
                    {if $smarty.foreach.groupList.last}
                        {capture name=extraparams assign=extraparams}parentTab={$group}{/capture}
                        {foreach from=$modules.modules item=module key=modulekey}
                            <li role="presentation" data-test="1">
                                {capture name=moduleTabId assign=moduleTabId}moduleTab_{$smarty.foreach.moduleList.index}_{$module}{/capture}
<<<<<<< HEAD
                                <a href="javascript:void(0)" onclick="window.location.href = 'index.php{sugar_link id=$moduleTabId module=$modulekey link_only=1 data=$module extraparams=$extraparams}'">
=======
                                <a href="javascript:void(0)" onclick="window.location.href = '{sugar_link id=$moduleTabId module=$modulekey link_only=1 data=$module extraparams=$extraparams}'">
>>>>>>> 05541f14
                                    {$module}
                                    {if $modulekey !='Home' && $modulekey !='Calendar'}
                                        <span class="glyphicon glyphicon-plus"  onclick="window.location.href = 'index.php?action=EditView&module={$modulekey}'"></span>
                                        {*<span class="glyphicon glyphicon-plus"  onclick="window.location.href = 'http://google.com'"></span>*}
                                    {/if}
                                </a>
                            </li>
                        {/foreach}
                        {foreach from=$modules.extra item=submodulename key=submodule}
                            <li role="presentation" data-test="2">
<<<<<<< HEAD
                                <a href="javascript:void(0)" onclick="window.location.href = 'index.php{sugar_link module=$submodule link_only=1 extraparams=$extraparams}'">
=======
                                <a href="javascript:void(0)" onclick="window.location.href = '{sugar_link module=$submodule link_only=1 extraparams=$extraparams}'">
>>>>>>> 05541f14
                                    {$submodulename}
                                    <span class="glyphicon glyphicon-plus"  onclick="window.location.href = 'index.php?action=EditView&module={$submodule}'"></span>
                                    {*<span class="glyphicon glyphicon-plus"  onclick="window.location.href = 'http://google.com'"></span>*}
                                </a>
                            </li>
                        {/foreach}
                    {/if}
                {/foreach}
            </ul>
            <div id="mobileheader" class="mobileheader">
                <div id="modulelinks" class="modulelinks">
                    {foreach from=$moduleTopMenu item=module key=name name=moduleList}
                        {if $name == $MODULE_TAB}
                            <span class="modulename" data-toggle="dropdown"
                                  aria-expanded="false">{sugar_link id="moduleTab_$name" module=$name data=$module}
                            </span>

                                <ul class="dropdown-menu" role="menu">
                                {if $name !='Home'}
                                    {if count($shortcutTopMenu.$name) > 0}
                                       <ul>
                                           {foreach from=$shortcutTopMenu.$name item=item}
                                               {if $item.URL == "-"}
                                                   <li class="mobile-action"><a></a><span>&nbsp;</span></li>
                                               {else}
                                                   <li class="mobile-action"><a href="{$item.URL}">{$item.LABEL}</a></li>
                                               {/if}
                                           {/foreach}
                                       </ul>
                                    {else}
                                        <li class="mobile-action"><a>{$APP.LBL_NO_SHORTCUT_MENU}</a></li>
                                    {/if}
                            {/if}

                                    {if count($recentRecords) > 0}
                                        <li class="recent-links-title" role="presentation">
                                            <a><strong>{$APP.LBL_LAST_VIEWED}</strong></a>
                                        </li>
                                        <li role="presentation">
                                            <ul class="recent-list">
                                                {foreach from=$recentRecords item=item name=lastViewed }
                                                    {if $smarty.foreach.lastViewed.iteration < 4} {* limit to 3 results *}
                                                        <li class="recentlinks" role="presentation">
                                                            <a title="{$item.module_name}"
                                                               accessKey="{$smarty.foreach.lastViewed.iteration}"
                                                               href="{sugar_link module=$item.module_name action='DetailView' record=$item.item_id link_only=1}" class="recent-links-detail">
                                                                <img src="{sugar_getimagepath directory='sidebar/modules' file_name=$item.module_name file_extension='svg' file='sidebar/modules/'.$item.module_name.'.svg' }"><span aria-hidden="true">{$item.item_summary_short}</span>
                                                            </a>
                                                            <a href="{sugar_link module=$item.module_name action='EditView' record=$item.item_id link_only=1}" class="recent-links-edit"><span class=" glyphicon glyphicon-pencil"></a>
                                                        </li>
                                                    {/if}
                                                {/foreach}
                                            </ul>
                                         </li>
                                    {/if}

                                    {if count($favoriteRecords) > 0}
                                        <li class="favorite-links-title" role="presentation">
                                            <a><strong>{$APP.LBL_FAVORITES}</strong></a>
                                        </li>
                                        <li>
                                            <ul class="favorite-list">
                                                {foreach from=$favoriteRecords item=item name=lastViewed}
                                                    {if $smarty.foreach.lastViewed.iteration < 4} {* limit to 3 results *}
                                                        <li class="favoritelinks" role="presentation">
                                                            <a title="{$item.module_name}"
                                                               accessKey="{$smarty.foreach.lastViewed.iteration}"
                                                               href="{sugar_link module=$item.module_name action='DetailView' record=$item.id link_only=1}"  class="favorite-links-detail">
                                                                <img src="{sugar_getimagepath directory='sidebar/modules' file_name=$item.module_name file_extension='svg' file='sidebar/modules/'.$item.module_name.'.svg'}"><span aria-hidden="true">{$item.item_summary_short}</span>
                                                            </a>
                                                            <a href="{sugar_link module=$item.module_name action='EditView' record=$item.id link_only=1}" class="favorite-links-edit"><span class="glyphicon glyphicon-pencil" aria-hidden="true"></a>
                                                        </li>
                                                    {/if}
                                                {/foreach}
                                            </ul>
                                        </li>
                                    {/if}
                                </ul>

                        {/if}
                    {/foreach}
                </div>
            </div>
        </div>
        <div class="desktop-toolbar" id="toolbar">
            {if $USE_GROUP_TABS}
                <ul class="nav navbar-nav">
                    <li class="navbar-brand-container">
                            <a class="navbar-brand with-home-icon" href="index.php?module=Home&action=index">{$APP.LBL_BROWSER_TITLE}</a>
                    </li>
                    {assign var="groupSelected" value=false}
                    {foreach from=$moduleTopMenu item=module key=name name=moduleList}
                        {if $name == $MODULE_TAB}
                            {if $name != 'Home'}
                                <li class="topnav">
                                    <span class="currentTabLeft">&nbsp;</span>
                                    <span class="currentTab">{sugar_link id="moduleTab_$name" module=$name data=$module}</span>
                                    <span>&nbsp;</span>
                                    {* check, is there any recent items *}
                                    {assign var=foundRecents value=false}
                                    {foreach from=$recentRecords item=item name=lastViewed}
                                        {if $item.module_name == $name}
                                            {assign var=foundRecents value=true}
                                        {/if}
                                    {/foreach}


                                    {* check, is there any favorit items *}
                                    {assign var=foundFavorits value=false}
                                    {foreach from=$favoriteRecords item=item name=lastViewed}
                                        {if $item.module_name == $name}
                                            {assign var=foundFavorits value=true}
                                        {/if}
                                    {/foreach}
                                    {if $foundRecents || $foundFavorits || count($shortcutTopMenu.$name) > 0}

                                        <ul class="dropdown-menu" role="menu">
                                            <li>
                                                <ul>
                                                    {if count($shortcutTopMenu.$name) > 0}
                                                        {foreach from=$shortcutTopMenu.$name item=item}
                                                            {if $item.URL == "-"}
                                                                {*<li><a></a><span>&nbsp;</span></li>*}
                                                            {else}
                                                                <li><a href="{$item.URL}"><span class="topnav-fake-icon">{* fakes the space the icon takes *}</span><span aria-hidden="true">{$item.LABEL}</span></a></li>
                                                            {/if}
                                                        {/foreach}
                                                    {/if}
                                                </ul>
                                            </li>

                                            {* when records are found for the current submodule show recent header *}
                                            {counter start=0 name="submoduleRecentRecordsTotal" assign="submoduleRecentRecordsTotal"  print=false}
                                            {foreach from=$recentRecords item=item name=lastViewed}
                                                {if $item.module_name == $name and $submoduleRecentRecordsTotal == 0}
                                                    <li class="recent-links-title"><a><strong>{$APP.LBL_LAST_VIEWED}</strong></a></li>
                                                    {counter name="submoduleRecentRecordsTotal" print=false}
                                                {/if}
                                            {/foreach}
                                                <li>
                                                    <ul>
                                                        {* when records are found for the current submodule show the first 3 records *}
                                                        {counter start=0 name="submoduleRecentRecords" assign="submoduleRecentRecords"  print=false}
                                                        {foreach from=$recentRecords item=item name=lastViewed}
                                                            {if $item.module_name == $name and $submoduleRecentRecords < 3}
                                                                <li class="recentlinks" role="presentation">
                                                                    <a title="{$item.module_name}"
                                                                       accessKey="{$smarty.foreach.lastViewed.iteration}"
                                                                       href="{sugar_link module=$item.module_name action='DetailView' record=$item.item_id link_only=1}" class="recent-links-detail">
                                                                        <span aria-hidden="true">{$item.item_summary_short}</span>
                                                                    </a>
                                                                    <a href="{sugar_link module=$item.module_name action='EditView' record=$item.item_id link_only=1}" class="recent-links-edit"><span class=" glyphicon glyphicon-pencil"></a>
                                                                </li>
                                                                {counter name="submoduleRecentRecords" print=false}
                                                            {/if}
                                                        {/foreach}
                                                    </ul>
                                                </li>





                                            {counter start=0 name="submoduleFavoriteRecordsTotal" assign="submoduleFavoriteRecordsTotal"  print=false}
                                            {foreach from=$favoriteRecords item=item name=lastViewed}
                                                {if $item.module_name == $name and $submoduleFavoriteRecordsTotal == 0}
                                                    <li class="favorite-links-title"><a><strong>{$APP.LBL_FAVORITES}</strong></a></li>
                                                    {counter name="submoduleFavoriteRecordsTotal" print=false}
                                                {/if}
                                            {/foreach}
                                            <li>
                                                <ul>
                                                    {* when records are found for the current submodule show the first 3 records *}
                                                    {counter start=0 name="submoduleFavoriteRecords" assign="submoduleFavoriteRecords" print=false}
                                                    {foreach from=$favoriteRecords item=item name=lastViewed}
                                                        {if $item.module_name == $name and $submoduleFavoriteRecords < 3}
                                                            <li class="favoritelinks" role="presentation">
                                                                <a title="{$item.module_name}"
                                                                   accessKey="{$smarty.foreach.lastViewed.iteration}"
                                                                   href="{sugar_link module=$item.module_name action='DetailView' record=$item.id link_only=1}" class="favorite-links-detail">
                                                                    <span aria-hidden="true">{$item.item_summary_short}</span>
                                                                </a>
                                                                <a href="{sugar_link module=$item.module_name action='EditView' record=$item.id link_only=1}" class="favorite-links-edit"><span class=" glyphicon glyphicon-pencil" aria-hidden="true"></a>
                                                            </li>
                                                            {counter name="submoduleFavoriteRecords" print=false}
                                                        {/if}
                                                    {/foreach}
                                                </ul>
                                            </li>
                                        </ul>

                                    {/if}
                                 </li>
                            {/if}

                        {/if}
                    {/foreach}
                    {foreach from=$groupTabs item=modules key=group name=groupList}
                        {capture name=extraparams assign=extraparams}parentTab={$group}{/capture}
                        <li class="topnav">
                            <span class="notCurrentTabLeft">&nbsp;</span><span class="notCurrentTab">
                            <a href="#" id="grouptab_{$smarty.foreach.groupList.index}" class="dropdown-toggle grouptab"
                               data-toggle="dropdown">{$group}</a>
                            <span class="notCurrentTabRight">&nbsp;</span>
                            <ul class="dropdown-menu" role="menu" {if $smarty.foreach.groupList.last} class="All"{/if}>
                                {foreach from=$modules.modules item=module key=modulekey}
                                    <li>
                                        {capture name=moduleTabId assign=moduleTabId}moduleTab_{$smarty.foreach.moduleList.index}_{$module}{/capture}
                                        {sugar_link id=$moduleTabId module=$modulekey data=$module extraparams=$extraparams}
                                    </li>
                                {/foreach}
                                {foreach from=$modules.extra item=submodulename key=submodule}
                                    <li>
                                        <a href="{sugar_link module=$submodule link_only=1 extraparams=$extraparams}">{$submodulename}</a>
                                    </li>
                                {/foreach}
                            </ul>
                        </li>
                    {/foreach}
                </ul>
            {else}

                <ul class="nav navbar-nav navbar-horizontal-fluid">
                    <li class="navbar-brand-container">
                        <a class="navbar-brand with-home-icon" href="index.php?module=Home&action=index">{$APP.LBL_BROWSER_TITLE}</a>
                    </li>
                    {foreach from=$groupTabs item=modules key=group name=groupList}
                        {capture name=extraparams assign=extraparams}parentTab={$group}{/capture}
                    {/foreach}

                    <!--nav items with actions -->
                    {foreach from=$modules.modules item=submodulename key=submodule}
                        {if $submodule != "Home"}
                            <li class="topnav with-actions">
                                <span class="notCurrentTabLeft">&nbsp;</span>
                                <span class="dropdown-toggle headerlinks notCurrentTab"> <a href="{sugar_link module=$submodule link_only=1 extraparams=$extraparams}">{$submodulename}</a> </span>
                                <span class="notCurrentTabRight">&nbsp;</span>
                                <ul class="dropdown-menu" role="menu">
                                    {*<li class="action-links-title"><a><strong>{$APP.LBL_LINK_ACTIONS}</strong></a></li>*}
                                    <li>
                                        <ul>
                                            {if count($shortcutTopMenu) > 0}
                                                {foreach from=$shortcutTopMenu.$submodule item=item}
                                                    {if $item.URL == "-"}
                                                        {*<li><a></a><span>&nbsp;</span></li>*}
                                                    {else}
                                                        <li><a href="{$item.URL}"><span class="topnav-fake-icon">{* fakes the space the icon takes *}</span><span aria-hidden="true">{$item.LABEL}</span></a></li>
                                                    {/if}
                                                {/foreach}
                                            {/if}
                                        </ul>
                                    </li>
                                    {* when records are found for the current submodule show recent header *}
                                    {counter start=0 name="submoduleRecentRecordsTotal" assign="submoduleRecentRecordsTotal"  print=false}
                                    {foreach from=$recentRecords item=item name=lastViewed}
                                        {if $item.module_name == $submodule and $submoduleRecentRecordsTotal == 0}
                                            <li class="recent-links-title"><a><strong>{$APP.LBL_LAST_VIEWED}</strong></a></li>
                                            {counter name="submoduleRecentRecordsTotal" print=false}
                                        {/if}
                                    {/foreach}
                                    <li>
                                        <ul>
                                            {* when records are found for the current submodule show the first 3 records *}
                                            {counter start=0 name="submoduleRecentRecords" assign="submoduleRecentRecords"  print=false}
                                            {foreach from=$recentRecords item=item name=lastViewed}
                                                {if $item.module_name == $submodule and $submoduleRecentRecords < 3}
                                                    <li class="recentlinks" role="presentation">
                                                        <a title="{$item.module_name}"
                                                           accessKey="{$smarty.foreach.lastViewed.iteration}"
                                                           href="{sugar_link module=$item.module_name action='DetailView' record=$item.item_id link_only=1}" class="recent-links-detail">
                                                            <span aria-hidden="true">{$item.item_summary_short}</span>
                                                        </a>
                                                        <a href="{sugar_link module=$item.module_name action='EditView' record=$item.item_id link_only=1}" class="recent-links-edit"><span class=" glyphicon glyphicon-pencil"></a>
                                                    </li>
                                                    {counter name="submoduleRecentRecords" print=false}
                                                {/if}
                                            {/foreach}
                                        </ul>
                                    </li>
                                    {* when records are found for the current submodule show favorites header *}
                                    {counter start=0 name="submoduleFavoriteRecordsTotal" assign="submoduleFavoriteRecordsTotal"  print=false}
                                    {foreach from=$favoriteRecords item=item name=lastViewed}
                                        {if $item.module_name == $submodule and $submoduleFavoriteRecordsTotal == 0}
                                            <li class="favorite-links-title"><a><strong>{$APP.LBL_FAVORITES}</strong></a></li>
                                            {counter name="submoduleFavoriteRecordsTotal" print=false}
                                        {/if}
                                    {/foreach}
                                    <li>
                                        <ul>
                                        {* when records are found for the current submodule show the first 3 records *}
                                        {counter start=0 name="submoduleFavoriteRecords" assign="submoduleFavoriteRecords" print=false}
                                        {foreach from=$favoriteRecords item=item name=lastViewed}
                                            {if $item.module_name == $submodule and $submoduleFavoriteRecords < 3}
                                                <li class="favoritelinks" role="presentation">
                                                    <a title="{$item.module_name}"
                                                       accessKey="{$smarty.foreach.lastViewed.iteration}"
                                                       href="{sugar_link module=$item.module_name action='DetailView' record=$item.id link_only=1}" class="favorite-links-detail">
                                                        <span aria-hidden="true">{$item.item_summary_short}</span>
                                                    </a>
                                                    <a href="{sugar_link module=$item.module_name action='EditView' record=$item.id link_only=1}" class="favorite-links-edit"><span class=" glyphicon glyphicon-pencil" aria-hidden="true"></a>
                                                </li>
                                                {counter name="submoduleFavoriteRecords" print=false}
                                            {/if}
                                        {/foreach}
                                        </ul>
                                    </li>
                                </ul>
                            </li>
                        {/if}
                    {/foreach}
                    <li class="topnav overflow-toggle-menu">
                        <span class="notCurrentTabLeft">&nbsp;</span>
                        <span class="dropdown-toggle headerlinks notCurrentTab"><a href="#">{$APP.LBL_MORE}</a></span>
                        <span class="notCurrentTabRight">&nbsp;</span>
                        <ul id="overflow-menu" class="dropdown-menu" role="menu">
                            <!--nav items without actions -->
                            {foreach from=$modules.extra item=submodulename key=submodule}
                                <li class="topnav without-actions">
                                    <span class=" notCurrentTab"> <a href="{sugar_link module=$submodule link_only=1 extraparams=$extraparams}">{$submodulename}</a> </span>
                                </li>
                            {/foreach}
                        </ul>
                    </li>
                </ul>
                <div class="hidden hidden-actions"></div>

                {literal}
                    <script>
                        var windowResize = function() {
                            // reset navbar
                            var $navCollapsedItems = $('ul#overflow-menu > li.with-actions');
                            if(typeof $navCollapsedItems !== "undefined") {
                                $($navCollapsedItems).each(function() {
                                    $(this).addClass('topnav');
                                    $(this).insertBefore('.overflow-toggle-menu');
                                });
                            }



                            var $navItemMore = $('.navbar-horizontal-fluid > li.overflow-toggle-menu'),
                                    $navItems = $('.navbar-horizontal-fluid > li.with-actions'),
                                    navItemMoreWidth = navItemWidth = $navItemMore.width(),
                                    windowWidth = $(window).width() - ($(window).width()  * 0.55),
                                    navItemMoreLeft, offset, navOverflowWidth;

                            $navItems.each(function() {
                                navItemWidth += $(this).width();
                            });

                            // Remove nav items that are cause the right hand nav-bar items to wrap
                            while (navItemWidth > windowWidth) {
                                navItemWidth -= $navItems.last().width();
                                $navItems.last().removeClass('topnav');
                                $navItems.last().prependTo('#overflow-menu');
                                $navItems.splice(-1,1);
                            }

                            navItemMoreLeft = $('.navbar-horizontal-fluid .overflow-toggle-menu').offset().left;
                            navOverflowWidth = $('#overflow-menu').width();
                            offset = navItemMoreLeft + navItemMoreWidth - navOverflowWidth;
                        };
                        $(window).resize(windowResize);
                        windowResize();
                    </script>
                {/literal}

            {/if}
        </div>

        <!-- Right side of the main navigation -->
        <div class="mobile-bar">
            <ul id="toolbar" class="toolbar">
                <li id="quickcreatetop" class="create dropdown nav navbar-nav quickcreatetop">
                    <a class="dropdown-toggle" data-toggle="dropdown" aria-expanded="false">
                        {$APP.LBL_CREATE_BUTTON_LABEL}
                    </a>
                    <ul class="dropdown-menu" role="menu">
                        <li>
                            <a href="index.php?module=Accounts&action=EditView&return_module=Accounts&return_action=DetailView">{$APP.LBL_QUICK_ACCOUNT}</a>
                        </li>
                        <li>
                            <a href="index.php?module=Contacts&action=EditView&return_module=Contacts&return_action=DetailView">{$APP.LBL_QUICK_CONTACT}</a>
                        </li>
                        <li>
                            <a href="index.php?module=Opportunities&action=EditView&return_module=Opportunities&return_action=DetailView">{$APP.LBL_QUICK_OPPORTUNITY}</a>
                        </li>
                        <li>
                            <a href="index.php?module=Leads&action=EditView&return_module=Leads&return_action=DetailView">{$APP.LBL_QUICK_LEAD}</a>
                        </li>
                        <li>
                            <a href="index.php?module=Documents&action=EditView&return_module=Documents&return_action=DetailView">{$APP.LBL_QUICK_DOCUMENT}</a>
                        </li>
                        <li>
                            <a href="index.php?module=Calls&action=EditView&return_module=Calls&return_action=DetailView">{$APP.LBL_QUICK_CALL}</a>
                        </li>
                        <li class="last">
                            <a href="index.php?module=Tasks&action=EditView&return_module=Tasks&return_action=DetailView">{$APP.LBL_QUICK_TASK}</a>
                        </li>
                    </ul>
                </li>
                <li id="" class="dropdown nav navbar-nav navbar-search">
                    <button id="searchbutton" class="dropdown-toggle btn btn-default searchbutton" data-toggle="dropdown" aria-expanded="true">
                        <!--<span class="glyphicon glyphicon-search"> </span>-->Search
                    </button>
                    <div class="dropdown-menu" role="menu" aria-labelledby="searchbutton">
                        <form id="searchformdropdown" class="searchformdropdown" name='UnifiedSearch' action='index.php'
                              onsubmit='return SUGAR.unifiedSearchAdvanced.checkUsaAdvanced()'>
                            <input type="hidden" class="form-control" name="action" value="UnifiedSearch">
                            <input type="hidden" class="form-control" name="module" value="Home">
                            <input type="hidden" class="form-control" name="search_form" value="false">
                            <input type="hidden" class="form-control" name="advanced" value="false">
                            <div class="input-group">
                                <input type="text" class="form-control query_string" name="query_string" id="query_string"
                                       placeholder="{$APP.LBL_SEARCH}..." value="{$SEARCH}"/>
                            <span class="input-group-btn">
                                <button type="submit" class="btn btn-default"><!--<span class="glyphicon glyphicon-search"
                                                                                    aria-hidden="true"></span>-->Search</button>
                            </span>
                            </div>
                        </form>
                    </div>
                </li>
                <li id="desktop_notifications" class="dropdown nav navbar-nav desktop_notifications">
                    <button class="alertsButton btn dropdown-toggle" data-toggle="dropdown"
                            aria-expanded="false">
                        <span class="alert_count hidden">0</span>
                    </button>
                    <div id="alerts" class="dropdown-menu" role="menu">{$APP.LBL_EMAIL_ERROR_VIEW_RAW_SOURCE}</div>
                </li>
                <li>
                    <form id="searchform" class="navbar-form searchform" name='UnifiedSearch' action='index.php'
                          onsubmit='return SUGAR.unifiedSearchAdvanced.checkUsaAdvanced()'>
                        <input type="hidden" class="form-control" name="action" value="UnifiedSearch">
                        <input type="hidden" class="form-control" name="module" value="Home">
                        <input type="hidden" class="form-control" name="search_form" value="false">
                        <input type="hidden" class="form-control" name="advanced" value="false">
                        <div class="input-group">
                            <input type="text" class="form-control query_string" name="query_string" id="query_string"
                                   placeholder="{$APP.LBL_SEARCH}..." value="{$SEARCH}"/>
                    <span class="input-group-btn">
                        <button type="submit" class="btn btn-default"><!--<span class="glyphicon glyphicon-search"
                                                                            aria-hidden="true"></span>-->Search</button>
                    </span>
                        </div>
                    </form>
                </li>
                <li id="globalLinks" class="dropdown nav navbar-nav globalLinks-mobile">

                    <button id="usermenucollapsed" class="dropdown-toggle btn btn-default usermenucollapsed" data-toggle="dropdown"
                            aria-expanded="true">
                    </button>
                    <ul class="dropdown-menu user-dropdown" role="menu" aria-labelledby="dropdownMenu2">
                        <li role="presentation">
                            <a href='index.php?module=Users&action=EditView&record={$CURRENT_USER_ID}'>
                                {$APP.LBL_PROFILE}
                            </a>
                        </li>
                        {foreach from=$GCLS item=GCL name=gcl key=gcl_key}
                            <li role="presentation">
                                <a id="{$gcl_key}_link"
                                   href="{$GCL.URL}"{if !empty($GCL.ONCLICK)} onclick="{$GCL.ONCLICK}"{/if}>{$GCL.LABEL}</a>
                            </li>
                        {/foreach}
                        <li role="presentation"><a role="menuitem" id="logout_link" href='{$LOGOUT_LINK}'
                                                   class='utilsLink'>{$LOGOUT_LABEL}</a></li>
                    </ul>
                </li>
            </ul>
        </div>
        <div class="tablet-bar">
            <ul id="toolbar" class="toolbar">
                <li id="quickcreatetop" class="create dropdown nav navbar-nav quickcreatetop">
                    <a class="dropdown-toggle" data-toggle="dropdown" aria-expanded="false">
                        {$APP.LBL_CREATE_BUTTON_LABEL}
                    </a>
                    <ul class="dropdown-menu" role="menu">
                        <li>
                            <a href="index.php?module=Accounts&action=EditView&return_module=Accounts&return_action=DetailView">{$APP.LBL_QUICK_ACCOUNT}</a>
                        </li>
                        <li>
                            <a href="index.php?module=Contacts&action=EditView&return_module=Contacts&return_action=DetailView">{$APP.LBL_QUICK_CONTACT}</a>
                        </li>
                        <li>
                            <a href="index.php?module=Opportunities&action=EditView&return_module=Opportunities&return_action=DetailView">{$APP.LBL_QUICK_OPPORTUNITY}</a>
                        </li>
                        <li>
                            <a href="index.php?module=Leads&action=EditView&return_module=Leads&return_action=DetailView">{$APP.LBL_QUICK_LEAD}</a>
                        </li>
                        <li>
                            <a href="index.php?module=Documents&action=EditView&return_module=Documents&return_action=DetailView">{$APP.LBL_QUICK_DOCUMENT}</a>
                        </li>
                        <li>
                            <a href="index.php?module=Calls&action=EditView&return_module=Calls&return_action=DetailView">{$APP.LBL_QUICK_CALL}</a>
                        </li>
                        <li class="last">
                            <a href="index.php?module=Tasks&action=EditView&return_module=Tasks&return_action=DetailView">{$APP.LBL_QUICK_TASK}</a>
                        </li>
                    </ul>
                </li>
                <li id="" class="dropdown nav navbar-nav navbar-search">
                    <button id="searchbutton" class="dropdown-toggle btn btn-default searchbutton" data-toggle="dropdown" aria-expanded="true">
                        <!--<span class="glyphicon glyphicon-search"> </span>-->Search
                    </button>
                    <div class="dropdown-menu" role="menu" aria-labelledby="searchbutton">
                        <form id="searchformdropdown" class="searchformdropdown" name='UnifiedSearch' action='index.php'
                              onsubmit='return SUGAR.unifiedSearchAdvanced.checkUsaAdvanced()'>
                            <input type="hidden" class="form-control" name="action" value="UnifiedSearch">
                            <input type="hidden" class="form-control" name="module" value="Home">
                            <input type="hidden" class="form-control" name="search_form" value="false">
                            <input type="hidden" class="form-control" name="advanced" value="false">
                            <div class="input-group">
                                <input type="text" class="form-control query_string" name="query_string" id="query_string"
                                       placeholder="{$APP.LBL_SEARCH}..." value="{$SEARCH}"/>
                            <span class="input-group-btn">
                                <button type="submit" class="btn btn-default"><!--<span class="glyphicon glyphicon-search"
                                                                                    aria-hidden="true"></span>-->Search</button>
                            </span>
                            </div>
                        </form>
                    </div>
                </li>
                <li>
                    <form id="searchform" class="navbar-form searchform" name='UnifiedSearch' action='index.php'
                          onsubmit='return SUGAR.unifiedSearchAdvanced.checkUsaAdvanced()'>
                        <input type="hidden" class="form-control" name="action" value="UnifiedSearch">
                        <input type="hidden" class="form-control" name="module" value="Home">
                        <input type="hidden" class="form-control" name="search_form" value="false">
                        <input type="hidden" class="form-control" name="advanced" value="false">
                        <div class="input-group">
                            <input type="text" class="form-control query_string" name="query_string" id="query_string"
                                   placeholder="{$APP.LBL_SEARCH}..." value="{$SEARCH}"/>
                    <span class="input-group-btn">
                        <button type="submit" class="btn btn-default"><!--<span class="glyphicon glyphicon-search"
                                                                            aria-hidden="true"></span>-->Search</button>
                    </span>
                        </div>
                    </form>
                </li>
                <li id="desktop_notifications" class="dropdown nav navbar-nav desktop_notifications">
                    <button class="alertsButton btn dropdown-toggle" data-toggle="dropdown"
                            aria-expanded="false">
                        <span class="alert_count hidden">0</span>
                    </button>
                    <div id="alerts" class="dropdown-menu" role="menu">{$APP.LBL_EMAIL_ERROR_VIEW_RAW_SOURCE}</div>
                </li>
                <li id="globalLinks" class="dropdown nav navbar-nav globalLinks-mobile">

                    <button id="usermenucollapsed" class="dropdown-toggle btn btn-default usermenucollapsed" data-toggle="dropdown"
                            aria-expanded="true">
                    </button>
                    <ul class="dropdown-menu user-dropdown" role="menu" aria-labelledby="dropdownMenu2">
                        <li role="presentation">
                            <a href='index.php?module=Users&action=EditView&record={$CURRENT_USER_ID}'>
                                {$APP.LBL_PROFILE}
                            </a>
                        </li>
                        {foreach from=$GCLS item=GCL name=gcl key=gcl_key}
                            <li role="presentation">
                                <a id="{$gcl_key}_link"
                                   href="{$GCL.URL}"{if !empty($GCL.ONCLICK)} onclick="{$GCL.ONCLICK}"{/if}>{$GCL.LABEL}</a>
                            </li>
                        {/foreach}
                        <li role="presentation"><a role="menuitem" id="logout_link" href='{$LOGOUT_LINK}'
                                                   class='utilsLink'>{$LOGOUT_LABEL}</a></li>
                    </ul>
                </li>
            </ul>
        </div>
        <div class="desktop-bar">
            <ul id="toolbar" class="toolbar">
                <li id="quickcreatetop" class="create dropdown nav navbar-nav quickcreatetop">
                    <a class="dropdown-toggle" data-toggle="dropdown" aria-expanded="false">
                        {$APP.LBL_CREATE_BUTTON_LABEL}
                    </a>
                    <ul class="dropdown-menu" role="menu">
                        <li>
                            <a href="index.php?module=Accounts&action=EditView&return_module=Accounts&return_action=DetailView">{$APP.LBL_QUICK_ACCOUNT}</a>
                        </li>
                        <li>
                            <a href="index.php?module=Contacts&action=EditView&return_module=Contacts&return_action=DetailView">{$APP.LBL_QUICK_CONTACT}</a>
                        </li>
                        <li>
                            <a href="index.php?module=Opportunities&action=EditView&return_module=Opportunities&return_action=DetailView">{$APP.LBL_QUICK_OPPORTUNITY}</a>
                        </li>
                        <li>
                            <a href="index.php?module=Leads&action=EditView&return_module=Leads&return_action=DetailView">{$APP.LBL_QUICK_LEAD}</a>
                        </li>
                        <li>
                            <a href="index.php?module=Documents&action=EditView&return_module=Documents&return_action=DetailView">{$APP.LBL_QUICK_DOCUMENT}</a>
                        </li>
                        <li>
                            <a href="index.php?module=Calls&action=EditView&return_module=Calls&return_action=DetailView">{$APP.LBL_QUICK_CALL}</a>
                        </li>
                        <li class="last">
                            <a href="index.php?module=Tasks&action=EditView&return_module=Tasks&return_action=DetailView">{$APP.LBL_QUICK_TASK}</a>
                        </li>
                    </ul>
                </li>
                <li id="" class="dropdown nav navbar-nav navbar-search">
                    <button id="searchbutton" class="dropdown-toggle btn btn-default searchbutton" data-toggle="dropdown" aria-expanded="true">
                        <!--<span class="glyphicon glyphicon-search"> </span>-->Search
                    </button>
                    <div class="dropdown-menu" role="menu" aria-labelledby="searchbutton">
                        <form id="searchformdropdown" class="searchformdropdown" name='UnifiedSearch' action='index.php'
                              onsubmit='return SUGAR.unifiedSearchAdvanced.checkUsaAdvanced()'>
                            <input type="hidden" class="form-control" name="action" value="UnifiedSearch">
                            <input type="hidden" class="form-control" name="module" value="Home">
                            <input type="hidden" class="form-control" name="search_form" value="false">
                            <input type="hidden" class="form-control" name="advanced" value="false">
                            <div class="input-group">
                                <input type="text" class="form-control query_string" name="query_string" id="query_string"
                                       placeholder="{$APP.LBL_SEARCH}..." value="{$SEARCH}"/>
                            <span class="input-group-btn">
                                <button type="submit" class="btn btn-default"><!--<span class="glyphicon glyphicon-search"
                                                                                    aria-hidden="true"></span>-->Search</button>
                            </span>
                            </div>
                        </form>
                    </div>
                </li>
                <li>
                    <form id="searchform" class="navbar-form searchform" name='UnifiedSearch' action='index.php'
                          onsubmit='return SUGAR.unifiedSearchAdvanced.checkUsaAdvanced()'>
                        <input type="hidden" class="form-control" name="action" value="UnifiedSearch">
                        <input type="hidden" class="form-control" name="module" value="Home">
                        <input type="hidden" class="form-control" name="search_form" value="false">
                        <input type="hidden" class="form-control" name="advanced" value="false">
                        <div class="input-group">
                            <input type="text" class="form-control query_string" name="query_string" id="query_string"
                                   placeholder="{$APP.LBL_SEARCH}..." value="{$SEARCH}"/>
                    <span class="input-group-btn">
                        <button type="submit" class="btn btn-default"><!--<span class="glyphicon glyphicon-search"
                                                                            aria-hidden="true"></span>-->Search</button>
                    </span>
                        </div>
                    </form>
                </li>
                <li id="desktop_notifications" class="dropdown nav navbar-nav desktop_notifications">
                    <button class="alertsButton btn dropdown-toggle" data-toggle="dropdown"
                            aria-expanded="false">
                        <span class="alert_count hidden">0</span>
                    </button>
                    <div id="alerts" class="dropdown-menu" role="menu">{$APP.LBL_EMAIL_ERROR_VIEW_RAW_SOURCE}</div>
                </li>
                <li id="globalLinks" class="dropdown nav navbar-nav globalLinks-desktop">

                    <button id="usermenucollapsed" class="dropdown-toggle btn btn-default usermenucollapsed" data-toggle="dropdown"
                            aria-expanded="true">
                    </button>

                    <button id="with-label" class="dropdown-toggle with-label" data-toggle="dropdown"
                            aria-expanded="true">
                        <span class="user_icon"> </span>
                        <span class="user_label">{$CURRENT_USER}</span>
                        <span class="caret"></span>
                    </button>
                    <ul class="dropdown-menu user-dropdown" role="menu" aria-labelledby="dropdownMenu2">
                        <li role="presentation">
                            <a href='index.php?module=Users&action=EditView&record={$CURRENT_USER_ID}'>
                                {$APP.LBL_PROFILE}
                            </a>
                        </li>
                        {foreach from=$GCLS item=GCL name=gcl key=gcl_key}
                            <li role="presentation">
                                <a id="{$gcl_key}_link"
                                   href="{$GCL.URL}"{if !empty($GCL.ONCLICK)} onclick="{$GCL.ONCLICK}"{/if}>{$GCL.LABEL}</a>
                            </li>
                        {/foreach}
                        <li role="presentation"><a role="menuitem" id="logout_link" href='{$LOGOUT_LINK}'
                                                   class='utilsLink'>{$LOGOUT_LABEL}</a></li>
                    </ul>
                </li>
            </ul>
<<<<<<< HEAD
            {*<div id="globalLinks" class="dropdown nav navbar-nav globalLinks-desktop" >*}
            {*<li id="usermenu" class="usermenu" aria-expanded="false">*}
            {*<a>*}
            {*<span class="user_icon"> </span> {$CURRENT_USER}*}
            {*<span class="caret"></span>*}
            {*</a>*}
            {*</li>*}

            {*<ul class="dropdown-menu user-dropdown" role="menu" aria-labelledby="dropdownMenu1">*}
            {*<li role="presentation">*}
            {*<a href='index.php?module=Users&action=EditView&record={$CURRENT_USER_ID}'>*}
            {*{$APP.LBL_PROFILE}*}
            {*</a>*}
            {*</li>*}
            {*{foreach from=$GCLS item=GCL name=gcl key=gcl_key}*}
            {*<li role="presentation">*}
            {*<a id="{$gcl_key}_link"*}
            {*href="{$GCL.URL}"{if !empty($GCL.ONCLICK)} onclick="{$GCL.ONCLICK}"{/if}>{$GCL.LABEL}</a>*}
            {*</li>*}
            {*{/foreach}*}
            {*<li role="presentation"><a role="menuitem" id="logout_link" href='{$LOGOUT_LINK}'*}
            {*class='utilsLink'>{$LOGOUT_LABEL}</a></li>*}
            {*</ul>*}
            {*</div>*}
=======

>>>>>>> 05541f14
        </div>


</nav>
<!--End Responsive Top Navigation Menu -->
{if $THEME_CONFIG.display_sidebar}
    <!--Start Page Container and Responsive Sidebar -->
    <div id='sidebar_container' class="container-fluid sidebar_container">

        <a id="buttontoggle" class="buttontoggle"><span></span></a>
                
        <!--<div class="row">-->
            <!--<div {if $smarty.cookies.sidebartoggle == 'collapsed'}style="display:none"{/if}
                 class="col-sm-3 col-md-2 sidebar">-->
             <div {if $smarty.cookies.sidebartoggle == 'collapsed'}style="display:none"{/if}
             class="sidebar">
                
                <div id="actionMenuSidebar" class="actionMenuSidebar">
                    {foreach from=$moduleTopMenu item=module key=name name=moduleList}
                        {if $name == $MODULE_TAB}
                            <ul>
                                {if count($shortcutTopMenu.$name) > 0}
                                    <h2 class="recent_h3">{$APP.LBL_LINK_ACTIONS}</h2>
                                    {foreach from=$shortcutTopMenu.$name item=item}
                                        {if $item.URL == "-"}
                                            <li><a></a><span>&nbsp;</span></li>
                                        {else}
                                            <li class="actionmenulinks" role="presentation">
                                                <a href="{$item.URL}" >
                                                    <div class="side-bar-{$item.MODULE_NAME} side-bar-action-icon"></div>
                                                    <div class="actionmenulink">{$item.LABEL}</div>
                                                </a>
                                            </li>
                                        {/if}
                                    {/foreach}
                                {/if}
                            </ul>
                        {/if}
                    {/foreach}
                </div>
                
                <div id="recentlyViewedSidebar" class="recentlyViewedSidebar">
                {if count($recentRecords) > 0}
                    <h2 class="recent_h3">{$APP.LBL_LAST_VIEWED}</h2>
                {/if}
                    <ul class="nav nav-pills nav-stacked">
                        {foreach from=$recentRecords item=item name=lastViewed}
                            {if $smarty.foreach.lastViewed.index < 5}
                            <div class="recently_viewed_link_container_sidebar">
                                <li class="recentlinks" role="presentation">
                                    <a title="{$item.module_name}" accessKey="{$smarty.foreach.lastViewed.iteration}" href="{sugar_link module=$item.module_name action='DetailView' record=$item.item_id link_only=1}" class="recent-links-detail">
                                        <img src="{sugar_getimagepath directory='sidebar/modules'  file_name=$item.module_name file_extension="svg" file='sidebar/modules/'.$item.module_name.".svg"}"/><span>{$item.item_summary_short}</span>
                                    </a>
                                </li>
                            </div>
                            {/if}
                        {/foreach}
                    </ul>
                </div>
     
                <div id="favoritesSidebar" class="favoritesSidebar">
                {if count($favoriteRecords) > 0}
                    <h2 class="recent_h3">{$APP.LBL_FAVORITES}</h2>
                {/if}
                    <ul class="nav nav-pills nav-stacked">
                        {foreach from=$favoriteRecords item=item name=lastViewed}
                            {if $smarty.foreach.lastViewed.index < 5}
                            <div class="recently_viewed_link_container_sidebar">
                                <li class="recentlinks" role="presentation">
                                    <a title="{$item.module_name}" accessKey="{$smarty.foreach.lastViewed.iteration}" href="{sugar_link module=$item.module_name action='DetailView' record=$item.id link_only=1}" class="favorite-links-detail">
                                        <img src="{sugar_getimagepath  directory='sidebar/modules' file_name=$item.module_name file_extension="svg" file='sidebar/modules/'.$item.module_name.".svg"}"/><span aria-hidden="true">{$item.item_summary_short}</span>
                                    </a>
                                </li>
                            </div>
                            {/if}
                        {/foreach}
                    </ul>
                </div>
            </div>
        <!--</div>-->
    </div>
    <!--End Responsive Sidebar -->
{/if}
<!--Start Page content --><|MERGE_RESOLUTION|>--- conflicted
+++ resolved
@@ -55,11 +55,7 @@
                         {foreach from=$modules.modules item=module key=modulekey}
                             <li role="presentation" data-test="1">
                                 {capture name=moduleTabId assign=moduleTabId}moduleTab_{$smarty.foreach.moduleList.index}_{$module}{/capture}
-<<<<<<< HEAD
-                                <a href="javascript:void(0)" onclick="window.location.href = 'index.php{sugar_link id=$moduleTabId module=$modulekey link_only=1 data=$module extraparams=$extraparams}'">
-=======
                                 <a href="javascript:void(0)" onclick="window.location.href = '{sugar_link id=$moduleTabId module=$modulekey link_only=1 data=$module extraparams=$extraparams}'">
->>>>>>> 05541f14
                                     {$module}
                                     {if $modulekey !='Home' && $modulekey !='Calendar'}
                                         <span class="glyphicon glyphicon-plus"  onclick="window.location.href = 'index.php?action=EditView&module={$modulekey}'"></span>
@@ -70,11 +66,7 @@
                         {/foreach}
                         {foreach from=$modules.extra item=submodulename key=submodule}
                             <li role="presentation" data-test="2">
-<<<<<<< HEAD
-                                <a href="javascript:void(0)" onclick="window.location.href = 'index.php{sugar_link module=$submodule link_only=1 extraparams=$extraparams}'">
-=======
                                 <a href="javascript:void(0)" onclick="window.location.href = '{sugar_link module=$submodule link_only=1 extraparams=$extraparams}'">
->>>>>>> 05541f14
                                     {$submodulename}
                                     <span class="glyphicon glyphicon-plus"  onclick="window.location.href = 'index.php?action=EditView&module={$submodule}'"></span>
                                     {*<span class="glyphicon glyphicon-plus"  onclick="window.location.href = 'http://google.com'"></span>*}
@@ -749,37 +741,8 @@
                     </ul>
                 </li>
             </ul>
-<<<<<<< HEAD
-            {*<div id="globalLinks" class="dropdown nav navbar-nav globalLinks-desktop" >*}
-            {*<li id="usermenu" class="usermenu" aria-expanded="false">*}
-            {*<a>*}
-            {*<span class="user_icon"> </span> {$CURRENT_USER}*}
-            {*<span class="caret"></span>*}
-            {*</a>*}
-            {*</li>*}
-
-            {*<ul class="dropdown-menu user-dropdown" role="menu" aria-labelledby="dropdownMenu1">*}
-            {*<li role="presentation">*}
-            {*<a href='index.php?module=Users&action=EditView&record={$CURRENT_USER_ID}'>*}
-            {*{$APP.LBL_PROFILE}*}
-            {*</a>*}
-            {*</li>*}
-            {*{foreach from=$GCLS item=GCL name=gcl key=gcl_key}*}
-            {*<li role="presentation">*}
-            {*<a id="{$gcl_key}_link"*}
-            {*href="{$GCL.URL}"{if !empty($GCL.ONCLICK)} onclick="{$GCL.ONCLICK}"{/if}>{$GCL.LABEL}</a>*}
-            {*</li>*}
-            {*{/foreach}*}
-            {*<li role="presentation"><a role="menuitem" id="logout_link" href='{$LOGOUT_LINK}'*}
-            {*class='utilsLink'>{$LOGOUT_LABEL}</a></li>*}
-            {*</ul>*}
-            {*</div>*}
-=======
-
->>>>>>> 05541f14
+
         </div>
-
-
 </nav>
 <!--End Responsive Top Navigation Menu -->
 {if $THEME_CONFIG.display_sidebar}
