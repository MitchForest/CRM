{*
/**
 *
 * SugarCRM Community Edition is a customer relationship management program developed by
 * SugarCRM, Inc. Copyright (C) 2004-2013 SugarCRM Inc.
 *
 * SuiteCRM is an extension to SugarCRM Community Edition developed by SalesAgility Ltd.
 * Copyright (C) 2011 - 2016 SalesAgility Ltd.
 *
 * This program is free software; you can redistribute it and/or modify it under
 * the terms of the GNU Affero General Public License version 3 as published by the
 * Free Software Foundation with the addition of the following permission added
 * to Section 15 as permitted in Section 7(a): FOR ANY PART OF THE COVERED WORK
 * IN WHICH THE COPYRIGHT IS OWNED BY SUGARCRM, SUGARCRM DISCLAIMS THE WARRANTY
 * OF NON INFRINGEMENT OF THIRD PARTY RIGHTS.
 *
 * This program is distributed in the hope that it will be useful, but WITHOUT
 * ANY WARRANTY; without even the implied warranty of MERCHANTABILITY or FITNESS
 * FOR A PARTICULAR PURPOSE.  See the GNU Affero General Public License for more
 * details.
 *
 * You should have received a copy of the GNU Affero General Public License along with
 * this program; if not, see http://www.gnu.org/licenses or write to the Free
 * Software Foundation, Inc., 51 Franklin Street, Fifth Floor, Boston, MA
 * 02110-1301 USA.
 *
 * You can contact SugarCRM, Inc. headquarters at 10050 North Wolfe Road,
 * SW2-130, Cupertino, CA 95014, USA. or at email address contact@sugarcrm.com.
 *
 * The interactive user interfaces in modified source and object code versions
 * of this program must display Appropriate Legal Notices, as required under
 * Section 5 of the GNU Affero General Public License version 3.
 *
 * In accordance with Section 7(b) of the GNU Affero General Public License version 3,
 * these Appropriate Legal Notices must retain the display of the "Powered by
 * SugarCRM" logo and "Supercharged by SuiteCRM" logo. If the display of the logos is not
 * reasonably feasible for  technical reasons, the Appropriate Legal Notices must
 * display the words  "Powered by SugarCRM" and "Supercharged by SuiteCRM".
 */
*}
<!--Start Responsive Top Navigation Menu -->
<nav class="navbar navbar-inverse navbar-fixed-top" role="navigation">
    <div class="container-fluid">
        <div class="navbar-header">
            <a class="navbar-brand" href="index.php">{$APP.LBL_BROWSER_TITLE}</a>
            <button type="button" class="navbar-toggle collapsed" data-toggle="collapse" data-target="#mobile_menu">
                <span class="sr-only">Toggle navigation</span>
                <span class="icon-bar"></span>
                <span class="icon-bar"></span>
                <span class="icon-bar"></span>
            </button>
            <div id="mobileheader">
                <div id="modulelinks">
                    {foreach from=$moduleTopMenu item=module key=name name=moduleList}
                        {if $name == $MODULE_TAB}
                            <span class="modulename" data-toggle="dropdown"
                                  aria-expanded="false">{sugar_link id="moduleTab_$name" module=$name data=$module}</span>

                                <ul class="dropdown-menu" role="menu">
                                {if $name !='Home'}
                                    {if count($shortcutTopMenu.$name) > 0}
                                        {foreach from=$shortcutTopMenu.$name item=item}
                                            {if $item.URL == "-"}
                                                <li><a></a><span>&nbsp;</span></li>
                                            {else}
                                                <li><a href="{$item.URL}">{$item.LABEL}</a></li>
                                            {/if}
                                        {/foreach}
                                    {else}
                                        <li><a>{$APP.LBL_NO_SHORTCUT_MENU}</a></li>
                                    {/if}
                            {/if}

                                    {if count($recentRecords) > 0}
                                        <li role="presentation">
                                            <a style="padding-top: 32px !important; border-bottom: none"><strong>{$APP.LBL_LAST_VIEWED}</strong></a>
                                        </li>
                                    {foreach from=$recentRecords item=item name=lastViewed}
                                            <li class="recentlinks" role="presentation">
                                                <a title="{$item.module_name}"
                                                   accessKey="{$smarty.foreach.lastViewed.iteration}"
                                                   href="{sugar_link module=$item.module_name action='DetailView' record=$item.item_id link_only=1}">
                                                    {$item.image}&nbsp;<span aria-hidden="true">{$item.item_summary_short}</span>
                                                </a>
                                            </li>
                                    {/foreach}
                                    {/if}

                                    {if count($favoriteRecords) > 0}
                                        <li role="presentation">
                                            <a style="padding-top: 32px !important; border-bottom: none"><strong>{$APP.LBL_FAVORITES}</strong></a>
                                        </li>
                                    {foreach from=$favoriteRecords item=item name=lastViewed}
                                            <li class="recentlinks" role="presentation">
                                                <a title="{$item.module_name}"
                                                   accessKey="{$smarty.foreach.lastViewed.iteration}"
                                                   href="{sugar_link module=$item.module_name action='DetailView' record=$item.id link_only=1}">
                                                    {$item.image}&nbsp;<span aria-hidden="true">{$item.item_summary_short}</span>
                                                </a>
                                            </li>
                                    {/foreach}
                                    {/if}
                                </ul>

                        {/if}
                    {/foreach}
                </div>
                <form id="searchmobile" onsubmit="return SUGAR.unifiedSearchAdvanced.checkUsaAdvanced()"
                      action="index.php" name="UnifiedSearch">
                    <input class="form-control" type="hidden" value="UnifiedSearch" name="action">
                    <input class="form-control" type="hidden" value="Home" name="module">
                    <input class="form-control" type="hidden" value="false" name="search_form">
                    <input class="form-control" type="hidden" value="false" name="advanced">
                <span class="input-group-btn">
                    <input id="query_string" class="form-control" type="text" placeholder="Search..."
                           name="query_string">
                </span>
                </form>
                
                <div id="mobilegloballinks">
                    <a href="javascript:void(0)" class="dropdown-toggle" data-toggle="dropdown"><span
                                class="glyphicon glyphicon-option-vertical"></span></a>
                    <ul class="dropdown-menu" role="menu" aria-labelledby="dropdownMenu1">
                        {foreach from=$GCLS item=GCL name=gcl key=gcl_key}
                            <li role="presentation">
                                <a id="{$gcl_key}_link"
                                   href="{$GCL.URL}"{if !empty($GCL.ONCLICK)} onclick="{$GCL.ONCLICK}"{/if}>{$GCL.LABEL}</a>
                            </li>
                        {/foreach}
                        <li role="presentation"><a role="menuitem" id="logout_link" href='{$LOGOUT_LINK}'
                                                   class='utilsLink'>{$LOGOUT_LABEL}</a></li>
                    </ul>
                </div>
                <div id="userlinks_head" class="navbar-toggle collapsed">
                    <a href="javascript:void(0)" id="userlinks_togglemobilesearch"><span
                                class="glyphicon glyphicon-search" aria-hidden="true"></span></a>
                </div>
            </div>
        </div>
        <div class="hidden-xs hidden-sm hidden-md hidden-mdlg" id="bs-example-navbar-collapse-1">
            {if $USE_GROUP_TABS}
                <ul class="nav navbar-nav">
                    {assign var="groupSelected" value=false}
                    {foreach from=$moduleTopMenu item=module key=name name=moduleList}
                        {if $name == $MODULE_TAB}
                            {if $name != 'Home'}
                                <li class="topnav">
                                    <span class="currentTabLeft">&nbsp;</span>
                                    <span class="currentTab"
                                          style="color:#F08377 !important;">{sugar_link id="moduleTab_$name" module=$name data=$module}</span>
                                    <span>&nbsp;</span>
                                    <ul class="dropdown-menu" role="menu">
                                        {if count($shortcutTopMenu.$name) > 0}
                                            <h3 class="home_h3">{$APP.LBL_LINK_ACTIONS}</h3>
                                            {foreach from=$shortcutTopMenu.$name item=item}
                                                {if $item.URL == "-"}
                                                    <li><a></a><span>&nbsp;</span></li>
                                                {else}
                                                    <li><a href="{$item.URL}">{$item.LABEL}</a></li>
                                                {/if}
                                            {/foreach}
                                        {/if}
                                        <h3 class="recent_h3">{$APP.LBL_LAST_VIEWED}</h3>
                                        {foreach from=$recentRecords item=item name=lastViewed}
                                            {if $item.module_name == $name}
                                                <div class="recently_viewed_link_container">
                                                    <li class="recentlinks_topedit">
                                                        <a href="{sugar_link module=$item.module_name action='EditView' record=$item.item_id link_only=1}"
                                                           style="margin-left:10px;"><span
                                                                    class=" glyphicon glyphicon-pencil" aria-hidden="true"></a>
                                                    </li>
                                                    <li class="recentlinks_top" role="presentation">
                                                        <a title="{$item.module_name}"
                                                           accessKey="{$smarty.foreach.lastViewed.iteration}"
                                                           href="{sugar_link module=$item.module_name action='DetailView' record=$item.item_id link_only=1}">{$item.item_summary_short}</a>
                                                    </li>
                                                </div>
                                            {/if}
                                            {foreachelse}
                                            {$APP.NTC_NO_ITEMS_DISPLAY}
                                        {/foreach}
                                        <h3 class="recent_h3">{$APP.LBL_FAVORITES}</h3>
                                        {foreach from=$favoriteRecords item=item name=lastViewed}
                                            {if $item.module_name == $name}
                                                <div class="recently_viewed_link_container">
                                                    <li class="recentlinks_topedit">
                                                        <a href="{sugar_link module=$item.module_name action='EditView' record=$item.id link_only=1}"
                                                           style="margin-left:10px;"><span
                                                                    class=" glyphicon glyphicon-pencil" aria-hidden="true"></a>
                                                    </li>
                                                    <li class="recentlinks_top" role="presentation">
                                                        <a title="{$item.module_name}"
                                                           accessKey="{$smarty.foreach.lastViewed.iteration}"
                                                           href="{sugar_link module=$item.module_name action='DetailView' record=$item.id link_only=1}">{$item.item_summary_short}</a>
                                                    </li>
                                                </div>
                                            {/if}
                                            {foreachelse}
                                            {$APP.NTC_NO_ITEMS_DISPLAY}
                                        {/foreach}
                                    </ul>
                                 </li>
                            {/if}

                        {/if}
                    {/foreach}
                    {foreach from=$groupTabs item=modules key=group name=groupList}
                        {capture name=extraparams assign=extraparams}parentTab={$group}{/capture}
                        <li class="topnav">
                            <span class="notCurrentTabLeft">&nbsp;</span><span class="notCurrentTab">
                            <a href="#" id="grouptab_{$smarty.foreach.groupList.index}" class="dropdown-toggle"
                               data-toggle="dropdown">{$group}</a>
                            <span class="notCurrentTabRight">&nbsp;</span>
                            <ul class="dropdown-menu" role="menu" {if $smarty.foreach.groupList.last} class="All"{/if}>
                                {foreach from=$modules.modules item=module key=modulekey}
                                    <li>
                                        {capture name=moduleTabId assign=moduleTabId}moduleTab_{$smarty.foreach.moduleList.index}_{$module}{/capture}
                                        {sugar_link id=$moduleTabId module=$modulekey data=$module extraparams=$extraparams}
                                    </li>
                                {/foreach}
                                {foreach from=$modules.extra item=submodulename key=submodule}
                                    <li>
                                        <a href="{sugar_link module=$submodule link_only=1 extraparams=$extraparams}">{$submodulename}</a>
                                    </li>
                                {/foreach}
                            </ul>
                        </li>
                    {/foreach}
                </ul>
            {else}
                <ul class="nav navbar-nav">
                    {foreach from=$moduleTopMenu item=module key=name name=moduleList}
                        {if $name == $MODULE_TAB}
                            <li class="topnav">
                                {if $name !='Home'}
                                    <span class="currentTabLeft">&nbsp;</span>
                                    <span class="dropdown-toggle headerlinks currentTab">{sugar_link id="moduleTab_$name" module=$name data=$module}</span>
                                    <span>&nbsp;</span>
                                {/if}
                                <ul class="dropdown-menu" role="menu">
                                    {if count($shortcutTopMenu.$name) > 0}
                                        <h3 class="home_h3">{$APP.LBL_LINK_ACTIONS}</h3>
                                        {foreach from=$shortcutTopMenu.$name item=item}
                                            {if $item.URL == "-"}
                                                <li><a></a><span>&nbsp;</span></li>
                                            {else}
                                                <li><a href="{$item.URL}" class=""><span>{$item.LABEL}</span></a></li>
                                            {/if}
                                        {/foreach}
                                    {/if}
                                    <h3 class="recent_h3">{$APP.LBL_LAST_VIEWED}</h3>
                                    {foreach from=$recentRecords item=item name=lastViewed}
                                        {if $item.module_name == $name}
                                            <div class="recently_viewed_link_container">
                                                <li class="recentlinks_topedit"><a
                                                            href="{sugar_link module=$item.module_name action='EditView' record=$item.item_id link_only=1}"
                                                            style="margin-left:10px;"><span
                                                                class=" glyphicon glyphicon-pencil" aria-hidden="true"></a>
                                                </li>
                                                <li class="recentlinks_top" role="presentation">
                                                    <a title="{$item.module_name}"
                                                       accessKey="{$smarty.foreach.lastViewed.iteration}"
                                                       href="{sugar_link module=$item.module_name action='DetailView' record=$item.item_id link_only=1}">
                                                        {$item.item_summary_short}
                                                    </a>
                                                </li>
                                            </div>
                                        {/if}
                                        {foreachelse}
                                        {$APP.NTC_NO_ITEMS_DISPLAY}
                                    {/foreach}
                                    <h3 class="recent_h3">{$APP.LBL_FAVORITES}</h3>
                                    {foreach from=$favoriteRecords item=item name=lastViewed}
                                        {if $item.module_name == $name}
                                            <div class="recently_viewed_link_container">
                                                <li class="recentlinks_topedit">
                                                    <a href="{sugar_link module=$item.module_name action='EditView' record=$item.id link_only=1}"
                                                       style="margin-left:10px;"><span
                                                                class=" glyphicon glyphicon-pencil" aria-hidden="true"></a>
                                                </li>
                                                <li class="recentlinks_top" role="presentation">
                                                    <a title="{$item.module_name}"
                                                       accessKey="{$smarty.foreach.lastViewed.iteration}"
                                                       href="{sugar_link module=$item.module action='DetailView' record=$item.id link_only=1}">{$item.item_summary_short}</a>
                                                </li>
                                            </div>
                                        {/if}
                                        {foreachelse}
                                        {$APP.NTC_NO_ITEMS_DISPLAY}
                                    {/foreach}
                                </ul>
                            </li>
                        {else}
                            <li class="topnav">
                                {if $name != 'Home'}
                                    <span class="notCurrentTabLeft">&nbsp;</span>
                                    <span class="dropdown-toggle headerlinks notCurrentTab">{sugar_link id="moduleTab_$name" module=$name data=$module}</span>
                                    <span class="notCurrentTabRight">&nbsp;</span>
                                {/if}
                                <ul class="dropdown-menu" role="menu">
                                    {if count($shortcutTopMenu.$name) > 0}
                                        <h3 class="home_h3">{$APP.LBL_LINK_ACTIONS}</h3>
                                        {foreach from=$shortcutTopMenu.$name item=item}
                                            {if $item.URL == "-"}
                                                <li><a></a><span>&nbsp;</span></li>
                                            {else}
                                                <li><a href="{$item.URL}">{$item.LABEL}</a></li>
                                            {/if}
                                        {/foreach}
                                    {/if}
                                    <h3 class="recent_h3">{$APP.LBL_LAST_VIEWED}</h3>
                                    {foreach from=$recentRecords item=item name=lastViewed}
                                        {if $item.module_name == $name}
                                            <div class="recently_viewed_link_container">
                                                <li class="recentlinks_topedit"><a
                                                            href="{sugar_link module=$item.module_name action='EditView' record=$item.item_id link_only=1}"
                                                            style="margin-left:10px;"><span
                                                                class=" glyphicon glyphicon-pencil" aria-hidden="true"></a>
                                                </li>
                                                <li class="recentlinks_top" role="presentation">
                                                    <a title="{$item.module_name}"
                                                       accessKey="{$smarty.foreach.lastViewed.iteration}"
                                                       href="{sugar_link module=$item.module_name action='DetailView' record=$item.item_id link_only=1}">
                                                        {$item.item_summary_short}
                                                    </a>
                                                </li>
                                            </div>
                                        {/if}
                                        {foreachelse}
                                        {$APP.NTC_NO_ITEMS_DISPLAY}
                                    {/foreach}
                                    <h3 class="recent_h3">{$APP.LBL_FAVORITES}</h3>
                                    {foreach from=$favoriteRecords item=item name=lastViewed}
                                        {if $item.module_name == $name}
                                            <div class="recently_viewed_link_container">
                                                <li class="recentlinks_topedit">
                                                    <a href="{sugar_link module=$item.module_name action='EditView' record=$item.id link_only=1}"
                                                       style="margin-left:10px;"><span
                                                                class=" glyphicon glyphicon-pencil" aria-hidden="true"></a>
                                                </li>
                                                <li class="recentlinks_top" role="presentation">
                                                    <a title="{$item.module_name}"
                                                       accessKey="{$smarty.foreach.lastViewed.iteration}"
                                                       href="{sugar_link module=$item.module_name action='DetailView' record=$item.id link_only=1}">{$item.item_summary_short}</a>
                                                </li>
                                            </div>
                                        {/if}
                                        {foreachelse}
                                        {$APP.NTC_NO_ITEMS_DISPLAY}
                                    {/foreach}
                                </ul>
                            </li>
                        {/if}
                    {/foreach}
                    {if count($moduleExtraMenu) > 0}
                        <li class="dropdown-toggle moremenu ">
                            <a class="dropdown-toggle" data-toggle="dropdown">{$APP.LBL_MORE} &raquo;</a>
                            <ul class="dropdown-menu" role="menu">
                                <div class="bigmenu">
                                    {foreach from=$moduleExtraMenu item=module key=name name=moduleList}
                                        <li>{sugar_link id="moduleTab_$name" module=$name data=$module}</li>
                                    {/foreach}
                                </div>
                            </ul>
                        </li>
                    {/if}
                </ul>
            {/if}
<<<<<<< HEAD
            <div id="globalLinks" class="dropdown nav navbar-nav navbar-right">
                <li id="usermenu" class="dropdown-toggle" aria-expanded="true">
                    <a href='index.php?module=Users&action=EditView&record={$CURRENT_USER_ID}'><span
                                class="user_icon"> </span> {$CURRENT_USER}
=======
            <div id="globalLinks" class="dropdown nav navbar-nav navbar-right globalLinks-desktop">
                <li id="usermenu" class="user-dropdown" aria-expanded="false">
                    <a>
                        <span class="user_icon"> </span> {$CURRENT_USER}
>>>>>>> acf31b79
                        <span class="caret"></span>
                    </a>
                </li>

                <ul class="dropdown-menu user-dropdown" role="menu" aria-labelledby="dropdownMenu1">
                    <li role="presentation">
                        <a href='index.php?module=Users&action=EditView&record={$CURRENT_USER_ID}'>
                            {$APP.LBL_PROFILE}
                        </a>
                    </li>
                    {foreach from=$GCLS item=GCL name=gcl key=gcl_key}
                        <li role="presentation">
                            <a id="{$gcl_key}_link"
                               href="{$GCL.URL}"{if !empty($GCL.ONCLICK)} onclick="{$GCL.ONCLICK}"{/if}>{$GCL.LABEL}</a>
                        </li>
                    {/foreach}
                    <li role="presentation"><a role="menuitem" id="logout_link" href='{$LOGOUT_LINK}'
                                               class='utilsLink'>{$LOGOUT_LABEL}</a></li>
                </ul>
            </div>


            
        </div>

        <!-- Right side of the main navigation -->
        <div class="mobile-bar" id="bs-example-navbar-collapse-1">
            <div id="globalLinks" class="dropdown nav navbar-nav navbar-right">

                <button id="usermenucollapsed" class="dropdown-toggle btn btn-default " data-toggle="dropdown"
                        aria-expanded="true">
<<<<<<< HEAD
                    <!--<span class="glyphicon glyphicon-user"> </span>
                    <span class="caret"></span>-->
                </button>
                <ul class="dropdown-menu user-dropdown" role="menu" aria-labelledby="dropdownMenu1">
=======
                </button>
                <ul class="dropdown-menu user-dropdown" role="menu" aria-labelledby="dropdownMenu2">
                    <li role="presentation">
                        <a href='index.php?module=Users&action=EditView&record={$CURRENT_USER_ID}'>
                            {$APP.LBL_PROFILE}
                        </a>
                    </li>
>>>>>>> acf31b79
                    {foreach from=$GCLS item=GCL name=gcl key=gcl_key}
                        <li role="presentation">
                            <a id="{$gcl_key}_link"
                               href="{$GCL.URL}"{if !empty($GCL.ONCLICK)} onclick="{$GCL.ONCLICK}"{/if}>{$GCL.LABEL}</a>
                        </li>
                    {/foreach}
                    <li role="presentation"><a role="menuitem" id="logout_link" href='{$LOGOUT_LINK}'
                                               class='utilsLink'>{$LOGOUT_LABEL}</a></li>
                </ul>
            </div>
<<<<<<< HEAD
            
            <div id="desktop_notifications" class="dropdown nav navbar-nav navbar-right">
                <button class="alertsButton dropdown-toggle" data-toggle="dropdown"
                        aria-expanded="false">
                   <span class="alert_count">0</span>
                   
                </button>
                <div id="alerts" class="dropdown-menu" role="menu">{$APP.LBL_EMAIL_ERROR_VIEW_RAW_SOURCE}</div>
            </div>
            
            
            
            
            
            
            
            
            
            
=======
            <div id="desktop_notifications" class="dropdown nav navbar-nav navbar-right">
                <button class="alertsButton dropdown-toggle" data-toggle="dropdown"
                        aria-expanded="false">
                    <span class="alert_count">0</span>
>>>>>>> acf31b79

                </button>
                <div id="alerts" class="dropdown-menu" role="menu">{$APP.LBL_EMAIL_ERROR_VIEW_RAW_SOURCE}</div>
            </div>
            <div id="search" class="dropdown nav navbar-nav navbar-right">
                <button id="searchbutton" class="dropdown-toggle btn btn-default" data-toggle="dropdown"
                        aria-expanded="true">
                    <!--<span class="glyphicon glyphicon-search"> </span>-->Search
                </button>
                <div class="dropdown-menu" role="menu" aria-labelledby="dropdownMenu1">
                    <form id="searchformdropdown" name='UnifiedSearch' action='index.php'
                          onsubmit='return SUGAR.unifiedSearchAdvanced.checkUsaAdvanced()'>
                        <input type="hidden" class="form-control" name="action" value="UnifiedSearch">
                        <input type="hidden" class="form-control" name="module" value="Home">
                        <input type="hidden" class="form-control" name="search_form" value="false">
                        <input type="hidden" class="form-control" name="advanced" value="false">
                        <div class="input-group">
                            <input type="text" class="form-control" name="query_string" id="query_string"
                                   placeholder="{$APP.LBL_SEARCH}..." value="{$SEARCH}"/>
                            <span class="input-group-btn">
                                <button type="submit" class="btn btn-default"><!--<span class="glyphicon glyphicon-search"
                                                                                    aria-hidden="true"></span>-->Search</button>
                            </span>
                        </div>
                    </form>
                </div>
            </div>
            <form id="searchform" class="navbar-form navbar-right" name='UnifiedSearch' action='index.php'
                  onsubmit='return SUGAR.unifiedSearchAdvanced.checkUsaAdvanced()'>
                <input type="hidden" class="form-control" name="action" value="UnifiedSearch">
                <input type="hidden" class="form-control" name="module" value="Home">
                <input type="hidden" class="form-control" name="search_form" value="false">
                <input type="hidden" class="form-control" name="advanced" value="false">
                <div class="input-group">
                    <input type="text" class="form-control" name="query_string" id="query_string"
                           placeholder="{$APP.LBL_SEARCH}..." value="{$SEARCH}"/>
                    <span class="input-group-btn">
                        <button type="submit" class="btn btn-default"><!--<span class="glyphicon glyphicon-search"
                                                                            aria-hidden="true"></span>-->Search</button>
                    </span>
                </div>
            </form>
            <div id="quickcreatetop" class="create dropdown nav navbar-nav navbar-right">
                <a class="dropdown-toggle" aria-expanded="false">
                    Create
                </a>
                <ul class="dropdown-menu" role="menu">
                    <li>
                        <a href="index.php?module=Accounts&action=EditView&return_module=Accounts&return_action=DetailView">{$APP.LBL_QUICK_ACCOUNT}</a>
                    </li>
                    <li>
                        <a href="index.php?module=Contacts&action=EditView&return_module=Contacts&return_action=DetailView">{$APP.LBL_QUICK_CONTACT}</a>
                    </li>
                    <li>
                        <a href="index.php?module=Opportunities&action=EditView&return_module=Opportunities&return_action=DetailView">{$APP.LBL_QUICK_OPPORTUNITY}</a>
                    </li>
                    <li>
                        <a href="index.php?module=Leads&action=EditView&return_module=Leads&return_action=DetailView">{$APP.LBL_QUICK_LEAD}</a>
                    </li>
                    <li>
                        <a href="index.php?module=Documents&action=EditView&return_module=Documents&return_action=DetailView">{$APP.LBL_QUICK_DOCUMENT}</a>
                    </li>
                    <li>
                        <a href="index.php?module=Calls&action=EditView&return_module=Calls&return_action=DetailView">{$APP.LBL_QUICK_CALL}</a>
                    </li>
                    <li class="last">
                        <a href="index.php?module=Tasks&action=EditView&return_module=Tasks&return_action=DetailView">{$APP.LBL_QUICK_TASK}</a>
                    </li>
                </ul>
            </div>
<<<<<<< HEAD
            
        </div>
        
        <div class="collapse navbar-collapse hidden-lg hidden-md" id="mobile_menu">
=======

        </div>


        <div class="collapse navbar-collapse" id="mobile_menu">
>>>>>>> acf31b79
            {foreach from=$groupTabs item=modules key=group name=groupList}
                {if $smarty.foreach.groupList.last}
                    {capture name=extraparams assign=extraparams}parentTab={$group}{/capture}
                    {foreach from=$modules.modules item=module key=modulekey}
                        {if $modulekey !='Home' && $modulekey !='Calendar'}
                            <li style="float:right;">
                                <a href="{sugar_link module=$modulekey action='EditView' link_only=1}"><span
                                            class="glyphicon glyphicon-plus"></span></a>
                            </li>
                        {/if}
                        <li>
                            {capture name=moduleTabId assign=moduleTabId}moduleTab_{$smarty.foreach.moduleList.index}_{$module}{/capture}
                            {sugar_link id=$moduleTabId module=$modulekey data=$module extraparams=$extraparams}
                        </li>
                    {/foreach}
                    {foreach from=$modules.extra item=submodulename key=submodule}
                        <li style="float:right;">
                            <a href="{sugar_link module=$modulekey action='EditView' link_only=1}"><span
                                        class="glyphicon glyphicon-plus"></span></a>
                        </li>
                        <li>
                            <a href="{sugar_link module=$submodule link_only=1 extraparams=$extraparams}">{$submodulename}</a>
                        </li>
                    {/foreach}
                {/if}
            {/foreach}            
        </div>
</nav>
<!--End Responsive Top Navigation Menu -->
{if $THEME_CONFIG.display_sidebar}
    <!--Start Page Container and Responsive Sidebar -->
    <div id='sidebar_container' class="container-fluid">

<<<<<<< HEAD
        <a id="buttontoggle"><span>&nbsp;</span></a>
=======
        <a id="buttontoggle"><span></span></a>
>>>>>>> acf31b79
                
        <!--<div class="row">-->
            <!--<div {if $smarty.cookies.sidebartoggle == 'collapsed'}style="display:none"{/if}
                 class="col-sm-3 col-md-2 sidebar">-->
             <div {if $smarty.cookies.sidebartoggle == 'collapsed'}style="display:none"{/if}
             class="sidebar">
                
                <div id="actionMenuSidebar">
                    {foreach from=$moduleTopMenu item=module key=name name=moduleList}
                        {if $name == $MODULE_TAB}
                            <ul>
                                {if count($shortcutTopMenu.$name) > 0}
                                    <h2 class="recent_h3">{$APP.LBL_LINK_ACTIONS}</h2>
                                    {foreach from=$shortcutTopMenu.$name item=item}
                                        {if $item.URL == "-"}
                                            <li><a></a><span>&nbsp;</span></li>
                                        {else}
                                            <li class="actionmenulinks" role="presentation"><a
                                                        href="{$item.URL}"><span>{$item.LABEL}</span></a></li>
                                        {/if}
                                    {/foreach}
                                {/if}
                            </ul>
                        {/if}
                    {/foreach}
                </div>
                
                <div id="recentlyViewedSidebar">
                    <h2 class="recent_h3">{$APP.LBL_LAST_VIEWED}</h2>
                    <ul class="nav nav-pills nav-stacked">
                        {foreach from=$recentRecords item=item name=lastViewed}
                            <div class="recently_viewed_link_container_sidebar">
                                <!--<li class="recentlinks_edit"><a
                                            href="{sugar_link module=$item.module_name action='EditView' record=$item.item_id link_only=1}"
                                            style="margin-left:10px;"><span class=" glyphicon glyphicon-pencil"
                                                                            aria-hidden="true"></a></li>-->
                                <li class="recentlinks" role="presentation">
                                    <a title="{$item.module_name}"
                                       accessKey="{$smarty.foreach.lastViewed.iteration}"
                                       href="{sugar_link module=$item.module_name action='DetailView' record=$item.item_id link_only=1}">
                                        {$item.image}&nbsp;<span aria-hidden="true">{$item.item_summary_short}</span>
                                    </a>
                                </li>
                            </div>
                        {/foreach}
                    </ul>
                </div>
     
                <div id="favoritesSidebar">
                    <h2 class="recent_h3">{$APP.LBL_FAVORITES}</h2>
                    <ul class="nav nav-pills nav-stacked">
                        {foreach from=$favoriteRecords item=item name=lastViewed}
                            <div class="recently_viewed_link_container_sidebar" id="{$item.id}_favorite">
                                <!--<li class="recentlinks_edit"><a
                                            href="{sugar_link module=$item.module_name action='EditView' record=$item.id link_only=1}"
                                            style="margin-left:10px;"><span class=" glyphicon glyphicon-pencil"
                                                                            aria-hidden="true"></a></li>-->
                                <li class="recentlinks" role="presentation">
                                    <a title="{$item.module_name}"
                                       accessKey="{$smarty.foreach.lastViewed.iteration}"
                                       href="{sugar_link module=$item.module_name action='DetailView' record=$item.id link_only=1}">
                                        {$item.image}&nbsp;<span aria-hidden="true">{$item.item_summary_short}</span>
                                    </a>
                                </li>
                            </div>
                        {/foreach}
                    </ul>
                </div>
                
                
                
            </div>
        <!--</div>-->
    </div>
    <!--End Responsive Sidebar -->
{/if}
<!--Start Page content --><|MERGE_RESOLUTION|>--- conflicted
+++ resolved
@@ -366,17 +366,10 @@
                     {/if}
                 </ul>
             {/if}
-<<<<<<< HEAD
-            <div id="globalLinks" class="dropdown nav navbar-nav navbar-right">
-                <li id="usermenu" class="dropdown-toggle" aria-expanded="true">
-                    <a href='index.php?module=Users&action=EditView&record={$CURRENT_USER_ID}'><span
-                                class="user_icon"> </span> {$CURRENT_USER}
-=======
             <div id="globalLinks" class="dropdown nav navbar-nav navbar-right globalLinks-desktop">
                 <li id="usermenu" class="user-dropdown" aria-expanded="false">
                     <a>
                         <span class="user_icon"> </span> {$CURRENT_USER}
->>>>>>> acf31b79
                         <span class="caret"></span>
                     </a>
                 </li>
@@ -408,12 +401,6 @@
 
                 <button id="usermenucollapsed" class="dropdown-toggle btn btn-default " data-toggle="dropdown"
                         aria-expanded="true">
-<<<<<<< HEAD
-                    <!--<span class="glyphicon glyphicon-user"> </span>
-                    <span class="caret"></span>-->
-                </button>
-                <ul class="dropdown-menu user-dropdown" role="menu" aria-labelledby="dropdownMenu1">
-=======
                 </button>
                 <ul class="dropdown-menu user-dropdown" role="menu" aria-labelledby="dropdownMenu2">
                     <li role="presentation">
@@ -421,7 +408,6 @@
                             {$APP.LBL_PROFILE}
                         </a>
                     </li>
->>>>>>> acf31b79
                     {foreach from=$GCLS item=GCL name=gcl key=gcl_key}
                         <li role="presentation">
                             <a id="{$gcl_key}_link"
@@ -432,32 +418,10 @@
                                                class='utilsLink'>{$LOGOUT_LABEL}</a></li>
                 </ul>
             </div>
-<<<<<<< HEAD
-            
-            <div id="desktop_notifications" class="dropdown nav navbar-nav navbar-right">
-                <button class="alertsButton dropdown-toggle" data-toggle="dropdown"
-                        aria-expanded="false">
-                   <span class="alert_count">0</span>
-                   
-                </button>
-                <div id="alerts" class="dropdown-menu" role="menu">{$APP.LBL_EMAIL_ERROR_VIEW_RAW_SOURCE}</div>
-            </div>
-            
-            
-            
-            
-            
-            
-            
-            
-            
-            
-=======
             <div id="desktop_notifications" class="dropdown nav navbar-nav navbar-right">
                 <button class="alertsButton dropdown-toggle" data-toggle="dropdown"
                         aria-expanded="false">
                     <span class="alert_count">0</span>
->>>>>>> acf31b79
 
                 </button>
                 <div id="alerts" class="dropdown-menu" role="menu">{$APP.LBL_EMAIL_ERROR_VIEW_RAW_SOURCE}</div>
@@ -528,18 +492,11 @@
                     </li>
                 </ul>
             </div>
-<<<<<<< HEAD
-            
+
         </div>
-        
-        <div class="collapse navbar-collapse hidden-lg hidden-md" id="mobile_menu">
-=======
-
-        </div>
 
 
         <div class="collapse navbar-collapse" id="mobile_menu">
->>>>>>> acf31b79
             {foreach from=$groupTabs item=modules key=group name=groupList}
                 {if $smarty.foreach.groupList.last}
                     {capture name=extraparams assign=extraparams}parentTab={$group}{/capture}
@@ -573,11 +530,7 @@
     <!--Start Page Container and Responsive Sidebar -->
     <div id='sidebar_container' class="container-fluid">
 
-<<<<<<< HEAD
-        <a id="buttontoggle"><span>&nbsp;</span></a>
-=======
         <a id="buttontoggle"><span></span></a>
->>>>>>> acf31b79
                 
         <!--<div class="row">-->
             <!--<div {if $smarty.cookies.sidebartoggle == 'collapsed'}style="display:none"{/if}
