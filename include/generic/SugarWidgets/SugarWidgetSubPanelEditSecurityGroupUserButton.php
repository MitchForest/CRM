<?php
if (!defined('sugarEntry') || !sugarEntry) {
    die('Not A Valid Entry Point');
}
/**
 * SugarWidgetSubPanelEditRoleButton
 *
 * SugarCRM is a customer relationship management program developed by
 * SugarCRM, Inc. Copyright (C) 2004 - 2007 SugarCRM Inc.
 *
 * This program is free software; you can redistribute it and/or modify it under
 * the terms of the GNU General Public License version 3 as published by the
 * Free Software Foundation with the addition of the following permission added
 * to Section 15 as permitted in Section 7(a): FOR ANY PART OF THE COVERED WORK
 * IN WHICH THE COPYRIGHT IS OWNED BY SUGARCRM, SUGARCRM DISCLAIMS THE WARRANTY
 * OF NON INFRINGEMENT OF THIRD PARTY RIGHTS.
 *
 * This program is distributed in the hope that it will be useful, but WITHOUT
 * ANY WARRANTY; without even the implied warranty of MERCHANTABILITY or FITNESS
 * FOR A PARTICULAR PURPOSE.  See the GNU General Public License for more
 * details.
 *
 * You should have received a copy of the GNU General Public License along with
 * this program; if not, see http://www.gnu.org/licenses or write to the Free
 * Software Foundation, Inc., 51 Franklin Street, Fifth Floor, Boston, MA
 * 02110-1301 USA.
 *
 * You can contact SugarCRM, Inc. headquarters at 10050 North Wolfe Road,
 * SW2-130, Cupertino, CA 95014, USA. or at email address contact@sugarcrm.com.
 *
 * The interactive user interfaces in modified source and object code versions
 * of this program must display Appropriate Legal Notices, as required under
 * Section 5 of the GNU General Public License version 3.
 *
 * In accordance with Section 7(b) of the GNU General Public License version 3,
 * these Appropriate Legal Notices must retain the display of the "Powered by
 * SugarCRM" logo. If the display of the logo is not reasonably feasible for
 * technical reasons, the Appropriate Legal Notices must display the words
 * "Powered by SugarCRM".
 */



require_once('include/generic/SugarWidgets/SugarWidgetField.php');

class SugarWidgetSubPanelEditSecurityGroupUserButton extends SugarWidgetField
{
    public function displayHeaderCell($layout_def)
    {
        return '&nbsp;';
    }

<<<<<<< HEAD
    public function & displayDetail($layout_def)
    {
        return $this->displayList($layout_def);
    }
=======
	function displayList($layout_def)
	{
		global $app_strings;
		global $image_path;
>>>>>>> f2b355db

    public function displayList(&$layout_def)
    {
        global $app_strings;
        global $image_path;

        $href = 'index.php?module=SecurityGroups'
            . '&action=' . 'SecurityGroupUserRelationshipEdit'
            . '&record=' . $layout_def['fields']['SECURITYGROUP_NONINHERIT_ID']
            . '&return_module=' . $_REQUEST['module']
            . '&return_action=' . 'DetailView'
            . '&return_id=' . $_REQUEST['record'];

        $edit_icon_html = SugarThemeRegistry::current()->getImage('edit_inline', 'align="absmiddle" border="0"', null, null, '.gif', $app_strings['LNK_EDIT']);
        //based on listview since that lets you select records
        if ($layout_def['ListView']) {
            return '<a href="' . $href . '"'
                . 'class="listViewTdToolsS1">' . $edit_icon_html . '&nbsp;' . $app_strings['LNK_EDIT'] .'</a>&nbsp;';
        }
        return '';
    }
}<|MERGE_RESOLUTION|>--- conflicted
+++ resolved
@@ -50,22 +50,15 @@
         return '&nbsp;';
     }
 
-<<<<<<< HEAD
     public function & displayDetail($layout_def)
     {
         return $this->displayList($layout_def);
     }
-=======
-	function displayList($layout_def)
+
+	public function displayList($layout_def)
 	{
 		global $app_strings;
 		global $image_path;
->>>>>>> f2b355db
-
-    public function displayList(&$layout_def)
-    {
-        global $app_strings;
-        global $image_path;
 
         $href = 'index.php?module=SecurityGroups'
             . '&action=' . 'SecurityGroupUserRelationshipEdit'
