--- conflicted
+++ resolved
@@ -37,7 +37,6 @@
  * reasonably feasible for technical reasons, the Appropriate Legal Notices must
  * display the words "Powered by SugarCRM" and "Supercharged by SuiteCRM".
  */
-<<<<<<< HEAD
 
 if (!defined('sugarEntry') || !sugarEntry) {
     die('Not A Valid Entry Point');
@@ -57,68 +56,9 @@
         global $subpanel_item_count;
 
         $unique_id = $layout_def['subpanel_id'] . "_remove_" . $subpanel_item_count; //bug 51512
-=======
-
-if (!defined('sugarEntry') || !sugarEntry) {
-    die('Not A Valid Entry Point');
-}
->>>>>>> 471dbf07
 
         $parent_record_id = $_REQUEST['record'];
         $parent_module = $_REQUEST['module'];
-
-<<<<<<< HEAD
-        $action = 'DeleteRelationship';
-        $record = $layout_def['fields']['ID'];
-        $current_module = $layout_def['module'];
-        //in document revisions subpanel ,users are now allowed to
-        //delete the latest revsion of a document. this will be tested here
-        //and if the condition is met delete button will be removed.
-        $hideremove = false;
-        if ($current_module === 'DocumentRevisions') {
-            if ($layout_def['fields']['ID'] === $layout_def['fields']['LATEST_REVISION_ID']) {
-                $hideremove = true;
-            }
-        } elseif ($_REQUEST['module'] === 'Teams' && $current_module === 'Users') {
-            // Implicit Team-memberships are not "removeable"
-            if ($layout_def['fields']['UPLINE'] !== translate('LBL_TEAM_UPLINE_EXPLICIT', 'Users')) {
-                $hideremove = true;
-            }
-
-            //We also cannot remove the user whose private team is set to the parent_record_id value
-            $user = new User();
-            $user->retrieve($layout_def['fields']['ID']);
-            if ($parent_record_id === $user->getPrivateTeamID()) {
-                $hideremove = true;
-            }
-        } elseif ($current_module === 'ACLRoles' && (!ACLController::checkAccess($current_module, 'edit', true))) {
-            $hideremove = true;
-        }
-
-
-        $return_module = $_REQUEST['module'];
-        $return_action = 'SubPanelViewer';
-        $subpanel = $layout_def['subpanel_id'];
-        $return_id = $_REQUEST['record'];
-        if (isset($layout_def['linked_field_set']) && !empty($layout_def['linked_field_set'])) {
-            $linked_field = $layout_def['linked_field_set'];
-        } else {
-            $linked_field = $layout_def['linked_field'];
-        }
-        $refresh_page = 0;
-        if (!empty($layout_def['refresh_page'])) {
-            $refresh_page = 1;
-        }
-        $return_url = "index.php?module=$return_module&action=$return_action&subpanel=$subpanel&record=$return_id&sugar_body_only=1&inline=1";
-
-        $icon_remove_text = $app_strings['LBL_ID_FF_REMOVE'];
-
-        if ($linked_field === 'get_emails_by_assign_or_link') {
-=======
-		$unique_id = $layout_def['subpanel_id']."_remove_".$subpanel_item_count; //bug 51512
-		
-		$parent_record_id = $_REQUEST['record'];
-		$parent_module = $_REQUEST['module'];
 
 		$action = 'DeleteRelationship';
 		$record = $layout_def['fields']['ID'];
@@ -127,27 +67,28 @@
 		//delete the latest revsion of a document. this will be tested here
 		//and if the condition is met delete button will be removed.
 		$hideremove=false;
-		if ($current_module=='DocumentRevisions') {
-			if ($layout_def['fields']['ID']==$layout_def['fields']['LATEST_REVISION_ID']) {
+		if ($current_module==='DocumentRevisions') {
+			if ($layout_def['fields']['ID']===$layout_def['fields']['LATEST_REVISION_ID']) {
 				$hideremove=true;
 			}
-		}
-		// Implicit Team-memberships are not "removeable" 
-		elseif ($_REQUEST['module'] == 'Teams' && $current_module == 'Users') {
-			if($layout_def['fields']['UPLINE'] != translate('LBL_TEAM_UPLINE_EXPLICIT', 'Users')) {
+		}elseif ($_REQUEST['module'] === 'Teams' && $current_module === 'Users') {
+		// Implicit Team-memberships are not "removeable"
+
+			if($layout_def['fields']['UPLINE'] !== translate('LBL_TEAM_UPLINE_EXPLICIT', 'Users')) {
 				$hideremove = true;
-			}	
-			
+			}
+
 			//We also cannot remove the user whose private team is set to the parent_record_id value
 			$user = new User();
 			$user->retrieve($layout_def['fields']['ID']);
-			if($parent_record_id == $user->getPrivateTeamID())
-			{
+			if($parent_record_id === $user->getPrivateTeamID()){
+
 			    $hideremove = true;
-            }
-		} elseif ($current_module === 'ACLRoles' && (!ACLController::checkAccess($current_module, 'edit', true))) {
+			}} elseif ($current_module === 'ACLRoles' && (!ACLController::checkAccess($current_module, 'edit', true))) {
             $hideremove = true;
-        }
+		}elseif ($current_module === 'ACLRoles' && (!ACLController::checkAccess($current_module, 'edit', true))) {
+            $hideremove = true;
+		}
 		
 		$return_module = $_REQUEST['module'];
 		$return_action = 'SubPanelViewer';
@@ -164,10 +105,9 @@
 		}
 		$return_url = "index.php?module=$return_module&action=$return_action&subpanel=$subpanel&record=$return_id&sugar_body_only=1&inline=1";
 
-		$icon_remove_text = $app_strings['LBL_ID_FF_REMOVE'];
-		
-         if($linked_field == 'get_emails_by_assign_or_link')
->>>>>>> 471dbf07
+        $icon_remove_text = $app_strings['LBL_ID_FF_REMOVE'];
+
+        if ($linked_field === 'get_emails_by_assign_or_link') {
             $linked_field = 'emails';
         }
         //based on listview since that lets you select records
