<?php
if (!defined('sugarEntry') || !sugarEntry) {
    die('Not A Valid Entry Point');
}
/**
 *
 * SugarCRM Community Edition is a customer relationship management program developed by
 * SugarCRM, Inc. Copyright (C) 2004-2013 SugarCRM Inc.
 *
 * SuiteCRM is an extension to SugarCRM Community Edition developed by SalesAgility Ltd.
 * Copyright (C) 2011 - 2018 SalesAgility Ltd.
 *
 * This program is free software; you can redistribute it and/or modify it under
 * the terms of the GNU Affero General Public License version 3 as published by the
 * Free Software Foundation with the addition of the following permission added
 * to Section 15 as permitted in Section 7(a): FOR ANY PART OF THE COVERED WORK
 * IN WHICH THE COPYRIGHT IS OWNED BY SUGARCRM, SUGARCRM DISCLAIMS THE WARRANTY
 * OF NON INFRINGEMENT OF THIRD PARTY RIGHTS.
 *
 * This program is distributed in the hope that it will be useful, but WITHOUT
 * ANY WARRANTY; without even the implied warranty of MERCHANTABILITY or FITNESS
 * FOR A PARTICULAR PURPOSE. See the GNU Affero General Public License for more
 * details.
 *
 * You should have received a copy of the GNU Affero General Public License along with
 * this program; if not, see http://www.gnu.org/licenses or write to the Free
 * Software Foundation, Inc., 51 Franklin Street, Fifth Floor, Boston, MA
 * 02110-1301 USA.
 *
 * You can contact SugarCRM, Inc. headquarters at 10050 North Wolfe Road,
 * SW2-130, Cupertino, CA 95014, USA. or at email address contact@sugarcrm.com.
 *
 * The interactive user interfaces in modified source and object code versions
 * of this program must display Appropriate Legal Notices, as required under
 * Section 5 of the GNU Affero General Public License version 3.
 *
 * In accordance with Section 7(b) of the GNU Affero General Public License version 3,
 * these Appropriate Legal Notices must retain the display of the "Powered by
 * SugarCRM" logo and "Supercharged by SuiteCRM" logo. If the display of the logos is not
 * reasonably feasible for technical reasons, the Appropriate Legal Notices must
 * display the words "Powered by SugarCRM" and "Supercharged by SuiteCRM".
 */



<<<<<<< HEAD
class SugarWidgetFieldMultiEnum extends SugarWidgetFieldEnum
{
    public function queryFilternot_one_of($layout_def)
    {
        $arr = array();
        foreach ($layout_def['input_name0'] as $value) {
            array_push($arr, "'".DBManagerFactory::getInstance()->quote($value)."'");
        }
        $reporter = $this->layout_manager->getAttribute("reporter");
=======
class SugarWidgetFieldMultiEnum extends SugarWidgetFieldEnum {
	public function queryFilternot_one_of(&$layout_def) {
		$arr = array ();
		foreach ($layout_def['input_name0'] as $value) {
			array_push($arr, "'".DBManagerFactory::getInstance()->quote($value)."'");
		}
	    $reporter = $this->layout_manager->getAttribute("reporter");
>>>>>>> f2b355db

        $col_name = $this->_get_column_select($layout_def) . " NOT LIKE " ;
        $arr_count = count($arr);
        $query = "";
        foreach ($arr as $key=>$val) {
            $query .= $col_name;
            $value = preg_replace("/^'/", "'%", $val, 1);
            $value = preg_replace("/'$/", "%'", $value, 1);
            $query .= $value;
            if ($key != ($arr_count - 1)) {
                $query.= " OR " ;
            }
        }
        return '('.$query.')';
    }
        
<<<<<<< HEAD
    public function queryFilterone_of($layout_def)
    {
        //Fix for inaccurate filtering of contacts in Contacts dashlet on multiselects.
        $arr = array();
        foreach ($layout_def['input_name0'] as $value) {
            if ($value != "") {
                array_push($arr, "'".DBManagerFactory::getInstance()->quote($value)."'");
            } else {
=======
    public function queryFilterone_of($layout_def, $rename_columns = true) {
        //Fix for inaccurate filtering of contacts in Contacts dashlet on multiselects.
        $arr = array();
        foreach ($layout_def['input_name0'] as $value) {
            if($value != ""){
                array_push($arr, "'".DBManagerFactory::getInstance()->quote($value)."'");
            }else{
>>>>>>> f2b355db
                array_push($arr, "'^^'");
            }
        }
        $reporter = $this->layout_manager->getAttribute("reporter");

        $col_name = $this->_get_column_select($layout_def) . " LIKE " ;
        $arr_count = count($arr);
        $query = "";
        foreach ($arr as $key=>$val) {
            $query .= $col_name;
            $value = preg_replace("/^'/", "'%", $val, 1);
            $value = preg_replace("/'$/", "%'", $value, 1);
            $query .= $value;
            if ($key != ($arr_count - 1)) {
                $query.= " OR " ;
            }
        }
        return '('.$query.')';
    }

    public function queryFilteris($layout_def)
    {
        $input_name0 = $layout_def['input_name0'];
        if (is_array($layout_def['input_name0'])) {
            $input_name0 = $layout_def['input_name0'][0];
        }

        // Bug 40022
        // IS filter doesn't add the carets (^) to multienum custom field values
        $input_name0 = $this->encodeMultienumCustom($layout_def, $input_name0);
        
        return $this->_get_column_select($layout_def)." = ".$this->reporter->db->quoted($input_name0)."\n";
    }

    public function queryFilteris_not($layout_def)
    {
        $input_name0 = $layout_def['input_name0'];
        if (is_array($layout_def['input_name0'])) {
            $input_name0 = $layout_def['input_name0'][0];
        }

        // Bug 50549
        // IS NOT filter doesn't add the carets (^) to multienum custom field values
        $input_name0 = $this->encodeMultienumCustom($layout_def, $input_name0);
        
        return $this->_get_column_select($layout_def)." <> ".$this->reporter->db->quoted($input_name0)."\n";
    }
    
    /**
     * Returns an OrderBy query for multi-select. We treat multi-select the same as a normal field because
     * the values stored in the database are in the format ^A^,^B^,^C^ though not necessarily in that order.
     * @param  $layout_def
     * @return string
     */
    public function queryOrderBy($layout_def)
    {
        return SugarWidgetReportField::queryOrderBy($layout_def);
    }
    
    /**
     * Function checks if the multienum field is custom, and escapes it with carets (^) if it is
     * @param array $layout_def field layout definition
     * @param string $value value to be escaped
     * @return string
     */
    private function encodeMultienumCustom($layout_def, $value)
    {
        $field_def = $this->reporter->getFieldDefFromLayoutDef($layout_def);
        // Check if it is a custom field
        if (!empty($field_def['source']) && ($field_def['source'] == 'custom_fields' || ($field_def['source'] == 'non-db' && !empty($field_def['ext2']) && !empty($field_def['id']))) && !empty($field_def['real_table'])) {
            $value = encodeMultienumValue(array($value));
        }
        return $value;
    }
}<|MERGE_RESOLUTION|>--- conflicted
+++ resolved
@@ -43,7 +43,6 @@
 
 
 
-<<<<<<< HEAD
 class SugarWidgetFieldMultiEnum extends SugarWidgetFieldEnum
 {
     public function queryFilternot_one_of($layout_def)
@@ -53,15 +52,6 @@
             array_push($arr, "'".DBManagerFactory::getInstance()->quote($value)."'");
         }
         $reporter = $this->layout_manager->getAttribute("reporter");
-=======
-class SugarWidgetFieldMultiEnum extends SugarWidgetFieldEnum {
-	public function queryFilternot_one_of(&$layout_def) {
-		$arr = array ();
-		foreach ($layout_def['input_name0'] as $value) {
-			array_push($arr, "'".DBManagerFactory::getInstance()->quote($value)."'");
-		}
-	    $reporter = $this->layout_manager->getAttribute("reporter");
->>>>>>> f2b355db
 
         $col_name = $this->_get_column_select($layout_def) . " NOT LIKE " ;
         $arr_count = count($arr);
@@ -77,25 +67,14 @@
         }
         return '('.$query.')';
     }
-        
-<<<<<<< HEAD
-    public function queryFilterone_of($layout_def)
-    {
+
+    public function queryFilterone_of($layout_def, $rename_columns = true) {
         //Fix for inaccurate filtering of contacts in Contacts dashlet on multiselects.
         $arr = array();
         foreach ($layout_def['input_name0'] as $value) {
             if ($value != "") {
                 array_push($arr, "'".DBManagerFactory::getInstance()->quote($value)."'");
             } else {
-=======
-    public function queryFilterone_of($layout_def, $rename_columns = true) {
-        //Fix for inaccurate filtering of contacts in Contacts dashlet on multiselects.
-        $arr = array();
-        foreach ($layout_def['input_name0'] as $value) {
-            if($value != ""){
-                array_push($arr, "'".DBManagerFactory::getInstance()->quote($value)."'");
-            }else{
->>>>>>> f2b355db
                 array_push($arr, "'^^'");
             }
         }
@@ -126,7 +105,7 @@
         // Bug 40022
         // IS filter doesn't add the carets (^) to multienum custom field values
         $input_name0 = $this->encodeMultienumCustom($layout_def, $input_name0);
-        
+
         return $this->_get_column_select($layout_def)." = ".$this->reporter->db->quoted($input_name0)."\n";
     }
 
@@ -140,10 +119,10 @@
         // Bug 50549
         // IS NOT filter doesn't add the carets (^) to multienum custom field values
         $input_name0 = $this->encodeMultienumCustom($layout_def, $input_name0);
-        
+
         return $this->_get_column_select($layout_def)." <> ".$this->reporter->db->quoted($input_name0)."\n";
     }
-    
+
     /**
      * Returns an OrderBy query for multi-select. We treat multi-select the same as a normal field because
      * the values stored in the database are in the format ^A^,^B^,^C^ though not necessarily in that order.
