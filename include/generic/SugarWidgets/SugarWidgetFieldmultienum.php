<?php
<<<<<<< HEAD
if(!defined('sugarEntry') || !sugarEntry) die('Not A Valid Entry Point');
/*********************************************************************************
=======
if (!defined('sugarEntry') || !sugarEntry) {
    die('Not A Valid Entry Point');
}
/**
 *
>>>>>>> b29c16a8
 * SugarCRM Community Edition is a customer relationship management program developed by
 * SugarCRM, Inc. Copyright (C) 2004-2013 SugarCRM Inc.
 *
 * SuiteCRM is an extension to SugarCRM Community Edition developed by SalesAgility Ltd.
 * Copyright (C) 2011 - 2018 SalesAgility Ltd.
 *
 * This program is free software; you can redistribute it and/or modify it under
 * the terms of the GNU Affero General Public License version 3 as published by the
 * Free Software Foundation with the addition of the following permission added
 * to Section 15 as permitted in Section 7(a): FOR ANY PART OF THE COVERED WORK
 * IN WHICH THE COPYRIGHT IS OWNED BY SUGARCRM, SUGARCRM DISCLAIMS THE WARRANTY
 * OF NON INFRINGEMENT OF THIRD PARTY RIGHTS.
 *
 * This program is distributed in the hope that it will be useful, but WITHOUT
 * ANY WARRANTY; without even the implied warranty of MERCHANTABILITY or FITNESS
 * FOR A PARTICULAR PURPOSE. See the GNU Affero General Public License for more
 * details.
 *
 * You should have received a copy of the GNU Affero General Public License along with
 * this program; if not, see http://www.gnu.org/licenses or write to the Free
 * Software Foundation, Inc., 51 Franklin Street, Fifth Floor, Boston, MA
 * 02110-1301 USA.
 *
 * You can contact SugarCRM, Inc. headquarters at 10050 North Wolfe Road,
 * SW2-130, Cupertino, CA 95014, USA. or at email address contact@sugarcrm.com.
 *
 * The interactive user interfaces in modified source and object code versions
 * of this program must display Appropriate Legal Notices, as required under
 * Section 5 of the GNU Affero General Public License version 3.
 *
 * In accordance with Section 7(b) of the GNU Affero General Public License version 3,
 * these Appropriate Legal Notices must retain the display of the "Powered by
 * SugarCRM" logo and "Supercharged by SuiteCRM" logo. If the display of the logos is not
 * reasonably feasible for technical reasons, the Appropriate Legal Notices must
 * display the words "Powered by SugarCRM" and "Supercharged by SuiteCRM".
 */



class SugarWidgetFieldMultiEnum extends SugarWidgetFieldEnum {
	public function queryFilternot_one_of($layout_def) {
		$arr = array ();
		foreach ($layout_def['input_name0'] as $value) {
			array_push($arr, "'".DBManagerFactory::getInstance()->quote($value)."'");
		}
	    $reporter = $this->layout_manager->getAttribute("reporter");

<<<<<<< HEAD
    	$col_name = $this->_get_column_select($layout_def) . " NOT LIKE " ;
    	$arr_count = count($arr);
    	$query = "";
    	foreach($arr as $key=>$val) {
    		$query .= $col_name;
			$value = preg_replace("/^'/", "'%", $val, 1);
			$value = preg_replace("/'$/", "%'", $value, 1);
			$query .= $value;
			if ($key != ($arr_count - 1))
    			$query.= " OR " ;	
    	}
		return '('.$query.')';        
	}
        
    public function queryFilterone_of($layout_def) {
=======
        $col_name = $this->_get_column_select($layout_def) . " NOT LIKE " ;
        $arr_count = count($arr);
        $query = "";
        foreach ($arr as $key=>$val) {
            $query .= $col_name;
            $value = preg_replace("/^'/", "'%", $val, 1);
            $value = preg_replace("/'$/", "%'", $value, 1);
            $query .= $value;
            if ($key != ($arr_count - 1)) {
                $query.= " OR " ;
            }
        }
        return '('.$query.')';
    }

    public function queryFilterone_of($layout_def, $rename_columns = true)
    {
>>>>>>> b29c16a8
        //Fix for inaccurate filtering of contacts in Contacts dashlet on multiselects.
        $arr = array();
        foreach ($layout_def['input_name0'] as $value) {
            if($value != ""){
                array_push($arr, "'".DBManagerFactory::getInstance()->quote($value)."'");
            }else{
                array_push($arr, "'^^'");
            }
        }
	    $reporter = $this->layout_manager->getAttribute("reporter");

    	$col_name = $this->_get_column_select($layout_def) . " LIKE " ;
    	$arr_count = count($arr);
    	$query = "";
    	foreach($arr as $key=>$val) {
    		$query .= $col_name;
			$value = preg_replace("/^'/", "'%", $val, 1);
			$value = preg_replace("/'$/", "%'", $value, 1);
			$query .= $value;
			if ($key != ($arr_count - 1))
    			$query.= " OR " ;	
    	}
		return '('.$query.')';        
	}

	public function queryFilteris($layout_def) {
		$input_name0 = $layout_def['input_name0'];
		if (is_array($layout_def['input_name0'])) {
			$input_name0 = $layout_def['input_name0'][0];
		}

<<<<<<< HEAD
		// Bug 40022
		// IS filter doesn't add the carets (^) to multienum custom field values  
		$input_name0 = $this->encodeMultienumCustom($layout_def, $input_name0);
		
		return $this->_get_column_select($layout_def)." = ".$this->reporter->db->quoted($input_name0)."\n";
	}
=======
        // Bug 40022
        // IS filter doesn't add the carets (^) to multienum custom field values
        $input_name0 = $this->encodeMultienumCustom($layout_def, $input_name0);

        return $this->_get_column_select($layout_def)." = ".$this->reporter->db->quoted($input_name0)."\n";
    }
>>>>>>> b29c16a8

	public function queryFilteris_not($layout_def) {
		$input_name0 = $layout_def['input_name0'];
		if (is_array($layout_def['input_name0'])) {
			$input_name0 = $layout_def['input_name0'][0];
		}

<<<<<<< HEAD
		// Bug 50549
		// IS NOT filter doesn't add the carets (^) to multienum custom field values  
		$input_name0 = $this->encodeMultienumCustom($layout_def, $input_name0);
		
		return $this->_get_column_select($layout_def)." <> ".$this->reporter->db->quoted($input_name0)."\n";
	}
	
=======
        // Bug 50549
        // IS NOT filter doesn't add the carets (^) to multienum custom field values
        $input_name0 = $this->encodeMultienumCustom($layout_def, $input_name0);

        return $this->_get_column_select($layout_def)." <> ".$this->reporter->db->quoted($input_name0)."\n";
    }

>>>>>>> b29c16a8
    /**
     * Returns an OrderBy query for multi-select. We treat multi-select the same as a normal field because
     * the values stored in the database are in the format ^A^,^B^,^C^ though not necessarily in that order.
     * @param  $layout_def
     * @return string
     */
    public function queryOrderBy($layout_def) {
        return SugarWidgetReportField::queryOrderBy($layout_def);
    }
    
    /**
     * Function checks if the multienum field is custom, and escapes it with carets (^) if it is
     * @param array $layout_def field layout definition
     * @param string $value value to be escaped
     * @return string
     */
    private function encodeMultienumCustom($layout_def, $value) {
    	$field_def = $this->reporter->getFieldDefFromLayoutDef($layout_def);
    	// Check if it is a custom field
		if (!empty($field_def['source']) && ($field_def['source'] == 'custom_fields' || ($field_def['source'] == 'non-db' && !empty($field_def['ext2']) && !empty($field_def['id']))) && !empty($field_def['real_table']))
		{
			$value = encodeMultienumValue(array($value)); 
		}
		return $value;
    }
}<|MERGE_RESOLUTION|>--- conflicted
+++ resolved
@@ -1,14 +1,9 @@
 <?php
-<<<<<<< HEAD
-if(!defined('sugarEntry') || !sugarEntry) die('Not A Valid Entry Point');
-/*********************************************************************************
-=======
 if (!defined('sugarEntry') || !sugarEntry) {
     die('Not A Valid Entry Point');
 }
 /**
  *
->>>>>>> b29c16a8
  * SugarCRM Community Edition is a customer relationship management program developed by
  * SugarCRM, Inc. Copyright (C) 2004-2013 SugarCRM Inc.
  *
@@ -56,23 +51,6 @@
 		}
 	    $reporter = $this->layout_manager->getAttribute("reporter");
 
-<<<<<<< HEAD
-    	$col_name = $this->_get_column_select($layout_def) . " NOT LIKE " ;
-    	$arr_count = count($arr);
-    	$query = "";
-    	foreach($arr as $key=>$val) {
-    		$query .= $col_name;
-			$value = preg_replace("/^'/", "'%", $val, 1);
-			$value = preg_replace("/'$/", "%'", $value, 1);
-			$query .= $value;
-			if ($key != ($arr_count - 1))
-    			$query.= " OR " ;	
-    	}
-		return '('.$query.')';        
-	}
-        
-    public function queryFilterone_of($layout_def) {
-=======
         $col_name = $this->_get_column_select($layout_def) . " NOT LIKE " ;
         $arr_count = count($arr);
         $query = "";
@@ -90,7 +68,6 @@
 
     public function queryFilterone_of($layout_def, $rename_columns = true)
     {
->>>>>>> b29c16a8
         //Fix for inaccurate filtering of contacts in Contacts dashlet on multiselects.
         $arr = array();
         foreach ($layout_def['input_name0'] as $value) {
@@ -122,21 +99,12 @@
 			$input_name0 = $layout_def['input_name0'][0];
 		}
 
-<<<<<<< HEAD
-		// Bug 40022
-		// IS filter doesn't add the carets (^) to multienum custom field values  
-		$input_name0 = $this->encodeMultienumCustom($layout_def, $input_name0);
-		
-		return $this->_get_column_select($layout_def)." = ".$this->reporter->db->quoted($input_name0)."\n";
-	}
-=======
         // Bug 40022
         // IS filter doesn't add the carets (^) to multienum custom field values
         $input_name0 = $this->encodeMultienumCustom($layout_def, $input_name0);
 
         return $this->_get_column_select($layout_def)." = ".$this->reporter->db->quoted($input_name0)."\n";
     }
->>>>>>> b29c16a8
 
 	public function queryFilteris_not($layout_def) {
 		$input_name0 = $layout_def['input_name0'];
@@ -144,15 +112,6 @@
 			$input_name0 = $layout_def['input_name0'][0];
 		}
 
-<<<<<<< HEAD
-		// Bug 50549
-		// IS NOT filter doesn't add the carets (^) to multienum custom field values  
-		$input_name0 = $this->encodeMultienumCustom($layout_def, $input_name0);
-		
-		return $this->_get_column_select($layout_def)." <> ".$this->reporter->db->quoted($input_name0)."\n";
-	}
-	
-=======
         // Bug 50549
         // IS NOT filter doesn't add the carets (^) to multienum custom field values
         $input_name0 = $this->encodeMultienumCustom($layout_def, $input_name0);
@@ -160,7 +119,6 @@
         return $this->_get_column_select($layout_def)." <> ".$this->reporter->db->quoted($input_name0)."\n";
     }
 
->>>>>>> b29c16a8
     /**
      * Returns an OrderBy query for multi-select. We treat multi-select the same as a normal field because
      * the values stored in the database are in the format ^A^,^B^,^C^ though not necessarily in that order.
