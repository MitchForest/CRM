--- conflicted
+++ resolved
@@ -45,7 +45,6 @@
 
 
 
-<<<<<<< HEAD
 class SugarWidgetSubPanelRemoveButtonAccount extends SugarWidgetSubPanelRemoveButton
 {
     /**
@@ -56,22 +55,9 @@
      */
     public function displayList(&$layout_def)
     {
-        if (!$layout_def['EditView']) {
+        if (!$layout_def['EditView'])
             return false;
         }
         return parent::displayList($layout_def);
     }
-=======
-class SugarWidgetSubPanelRemoveButtonAccount extends SugarWidgetSubPanelRemoveButton {
-	/**
-	 * 
-	 * @see SugarWidgetSubPanelRemoveButton::displayList()
-	 */
-	function displayList($layout_def) {
-		if (!$layout_def['EditView']) {
-			return false;
-		}
-		return parent::displayList($layout_def);
-	}
->>>>>>> f2b355db
 }