--- conflicted
+++ resolved
@@ -53,11 +53,7 @@
         return parent::getWidgetId();
     }
 
-<<<<<<< HEAD
-    public function display($defines, $additionalFormFields = null, $nonbutton = false)
-=======
     public function &_get_form($defines, $additionalFormFields = null, $nonbutton = false)
->>>>>>> 837be1e7
     {
         if ((ACLController::moduleSupportsACL($defines['module']) && !ACLController::checkAccess($defines['module'], 'edit', true) ||
                 $defines['module'] == "Activities" & !ACLController::checkAccess("Emails", 'edit', true))) {
