--- conflicted
+++ resolved
@@ -88,14 +88,8 @@
             require_once 'modules/Emails/EmailUI.php';
 
             $emailUI = new EmailUI();
-<<<<<<< HEAD
             $button = $emailUI->populateComposeViewFields($defines['focus'])
                 . $app_strings['LBL_COMPOSE_EMAIL_BUTTON_LABEL'] . '</a>';
-=======
-            $bean = $defines['focus'];
-            $button = $emailUI->populateComposeViewFields($bean, $emailField = 'email1', $checkAllEmail = true,
-                    $composeData = null) . $app_strings['LBL_COMPOSE_EMAIL_BUTTON_LABEL'];
->>>>>>> 5876f8ca
         }
 
         return $button;
