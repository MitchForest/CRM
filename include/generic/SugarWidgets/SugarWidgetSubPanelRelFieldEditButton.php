<?php
if (!defined('sugarEntry') || !sugarEntry) {
    die('Not A Valid Entry Point');
}
/**
 *
 * SugarCRM Community Edition is a customer relationship management program developed by
 * SugarCRM, Inc. Copyright (C) 2004-2013 SugarCRM Inc.
 *
 * SuiteCRM is an extension to SugarCRM Community Edition developed by SalesAgility Ltd.
 * Copyright (C) 2011 - 2018 SalesAgility Ltd.
 *
 * This program is free software; you can redistribute it and/or modify it under
 * the terms of the GNU Affero General Public License version 3 as published by the
 * Free Software Foundation with the addition of the following permission added
 * to Section 15 as permitted in Section 7(a): FOR ANY PART OF THE COVERED WORK
 * IN WHICH THE COPYRIGHT IS OWNED BY SUGARCRM, SUGARCRM DISCLAIMS THE WARRANTY
 * OF NON INFRINGEMENT OF THIRD PARTY RIGHTS.
 *
 * This program is distributed in the hope that it will be useful, but WITHOUT
 * ANY WARRANTY; without even the implied warranty of MERCHANTABILITY or FITNESS
 * FOR A PARTICULAR PURPOSE. See the GNU Affero General Public License for more
 * details.
 *
 * You should have received a copy of the GNU Affero General Public License along with
 * this program; if not, see http://www.gnu.org/licenses or write to the Free
 * Software Foundation, Inc., 51 Franklin Street, Fifth Floor, Boston, MA
 * 02110-1301 USA.
 *
 * You can contact SugarCRM, Inc. headquarters at 10050 North Wolfe Road,
 * SW2-130, Cupertino, CA 95014, USA. or at email address contact@sugarcrm.com.
 *
 * The interactive user interfaces in modified source and object code versions
 * of this program must display Appropriate Legal Notices, as required under
 * Section 5 of the GNU Affero General Public License version 3.
 *
 * In accordance with Section 7(b) of the GNU Affero General Public License version 3,
 * these Appropriate Legal Notices must retain the display of the "Powered by
 * SugarCRM" logo and "Supercharged by SuiteCRM" logo. If the display of the logos is not
 * reasonably feasible for technical reasons, the Appropriate Legal Notices must
 * display the words "Powered by SugarCRM" and "Supercharged by SuiteCRM".
 */





//TODO Rename this to edit link
class SugarWidgetSubPanelRelFieldEditButton extends SugarWidgetField
{
    public function displayHeaderCell($layout_def)
    {
        return '&nbsp;';
    }

<<<<<<< HEAD
    public function displayList(&$layout_def)
    {
        die("<pre>" . print_r($layout_def, true) . "</pre>");
=======
	function displayList($layout_def)
	{
		die("<pre>" . print_r($layout_def, true) . "</pre>");
>>>>>>> f2b355db

        $rel = $layout_def['linked_field'];
        $module = $layout_def['module'];


        global $app_strings;

        $edit_icon_html = SugarThemeRegistry::current()->getImage(
            'edit_inline',
            'align="absmiddle" alt="' . $app_strings['LNK_EDIT'] . '" border="0"'
        );

        $script = "
        function editRel(name, id, module) {
            editRelPanel = new YAHOO.SUGAR.AsyncPanel('rel_edit', {
                width: 500,
                draggable: true,
                close: true,
                constraintoviewport: true,
                fixedcenter: false
            });
            var a = editRelPanel;
			a.setHeader( 'Edit Properties' );
			a.render(document.body);
			a.params = {
                module: 'Relationships',
                action: 'editfields',
                rel_module: module,
                id: id,
                rel: name,
                to_pdf: 1
            };
            a.load('index.php?' + SUGAR.util.paramsToUrl(a.params));
            a.show();
            a.center();
		}";

        return "<script>$script</script>"
             . '<div onclick="editRel(\'p1_b1_accounts\', \'cac203f3-0380-495f-3231-4cf58f089f00\', \'Accounts\')">'
             . $edit_icon_html . "</div>";
    }
}<|MERGE_RESOLUTION|>--- conflicted
+++ resolved
@@ -53,15 +53,9 @@
         return '&nbsp;';
     }
 
-<<<<<<< HEAD
-    public function displayList(&$layout_def)
-    {
-        die("<pre>" . print_r($layout_def, true) . "</pre>");
-=======
-	function displayList($layout_def)
+	public function displayList($layout_def)
 	{
 		die("<pre>" . print_r($layout_def, true) . "</pre>");
->>>>>>> f2b355db
 
         $rel = $layout_def['linked_field'];
         $module = $layout_def['module'];
