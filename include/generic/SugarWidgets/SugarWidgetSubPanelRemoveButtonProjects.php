--- conflicted
+++ resolved
@@ -1,14 +1,9 @@
 <?php
-<<<<<<< HEAD
-if(!defined('sugarEntry') || !sugarEntry) die('Not A Valid Entry Point');
-/*********************************************************************************
-=======
 if (!defined('sugarEntry') || !sugarEntry) {
     die('Not A Valid Entry Point');
 }
 /**
  *
->>>>>>> b29c16a8
  * SugarCRM Community Edition is a customer relationship management program developed by
  * SugarCRM, Inc. Copyright (C) 2004-2013 SugarCRM Inc.
  *
@@ -58,16 +53,6 @@
 		return '&nbsp;';
 	}
 
-<<<<<<< HEAD
-	function displayList(&$layout_def)
-	{
-		global $app_strings;
-		
-		global $current_user;
-		
-		$parent_record_id = $_REQUEST['record'];
-		$parent_module = $_REQUEST['module'];
-=======
     public function displayList($layout_def)
     {
         global $app_strings;
@@ -76,7 +61,6 @@
 
         $parent_record_id = $_REQUEST['record'];
         $parent_module = $_REQUEST['module'];
->>>>>>> b29c16a8
 
 		if ($layout_def['module'] == 'Holidays'){
 			$action = 'DeleteHolidayRelationship';
@@ -88,39 +72,6 @@
 			$action = 'DeleteRelationship';
 		}
 
-<<<<<<< HEAD
-		$record = $layout_def['fields']['ID'];
-		$current_module=$layout_def['module'];	
-		$hideremove=false;			
-		
-		$return_module = $_REQUEST['module'];
-		$return_action = 'SubPanelViewer';
-		$subpanel = $layout_def['subpanel_id'];
-		$return_id = $_REQUEST['record'];
-		
-		
-		$focus = new Project();
-		
-		$focus->retrieve($return_id);
-		
-		if ($current_user->id == $focus->assigned_user_id || is_admin($current_user)){
-			$is_owner = true;
-		}
-		else{
-			$is_owner = false;
-		}
-				
-		if (isset($layout_def['linked_field_set']) && !empty($layout_def['linked_field_set'])) {
-			$linked_field= $layout_def['linked_field_set'] ;
-		} else {
-			$linked_field = $layout_def['linked_field'];
-		}
-		$refresh_page = 0;
-		if(!empty($layout_def['refresh_page'])){
-			$refresh_page = 1;
-		}
-		$return_url = "index.php?module=$return_module&action=$return_action&subpanel=$subpanel&record=$return_id&sugar_body_only=1&inline=1";
-=======
         $record = $layout_def['fields']['ID'];
         $current_module=$layout_def['module'];
         $hideremove=false;
@@ -151,7 +102,6 @@
             $refresh_page = 1;
         }
         $return_url = "index.php?module=$return_module&action=$return_action&subpanel=$subpanel&record=$return_id&sugar_body_only=1&inline=1";
->>>>>>> b29c16a8
 
 		$icon_remove_text = strtolower($app_strings['LBL_ID_FF_REMOVE']);
 		$icon_remove_html = SugarThemeRegistry::current()->getImage( 'delete_inline', 'align="absmiddle" border="0"',null,null,'.gif','');//setting alt to blank on purpose on subpanels for 508
