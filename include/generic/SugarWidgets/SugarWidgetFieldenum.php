--- conflicted
+++ resolved
@@ -76,7 +76,6 @@
         return "(coalesce(" . $this->reporter->db->convert($column, "length") . ",0) > 0 AND $column != '^^' )\n";
     }
 
-<<<<<<< HEAD
     public function queryFilteris($layout_def)
     {
         $input_name0 = $layout_def['input_name0'];
@@ -94,47 +93,6 @@
         }
         return $this->_get_column_select($layout_def)." <> ".$this->reporter->db->quoted($input_name0)."\n";
     }
-
-    public function queryFilterone_of($layout_def)
-    {
-        $arr = array();
-        foreach ($layout_def['input_name0'] as $value) {
-            $arr[] = $this->reporter->db->quoted($value);
-        }
-        $str = implode(",", $arr);
-        return $this->_get_column_select($layout_def)." IN (".$str.")\n";
-    }
-
-    public function queryFilternot_one_of($layout_def)
-    {
-        $arr = array();
-        foreach ($layout_def['input_name0'] as $value) {
-            $arr[] = $this->reporter->db->quoted($value);
-        }
-        $reporter = $this->layout_manager->getAttribute("reporter");
-        $str = implode(",", $arr);
-        return $this->_get_column_select($layout_def)." NOT IN (".$str.")\n";
-    }
-
-    public function & displayList(&$layout_def)
-    {
-        if (!empty($layout_def['column_key'])) {
-=======
-    public function queryFilteris($layout_def) {
-		$input_name0 = $layout_def['input_name0'];
-		if (is_array($layout_def['input_name0'])) {
-			$input_name0 = $layout_def['input_name0'][0];
-		}
-		return $this->_get_column_select($layout_def)." = ".$this->reporter->db->quoted($input_name0)."\n";
-	}
-
-	public function queryFilteris_not($layout_def) {
-		$input_name0 = $layout_def['input_name0'];
-		if (is_array($layout_def['input_name0'])) {
-			$input_name0 = $layout_def['input_name0'][0];
-		}
-		return $this->_get_column_select($layout_def)." <> ".$this->reporter->db->quoted($input_name0)."\n";
-	}
 
 	public function queryFilterone_of($layout_def, $rename_columns = true) {
 		$arr = array ();
@@ -145,19 +103,20 @@
 		return $this->_get_column_select($layout_def)." IN (".$str.")\n";
 	}
 
-	public function queryFilternot_one_of($layout_def) {
-		$arr = array ();
-		foreach ($layout_def['input_name0'] as $value) {
-			$arr[] = $this->reporter->db->quoted($value);
-		}
-	    $reporter = $this->layout_manager->getAttribute("reporter");
-		$str = implode(",", $arr);
-		return $this->_get_column_select($layout_def)." NOT IN (".$str.")\n";
-	}
-
-    function & displayList($layout_def) {
-        if(!empty($layout_def['column_key'])){
->>>>>>> f2b355db
+    public function queryFilternot_one_of($layout_def)
+    {
+        $arr = array();
+        foreach ($layout_def['input_name0'] as $value) {
+            $arr[] = $this->reporter->db->quoted($value);
+        }
+        $reporter = $this->layout_manager->getAttribute("reporter");
+        $str = implode(",", $arr);
+        return $this->_get_column_select($layout_def)." NOT IN (".$str.")\n";
+    }
+
+    public function & displayList(&$layout_def)
+    {
+        if (!empty($layout_def['column_key'])) {
             $field_def = $this->reporter->all_fields[$layout_def['column_key']];
         } elseif (!empty($layout_def['fields'])) {
             $field_def = $layout_def['fields'];
