--- conflicted
+++ resolved
@@ -1,14 +1,9 @@
 <?php
-<<<<<<< HEAD
-if(!defined('sugarEntry') || !sugarEntry) die('Not A Valid Entry Point');
-/*********************************************************************************
-=======
 if (!defined('sugarEntry') || !sugarEntry) {
     die('Not A Valid Entry Point');
 }
 /**
  *
->>>>>>> b29c16a8
  * SugarCRM Community Edition is a customer relationship management program developed by
  * SugarCRM, Inc. Copyright (C) 2004-2013 SugarCRM Inc.
  *
@@ -58,19 +53,6 @@
  */
 class LayoutManager
 {
-<<<<<<< HEAD
-	var $defs = array();
-	var $widget_prefix = 'SugarWidget';
-	var $default_widget_name = 'Field';
-	var $DBHelper;
-
-	function __construct()
-	{
-		// set a sane default for context
-		$this->defs['context'] = 'Detail';
-		$this->DBHelper = $GLOBALS['db'];
-	}
-=======
     public $defs = array();
     public $widget_prefix = 'SugarWidget';
     public $default_widget_name = 'Field';
@@ -82,7 +64,6 @@
         $this->defs['context'] = 'Detail';
         $this->DBHelper = DBManagerFactory::getInstance();
     }
->>>>>>> b29c16a8
 
     /**
      * @deprecated deprecated since version 7.6, PHP4 Style Constructors are deprecated and will be remove in 7.8, please update your code, use __construct instead
