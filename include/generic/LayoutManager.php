<?php
if (!defined('sugarEntry') || !sugarEntry) {
    die('Not A Valid Entry Point');
}
/**
 *
 * SugarCRM Community Edition is a customer relationship management program developed by
 * SugarCRM, Inc. Copyright (C) 2004-2013 SugarCRM Inc.
 *
 * SuiteCRM is an extension to SugarCRM Community Edition developed by SalesAgility Ltd.
 * Copyright (C) 2011 - 2018 SalesAgility Ltd.
 *
 * This program is free software; you can redistribute it and/or modify it under
 * the terms of the GNU Affero General Public License version 3 as published by the
 * Free Software Foundation with the addition of the following permission added
 * to Section 15 as permitted in Section 7(a): FOR ANY PART OF THE COVERED WORK
 * IN WHICH THE COPYRIGHT IS OWNED BY SUGARCRM, SUGARCRM DISCLAIMS THE WARRANTY
 * OF NON INFRINGEMENT OF THIRD PARTY RIGHTS.
 *
 * This program is distributed in the hope that it will be useful, but WITHOUT
 * ANY WARRANTY; without even the implied warranty of MERCHANTABILITY or FITNESS
 * FOR A PARTICULAR PURPOSE. See the GNU Affero General Public License for more
 * details.
 *
 * You should have received a copy of the GNU Affero General Public License along with
 * this program; if not, see http://www.gnu.org/licenses or write to the Free
 * Software Foundation, Inc., 51 Franklin Street, Fifth Floor, Boston, MA
 * 02110-1301 USA.
 *
 * You can contact SugarCRM, Inc. headquarters at 10050 North Wolfe Road,
 * SW2-130, Cupertino, CA 95014, USA. or at email address contact@sugarcrm.com.
 *
 * The interactive user interfaces in modified source and object code versions
 * of this program must display Appropriate Legal Notices, as required under
 * Section 5 of the GNU Affero General Public License version 3.
 *
 * In accordance with Section 7(b) of the GNU Affero General Public License version 3,
 * these Appropriate Legal Notices must retain the display of the "Powered by
 * SugarCRM" logo and "Supercharged by SuiteCRM" logo. If the display of the logos is not
 * reasonably feasible for technical reasons, the Appropriate Legal Notices must
 * display the words "Powered by SugarCRM" and "Supercharged by SuiteCRM".
 */







/**
 * Form layout manager
 * @api
 */
class LayoutManager
{
<<<<<<< HEAD
    public $defs = array();
    public $widget_prefix = 'SugarWidget';
    public $default_widget_name = 'Field';
    public $DBHelper;

    public function __construct()
    {
        // set a sane default for context
        $this->defs['context'] = 'Detail';
        $this->DBHelper = $GLOBALS['db'];
    }
=======
	var $defs = array();
	var $widget_prefix = 'SugarWidget';
	var $default_widget_name = 'Field';
	var $DBHelper;

	function __construct()
	{
		// set a sane default for context
		$this->defs['context'] = 'Detail';
		$this->DBHelper = DBManagerFactory::getInstance();
	}
>>>>>>> f2b355db

    /**
     * @deprecated deprecated since version 7.6, PHP4 Style Constructors are deprecated and will be remove in 7.8, please update your code, use __construct instead
     */
    public function LayoutManager()
    {
        $deprecatedMessage = 'PHP4 Style Constructors are deprecated and will be remove in 7.8, please update your code';
        if (isset($GLOBALS['log'])) {
            $GLOBALS['log']->deprecated($deprecatedMessage);
        } else {
            trigger_error($deprecatedMessage, E_USER_DEPRECATED);
        }
        self::__construct();
    }


    public function setAttribute($key, $value)
    {
        $this->defs[$key] = $value;
    }

    public function setAttributePtr($key, &$value)
    {
        $this->defs[$key] = $value;
    }

    public function getAttribute($key)
    {
        if (isset($this->defs[$key])) {
            return $this->defs[$key];
        }
        return null;
    }

    // Take the class name from the widget definition and use the class to look it up
    // $use_default will default classes to SugarWidgetFieldxxxxx
    public function getClassFromWidgetDef($widget_def, $use_default = false)
    {
        static $class_map = array(
            'SugarWidgetSubPanelTopCreateButton' => array(
                'widget_class'=>'SugarWidgetSubPanelTopButton',
                'title'=>'LBL_NEW_BUTTON_TITLE',
                'access_key'=>'LBL_NEW_BUTTON_KEY',
                'form_value'=>'LBL_NEW_BUTTON_LABEL',
                'ACL'=>'edit',
            ),
            'SugarWidgetSubPanelTopButtonQuickCreate' => array(
                'widget_class'=>'SugarWidgetSubPanelTopButtonQuickCreate',
                'title'=>'LBL_NEW_BUTTON_TITLE',
                'access_key'=>'LBL_NEW_BUTTON_KEY',
                'form_value'=>'LBL_NEW_BUTTON_LABEL',
                'ACL'=>'edit',
            ),
            'SugarWidgetSubPanelTopCreateLeadNameButton' => array(
                'widget_class'=>'SugarWidgetSubPanelTopCreateLeadNameButton',
                'title'=>'LBL_NEW_BUTTON_TITLE',
                'access_key'=>'LBL_NEW_BUTTON_KEY',
                'form_value'=>'LBL_NEW_BUTTON_LABEL',
                'ACL'=>'edit',
            ),
            'SugarWidgetSubPanelTopScheduleMeetingButton' => array(
                'widget_class'=>'SugarWidgetSubPanelTopScheduleMeetingButton',
                'module'=>'Meetings',
                'title'=>'LBL_NEW_BUTTON_TITLE',
                'access_key'=>'LBL_NEW_BUTTON_KEY',
                'form_value'=>'LNK_NEW_MEETING',
                'ACL'=>'edit',
            ),
            'SugarWidgetSubPanelTopScheduleCallButton' => array(
                'widget_class'=>'SugarWidgetSubPanelTopScheduleCallButton',
                'module'=>'Calls',
                'title'=>'LBL_NEW_BUTTON_TITLE',
                'access_key'=>'LBL_NEW_BUTTON_KEY',
                'form_value'=>'LNK_NEW_CALL',
                'ACL'=>'edit',
            ),
            'SugarWidgetSubPanelTopCreateTaskButton' => array(
                'widget_class'=>'SugarWidgetSubPanelTopCreateTaskButton',
                'module'=>'Tasks',
                'title'=>'LBL_NEW_BUTTON_TITLE',
                'access_key'=>'LBL_NEW_BUTTON_KEY',
                'form_value'=>'LNK_NEW_TASK',
                'ACL'=>'edit',
            ),
            'SugarWidgetSubPanelTopCreateNoteButton' => array(
                'widget_class'=>'SugarWidgetSubPanelTopCreateNoteButton',
                'module'=>'Notes',
                'title'=>'LBL_NEW_BUTTON_TITLE',
                'access_key'=>'LBL_NEW_BUTTON_KEY',
                'form_value'=>'LNK_NEW_NOTE',
                'ACL'=>'edit',
            ),
            'SugarWidgetSubPanelTopCreateContactAccountButton' => array(
                'widget_class'=>'SugarWidgetSubPanelTopButton',
                'module'=>'Contacts',
                'title'=>'LBL_NEW_BUTTON_TITLE',
                'access_key'=>'LBL_NEW_BUTTON_KEY',
                'form_value'=>'LBL_NEW_BUTTON_LABEL',
                'additional_form_fields' => array(
                    'primary_address_street' => 'shipping_address_street',
                    'primary_address_city' => 'shipping_address_city',
                    'primary_address_state' => 'shipping_address_state',
                    'primary_address_country' => 'shipping_address_country',
                    'primary_address_postalcode' => 'shipping_address_postalcode',
                    'to_email_addrs' => 'email1'
                    ),
                'ACL'=>'edit',
            ),
            'SugarWidgetSubPanelTopCreateContact' => array(
                'widget_class'=>'SugarWidgetSubPanelTopButton',
                'module'=>'Contacts',
                'title'=>'LBL_NEW_BUTTON_TITLE',
                'access_key'=>'LBL_NEW_BUTTON_KEY',
                'form_value'=>'LBL_NEW_BUTTON_LABEL',
                'additional_form_fields' => array(
                    'account_id' => 'account_id',
                    'account_name' => 'account_name',
                ),
                'ACL'=>'edit',
            ),
            'SugarWidgetSubPanelTopCreateRevisionButton'=> array(
                'widget_class'=>'SugarWidgetSubPanelTopButton',
                'module'=>'DocumentRevisions',
                'title'=>'LBL_NEW_BUTTON_TITLE',
                'access_key'=>'LBL_NEW_BUTTON_KEY',
                'form_value'=>'LBL_NEW_BUTTON_LABEL',
                'additional_form_fields' => array(
                    'parent_name'=>'document_name',
                    'document_name' => 'document_name',
                    'document_revision' => 'latest_revision',
                    'document_filename' => 'filename',
                    'document_revision_id' => 'document_revision_id',
                ),
                'ACL'=>'edit',
            ),

            'SugarWidgetSubPanelTopCreateDirectReport' => array(
                'widget_class'=>'SugarWidgetSubPanelTopButton',
                'module'=>'Contacts',
                'title'=>'LBL_NEW_BUTTON_TITLE',
                'access_key'=>'LBL_NEW_BUTTON_KEY',
                'form_value'=>'LBL_NEW_BUTTON_LABEL',
                'additional_form_fields' => array(
                    'reports_to_name' => 'name',
                    'reports_to_id' => 'id',
                ),
                'ACL'=>'edit',
            ),
            'SugarWidgetSubPanelTopSelectFromReportButton' => array(
                'widget_class'=>'SugarWidgetSubPanelTopSelectReportsButton',
                'module'=>'Reports',
                'title'=>'LBL_SELECT_REPORTS_BUTTON_LABEL',
                'access_key'=>'LBL_SELECT_BUTTON_KEY',
                'form_value'=>'LBL_SELECT_REPORTS_BUTTON_LABEL',
                'ACL'=>'edit',
                'add_to_passthru_data'=>array(
                    'return_type'=>'report',
                )
            ),
             'SugarWidgetSubPanelTopCreateAccountNameButton' => array(
                'widget_class'=>'SugarWidgetSubPanelTopCreateAccountNameButton',
                'module'=>'Contacts',
                'title'=>'LBL_NEW_BUTTON_TITLE',
                'access_key'=>'LBL_NEW_BUTTON_KEY',
                'form_value'=>'LBL_NEW_BUTTON_LABEL',
                'ACL'=>'edit',
            ),
            'SugarWidgetSubPanelAddToProspectListButton' => array(
                'widget_class'=>'SugarWidgetSubPanelTopSelectButton',
                'module'=>'ProspectLists',
                'title'=>'LBL_ADD_TO_PROSPECT_LIST_BUTTON_LABEL',
                'access_key'=>'LBL_ADD_TO_PROSPECT_LIST_BUTTON_KEY',
                'form_value'=>'LBL_ADD_TO_PROSPECT_LIST_BUTTON_LABEL',
                'ACL'=>'edit',
                'add_to_passthru_data'=>array(
                    'return_type'=>'addtoprospectlist',
                    'parent_module'=>'ProspectLists',
                    'parent_type'=>'ProspectList',
                    'child_id'=>'target_id',
                    'link_attribute'=>'target_type',
                    'link_type'=>'polymorphic',	 //polymorphic or default
                )
            ),
        );

        $fieldDef = $this->getFieldDef($widget_def);
        if (!empty($fieldDef) &&  !empty($fieldDef['type']) && strtolower(trim($fieldDef['type'])) == 'multienum') {
            $widget_def['widget_class'] = 'Fieldmultienum';
        }
        if (!empty($fieldDef) &&  !empty($fieldDef['type']) && strtolower(trim($fieldDef['type'])) == 'bool') {
            $widget_def['widget_class'] = 'Fieldbool';
        }

        if ($use_default) {
            switch ($widget_def['name']) {
                case 'assigned_user_id':
                //bug 39170 - begin
                case 'created_by':
                case 'modified_user_id':
                //bug 39170 - end
                    $widget_def['widget_class'] = 'Fielduser_name';
                break;
                default:
                    if (isset($widget_def['type'])) {
                        $widget_def['widget_class'] = 'Field' . $widget_def['type'];
                    } else {
                        $widget_def['widget_class'] = 'Field' . $this->DBHelper->getFieldType($widget_def);
                    }
            }
        }

        if (!empty($widget_def['name']) && $widget_def['name'] == 'team_set_id') {
            $widget_def['widget_class'] = 'Fieldteam_set_id';
        }

        if (empty($widget_def['widget_class'])) {
            // Default the class to SugarWidgetField
            $class_name = $this->widget_prefix.$this->default_widget_name;
        } else {
            $class_name = $this->widget_prefix.$widget_def['widget_class'];
        }

        // Check to see if this is one of the known class mappings.
        if (!empty($class_map[$class_name])) {
            if (empty($class_map[$class_name]['widget_class'])) {
                $widget = new SugarWidgetSubPanelTopButton($class_map[$class_name]);
            } else {
                if (!class_exists($class_map[$class_name]['widget_class'])) {
                    require_once('include/generic/SugarWidgets/'.$class_map[$class_name]['widget_class'].'.php');
                }

                $widget = new $class_map[$class_name]['widget_class']($class_map[$class_name]);
            }


            return $widget;
        }

        // At this point, we have a class name and we do not have a valid class defined.
        if (!class_exists($class_name)) {

            // The class does not exist.  Try including it.
            if (file_exists('custom/include/generic/SugarWidgets/'.$class_name.'.php')) {
                require_once('custom/include/generic/SugarWidgets/'.$class_name.'.php');
            } elseif (file_exists('include/generic/SugarWidgets/'.$class_name.'.php')) {
                require_once('include/generic/SugarWidgets/'.$class_name.'.php');
            }

            if (!class_exists($class_name)) {
                // If we still do not have a class, oops....
                die("LayoutManager: Class not found:".$class_name);
            }
        }

        $parent_bean = null;

        if (isset($widget_def['parent_bean'])) {
            $parent_bean = $widget_def['parent_bean'];
        } elseif (isset($widget_def['focus'])) {
            $parent_bean = $widget_def['focus'];
        }

        $widget = new $class_name($this); // cache disabled $this->getClassFromCache($class_name);
        $widget->setParentBean($parent_bean);
        return $widget;
    }

    // 27426
    public function getFieldDef($widget_def)
    {
        static $beanCache;
        if (!empty($widget_def['module']) &&!empty($GLOBALS['beanList'][$widget_def['module']]) && !empty($GLOBALS['beanFiles'][$GLOBALS['beanList'][$widget_def['module']]])) {
            if (!isset($beanCache[$widget_def['module']])) {
                $beanCache[$widget_def['module']] = new $GLOBALS['beanList'][$widget_def['module']]();
            }
            $bean = $beanCache[$widget_def['module']];
            if (!empty($widget_def['name']) && !empty($bean->field_name_map) &&!empty($bean->field_name_map[$widget_def['name']])) {
                return $bean->field_name_map[$widget_def['name']];
            }
        }

        return null;
    }

    public function widgetDisplay($widget_def, $use_default = false, $grabName = false, $grabId = false)
    {
        $theclass = $this->getClassFromWidgetDef($widget_def, $use_default);
        $label = isset($widget_def['module']) ? $widget_def['module'] : '';
        if (is_subclass_of($theclass, 'SugarWidgetSubPanelTopButton')) {
            $label = $theclass->get_subpanel_relationship_name($widget_def);
        }
        $theclass->setWidgetId($label);

        //#27426
        $fieldDef = $this->getFieldDef($widget_def);
        if (!empty($fieldDef) &&  !empty($fieldDef['type']) && strtolower(trim($fieldDef['type'])) == 'multienum') {
            $widget_def['fields']  = sugarArrayMerge($widget_def['fields'], $fieldDef);
            $widget_def['fields']['module']  = $label;
        }
        //end

        if ($grabName) {
            return $theclass->getDisplayName();
        }
        if ($grabId) {
            return $theclass->getWidgetId();
        }

        return $theclass->display($widget_def, null, null);
    }

    public function widgetQuery($widget_def, $use_default = false)
    {
        $theclass = $this->getClassFromWidgetDef($widget_def, $use_default);
        //				_pp($theclass);
        return $theclass->query($widget_def);
    }

    // display an input field
    // module is the parent module of the def
    public function widgetDisplayInput($widget_def, $use_default = false)
    {
        $theclass = $this->getClassFromWidgetDef($widget_def, $use_default);
        return $theclass->displayInput($widget_def);
    }
}<|MERGE_RESOLUTION|>--- conflicted
+++ resolved
@@ -53,23 +53,10 @@
  */
 class LayoutManager
 {
-<<<<<<< HEAD
     public $defs = array();
     public $widget_prefix = 'SugarWidget';
     public $default_widget_name = 'Field';
     public $DBHelper;
-
-    public function __construct()
-    {
-        // set a sane default for context
-        $this->defs['context'] = 'Detail';
-        $this->DBHelper = $GLOBALS['db'];
-    }
-=======
-	var $defs = array();
-	var $widget_prefix = 'SugarWidget';
-	var $default_widget_name = 'Field';
-	var $DBHelper;
 
 	function __construct()
 	{
@@ -77,7 +64,6 @@
 		$this->defs['context'] = 'Detail';
 		$this->DBHelper = DBManagerFactory::getInstance();
 	}
->>>>>>> f2b355db
 
     /**
      * @deprecated deprecated since version 7.6, PHP4 Style Constructors are deprecated and will be remove in 7.8, please update your code, use __construct instead
