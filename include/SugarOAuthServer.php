--- conflicted
+++ resolved
@@ -128,16 +128,9 @@
             if (!empty($token->verify) && $provider->verifier == $token->verify) {
                 $provider->token_secret = $token->secret;
                 $this->token = $token;
-<<<<<<< HEAD
-                return Zend_Oauth_Provider::OK;
-            } else {
-                return Zend_Oauth_Provider::TOKEN_USED;
-            }
-=======
                 return SuiteCRM\Zend_Oauth_Provider::OK;
             }
             return SuiteCRM\Zend_Oauth_Provider::TOKEN_USED;
->>>>>>> 58a53380
         }
         if ($token->tstate == OAuthToken::ACCESS) {
             $provider->token_secret = $token->secret;
