<?php

/**
 *
 * SugarCRM Community Edition is a customer relationship management program developed by
 * SugarCRM, Inc. Copyright (C) 2004-2013 SugarCRM Inc.
 *
 * SuiteCRM is an extension to SugarCRM Community Edition developed by SalesAgility Ltd.
 * Copyright (C) 2011 - 2018 SalesAgility Ltd.
 *
 * This program is free software; you can redistribute it and/or modify it under
 * the terms of the GNU Affero General Public License version 3 as published by the
 * Free Software Foundation with the addition of the following permission added
 * to Section 15 as permitted in Section 7(a): FOR ANY PART OF THE COVERED WORK
 * IN WHICH THE COPYRIGHT IS OWNED BY SUGARCRM, SUGARCRM DISCLAIMS THE WARRANTY
 * OF NON INFRINGEMENT OF THIRD PARTY RIGHTS.
 *
 * This program is distributed in the hope that it will be useful, but WITHOUT
 * ANY WARRANTY; without even the implied warranty of MERCHANTABILITY or FITNESS
 * FOR A PARTICULAR PURPOSE. See the GNU Affero General Public License for more
 * details.
 *
 * You should have received a copy of the GNU Affero General Public License along with
 * this program; if not, see http://www.gnu.org/licenses or write to the Free
 * Software Foundation, Inc., 51 Franklin Street, Fifth Floor, Boston, MA
 * 02110-1301 USA.
 *
 * You can contact SugarCRM, Inc. headquarters at 10050 North Wolfe Road,
 * SW2-130, Cupertino, CA 95014, USA. or at email address contact@sugarcrm.com.
 *
 * The interactive user interfaces in modified source and object code versions
 * of this program must display Appropriate Legal Notices, as required under
 * Section 5 of the GNU Affero General Public License version 3.
 *
 * In accordance with Section 7(b) of the GNU Affero General Public License version 3,
 * these Appropriate Legal Notices must retain the display of the "Powered by
 * SugarCRM" logo and "Supercharged by SuiteCRM" logo. If the display of the logos is not
 * reasonably feasible for technical reasons, the Appropriate Legal Notices must
 * display the words "Powered by SugarCRM" and "Supercharged by SuiteCRM".
 */

namespace SuiteCRM;

if (!defined('sugarEntry') || !sugarEntry) {
    die('Not A Valid Entry Point');
}

/**
 * LangText
 *
 * @author gyula
 */
class LangText
{

    /**
     * string
     */
    const LOG_LEVEL = 'fatal';

    /**
     * integer
     */
    const USING_MOD_STRINGS = 1;

    /**
     * integer
     */
    const USING_APP_STRINGS = 2;

    /**
     * integer
     */
    const USING_ALL_STRINGS = 3;

    /**
     *
     * @var string
     */
    protected $key;

    /**
     *
     * @var array
     */
    protected $args;

    /**
     *
     * @var integer
     */
    protected $use;

    /**
     *
     * @var boolean
     */
    protected $log;

    /**
     *
     * @var boolean
     */
    protected $throw;
    
    /**
     *
     * @var string
     */
    protected $module;
    
    /**
     *
     * @var string
     */
    protected $lang;

    /**
     *
     * @param string|null $key
     * @param array|null $args
     * @param integer $use
     * @param boolean $log
     * @param boolean $throw
     * @param string $module
     * @param string $lang
     */
    public function __construct($key = null, $args = null, $use = self::USING_ALL_STRINGS, $log = true, $throw = true, $module = null, $lang = null)
    {
        $this->key = $key;
        $this->args = $args;
        $this->use = $use;
        $this->log = $log;
        $this->throw = $throw;
        $this->module = $module;
        $this->lang = $lang;
    }

    /**
     *
     * @global array $app_strings
     * @global array $mod_strings
<<<<<<< HEAD
     * @param string|null $key
     * @param array|null $args
     * @param integer|null $use
=======
     * @param string $key
     * @param array $args
     * @param integer $use
>>>>>>> 7d886ad4
     * @param string $module
     * @param string $lang
     * @return string
     * @throws ErrorMessageException
     */
    public function getText($key = null, $args = null, $use = null, $module = null, $lang = null)
    { // TODO: rename the methode to LangText::translate()

        $this->selfUpdate($key, $args, $use);
        $textResolved = $this->resolveText($module, $lang);
        $text = $this->replaceArgs($textResolved);

        return $text;
    }
    
    /**
     *
     * @global array $app_strings
     * @global array $mod_strings
     * @global array $app_list_strings
     * @param string $module
     * @param string $lang
     * @return string
     */
    protected function resolveText($module = null, $lang = null)
    {
        $textFromGlobals = $this->resolveTextByGlobals();
        $text = $this->updateTextByModuleLang($textFromGlobals, $module, $lang);

        if (!$text) {
            if ($this->log) {
                ErrorMessage::handler('A language key does not found: [' . $this->key . ']', self::LOG_LEVEL, $this->throw);
            } else {
                $text = $this->key;
            }
        }
        
        return $text;
    }
    
    /**
     *
     * @global array $app_strings
     * @global array $mod_strings
     * @global array $app_list_strings
     * @return string
     */
    protected function resolveTextByGlobals()
    {
        // TODO: app_strings and mod_strings could be in separated methods
        global $app_strings, $mod_strings, $app_list_strings;
        
        switch ($this->use) {
            case self::USING_MOD_STRINGS:
                $text = $this->resolveTextByGlobal($mod_strings, $this->key);
                break;
            case self::USING_APP_STRINGS:
                $text = $this->resolveTextByGlobal($app_strings, $this->key);
                break;
            case self::USING_ALL_STRINGS:
                $text = $this->resolveTextByGlobal($mod_strings, $this->key,
                    $this->resolveTextByGlobal($app_strings, $this->key,
                        $this->resolveTextByGlobal($app_list_strings, $this->key)));
                break;
            default:
                ErrorMessage::drop('Unknown use case for translation: ' . $this->use);
                break;
        }
        return $text;
    }
    
    /**
     * 
     * @param array $texts
     * @param string $key
     * @param string|null $default
     * @return string
     */
    protected function resolveTextByGlobal($texts, $key, $default = null)
    {
        $text = isset($texts[$key]) && $texts[$key] ? $texts[$key] : $default;
        return $text;
    }

    /**
     *
     * @param string $text
     * @param string $module
     * @param string $lang
     * @return string
     */
    protected function updateTextByModuleLang($text, $module = null, $lang = null)
    {
        $moduleLang = $this->getModuleLang($module, $lang);
        if (!$text && $moduleLang) {
            $text = isset($moduleLang[$this->key]) && $moduleLang[$this->key] ? $moduleLang[$this->key] : null;
        }
        return $text;
    }

    /**
     *
     * @param string $text
     * @return string
     */
    protected function replaceArgs($text)
    {
        foreach ((array) $this->args as $name => $value) {
            $text = str_replace('{' . $name . '}', $value, $text);
        }
        return $text;
    }
    
    /**
     *
     * @param string|null $key
     * @param array|null $args
     * @param integer|null $use
     */
    protected function selfUpdate($key = null, $args = null, $use = null)
    {
        if (!is_null($key)) {
            $this->key = $key;
        }

        if (!is_null($args)) {
            $this->args = $args;
        }

        if (!is_null($use)) {
            $this->use = $use;
        }
    }
    
    /**
     *
     * @param string $module
     * @param string $lang
     * @return array|null
     */
    protected function getModuleLang($module = null, $lang = null)
    {
        $moduleLang = null;
        
        $moduleName = $module ? $module : $this->module;
        
        if ($moduleName) {
            // retrieve translation for specified module
            $lang = $lang ? $lang : ($this->lang ? $this->lang : $GLOBALS['current_language']);
            include_once __DIR__ . '/SugarObjects/LanguageManager.php';
            $moduleLang = \LanguageManager::loadModuleLanguage($moduleName, $lang);
        }
        
        return $moduleLang;
    }

    /**
     *
     * @return string
     */
    public function __toString()
    {
        $text = $this->getText();
        return $text;
    }

    /**
     *
     * @param string $key
     * @param array|null $args
     * @param boolean|null $log
     * @param boolean $throw
     * @param string $module
     * @param string $lang
     * @return string
     * @throws ErrorMessageException
     */
    public static function get($key, $args = null, $use = self::USING_ALL_STRINGS, $log = true, $throw = true, $module = null, $lang = null)
    {
        $text = new LangText($key, $args, $use, $log, $throw, $module, $lang);
        $translated = $text->getText();
        return $translated;
    }
}<|MERGE_RESOLUTION|>--- conflicted
+++ resolved
@@ -140,15 +140,9 @@
      *
      * @global array $app_strings
      * @global array $mod_strings
-<<<<<<< HEAD
      * @param string|null $key
      * @param array|null $args
      * @param integer|null $use
-=======
-     * @param string $key
-     * @param array $args
-     * @param integer $use
->>>>>>> 7d886ad4
      * @param string $module
      * @param string $lang
      * @return string
@@ -163,7 +157,7 @@
 
         return $text;
     }
-    
+
     /**
      *
      * @global array $app_strings
@@ -185,10 +179,10 @@
                 $text = $this->key;
             }
         }
-        
-        return $text;
-    }
-    
+
+        return $text;
+    }
+
     /**
      *
      * @global array $app_strings
@@ -219,9 +213,9 @@
         }
         return $text;
     }
-    
-    /**
-     * 
+
+    /**
+     *
      * @param array $texts
      * @param string $key
      * @param string|null $default
@@ -261,7 +255,7 @@
         }
         return $text;
     }
-    
+
     /**
      *
      * @param string|null $key
@@ -282,7 +276,7 @@
             $this->use = $use;
         }
     }
-    
+
     /**
      *
      * @param string $module
@@ -292,16 +286,16 @@
     protected function getModuleLang($module = null, $lang = null)
     {
         $moduleLang = null;
-        
+
         $moduleName = $module ? $module : $this->module;
-        
+
         if ($moduleName) {
             // retrieve translation for specified module
             $lang = $lang ? $lang : ($this->lang ? $this->lang : $GLOBALS['current_language']);
             include_once __DIR__ . '/SugarObjects/LanguageManager.php';
             $moduleLang = \LanguageManager::loadModuleLanguage($moduleName, $lang);
         }
-        
+
         return $moduleLang;
     }
 
