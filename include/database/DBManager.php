--- conflicted
+++ resolved
@@ -841,14 +841,11 @@
                     continue;
                 }
             }
-<<<<<<< HEAD
-=======
             if (isset($value['type']) == false || $value['type'] == false) {
                 $sql .= "/* TYPE IS MISSING IN VARDEF $tablename::$name */\n";
                 continue;
             }
 
->>>>>>> b29c16a8
 
             $name = strtolower($value['name']);
             // add or fix the field defs per what the DB is expected to give us back
