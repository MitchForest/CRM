<?php
/**
 *
 * SugarCRM Community Edition is a customer relationship management program developed by
 * SugarCRM, Inc. Copyright (C) 2004-2013 SugarCRM Inc.
 *
 * SuiteCRM is an extension to SugarCRM Community Edition developed by SalesAgility Ltd.
 * Copyright (C) 2011 - 2017 SalesAgility Ltd.
 *
 * This program is free software; you can redistribute it and/or modify it under
 * the terms of the GNU Affero General Public License version 3 as published by the
 * Free Software Foundation with the addition of the following permission added
 * to Section 15 as permitted in Section 7(a): FOR ANY PART OF THE COVERED WORK
 * IN WHICH THE COPYRIGHT IS OWNED BY SUGARCRM, SUGARCRM DISCLAIMS THE WARRANTY
 * OF NON INFRINGEMENT OF THIRD PARTY RIGHTS.
 *
 * This program is distributed in the hope that it will be useful, but WITHOUT
 * ANY WARRANTY; without even the implied warranty of MERCHANTABILITY or FITNESS
 * FOR A PARTICULAR PURPOSE. See the GNU Affero General Public License for more
 * details.
 *
 * You should have received a copy of the GNU Affero General Public License along with
 * this program; if not, see http://www.gnu.org/licenses or write to the Free
 * Software Foundation, Inc., 51 Franklin Street, Fifth Floor, Boston, MA
 * 02110-1301 USA.
 *
 * You can contact SugarCRM, Inc. headquarters at 10050 North Wolfe Road,
 * SW2-130, Cupertino, CA 95014, USA. or at email address contact@sugarcrm.com.
 *
 * The interactive user interfaces in modified source and object code versions
 * of this program must display Appropriate Legal Notices, as required under
 * Section 5 of the GNU Affero General Public License version 3.
 *
 * In accordance with Section 7(b) of the GNU Affero General Public License version 3,
 * these Appropriate Legal Notices must retain the display of the "Powered by
 * SugarCRM" logo and "Supercharged by SuiteCRM" logo. If the display of the logos is not
 * reasonably feasible for technical reasons, the Appropriate Legal Notices must
 * display the words "Powered by SugarCRM" and "Supercharged by SuiteCRM".
 */

if (!defined('sugarEntry') || !sugarEntry) {
    die('Not A Valid Entry Point');
}

//the left value is the key stored in the db and the right value is ie display value
//to translate, only modify the right value in each key/value pair
$app_list_strings = array(
//e.g. auf Deutsch 'Contacts'=>'Contakten',
    'language_pack_name' => 'US English',
    'moduleList' => array(
        'Home' => 'Home',
        'ResourceCalendar' => 'Resource Calendar',
        'Contacts' => 'Contacts',
        'Accounts' => 'Accounts',
        'Alerts' => 'Alerts',
        'Opportunities' => 'Opportunities',
        'Cases' => 'Cases',
        'Notes' => 'Notes',
        'Calls' => 'Calls',
        'TemplateSectionLine' => 'Template Section Line',
        'Calls_Reschedule' => 'Calls Reschedule',
        'Emails' => 'Emails',
        'EAPM' => 'EAPM',
        'Meetings' => 'Meetings',
        'Tasks' => 'Tasks',
        'Calendar' => 'Calendar',
        'Leads' => 'Leads',
        'Currencies' => 'Currencies',
        'Activities' => 'Activities',
        'Bugs' => 'Bugs',
        'Feeds' => 'RSS',
        'iFrames' => 'My Sites',
        'TimePeriods' => 'Time Periods',
        'ContractTypes' => 'Contract Types',
        'Schedulers' => 'Schedulers',
        'Project' => 'Projects',
        'ProjectTask' => 'Project Tasks',
        'Campaigns' => 'Campaigns',
        'CampaignLog' => 'Campaign Log',
        'Documents' => 'Documents',
        'DocumentRevisions' => 'Document Revisions',
        'Connectors' => 'Connectors',
        'Roles' => 'Roles',
        'Notifications' => 'Notifications',
        'Sync' => 'Sync',
        'Users' => 'Users',
        'Employees' => 'Employees',
        'Administration' => 'Administration',
        'ACLRoles' => 'Roles',
        'InboundEmail' => 'Inbound Email',
        'Releases' => 'Releases',
        'Prospects' => 'Targets',
        'Queues' => 'Queues',
        'EmailMarketing' => 'Email Marketing',
        'EmailTemplates' => 'Email Templates',
        'ProspectLists' => 'Target Lists',
        'SavedSearch' => 'Saved Searches',
        'UpgradeWizard' => 'Upgrade Wizard',
        'Trackers' => 'Trackers',
        'TrackerSessions' => 'Tracker Sessions',
        'TrackerQueries' => 'Tracker Queries',
        'FAQ' => 'FAQ',
        'Newsletters' => 'Newsletters',
        'SugarFeed' => 'SuiteCRM Feed',
        'SugarFavorites' => 'SuiteCRM Favorites',

        'OAuthKeys' => 'OAuth Consumer Keys',
        'OAuthTokens' => 'OAuth Tokens',
    ),

    'moduleListSingular' => array(
        'Home' => 'Home',
        'Dashboard' => 'Dashboard',
        'Contacts' => 'Contact',
        'Accounts' => 'Account',
        'Opportunities' => 'Opportunity',
        'Cases' => 'Case',
        'Notes' => 'Note',
        'Calls' => 'Call',
        'Emails' => 'Email',
        'EmailTemplates' => 'Email Template',
        'Meetings' => 'Meeting',
        'Tasks' => 'Task',
        'Calendar' => 'Calendar',
        'Leads' => 'Lead',
        'Activities' => 'Activity',
        'Bugs' => 'Bug',
        'KBDocuments' => 'KBDocument',
        'Feeds' => 'RSS',
        'iFrames' => 'My Sites',
        'TimePeriods' => 'Time Period',
        'Project' => 'Project',
        'ProjectTask' => 'Project Task',
        'Prospects' => 'Target',
        'Campaigns' => 'Campaign',
        'Documents' => 'Document',
        'Sync' => 'Sync',
        'Users' => 'User',
        'SugarFavorites' => 'SuiteCRM Favorites',

    ),

    'checkbox_dom' => array(
        '' => '',
        '1' => 'Yes',
        '2' => 'No',
    ),

    //e.g. en franï¿½ais 'Analyst'=>'Analyste',
    'account_type_dom' => array(
        '' => '',
        'Analyst' => 'Analyst',
        'Competitor' => 'Competitor',
        'Customer' => 'Customer',
        'Integrator' => 'Integrator',
        'Investor' => 'Investor',
        'Partner' => 'Partner',
        'Press' => 'Press',
        'Prospect' => 'Prospect',
        'Reseller' => 'Reseller',
        'Other' => 'Other',
    ),
    //e.g. en espaï¿½ol 'Apparel'=>'Ropa',
    'industry_dom' => array(
        '' => '',
        'Apparel' => 'Apparel',
        'Banking' => 'Banking',
        'Biotechnology' => 'Biotechnology',
        'Chemicals' => 'Chemicals',
        'Communications' => 'Communications',
        'Construction' => 'Construction',
        'Consulting' => 'Consulting',
        'Education' => 'Education',
        'Electronics' => 'Electronics',
        'Energy' => 'Energy',
        'Engineering' => 'Engineering',
        'Entertainment' => 'Entertainment',
        'Environmental' => 'Environmental',
        'Finance' => 'Finance',
        'Government' => 'Government',
        'Healthcare' => 'Healthcare',
        'Hospitality' => 'Hospitality',
        'Insurance' => 'Insurance',
        'Machinery' => 'Machinery',
        'Manufacturing' => 'Manufacturing',
        'Media' => 'Media',
        'Not For Profit' => 'Not For Profit',
        'Recreation' => 'Recreation',
        'Retail' => 'Retail',
        'Shipping' => 'Shipping',
        'Technology' => 'Technology',
        'Telecommunications' => 'Telecommunications',
        'Transportation' => 'Transportation',
        'Utilities' => 'Utilities',
        'Other' => 'Other',
    ),
    'lead_source_default_key' => 'Self Generated',
    'lead_source_dom' => array(
        '' => '',
        'Cold Call' => 'Cold Call',
        'Existing Customer' => 'Existing Customer',
        'Self Generated' => 'Self Generated',
        'Employee' => 'Employee',
        'Partner' => 'Partner',
        'Public Relations' => 'Public Relations',
        'Direct Mail' => 'Direct Mail',
        'Conference' => 'Conference',
        'Trade Show' => 'Trade Show',
        'Web Site' => 'Web Site',
        'Word of mouth' => 'Word of mouth',
        'Email' => 'Email',
        'Campaign' => 'Campaign',
        'Other' => 'Other',
    ),
    'opportunity_type_dom' => array(
        '' => '',
        'Existing Business' => 'Existing Business',
        'New Business' => 'New Business',
    ),
    'roi_type_dom' => array(
        'Revenue' => 'Revenue',
        'Investment' => 'Investment',
        'Expected_Revenue' => 'Expected Revenue',
        'Budget' => 'Budget',

    ),
    //Note:  do not translate opportunity_relationship_type_default_key
//       it is the key for the default opportunity_relationship_type_dom value
    'opportunity_relationship_type_default_key' => 'Primary Decision Maker',
    'opportunity_relationship_type_dom' => array(
        '' => '',
        'Primary Decision Maker' => 'Primary Decision Maker',
        'Business Decision Maker' => 'Business Decision Maker',
        'Business Evaluator' => 'Business Evaluator',
        'Technical Decision Maker' => 'Technical Decision Maker',
        'Technical Evaluator' => 'Technical Evaluator',
        'Executive Sponsor' => 'Executive Sponsor',
        'Influencer' => 'Influencer',
        'Other' => 'Other',
    ),
    //Note:  do not translate case_relationship_type_default_key
//       it is the key for the default case_relationship_type_dom value
    'case_relationship_type_default_key' => 'Primary Contact',
    'case_relationship_type_dom' => array(
        '' => '',
        'Primary Contact' => 'Primary Contact',
        'Alternate Contact' => 'Alternate Contact',
    ),
    'payment_terms' => array(
        '' => '',
        'Net 15' => 'Net 15',
        'Net 30' => 'Net 30',
    ),
    'sales_stage_default_key' => 'Prospecting',
    'sales_stage_dom' => array(
        'Prospecting' => 'Prospecting',
        'Qualification' => 'Qualification',
        'Needs Analysis' => 'Needs Analysis',
        'Value Proposition' => 'Value Proposition',
        'Id. Decision Makers' => 'Identifying Decision Makers',
        'Perception Analysis' => 'Perception Analysis',
        'Proposal/Price Quote' => 'Proposal/Price Quote',
        'Negotiation/Review' => 'Negotiation/Review',
        'Closed Won' => 'Closed Won',
        'Closed Lost' => 'Closed Lost',
    ),
    'in_total_group_stages' => array(
        'Draft' => 'Draft',
        'Negotiation' => 'Negotiation',
        'Delivered' => 'Delivered',
        'On Hold' => 'On Hold',
        'Confirmed' => 'Confirmed',
        'Closed Accepted' => 'Closed Accepted',
        'Closed Lost' => 'Closed Lost',
        'Closed Dead' => 'Closed Dead',
    ),
    'sales_probability_dom' => // keys must be the same as sales_stage_dom
        array(
            'Prospecting' => '10',
            'Qualification' => '20',
            'Needs Analysis' => '25',
            'Value Proposition' => '30',
            'Id. Decision Makers' => '40',
            'Perception Analysis' => '50',
            'Proposal/Price Quote' => '65',
            'Negotiation/Review' => '80',
            'Closed Won' => '100',
            'Closed Lost' => '0',
        ),
    'activity_dom' => array(
        'Call' => 'Call',
        'Meeting' => 'Meeting',
        'Task' => 'Task',
        'Email' => 'Email',
        'Note' => 'Note',
    ),
    'salutation_dom' => array(
        '' => '',
        'Mr.' => 'Mr.',
        'Ms.' => 'Ms.',
        'Mrs.' => 'Mrs.',
        'Miss' => 'Miss',
        'Dr.' => 'Dr.',
        'Prof.' => 'Prof.',
    ),
    //time is in seconds; the greater the time the longer it takes;
    'reminder_max_time' => 90000,
    'reminder_time_options' => array(
        60 => '1 minute prior',
        300 => '5 minutes prior',
        600 => '10 minutes prior',
        900 => '15 minutes prior',
        1800 => '30 minutes prior',
        3600 => '1 hour prior',
        7200 => '2 hours prior',
        10800 => '3 hours prior',
        18000 => '5 hours prior',
        86400 => '1 day prior',
    ),

    'task_priority_default' => 'Medium',
    'task_priority_dom' => array(
        'High' => 'High',
        'Medium' => 'Medium',
        'Low' => 'Low',
    ),
    'task_status_default' => 'Not Started',
    'task_status_dom' => array(
        'Not Started' => 'Not Started',
        'In Progress' => 'In Progress',
        'Completed' => 'Completed',
        'Pending Input' => 'Pending Input',
        'Deferred' => 'Deferred',
    ),
    'meeting_status_default' => 'Planned',
    'meeting_status_dom' => array(
        'Planned' => 'Planned',
        'Held' => 'Held',
        'Not Held' => 'Not Held',
    ),
    'extapi_meeting_password' => array(
        'WebEx' => 'WebEx',
    ),
    'meeting_type_dom' => array(
        'Other' => 'Other',
        'Sugar' => 'SuiteCRM',
    ),
    'call_status_default' => 'Planned',
    'call_status_dom' => array(
        'Planned' => 'Planned',
        'Held' => 'Held',
        'Not Held' => 'Not Held',
    ),
    'call_direction_default' => 'Outbound',
    'call_direction_dom' => array(
        'Inbound' => 'Inbound',
        'Outbound' => 'Outbound',
    ),
    'lead_status_dom' => array(
        '' => '',
        'New' => 'New',
        'Assigned' => 'Assigned',
        'In Process' => 'In Process',
        'Converted' => 'Converted',
        'Recycled' => 'Recycled',
        'Dead' => 'Dead',
    ),
    'gender_list' => array(
        'male' => 'Male',
        'female' => 'Female',
    ),
    'case_priority_default_key' => 'P2',
    'case_priority_dom' => array(
        'P1' => 'High',
        'P2' => 'Medium',
        'P3' => 'Low',
    ),
    'user_type_dom' => array(
        'RegularUser' => 'Regular User',
        'Administrator' => 'Administrator',
    ),
    'user_status_dom' => array(
        'Active' => 'Active',
        'Inactive' => 'Inactive',
    ),
    'user_factor_auth_interface_dom' => array(
        'FactorAuthEmailCode' => 'Email Code',
    ),
    'employee_status_dom' => array(
        'Active' => 'Active',
        'Terminated' => 'Terminated',
        'Leave of Absence' => 'Leave of Absence',
    ),
    'messenger_type_dom' => array(
        '' => '',
        'MSN' => 'MSN',
        'Yahoo!' => 'Yahoo!',
        'AOL' => 'AOL',
    ),
    'project_task_priority_options' => array(
        'High' => 'High',
        'Medium' => 'Medium',
        'Low' => 'Low',
    ),
    'project_task_priority_default' => 'Medium',

    'project_task_status_options' => array(
        'Not Started' => 'Not Started',
        'In Progress' => 'In Progress',
        'Completed' => 'Completed',
        'Pending Input' => 'Pending Input',
        'Deferred' => 'Deferred',
    ),
    'project_task_utilization_options' => array(
        '0' => 'none',
        '25' => '25',
        '50' => '50',
        '75' => '75',
        '100' => '100',
    ),

    'project_status_dom' => array(
        'Draft' => 'Draft',
        'In Review' => 'In Review',
        'Underway' => 'Underway',
        'On_Hold' => 'On Hold',
        'Completed' => 'Completed',
    ),
    'project_status_default' => 'Draft',

    'project_duration_units_dom' => array(
        'Days' => 'Days',
        'Hours' => 'Hours',
    ),

    'activity_status_type_dom' => array(
        '' => '--None--',
        'active' => 'Active',
        'inactive' => 'Inactive',
    ),

    // Note:  do not translate record_type_default_key
    //        it is the key for the default record_type_module value
    'record_type_default_key' => 'Accounts',
    'record_type_display' => array(
        '' => '',
        'Accounts' => 'Account',
        'Opportunities' => 'Opportunity',
        'Cases' => 'Case',
        'Leads' => 'Lead',
        'Contacts' => 'Contact', // cn (11/22/2005) added to support Emails

        'Bugs' => 'Bug',
        'Project' => 'Project',

        'Prospects' => 'Target',
        'ProjectTask' => 'Project Task',

        'Tasks' => 'Task',

    ),

    'record_type_display_notes' => array(
        'Accounts' => 'Account',
        'Contacts' => 'Contact',
        'Opportunities' => 'Opportunity',
        'Tasks' => 'Task',
        'Emails' => 'Email',

        'Bugs' => 'Bug',
        'Project' => 'Project',
        'ProjectTask' => 'Project Task',
        'Prospects' => 'Target',
        'Cases' => 'Case',
        'Leads' => 'Lead',

        'Meetings' => 'Meeting',
        'Calls' => 'Call',
    ),

    'parent_type_display' => array(
        'Accounts' => 'Account',
        'Contacts' => 'Contact',
        'Tasks' => 'Task',
        'Opportunities' => 'Opportunity',

        'Bugs' => 'Bug',
        'Cases' => 'Case',
        'Leads' => 'Lead',

        'Project' => 'Project',
        'ProjectTask' => 'Project Task',

        'Prospects' => 'Target',

        ),
    'parent_line_items' => array(
        'AOS_Quotes' => 'Quotes',
        'AOS_Invoices' => 'Invoices',
        'AOS_Contracts' => 'Contracts',
    ),
    'issue_priority_default_key' => 'Medium',
    'issue_priority_dom' => array(
        'Urgent' => 'Urgent',
        'High' => 'High',
        'Medium' => 'Medium',
        'Low' => 'Low',
    ),
    'issue_resolution_default_key' => '',
    'issue_resolution_dom' => array(
        '' => '',
        'Accepted' => 'Accepted',
        'Duplicate' => 'Duplicate',
        'Closed' => 'Closed',
        'Out of Date' => 'Out of Date',
        'Invalid' => 'Invalid',
    ),

    'issue_status_default_key' => 'New',
    'issue_status_dom' => array(
        'New' => 'New',
        'Assigned' => 'Assigned',
        'Closed' => 'Closed',
        'Pending' => 'Pending',
        'Rejected' => 'Rejected',
    ),

    'bug_priority_default_key' => 'Medium',
    'bug_priority_dom' => array(
        'Urgent' => 'Urgent',
        'High' => 'High',
        'Medium' => 'Medium',
        'Low' => 'Low',
    ),
    'bug_resolution_default_key' => '',
    'bug_resolution_dom' => array(
        '' => '',
        'Accepted' => 'Accepted',
        'Duplicate' => 'Duplicate',
        'Fixed' => 'Fixed',
        'Out of Date' => 'Out of Date',
        'Invalid' => 'Invalid',
        'Later' => 'Later',
    ),
    'bug_status_default_key' => 'New',
    'bug_status_dom' => array(
        'New' => 'New',
        'Assigned' => 'Assigned',
        'Closed' => 'Closed',
        'Pending' => 'Pending',
        'Rejected' => 'Rejected',
    ),
    'bug_type_default_key' => 'Bug',
    'bug_type_dom' => array(
        'Defect' => 'Defect',
        'Feature' => 'Feature',
    ),
    'case_type_dom' => array(
        'Administration' => 'Administration',
        'Product' => 'Product',
        'User' => 'User',
    ),

    'source_default_key' => '',
    'source_dom' => array(
        '' => '',
        'Internal' => 'Internal',
        'Forum' => 'Forum',
        'Web' => 'Web',
        'InboundEmail' => 'Email',
    ),

    'product_category_default_key' => '',
    'product_category_dom' => array(
        '' => '',
        'Accounts' => 'Accounts',
        'Activities' => 'Activities',
        'Bugs' => 'Bugs',
        'Calendar' => 'Calendar',
        'Calls' => 'Calls',
        'Campaigns' => 'Campaigns',
        'Cases' => 'Cases',
        'Contacts' => 'Contacts',
        'Currencies' => 'Currencies',
        'Dashboard' => 'Dashboard',
        'Documents' => 'Documents',
        'Emails' => 'Emails',
        'Feeds' => 'Feeds',
        'Forecasts' => 'Forecasts',
        'Help' => 'Help',
        'Home' => 'Home',
        'Leads' => 'Leads',
        'Meetings' => 'Meetings',
        'Notes' => 'Notes',
        'Opportunities' => 'Opportunities',
        'Outlook Plugin' => 'Outlook Plugin',
        'Projects' => 'Projects',
        'Quotes' => 'Quotes',
        'Releases' => 'Releases',
        'RSS' => 'RSS',
        'Studio' => 'Studio',
        'Upgrade' => 'Upgrade',
        'Users' => 'Users',
    ),
    /*Added entries 'Queued' and 'Sending' for 4.0 release..*/
    'campaign_status_dom' => array(
        '' => '',
        'Planning' => 'Planning',
        'Active' => 'Active',
        'Inactive' => 'Inactive',
        'Complete' => 'Complete',
        //'In Queue' => 'In Queue',
        //'Sending' => 'Sending',
    ),
    'campaign_type_dom' => array(
        '' => '',
        'Telesales' => 'Telesales',
        'Mail' => 'Mail',
        'Email' => 'Email',
        'Print' => 'Print',
        'Web' => 'Web',
        'Radio' => 'Radio',
        'Television' => 'Television',
        'NewsLetter' => 'Newsletter',
    ),

    'newsletter_frequency_dom' => array(
        '' => '',
        'Weekly' => 'Weekly',
        'Monthly' => 'Monthly',
        'Quarterly' => 'Quarterly',
        'Annually' => 'Annually',
    ),

    'notifymail_sendtype' => array(
        'SMTP' => 'SMTP',
    ),
    'dom_cal_month_long' => array(
        '0' => '',
        '1' => 'January',
        '2' => 'February',
        '3' => 'March',
        '4' => 'April',
        '5' => 'May',
        '6' => 'June',
        '7' => 'July',
        '8' => 'August',
        '9' => 'September',
        '10' => 'October',
        '11' => 'November',
        '12' => 'December',
    ),
    'dom_cal_month_short' => array(
        '0' => '',
        '1' => 'Jan',
        '2' => 'Feb',
        '3' => 'Mar',
        '4' => 'Apr',
        '5' => 'May',
        '6' => 'Jun',
        '7' => 'Jul',
        '8' => 'Aug',
        '9' => 'Sep',
        '10' => 'Oct',
        '11' => 'Nov',
        '12' => 'Dec',
    ),
    'dom_cal_day_long' => array(
        '0' => '',
        '1' => 'Sunday',
        '2' => 'Monday',
        '3' => 'Tuesday',
        '4' => 'Wednesday',
        '5' => 'Thursday',
        '6' => 'Friday',
        '7' => 'Saturday',
    ),
    'dom_cal_day_short' => array(
        '0' => '',
        '1' => 'Sun',
        '2' => 'Mon',
        '3' => 'Tue',
        '4' => 'Wed',
        '5' => 'Thu',
        '6' => 'Fri',
        '7' => 'Sat',
    ),
    'dom_meridiem_lowercase' => array(
        'am' => 'am',
        'pm' => 'pm',
    ),
    'dom_meridiem_uppercase' => array(
        'AM' => 'AM',
        'PM' => 'PM',
    ),

    'dom_report_types' => array(
        'tabular' => 'Rows and Columns',
        'summary' => 'Summation',
        'detailed_summary' => 'Summation with details',
        'Matrix' => 'Matrix',
    ),

    'dom_email_types' => array(
        'out' => 'Sent',
        'archived' => 'Archived',
        'draft' => 'Draft',
        'inbound' => 'Inbound',
        'campaign' => 'Campaign',
    ),
    'dom_email_status' => array(
        'archived' => 'Archived',
        'closed' => 'Closed',
        'draft' => 'In Draft',
        'read' => 'Read',
        'replied' => 'Replied',
        'sent' => 'Sent',
        'send_error' => 'Send Error',
        'unread' => 'Unread',
    ),
    'dom_email_archived_status' => array(
        'archived' => 'Archived',
    ),

    'dom_email_server_type' => array(
        '' => '--None--',
        'imap' => 'IMAP',
    ),
    'dom_mailbox_type' => array(/*''           => '--None Specified--',*/
        'pick' => '--None--',
        'createcase' => 'Create Case',
        'bounce' => 'Bounce Handling',
    ),
    'dom_email_distribution' => array(
        '' => '--None--',
        'direct' => 'Direct Assign',
        'roundRobin' => 'Round-Robin',
        'leastBusy' => 'Least-Busy',
    ),
    'dom_email_errors' => array(
        1 => 'Only select one user when Direct Assigning items.',
        2 => 'You must assign Only Checked Items when Direct Assigning items.',
    ),
    'dom_email_bool' => array(
        'bool_true' => 'Yes',
        'bool_false' => 'No',
    ),
    'dom_int_bool' => array(
        1 => 'Yes',
        0 => 'No',
    ),
    'dom_switch_bool' => array(
        'on' => 'Yes',
        'off' => 'No',
        '' => 'No',
    ),

    'dom_email_link_type' => array(
        'sugar' => 'SuiteCRM Email Client',
        'mailto' => 'External Email Client',
    ),

    'dom_editor_type' => array(
        'none' => 'Direct HTML',
        'tinymce' => 'TinyMCE',
        'mozaik' => 'Mozaik',
    ),

    'dom_email_editor_option' => array(
        '' => 'Default Email Format',
        'html' => 'HTML Email',
        'plain' => 'Plain Text Email',
    ),

    'schedulers_times_dom' => array(
        'not run' => 'Past Run Time, Not Executed',
        'ready' => 'Ready',
        'in progress' => 'In Progress',
        'failed' => 'Failed',
        'completed' => 'Completed',
        'no curl' => 'Not Run: No cURL available',
    ),

    'scheduler_status_dom' => array(
        'Active' => 'Active',
        'Inactive' => 'Inactive',
    ),

    'scheduler_period_dom' => array(
        'min' => 'Minutes',
        'hour' => 'Hours',
    ),
    'forecast_schedule_status_dom' => array(
        'Active' => 'Active',
        'Inactive' => 'Inactive',
    ),
    'forecast_type_dom' => array(
        'Direct' => 'Direct',
        'Rollup' => 'Rollup',
    ),
    'document_category_dom' => array(
        '' => '',
        'Marketing' => 'Marketing',
        'Knowledege Base' => 'Knowledge Base',
        'Sales' => 'Sales',
    ),

    'email_category_dom' => array(
        '' => '',
        'Archived' => 'Archived',
        // TODO: add more categories here...
    ),

    'document_subcategory_dom' => array(
        '' => '',
        'Marketing Collateral' => 'Marketing Collateral',
        'Product Brochures' => 'Product Brochures',
        'FAQ' => 'FAQ',
    ),

    'document_status_dom' => array(
        'Active' => 'Active',
        'Draft' => 'Draft',
        'FAQ' => 'FAQ',
        'Expired' => 'Expired',
        'Under Review' => 'Under Review',
        'Pending' => 'Pending',
    ),
    'document_template_type_dom' => array(
        '' => '',
        'mailmerge' => 'Mail Merge',
        'eula' => 'EULA',
        'nda' => 'NDA',
        'license' => 'License Agreement',
    ),
    'dom_meeting_accept_options' => array(
        'accept' => 'Accept',
        'decline' => 'Decline',
        'tentative' => 'Tentative',
    ),
    'dom_meeting_accept_status' => array(
        'accept' => 'Accepted',
        'decline' => 'Declined',
        'tentative' => 'Tentative',
        'none' => 'None',
    ),
    'duration_intervals' => array(
        '0' => '00',
        '15' => '15',
        '30' => '30',
        '45' => '45',
    ),
    'repeat_type_dom' => array(
        '' => 'None',
        'Daily' => 'Daily',
        'Weekly' => 'Weekly',
        'Monthly' => 'Monthly',
        'Yearly' => 'Yearly',
    ),

    'repeat_intervals' => array(
        '' => '',
        'Daily' => 'day(s)',
        'Weekly' => 'week(s)',
        'Monthly' => 'month(s)',
        'Yearly' => 'year(s)',
    ),

    'duration_dom' => array(
        '' => 'None',
        '900' => '15 minutes',
        '1800' => '30 minutes',
        '2700' => '45 minutes',
        '3600' => '1 hour',
        '5400' => '1.5 hours',
        '7200' => '2 hours',
        '10800' => '3 hours',
        '21600' => '6 hours',
        '86400' => '1 day',
        '172800' => '2 days',
        '259200' => '3 days',
        '604800' => '1 week',
    ),

// deferred
    /*// QUEUES MODULE DOMs
    'queue_type_dom' => array(
        'Users' => 'Users',
        'Mailbox' => 'Mailbox',
    ),
    */
//prospect list type dom
    'prospect_list_type_dom' => array(
        'default' => 'Default',
        'seed' => 'Seed',
        'exempt_domain' => 'Suppression List - By Domain',
        'exempt_address' => 'Suppression List - By Email Address',
        'exempt' => 'Suppression List - By Id',
        'test' => 'Test',
    ),

    'email_settings_num_dom' => array(
        '10' => '10',
        '20' => '20',
        '50' => '50',
    ),
    'email_marketing_status_dom' => array(
        '' => '',
        'active' => 'Active',
        'inactive' => 'Inactive',
    ),

    'campainglog_activity_type_dom' => array(
        '' => '',
        'targeted' => 'Message Sent/Attempted',
        'send error' => 'Bounced Messages,Other',
        'invalid email' => 'Bounced Messages,Invalid Email',
        'link' => 'Click-thru Link',
        'viewed' => 'Viewed Message',
        'removed' => 'Opted Out',
        'lead' => 'Leads Created',
        'contact' => 'Contacts Created',
        'blocked' => 'Suppressed by address or domain',
    ),

    'campainglog_target_type_dom' => array(
        'Contacts' => 'Contacts',
        'Users' => 'Users',
        'Prospects' => 'Targets',
        'Leads' => 'Leads',
        'Accounts' => 'Accounts',
    ),
    'merge_operators_dom' => array(
        'like' => 'Contains',
        'exact' => 'Exactly',
        'start' => 'Starts With',
    ),

    'custom_fields_importable_dom' => array(
        'true' => 'Yes',
        'false' => 'No',
        'required' => 'Required',
    ),

    'custom_fields_merge_dup_dom' => array(
        0 => 'Disabled',
        1 => 'Enabled',
    ),

    'navigation_paradigms' => array(
        'm' => 'Modules',
        'gm' => 'Grouped Modules',
    ),

    'projects_priority_options' => array(
        'high' => 'High',
        'medium' => 'Medium',
        'low' => 'Low',
    ),

    'projects_status_options' => array(
        'notstarted' => 'Not Started',
        'inprogress' => 'In Progress',
        'completed' => 'Completed',
    ),
    // strings to pass to Flash charts
    'chart_strings' => array(
        'expandlegend' => 'Expand Legend',
        'collapselegend' => 'Collapse Legend',
        'clickfordrilldown' => 'Click for Drilldown',
        'detailview' => 'More Details...',
        'piechart' => 'Pie Chart',
        'groupchart' => 'Group Chart',
        'stackedchart' => 'Stacked Chart',
        'barchart' => 'Bar Chart',
        'horizontalbarchart' => 'Horizontal Bar Chart',
        'linechart' => 'Line Chart',
        'noData' => 'Data not available',
        'print' => 'Print',
        'pieWedgeName' => 'sections',
    ),
    'release_status_dom' => array(
        'Active' => 'Active',
        'Inactive' => 'Inactive',
    ),
    'email_settings_for_ssl' => array(
        '0' => '',
        '1' => 'SSL',
        '2' => 'TLS',
    ),
    'import_enclosure_options' => array(
        '\'' => 'Single Quote (\')',
        '"' => 'Double Quote (")',
        '' => 'None',
        'other' => 'Other:',
    ),
    'import_delimeter_options' => array(
        ',' => ',',
        ';' => ';',
        '\t' => '\t',
        '.' => '.',
        ':' => ':',
        '|' => '|',
        'other' => 'Other:',
    ),
    'link_target_dom' => array(
        '_blank' => 'New Window',
        '_self' => 'Same Window',
    ),
    'dashlet_auto_refresh_options' => array(
        '-1' => 'Do not auto-refresh',
        '30' => 'Every 30 seconds',
        '60' => 'Every 1 minute',
        '180' => 'Every 3 minutes',
        '300' => 'Every 5 minutes',
        '600' => 'Every 10 minutes',
    ),
    'dashlet_auto_refresh_options_admin' => array(
        '-1' => 'Never',
        '30' => 'Every 30 seconds',
        '60' => 'Every 1 minute',
        '180' => 'Every 3 minutes',
        '300' => 'Every 5 minutes',
        '600' => 'Every 10 minutes',
    ),
    'date_range_search_dom' => array(
        '=' => 'Equals',
        'not_equal' => 'Not On',
        'greater_than' => 'After',
        'less_than' => 'Before',
        'last_7_days' => 'Last 7 Days',
        'next_7_days' => 'Next 7 Days',
        'last_30_days' => 'Last 30 Days',
        'next_30_days' => 'Next 30 Days',
        'last_month' => 'Last Month',
        'this_month' => 'This Month',
        'next_month' => 'Next Month',
        'last_year' => 'Last Year',
        'this_year' => 'This Year',
        'next_year' => 'Next Year',
        'between' => 'Is Between',
    ),
    'numeric_range_search_dom' => array(
        '=' => 'Equals',
        'not_equal' => 'Does Not Equal',
        'greater_than' => 'Greater Than',
        'greater_than_equals' => 'Greater Than Or Equal To',
        'less_than' => 'Less Than',
        'less_than_equals' => 'Less Than Or Equal To',
        'between' => 'Is Between',
    ),
    'lead_conv_activity_opt' => array(
        'copy' => 'Copy',
        'move' => 'Move',
        'donothing' => 'Do Nothing',
    ),
);

$app_strings = array(
    'LBL_EMAIL_CODE' => 'Email Code:',
    'LBL_SEND' => 'Send',
    'LBL_LOGOUT' => 'Logout',
    'LBL_TOUR_NEXT' => 'Next',
    'LBL_TOUR_SKIP' => 'Skip',
    'LBL_TOUR_BACK' => 'Back',
    'LBL_TOUR_CLOSE' => 'Close',
    'LBL_TOUR_TAKE_TOUR' => 'Take the tour',
    'LBL_MOREDETAIL' => 'More Detail' /*for 508 compliance fix*/,
    'LBL_EDIT_INLINE' => 'Edit Inline' /*for 508 compliance fix*/,
    'LBL_VIEW_INLINE' => 'View' /*for 508 compliance fix*/,
    'LBL_BASIC_SEARCH' => 'Filter' /*for 508 compliance fix*/,
    'LBL_PROJECT_MINUS' => 'Remove' /*for 508 compliance fix*/,
    'LBL_PROJECT_PLUS' => 'Add' /*for 508 compliance fix*/,
    'LBL_Blank' => ' ' /*for 508 compliance fix*/,
    'LBL_ID_FF_ADD' => 'Add' /*for 508 compliance fix*/,
    'LBL_ID_FF_ADD_EMAIL' => 'Add Email Address' /*for 508 compliance fix*/,
    'LBL_HIDE_SHOW' => 'Hide/Show' /*for 508 compliance fix*/,
    'LBL_DELETE_INLINE' => 'Delete' /*for 508 compliance fix*/,
    'LBL_PLUS_INLINE' => 'Add' /*for 508 compliance fix*/,
    'LBL_ID_FF_CLEAR' => 'Clear' /*for 508 compliance fix*/,
    'LBL_ID_FF_VCARD' => 'vCard' /*for 508 compliance fix*/,
    'LBL_ID_FF_REMOVE' => 'Remove' /*for 508 compliance fix*/,
    'LBL_ID_FF_REMOVE_EMAIL' => 'Remove Email Address' /*for 508 compliance fix*/,
    'LBL_ID_FF_OPT_OUT' => 'Opt Out',
    'LBL_ID_FF_INVALID' => 'Make Invalid',
    'LBL_ADD' => 'Add' /*for 508 compliance fix*/,
    'LBL_COMPANY_LOGO' => 'Company logo' /*for 508 compliance fix*/,
    'LBL_JS_CALENDAR' => 'Calendar' /*for 508 compliance fix*/,
    'LBL_CONNECTORS_POPUPS' => 'Connectors Popups',
    'LBL_CLOSEINLINE' => 'Close',
    'LBL_EDITINLINE' => 'Edit',
    'LBL_VIEWINLINE' => 'View',
    'LBL_INFOINLINE' => 'Info',
    'LBL_POWERED_BY_SUGARCRM' => 'Powered by SugarCRM',
    'LBL_PRINT' => 'Print',
    'LBL_HELP' => 'Help',
    'LBL_ID_FF_SELECT' => 'Select',
    'DEFAULT' => 'BASIC',
    'LBL_SORT' => 'Sort',
    'LBL_OUTBOUND_EMAIL_ADD_SERVER' => 'Add Server...',
    'LBL_EMAIL_SMTP_SSL_OR_TLS' => 'Enable SMTP over SSL or TLS?',
    'LBL_NO_ACTION' => 'There is no action by that name: %s',
    'LBL_NO_SHORTCUT_MENU' => 'There are no actions available.',
    'LBL_NO_DATA' => 'No Data',

    'LBL_ROUTING_FLAGGED' => 'flag set',
    'LBL_ROUTING_TO' => 'to',
    'LBL_ROUTING_TO_ADDRESS' => 'to address',
    'LBL_ROUTING_WITH_TEMPLATE' => 'with template',

    'NTC_OVERWRITE_ADDRESS_PHONE_CONFIRM' => 'This record currently contains values in the Office Phone and Address fields. To overwrite these values with the following Office Phone and Address of the Account that you selected, click "OK". To keep the current values, click "Cancel".',
    'LBL_DROP_HERE' => '[Drop Here]',
    'LBL_EMAIL_ACCOUNTS_EDIT' => 'Edit',
    'LBL_EMAIL_ACCOUNTS_GMAIL_DEFAULTS' => 'Prefill Gmail&#153; Defaults',
    'LBL_EMAIL_ACCOUNTS_NAME' => 'Name',
    'LBL_EMAIL_ACCOUNTS_OUTBOUND' => 'Outgoing Mail Server Properties',
    'LBL_EMAIL_ACCOUNTS_SENDTYPE' => 'Mail transfer agent',
    'LBL_EMAIL_ACCOUNTS_SMTPAUTH_REQ' => 'Use SMTP Authentication?',
    'LBL_EMAIL_ACCOUNTS_SMTPPASS' => 'SMTP Password',
    'LBL_EMAIL_ACCOUNTS_SMTPPORT' => 'SMTP Port',
    'LBL_EMAIL_ACCOUNTS_SMTPSERVER' => 'SMTP Server',
    'LBL_EMAIL_ACCOUNTS_SMTPSSL' => 'Use SSL when connecting',
    'LBL_EMAIL_ACCOUNTS_SMTPUSER' => 'SMTP Username',
    'LBL_EMAIL_ACCOUNTS_SMTPDEFAULT' => 'Default',
    'LBL_EMAIL_WARNING_MISSING_USER_CREDS' => 'Warning: Missing username and password for outgoing mail account.',
    'LBL_EMAIL_ACCOUNTS_SMTPUSER_REQD' => 'SMTP Username is required',
    'LBL_EMAIL_ACCOUNTS_SMTPPASS_REQD' => 'SMTP Password is required',
    'LBL_EMAIL_ACCOUNTS_TITLE' => 'Mail Account Management',
    'LBL_EMAIL_POP3_REMOVE_MESSAGE' => 'Mail Server Protocol of type POP3 will not be supported in the next release. Only IMAP will be supported.',
    'LBL_EMAIL_ACCOUNTS_SUBTITLE' => 'Set up Mail Accounts to view incoming emails from your email accounts.',
    'LBL_EMAIL_ACCOUNTS_OUTBOUND_SUBTITLE' => 'Provide SMTP mail server information to use for outgoing email in Mail Accounts.',
    'LBL_EMAIL_ADD' => 'Add Address',

    'LBL_EMAIL_ADDRESS_BOOK_ADD' => 'Done',
    'LBL_EMAIL_ADDRESS_BOOK_CLEAR' => 'Clear',
    'LBL_EMAIL_ADDRESS_BOOK_ADD_TO' => 'To:',
    'LBL_EMAIL_ADDRESS_BOOK_ADD_CC' => 'Cc:',
    'LBL_EMAIL_ADDRESS_BOOK_ADD_BCC' => 'Bcc:',
    'LBL_EMAIL_ADDRESS_BOOK_ADRRESS_TYPE' => 'To/Cc/Bcc',
    'LBL_EMAIL_ADDRESS_BOOK_ADD_LIST' => 'New List',
    'LBL_EMAIL_ADDRESS_BOOK_EMAIL_ADDR' => 'Email Address',
    'LBL_EMAIL_ADDRESS_BOOK_ERR_NOT_CONTACT' => 'Only Contact editting is supported at this time.',
    'LBL_EMAIL_ADDRESS_BOOK_FILTER' => 'Filter',
    'LBL_EMAIL_ADDRESS_BOOK_FIRST_NAME' => 'First Name/Account Name',
    'LBL_EMAIL_ADDRESS_BOOK_LAST_NAME' => 'Last Name',
    'LBL_EMAIL_ADDRESS_BOOK_MY_CONTACTS' => 'My Contacts',
    'LBL_EMAIL_ADDRESS_BOOK_MY_LISTS' => 'My Mailing Lists',
    'LBL_EMAIL_ADDRESS_BOOK_NAME' => 'Name',
    'LBL_EMAIL_ADDRESS_BOOK_NOT_FOUND' => 'No Addresses Found',
    'LBL_EMAIL_ADDRESS_BOOK_SAVE_AND_ADD' => 'Save & Add to Address Book',
    'LBL_EMAIL_ADDRESS_BOOK_SEARCH' => 'Search',
    'LBL_EMAIL_ADDRESS_BOOK_SELECT_TITLE' => 'Select Email Recipients',
    'LBL_EMAIL_ADDRESS_BOOK_TITLE' => 'Address Book',
    'LBL_EMAIL_REPORTS_TITLE' => 'Reports',
    'LBL_EMAIL_ADDRESS_BOOK_TITLE_ICON' => SugarThemeRegistry::current()->getImage('icon_email_addressbook', '', null,
            null, '.gif', 'Address Book') . ' Address Book',
    'LBL_EMAIL_ADDRESS_BOOK_TITLE_ICON_SHORT' => SugarThemeRegistry::current()->getImage('icon_email_addressbook',
        'align=absmiddle border=0', 14, 14, '.gif', ''),
    'LBL_EMAIL_REMOVE_SMTP_WARNING' => 'Warning! The outbound account you are trying to delete is associated to an existing inbound account. Are you sure you want to continue?',
    'LBL_EMAIL_ADDRESSES' => 'Email',
    'LBL_EMAIL_ADDRESS_PRIMARY' => 'Email Address',
    'LBL_EMAIL_ADDRESSES_TITLE' => 'Email Addresses',
    'LBL_EMAIL_ARCHIVE_TO_SUGAR' => 'Import to SuiteCRM',
    'LBL_EMAIL_ASSIGNMENT' => 'Assignment',
    'LBL_EMAIL_ATTACH_FILE_TO_EMAIL' => 'Attach',
    'LBL_EMAIL_ATTACHMENT' => 'Attach',
    'LBL_EMAIL_ATTACHMENTS' => 'From Local System',
    'LBL_EMAIL_ATTACHMENTS2' => 'From SuiteCRM Documents',
    'LBL_EMAIL_ATTACHMENTS3' => 'Template Attachments',
    'LBL_EMAIL_ATTACHMENTS_FILE' => 'File',
    'LBL_EMAIL_ATTACHMENTS_DOCUMENT' => 'Document',
    'LBL_EMAIL_BCC' => 'BCC',
    'LBL_EMAIL_CANCEL' => 'Cancel',
    'LBL_EMAIL_CC' => 'CC',
    'LBL_EMAIL_CHARSET' => 'Character Set',
    'LBL_EMAIL_CHECK' => 'Check Mail',
    'LBL_EMAIL_CHECKING_NEW' => 'Checking for New Email',
    'LBL_EMAIL_CHECKING_DESC' => 'One moment please... <br><br>If this is the first check for the mail account, it may take some time.',
    'LBL_EMAIL_CLOSE' => 'Close',
    'LBL_EMAIL_COFFEE_BREAK' => 'Checking for New Email. <br><br>Large mail accounts may take a considerable amount of time.',
    'LBL_EMAIL_COMMON' => 'Common',

    'LBL_EMAIL_COMPOSE' => 'Email',
    'LBL_EMAIL_COMPOSE_ERR_NO_RECIPIENTS' => 'Please enter recipient(s) for this email.',
    'LBL_EMAIL_COMPOSE_LINK_TO' => 'Associate with',
    'LBL_EMAIL_COMPOSE_NO_BODY' => 'The body of this email is empty. Send anyway?',
    'LBL_EMAIL_COMPOSE_NO_SUBJECT' => 'This email has no subject. Send anyway?',
    'LBL_EMAIL_COMPOSE_NO_SUBJECT_LITERAL' => '(no subject)',
    'LBL_EMAIL_COMPOSE_READ' => 'Read & Compose Email',
    'LBL_EMAIL_COMPOSE_SEND_FROM' => 'Send From Mail Account',
    'LBL_EMAIL_COMPOSE_OPTIONS' => 'Options',
    'LBL_EMAIL_COMPOSE_INVALID_ADDRESS' => 'Please enter valid email address for To, CC and BCC fields',

    'LBL_EMAIL_CONFIRM_CLOSE' => 'Discard this email?',
    'LBL_EMAIL_CONFIRM_DELETE' => 'Remove these entries from your Address Book?',
    'LBL_EMAIL_CONFIRM_DELETE_SIGNATURE' => 'Are you sure you want to delete this signature?',

    'LBL_EMAIL_SENT_SUCCESS' => 'Email sent',

    'LBL_EMAIL_CREATE_NEW' => '--Create On Save--',
    'LBL_EMAIL_MULT_GROUP_FOLDER_ACCOUNTS' => 'Multiple',
    'LBL_EMAIL_MULT_GROUP_FOLDER_ACCOUNTS_EMPTY' => 'Empty',
    'LBL_EMAIL_DATE_SENT_BY_SENDER' => 'Date Sent by Sender',
    'LBL_EMAIL_DATE_RECEIVED' => 'Date Received',
    'LBL_EMAIL_ASSIGNED_TO_USER' => 'Assigned to User',
    'LBL_EMAIL_DATE_TODAY' => 'Today',
    'LBL_EMAIL_DATE_YESTERDAY' => 'Yesterday',
    'LBL_EMAIL_DD_TEXT' => 'email(s) selected.',
    'LBL_EMAIL_DEFAULTS' => 'Defaults',
    'LBL_EMAIL_DELETE' => 'Delete',
    'LBL_EMAIL_DELETE_CONFIRM' => 'Delete selected messages?',
    'LBL_EMAIL_DELETE_SUCCESS' => 'Email deleted successfully.',
    'LBL_EMAIL_DELETING_MESSAGE' => 'Deleting Message',
    'LBL_EMAIL_DETAILS' => 'Details',
    'LBL_EMAIL_DISPLAY_MSG' => 'Displaying email(s) {0} - {1} of {2}',
    'LBL_EMAIL_ADDR_DISPLAY_MSG' => 'Displaying email address(es) {0} - {1} of {2}',

    'LBL_EMAIL_EDIT_CONTACT' => 'Edit Contact',
    'LBL_EMAIL_EDIT_CONTACT_WARN' => 'Only the Primary address will be used when working with Contacts.',
    'LBL_EMAIL_EDIT_MAILING_LIST' => 'Edit Mailing List',

    'LBL_EMAIL_EMPTYING_TRASH' => 'Emptying Trash',
<<<<<<< HEAD
    'LBL_EMAIL_DELETING_OUTBOUND' => 'Deleteting outbound server',
    'LBL_EMAIL_CLEARING_CACHE_FILES' => 'CLearing cache files',
    'LBL_EMAIL_EMPTY_MSG' => 'No emails to display.',
    'LBL_EMAIL_EMPTY_ADDR_MSG' => 'No email addresses to display.',
=======
    'LBL_EMAIL_DELETING_OUTBOUND' => 'Deleting outbound server',
    'LBL_EMAIL_CLEARING_CACHE_FILES' => 'Clearing cache files',
>>>>>>> 55ab3018

    'LBL_EMAIL_ERROR_ADD_GROUP_FOLDER' => 'Folder name must be unique and not empty. Please try again.',
    'LBL_EMAIL_ERROR_DELETE_GROUP_FOLDER' => 'Cannot delete a folder. Either the folder or its children has emails or a mail box associated to it.',
    'LBL_EMAIL_ERROR_CANNOT_FIND_NODE' => 'Cannot determine the intended folder from context. Try again.',
    'LBL_EMAIL_ERROR_CHECK_IE_SETTINGS' => 'Please check your settings.',
    'LBL_EMAIL_ERROR_CONTACT_NAME' => 'Please make sure you enter a last name.',
    'LBL_EMAIL_ERROR_DESC' => 'Errors were detected: ',
    'LBL_EMAIL_DELETE_ERROR_DESC' => 'You do not have access to this area. Contact your site administrator to obtain access.',
    'LBL_EMAIL_ERROR_DUPE_FOLDER_NAME' => 'SuiteCRM Folder names must be unique.',
    'LBL_EMAIL_ERROR_EMPTY' => 'Please enter some search criteria.',
    'LBL_EMAIL_ERROR_GENERAL_TITLE' => 'An error has occurred',
    'LBL_EMAIL_ERROR_LIST_NAME' => 'An email list with that name already exists',
    'LBL_EMAIL_ERROR_MESSAGE_DELETED' => 'Message Removed from Server',
    'LBL_EMAIL_ERROR_IMAP_MESSAGE_DELETED' => 'Either message Removed from Server or moved to a different folder',
    'LBL_EMAIL_ERROR_MAILSERVERCONNECTION' => 'Connection to the mail server failed. Please contact your Administrator',
    'LBL_EMAIL_ERROR_MOVE' => 'Moving email between servers and/or mail accounts is not supported at this time.',
    'LBL_EMAIL_ERROR_MOVE_TITLE' => 'Move Error',
    'LBL_EMAIL_ERROR_NAME' => 'A name is required.',
    'LBL_EMAIL_ERROR_FROM_ADDRESS' => 'From Address is required. Please enter a valid email address.',
    'LBL_EMAIL_ERROR_NO_FILE' => 'Please provide a file.',
    'LBL_EMAIL_ERROR_NO_IMAP_FOLDER_RENAME' => 'IMAP folder renaming is not supported at this time.',
    'LBL_EMAIL_ERROR_SERVER' => 'A mail server address is required.',
    'LBL_EMAIL_ERROR_SAVE_ACCOUNT' => 'The mail account may not have been saved.',
    'LBL_EMAIL_ERROR_TIMEOUT' => 'An error has occurred while communicating with the mail server.',
    'LBL_EMAIL_ERROR_USER' => 'A login name is required.',
    'LBL_EMAIL_ERROR_PASSWORD' => 'A password is required.',
    'LBL_EMAIL_ERROR_PORT' => 'A mail server port is required.',
    'LBL_EMAIL_ERROR_PROTOCOL' => 'A server protocol is required.',
    'LBL_EMAIL_ERROR_MONITORED_FOLDER' => 'Monitored Folder is required.',
    'LBL_EMAIL_ERROR_TRASH_FOLDER' => 'Trash Folder is required.',
    'LBL_EMAIL_ERROR_VIEW_RAW_SOURCE' => 'This information is not available',
    'LBL_EMAIL_ERROR_NO_OUTBOUND' => 'No outgoing mail server specified.',
    'LBL_EMAIL_ERROR_SENDING' => 'Error Sending Email. Please contact your administrator for assistance.',
    'LBL_EMAIL_ERROR_SAVING' => 'Error Saving Email. Please contact your administrator for assistance.',
    'LBL_EMAIL_FOLDERS' => SugarThemeRegistry::current()->getImage('icon_email_folder', 'align=absmiddle border=0',
            null, null, '.gif', ''
        ) . 'Folders',
    'LBL_EMAIL_FOLDERS_SHORT' => SugarThemeRegistry::current()->getImage('icon_email_folder',
        'align=absmiddle border=0', null, null, '.gif', ''
    ),
    'LBL_EMAIL_FOLDERS_ACTIONS' => 'Move To',
    'LBL_EMAIL_FOLDERS_ADD' => 'Add',
    'LBL_EMAIL_FOLDERS_ADD_DIALOG_TITLE' => 'Add New Folder',
    'LBL_EMAIL_FOLDERS_RENAME_DIALOG_TITLE' => 'Rename Folder',
    'LBL_EMAIL_FOLDERS_ADD_NEW_FOLDER' => 'Save',
    'LBL_EMAIL_FOLDERS_ADD_THIS_TO' => 'Add this folder to',
    'LBL_EMAIL_FOLDERS_CHANGE_HOME' => 'This folder cannot be changed',
    'LBL_EMAIL_FOLDERS_DELETE_CONFIRM' => 'Are you sure you would like to delete this folder?\nThis process cannot be reversed.\nFolder deletions will cascade to all contained folders.',
    'LBL_EMAIL_FOLDERS_NEW_FOLDER' => 'New Folder Name',
    'LBL_EMAIL_FOLDERS_NO_VALID_NODE' => 'Please select a folder before performing this action.',
    'LBL_EMAIL_FOLDERS_TITLE' => 'Folder Management',
    'LBL_EMAIL_FOLDERS_USING_GROUP_USER' => 'Using Group',

    'LBL_EMAIL_FORWARD' => 'Forward',
    'LBL_EMAIL_DELIMITER' => '::;::',
    'LBL_EMAIL_DOWNLOAD_STATUS' => 'Downloaded [[count]] of [[total]] emails',
    'LBL_EMAIL_FOUND' => 'Found',
    'LBL_EMAIL_FROM' => 'From',
    'LBL_EMAIL_GROUP' => 'group',
    'LBL_EMAIL_UPPER_CASE_GROUP' => 'Group',
    'LBL_EMAIL_HOME_FOLDER' => 'Home',
    'LBL_EMAIL_HTML_RTF' => 'Send HTML',
    'LBL_EMAIL_IE_DELETE' => 'Deleting Mail Account',
    'LBL_EMAIL_IE_DELETE_SIGNATURE' => 'Deleting signature',
    'LBL_EMAIL_IE_DELETE_CONFIRM' => 'Are you sure you would like to delete this mail account?',
    'LBL_EMAIL_IE_DELETE_SUCCESSFUL' => 'Deletion successful.',
    'LBL_EMAIL_IE_SAVE' => 'Saving Mail Account Information',
    'LBL_EMAIL_IMPORTING_EMAIL' => 'Importing Email',
    'LBL_EMAIL_IMPORT_EMAIL' => 'Import into SuiteCRM',
    'LBL_EMAIL_IMPORT_SETTINGS' => 'Import Settings',
    'LBL_EMAIL_INVALID' => 'Invalid',
    'LBL_EMAIL_LOADING' => 'Loading...',
    'LBL_EMAIL_MARK' => 'Mark',
    'LBL_EMAIL_MARK_FLAGGED' => 'As Flagged',
    'LBL_EMAIL_MARK_READ' => 'As Read',
    'LBL_EMAIL_MARK_UNFLAGGED' => 'As Unflagged',
    'LBL_EMAIL_MARK_UNREAD' => 'As Unread',
    'LBL_EMAIL_ASSIGN_TO' => 'Assign To',

    'LBL_EMAIL_MENU_ADD_FOLDER' => 'Create Folder',
    'LBL_EMAIL_MENU_COMPOSE' => 'Compose to',
    'LBL_EMAIL_MENU_DELETE_FOLDER' => 'Delete Folder',
    'LBL_EMAIL_MENU_EDIT' => 'Edit',
    'LBL_EMAIL_MENU_EMPTY_TRASH' => 'Empty Trash',
    'LBL_EMAIL_MENU_SYNCHRONIZE' => 'Synchronize',
    'LBL_EMAIL_MENU_CLEAR_CACHE' => 'Clear cache files',
    'LBL_EMAIL_MENU_REMOVE' => 'Remove',
    'LBL_EMAIL_MENU_RENAME' => 'Rename',
    'LBL_EMAIL_MENU_RENAME_FOLDER' => 'Rename Folder',
    'LBL_EMAIL_MENU_RENAMING_FOLDER' => 'Renaming Folder',
    'LBL_EMAIL_MENU_MAKE_SELECTION' => 'Please make a selection before trying this operation.',

    'LBL_EMAIL_MENU_HELP_ADD_FOLDER' => 'Create a Folder (remote or in SuiteCRM)',
    'LBL_EMAIL_MENU_HELP_ARCHIVE' => 'Archive these email(s) to SuiteCRM',
    'LBL_EMAIL_MENU_HELP_COMPOSE_TO_LIST' => 'Email selected Mailing Lists',
    'LBL_EMAIL_MENU_HELP_CONTACT_COMPOSE' => 'Email this Contact',
    'LBL_EMAIL_MENU_HELP_CONTACT_REMOVE' => 'Remove a Contact',
    'LBL_EMAIL_MENU_HELP_DELETE' => 'Delete these email(s)',
    'LBL_EMAIL_MENU_HELP_DELETE_FOLDER' => 'Delete a Folder (remote or in SuiteCRM)',
    'LBL_EMAIL_MENU_HELP_EDIT_CONTACT' => 'Edit a Contact',
    'LBL_EMAIL_MENU_HELP_EDIT_LIST' => 'Edit a Mailing List',
    'LBL_EMAIL_MENU_HELP_EMPTY_TRASH' => 'Empties all Trash folders for your mail accounts',
    'LBL_EMAIL_MENU_HELP_MARK_FLAGGED' => 'Mark these email(s) flagged',
    'LBL_EMAIL_MENU_HELP_MARK_READ' => 'Mark these email(s) read',
    'LBL_EMAIL_MENU_HELP_MARK_UNFLAGGED' => 'Mark these email(s) unflagged',
    'LBL_EMAIL_MENU_HELP_MARK_UNREAD' => 'Mark these email(s) unread',
    'LBL_EMAIL_MENU_HELP_REMOVE_LIST' => 'Removes Mailing Lists',
    'LBL_EMAIL_MENU_HELP_RENAME_FOLDER' => 'Rename a Folder (remote or in SuiteCRM)',
    'LBL_EMAIL_MENU_HELP_REPLY' => 'Reply to these email(s)',
    'LBL_EMAIL_MENU_HELP_REPLY_ALL' => 'Reply to all recipients for these email(s)',

    'LBL_EMAIL_MESSAGES' => 'messages',

    'LBL_EMAIL_ML_NAME' => 'List Name',
    'LBL_EMAIL_ML_ADDRESSES_1' => 'Selected List Addresses',
    'LBL_EMAIL_ML_ADDRESSES_2' => 'Available List Addresses',

    'LBL_EMAIL_MULTISELECT' => '<b>Ctrl-Click</b> to select multiples<br />(Mac users use <b>CMD-Click</b>)',

    'LBL_EMAIL_NO' => 'No',
    'LBL_EMAIL_NOT_SENT' => 'System is unable to process your request. Please contact the system administrator.',

    'LBL_EMAIL_OK' => 'OK',
    'LBL_EMAIL_ONE_MOMENT' => 'One moment please...',
    'LBL_EMAIL_OPEN_ALL' => 'Open Multiple Messages',
    'LBL_EMAIL_OPTIONS' => 'Options',
    'LBL_EMAIL_QUICK_COMPOSE' => 'Quick Compose',
    'LBL_EMAIL_OPT_OUT' => 'Opted Out',
    'LBL_EMAIL_OPT_OUT_AND_INVALID' => 'Opted Out and Invalid',
    'LBL_EMAIL_PAGE_AFTER' => 'of {0}',
    'LBL_EMAIL_PAGE_BEFORE' => 'Page',
    'LBL_EMAIL_PERFORMING_TASK' => 'Performing Task',
    'LBL_EMAIL_PRIMARY' => 'Primary',
    'LBL_EMAIL_PRINT' => 'Print',

    'LBL_EMAIL_QC_BUGS' => 'Bug',
    'LBL_EMAIL_QC_CASES' => 'Case',
    'LBL_EMAIL_QC_LEADS' => 'Lead',
    'LBL_EMAIL_QC_CONTACTS' => 'Contact',
    'LBL_EMAIL_QC_TASKS' => 'Task',
    'LBL_EMAIL_QC_OPPORTUNITIES' => 'Opportunity',
    'LBL_EMAIL_QUICK_CREATE' => 'Quick Create',

    'LBL_EMAIL_REBUILDING_FOLDERS' => 'Rebuilding Folders',
    'LBL_EMAIL_RELATE_TO' => 'Relate',
    'LBL_EMAIL_VIEW_RELATIONSHIPS' => 'View Relationships',
    'LBL_EMAIL_RECORD' => 'Email Record',
    'LBL_EMAIL_REMOVE' => 'Remove',
    'LBL_EMAIL_REPLY' => 'Reply',
    'LBL_EMAIL_REPLY_ALL' => 'Reply All',
    'LBL_EMAIL_REPLY_TO' => 'Reply-to',
    'LBL_EMAIL_RETRIEVING_LIST' => 'Retrieving Email List',
    'LBL_EMAIL_RETRIEVING_MESSAGE' => 'Retrieving Message',
    'LBL_EMAIL_RETRIEVING_RECORD' => 'Retrieving Email Record',
    'LBL_EMAIL_SELECT_ONE_RECORD' => 'Please select only one email record',
    'LBL_EMAIL_RETURN_TO_VIEW' => 'Return to Previous Module?',
    'LBL_EMAIL_REVERT' => 'Revert',
    'LBL_EMAIL_RELATE_EMAIL' => 'Relate Email',

    'LBL_EMAIL_RULES_TITLE' => 'Rule Management',

    'LBL_EMAIL_SAVE' => 'Save',
    'LBL_EMAIL_SAVE_AND_REPLY' => 'Save & Reply',
    'LBL_EMAIL_SAVE_DRAFT' => 'Save Draft',
    'LBL_EMAIL_DRAFT_SAVED' => 'Draft has been saved',
    'LBL_EMAIL_DRAFT_CONFIRM_DISCARD' => 'Please select OK confirm that you wish to discard the email.',

    'LBL_EMAIL_SEARCHING' => 'Conducting Search',
    'LBL_EMAIL_SEARCH' => SugarThemeRegistry::current()->getImage('Search', 'align=absmiddle border=0', null, null,
        '.gif', ''
    ),
    'LBL_EMAIL_SEARCH_SHORT' => SugarThemeRegistry::current()->getImage('Search', 'align=absmiddle border=0', null,
        null, '.gif', ''
    ),
    'LBL_EMAIL_SEARCH_ADVANCED' => 'Advanced Search',
    'LBL_EMAIL_SEARCH_DATE_FROM' => 'Date From',
    'LBL_EMAIL_SEARCH_DATE_UNTIL' => 'Date Until',
    'LBL_EMAIL_SEARCH_FULL_TEXT' => 'Body Text',
    'LBL_EMAIL_SEARCH_NO_RESULTS' => 'No results match your search criteria.',
    'LBL_EMAIL_SEARCH_RESULTS_TITLE' => 'Search Results',
    'LBL_EMAIL_SEARCH_TITLE' => 'Simple Search',
    'LBL_EMAIL_SEARCH__FROM_ACCOUNTS' => 'Search email account',

    'LBL_EMAIL_SELECT' => 'Select',

    'LBL_EMAIL_SEND' => 'Send',
    'LBL_EMAIL_SENDING_EMAIL' => 'Sending Email',

    'LBL_EMAIL_SETTINGS' => 'Settings',
    'LBL_EMAIL_SETTINGS_2_ROWS' => '2 Rows',
    'LBL_EMAIL_SETTINGS_3_COLS' => '3 Columns',
    'LBL_EMAIL_SETTINGS_LAYOUT' => 'Layout Style',
    'LBL_EMAIL_SETTINGS_ACCOUNTS' => 'Mail Accounts',
    'LBL_EMAIL_SETTINGS_ADD_ACCOUNT' => 'Clear Form',
    'LBL_EMAIL_SETTINGS_AUTO_IMPORT' => 'Import Email Upon View',
    'LBL_EMAIL_SETTINGS_CHECK_INTERVAL' => 'Check for New Mail',
    'LBL_EMAIL_SETTINGS_COMPOSE_POPUP' => 'Use Popup Window',
    'LBL_EMAIL_SETTINGS_DISPLAY_NUM' => 'Number emails per page',
    'LBL_EMAIL_SETTINGS_EDIT_ACCOUNT' => 'Edit Mail Account',
    'LBL_EMAIL_SETTINGS_FOLDERS' => 'Folders',
    'LBL_EMAIL_SETTINGS_FROM_ADDR' => 'From Address',
    'LBL_EMAIL_SETTINGS_FROM_TO_EMAIL_ADDR' => 'Email Address For Test Notification:',
    'LBL_EMAIL_SETTINGS_TO_EMAIL_ADDR' => 'To Email Address',
    'LBL_EMAIL_SETTINGS_FROM_NAME' => 'From Name',
    'LBL_EMAIL_SETTINGS_REPLY_TO_ADDR' => 'Reply to Address',
    'LBL_EMAIL_SETTINGS_FULL_SCREEN' => 'Full Screen',
    'LBL_EMAIL_SETTINGS_FULL_SYNC' => 'Synchronize All Mail Accounts',
    'LBL_EMAIL_TEST_NOTIFICATION_SENT' => 'An email was sent to the specified email address using the provided outgoing mail settings. Please check to see if the email was received to verify the settings are correct.',
    'LBL_EMAIL_SETTINGS_FULL_SYNC_DESC' => 'Performing this action will synchronize mail accounts and their contents.',
    'LBL_EMAIL_SETTINGS_FULL_SYNC_WARN' => 'Perform a full synchronization?\nLarge mail accounts may take a few minutes.',
    'LBL_EMAIL_SUBSCRIPTION_FOLDER_HELP' => 'Click the Shift key or the Ctrl key to select multiple folders.',
    'LBL_EMAIL_SETTINGS_GENERAL' => 'General',
    'LBL_EMAIL_SETTINGS_GROUP_FOLDERS' => 'Available Group Folders',
    'LBL_EMAIL_SETTINGS_GROUP_FOLDERS_CREATE' => 'Create Group Folders',
    'LBL_EMAIL_SETTINGS_GROUP_FOLDERS_Save' => 'Saving Group Folders',
    'LBL_EMAIL_SETTINGS_RETRIEVING_GROUP' => 'Retrieving Group Folder',

    'LBL_EMAIL_SETTINGS_GROUP_FOLDERS_EDIT' => 'Edit Group Folder',

    'LBL_EMAIL_SETTINGS_NAME' => 'Mail Account Name',
    'LBL_EMAIL_SETTINGS_REQUIRE_REFRESH' => 'Select the number of emails per page in the Inbox. This setting might require a page refresh in order to take effect.',
    'LBL_EMAIL_SETTINGS_RETRIEVING_ACCOUNT' => 'Retrieving Mail Account',
    'LBL_EMAIL_SETTINGS_RULES' => 'Rules',
    'LBL_EMAIL_SETTINGS_SAVED' => 'The settings have been saved.',
    'LBL_EMAIL_SETTINGS_SEND_EMAIL_AS' => 'Send Plain Text Emails Only',
    'LBL_EMAIL_SETTINGS_SHOW_IN_FOLDERS' => 'Active',
    'LBL_EMAIL_SETTINGS_SHOW_NUM_IN_LIST' => 'Emails per Page',
    'LBL_EMAIL_SETTINGS_TAB_POS' => 'Place Tabs at Bottom',
    'LBL_EMAIL_SETTINGS_TITLE_LAYOUT' => 'Visual Settings',
    'LBL_EMAIL_SETTINGS_TITLE_PREFERENCES' => 'Preferences',
    'LBL_EMAIL_SETTINGS_TOGGLE_ADV' => 'Show Advanced',
    'LBL_EMAIL_SETTINGS_USER_FOLDERS' => 'Available User Folders',
    'LBL_EMAIL_ERROR_PREPEND' => 'Error:',
    'LBL_EMAIL_INVALID_PERSONAL_OUTBOUND' => 'The outbound mail server selected for the mail account you are using is invalid. Check the settings or select a different mail server for the mail account.',
    'LBL_EMAIL_INVALID_SYSTEM_OUTBOUND' => 'An outgoing mail server is not configured to send emails. Please configure an outgoing mail server or select an outgoing mail server for the mail account that you are using in Settings >> Mail Account.',
    'LBL_EMAIL_SHOW_READ' => 'Show All',
    'LBL_EMAIL_SHOW_UNREAD_ONLY' => 'Show Unread Only',
    'LBL_DEFAULT_EMAIL_SIGNATURES' => 'Default Signature',
    'LBL_EMAIL_SIGNATURES' => 'Signatures',
    'LBL_EMAIL_SIGNATURE_CREATE' => 'Create Signature',
    'LBL_EMAIL_SIGNATURE_NAME' => 'Signature Name',
    'LBL_EMAIL_SIGNATURE_TEXT' => 'Signature Body',
    'LBL_SMTPTYPE_GMAIL' => 'Gmail',
    'LBL_SMTPTYPE_YAHOO' => 'Yahoo! Mail',
    'LBL_SMTPTYPE_EXCHANGE' => 'Microsoft Exchange',
    'LBL_SMTPTYPE_OTHER' => 'Other',
    'LBL_EMAIL_SPACER_MAIL_SERVER' => '[ Remote Folders ]',
    'LBL_EMAIL_SPACER_LOCAL_FOLDER' => '[ SuiteCRM Folders ]',
    'LBL_EMAIL_SUBJECT' => 'Subject',
    'LBL_EMAIL_SUCCESS' => 'Success',
    'LBL_EMAIL_SUGAR_FOLDER' => 'SuiteCRM Folder',
    'LBL_EMAIL_TEMPLATE_EDIT_PLAIN_TEXT' => 'Email template body is empty',
    'LBL_EMAIL_TEMPLATES' => 'Templates',
    'LBL_EMAIL_TEXT_FIRST' => 'First Page',
    'LBL_EMAIL_TEXT_PREV' => 'Previous Page',
    'LBL_EMAIL_TEXT_NEXT' => 'Next Page',
    'LBL_EMAIL_TEXT_LAST' => 'Last Page',
    'LBL_EMAIL_TEXT_REFRESH' => 'Refresh',
    'LBL_EMAIL_TO' => 'To',
    'LBL_EMAIL_VIEW' => 'View',
    'LBL_EMAIL_VIEWS' => 'Views',
    'LBL_EMAIL_VIEW_HEADERS' => 'Display Headers',
    'LBL_EMAIL_VIEW_PRINTABLE' => 'Printable Version',
    'LBL_EMAIL_VIEW_RAW' => 'Display Raw Email',
    'LBL_EMAIL_VIEW_UNSUPPORTED' => 'This feature is unsupported when used with POP3.',
    'LBL_DEFAULT_LINK_TEXT' => 'Default link text.',
    'LBL_EMAIL_YES' => 'Yes',
    'LBL_EMAIL_TEST_OUTBOUND_SETTINGS' => 'Send Test Email',
    'LBL_EMAIL_TEST_OUTBOUND_SETTINGS_SENT' => 'Test Email Sent',
    'LBL_EMAIL_MESSAGE_NO' => 'Message No',
    'LBL_EMAIL_IMPORT_SUCCESS' => 'Import Passed',
    'LBL_EMAIL_IMPORT_FAIL' => 'Import Failed because either the message is already imported or deleted from server',

    'LBL_LINK_NONE' => 'None',
    'LBL_LINK_ALL' => 'All',
    'LBL_LINK_RECORDS' => 'Records',
    'LBL_LINK_SELECT' => 'Select',
    'LBL_LINK_ACTIONS' => 'ACTIONS',
    'LBL_CLOSE_ACTIVITY_HEADER' => 'Confirm',
    'LBL_CLOSE_ACTIVITY_CONFIRM' => 'Do you want to close this #module#?',
    'LBL_CLOSE_ACTIVITY_REMEMBER' => 'Do not display this message in the future: &nbsp;',
    'LBL_INVALID_FILE_EXTENSION' => 'Invalid File Extension',

    'ERR_AJAX_LOAD' => 'An error has occurred:',
    'ERR_AJAX_LOAD_FAILURE' => 'There was an error processing your request, please try again at a later time.',
    'ERR_AJAX_LOAD_FOOTER' => 'If this error persists, please have your administrator disable Ajax for this module',
    'ERR_CREATING_FIELDS' => 'Error filling in additional detail fields: ',
    'ERR_CREATING_TABLE' => 'Error creating table: ',
    'ERR_DECIMAL_SEP_EQ_THOUSANDS_SEP' => 'The decimal separator cannot use the same character as the thousands separator.\\n\\n  Please change the values.',
    'ERR_DELETE_RECORD' => 'A record number must be specified to delete the contact.',
    'ERR_EXPORT_DISABLED' => 'Exports Disabled.',
    'ERR_EXPORT_TYPE' => 'Error exporting ',
    'ERR_INVALID_AMOUNT' => 'Please enter a valid amount.',
    'ERR_INVALID_DATE_FORMAT' => 'The date format must be: ',
    'ERR_INVALID_DATE' => 'Please enter a valid date.',
    'ERR_INVALID_DAY' => 'Please enter a valid day.',
    'ERR_INVALID_EMAIL_ADDRESS' => 'not a valid email address.',
    'ERR_INVALID_FILE_REFERENCE' => 'Invalid File Reference',
    'ERR_INVALID_HOUR' => 'Please enter a valid hour.',
    'ERR_INVALID_MONTH' => 'Please enter a valid month.',
    'ERR_INVALID_TIME' => 'Please enter a valid time.',
    'ERR_INVALID_YEAR' => 'Please enter a valid 4 digit year.',
    'ERR_NEED_ACTIVE_SESSION' => 'An active session is required to export content.',
    'ERR_NO_HEADER_ID' => 'This feature is unavailable in this theme.',
    'ERR_NOT_ADMIN' => 'Unauthorized access to administration.',
    'ERR_MISSING_REQUIRED_FIELDS' => 'Missing required field:',
    'ERR_INVALID_REQUIRED_FIELDS' => 'Invalid required field:',
    'ERR_INVALID_VALUE' => 'Invalid Value:',
    'ERR_NO_SUCH_FILE' => 'File does not exist on system',
    'ERR_NO_SINGLE_QUOTE' => 'Cannot use the single quotation mark for ',
    'ERR_NOTHING_SELECTED' => 'Please make a selection before proceeding.',
    'ERR_OPPORTUNITY_NAME_DUPE' => 'An opportunity with the name %s already exists. Please enter another name below.',
    'ERR_OPPORTUNITY_NAME_MISSING' => 'An opportunity name was not entered. Please enter an opportunity name below.',
    'ERR_POTENTIAL_SEGFAULT' => 'A potential Apache segmentation fault was detected. Please notify your system administrator to confirm this problem and have her/him report it to SuiteCRM.',
    'ERR_SELF_REPORTING' => 'User cannot report to him or herself.',
    'ERR_SINGLE_QUOTE' => 'Using the single quote is not supported for this field. Please change the value.',
    'ERR_SQS_NO_MATCH_FIELD' => 'No match for field: ',
    'ERR_SQS_NO_MATCH' => 'No Match',
    'ERR_ADDRESS_KEY_NOT_SPECIFIED' => 'Please specify \'key\' index in displayParams attribute for the Meta-Data definition',
    'ERR_EXISTING_PORTAL_USERNAME' => 'Error: The Portal Name is already assigned to another contact.',
    'ERR_COMPATIBLE_PRECISION_VALUE' => 'Field value is not compatible with precision value',
    'ERR_EXTERNAL_API_SAVE_FAIL' => 'An error occurred when trying to save to the external account.',
    'ERR_EXTERNAL_API_UPLOAD_FAIL' => 'An error occurred while uploading. Please ensure the file you are uploading is not empty.',
    'ERR_NO_DB' => 'Could not connect to the database. Please refer to suitecrm.log for details (0).',
    'ERR_DB_FAIL' => 'Database failure. Please refer to suitecrm.log for details.',
    'ERR_EXTERNAL_API_403' => 'Permission Denied. File type is not supported.',
    'ERR_EXTERNAL_API_NO_OAUTH_TOKEN' => 'OAuth Access Token is missing.',
    'ERR_DB_VERSION' => 'SuiteCRM {0} Files May Only Be Used With A SuiteCRM {1} Database.',

    'LBL_ACCOUNT' => 'Account',
    'LBL_ACCOUNTS' => 'Accounts',
    'LBL_ACTIVITIES_SUBPANEL_TITLE' => 'Activities',
    'LBL_ACCUMULATED_HISTORY_BUTTON_KEY' => 'H',
    'LBL_ACCUMULATED_HISTORY_BUTTON_LABEL' => 'View Summary',
    'LBL_ACCUMULATED_HISTORY_BUTTON_TITLE' => 'View Summary',
    'LBL_ADD_BUTTON_TITLE' => 'Add',
    'LBL_ADD_BUTTON' => 'Add',
    'LBL_ADD_DOCUMENT' => 'Add Document',
    'LBL_REPLACE_BUTTON' => 'Replace',
    'LBL_ADD_TO_PROSPECT_LIST_BUTTON_KEY' => 'L',
    'LBL_ADD_TO_PROSPECT_LIST_BUTTON_LABEL' => 'Add To Target List',
    'LBL_ADD_TO_PROSPECT_LIST_BUTTON_TITLE' => 'Add To Target List',
    'LBL_ADD_TO_PROSPECT_LIST_BUTTON_LABEL_ACCOUNTS_CONTACTS' => 'Add Contacts To Target List',
    'LBL_ADDITIONAL_DETAILS_CLOSE_TITLE' => 'Click to Close',
    'LBL_ADDITIONAL_DETAILS_CLOSE' => 'Close',
    'LBL_ADDITIONAL_DETAILS' => 'Additional Details',
    'LBL_ADMIN' => 'Admin',
    'LBL_ALT_HOT_KEY' => '',
    'LBL_ARCHIVE' => 'Archive',
    'LBL_ASSIGNED_TO_USER' => 'Assigned to User',
    'LBL_ASSIGNED_TO' => 'Assigned to:',
    'LBL_BACK' => 'Back',
    'LBL_BILL_TO_ACCOUNT' => 'Bill to Account',
    'LBL_BILL_TO_CONTACT' => 'Bill to Contact',
    'LBL_BILLING_ADDRESS' => 'Billing Address',
    'LBL_QUICK_CREATE_TITLE' => 'Quick Create',
    'LBL_BROWSER_TITLE' => 'SuiteCRM - Open Source CRM',
    'LBL_BUGS' => 'Bugs',
    'LBL_BY' => 'by',
    'LBL_CALLS' => 'Calls',
    'LBL_CALL' => 'Call',
    'LBL_CAMPAIGNS_SEND_QUEUED' => 'Send Queued Campaign Emails',
    'LBL_SUBMIT_BUTTON_LABEL' => 'Submit',
    'LBL_CASE' => 'Case',
    'LBL_CASES' => 'Cases',
    'LBL_CHANGE_PASSWORD' => 'Change password',
    'LBL_CHANGE_BUTTON_LABEL' => 'Change',
    'LBL_CHANGE_BUTTON_TITLE' => 'Change',
    'LBL_CHARSET' => 'UTF-8',
    'LBL_CHECKALL' => 'Check All',
    'LBL_CITY' => 'City',
    'LBL_CLEAR_BUTTON_LABEL' => 'Clear',
    'LBL_CLEAR_BUTTON_TITLE' => 'Clear',
    'LBL_CLEARALL' => 'Clear All',
    'LBL_CLOSE_BUTTON_TITLE' => 'Close',
    'LBL_CLOSE_WINDOW' => 'Close Window',
    'LBL_CLOSEALL_BUTTON_LABEL' => 'Close All',
    'LBL_CLOSEALL_BUTTON_TITLE' => 'Close All',
    'LBL_CLOSE_AND_CREATE_BUTTON_LABEL' => 'Close and Create New',
    'LBL_CLOSE_AND_CREATE_BUTTON_TITLE' => 'Close and Create New',
    'LBL_CLOSE_AND_CREATE_BUTTON_KEY' => 'C',
    'LBL_OPEN_ITEMS' => 'Open Items:',
    'LBL_COMPOSE_EMAIL_BUTTON_KEY' => 'L',
    'LBL_COMPOSE_EMAIL_BUTTON_LABEL' => 'Compose Email',
    'LBL_COMPOSE_EMAIL_BUTTON_TITLE' => 'Compose Email',
    'LBL_SEARCH_DROPDOWN_YES' => 'Yes',
    'LBL_SEARCH_DROPDOWN_NO' => 'No',
    'LBL_CONTACT_LIST' => 'Contact List',
    'LBL_CONTACT' => 'Contact',
    'LBL_CONTACTS' => 'Contacts',
    'LBL_CONTRACT' => 'Contract',
    'LBL_CONTRACTS' => 'Contracts',
    'LBL_COUNTRY' => 'Country:',
    'LBL_CREATE_BUTTON_LABEL' => 'CREATE',
    'LBL_CREATED_BY_USER' => 'Created by User',
    'LBL_CREATED_USER' => 'Created by User',
    'LBL_CREATED_ID' => 'Created By Id',
    'LBL_CREATED' => 'Created by',
    'LBL_CURRENT_USER_FILTER' => 'My Items:',
    'LBL_CURRENCY' => 'Currency:',
    'LBL_DOCUMENTS' => 'Documents',
    'LBL_DATE_ENTERED' => 'Date Created:',
    'LBL_DATE_MODIFIED' => 'Date Modified:',
    'LBL_EDIT_BUTTON' => 'Edit',
    'LBL_DUPLICATE_BUTTON' => 'Duplicate',
    'LBL_DELETE_BUTTON' => 'Delete',
    'LBL_DELETE' => 'Delete',
    'LBL_DELETED' => 'Deleted',
    'LBL_DIRECT_REPORTS' => 'Direct Reports',
    'LBL_DONE_BUTTON_LABEL' => 'Done',
    'LBL_DONE_BUTTON_TITLE' => 'Done',
    'LBL_DST_NEEDS_FIXIN' => 'The application requires a Daylight Saving Time fix to be applied. Please go to the <a href="index.php?module=Administration&action=DstFix">Repair</a> link in the Admin console and apply the Daylight Saving Time fix.',
    'LBL_EDIT_AS_NEW_BUTTON_LABEL' => 'Edit As New',
    'LBL_EDIT_AS_NEW_BUTTON_TITLE' => 'Edit As New',
    'LBL_FAVORITES' => 'Favorites',
    'LBL_VCARD' => 'vCard',
    'LBL_EMPTY_VCARD' => 'Please select a vCard file',
    'LBL_EMPTY_REQUIRED_VCARD' => 'vCard does not have all the required fields for this module. Please refer to suitecrm.log for details.',
    'LBL_VCARD_ERROR_FILESIZE' => 'The uploaded file exceeds the 30000 bytes size limit which was specified in the HTML form.',
    'LBL_VCARD_ERROR_DEFAULT' => 'There was an error uploading the vCard file. Please refer to suitecrm.log for details.',
    'LBL_IMPORT_VCARD' => 'Import vCard:',
    'LBL_IMPORT_VCARD_BUTTON_LABEL' => 'Import vCard',
    'LBL_IMPORT_VCARD_BUTTON_TITLE' => 'Import vCard',
    'LBL_VIEW_BUTTON_LABEL' => 'View',
    'LBL_VIEW_BUTTON_TITLE' => 'View',
    'LBL_VIEW_BUTTON' => 'View',
    'LBL_EMAIL_PDF_BUTTON_LABEL' => 'Email as PDF',
    'LBL_EMAIL_PDF_BUTTON_TITLE' => 'Email as PDF',
    'LBL_EMAILS' => 'Emails',
    'LBL_EMPLOYEES' => 'Employees',
    'LBL_ENTER_DATE' => 'Enter Date',
    'LBL_EXPORT_ALL' => 'Export All',
    'LBL_EXPORT' => 'Export',
    'LBL_FAVORITES_FILTER' => 'My Favorites:',
    'LBL_GO_BUTTON_LABEL' => 'Go',
    'LBL_GS_HELP' => 'The fields in this module used in this search appear above.  The highlighted text matches your search criteria.',
    'LBL_HIDE' => 'Hide',
    'LBL_ID' => 'ID',
    'LBL_IMPORT' => 'Import',
    'LBL_IMPORT_STARTED' => 'Import Started: ',
    'LBL_MISSING_CUSTOM_DELIMITER' => 'Must specify a custom delimiter.',
    'LBL_LAST_VIEWED' => 'Recently Viewed',
    'LBL_TODAYS_ACTIVITIES' => 'Today\'s Activities',
    'LBL_LEADS' => 'Leads',
    'LBL_LESS' => 'less',
    'LBL_CAMPAIGN' => 'Campaign:',
    'LBL_CAMPAIGNS' => 'Campaigns',
    'LBL_CAMPAIGNLOG' => 'CampaignLog',
    'LBL_CAMPAIGN_CONTACT' => 'Campaigns',
    'LBL_CAMPAIGN_ID' => 'campaign_id',
    'LBL_CAMPAIGN_NONE' => 'None',
    'LBL_SITEMAP' => 'Sitemap',
    'LBL_THEME' => 'Theme:',
    'LBL_THEME_PICKER' => 'Page Style',
    'LBL_THEME_PICKER_IE6COMPAT_CHECK' => 'Warning: Internet Explorer 6 is not supported for the selected theme. Click OK to select it anyways or Cancel to select a different theme.',
    'LBL_FOUND_IN_RELEASE' => 'Found In Release',
    'LBL_FIXED_IN_RELEASE' => 'Fixed In Release',
    'LBL_LIST_ACCOUNT_NAME' => 'Account Name',
    'LBL_LIST_ASSIGNED_USER' => 'User',
    'LBL_LIST_CONTACT_NAME' => 'Contact Name',
    'LBL_LIST_CONTACT_ROLE' => 'Contact Role',
    'LBL_LIST_DATE_ENTERED' => 'Date Created',
    'LBL_LIST_EMAIL' => 'Email',
    'LBL_LIST_NAME' => 'Name',
    'LBL_LIST_OF' => 'of',
    'LBL_LIST_PHONE' => 'Phone',
    'LBL_LIST_RELATED_TO' => 'Related to',
    'LBL_LIST_USER_NAME' => 'User Name',
    'LBL_LISTVIEW_MASS_UPDATE_CONFIRM' => 'Are you sure you want to update the entire list?',
    'LBL_LISTVIEW_NO_SELECTED' => 'Please select at least 1 record to proceed.',
    'LBL_LISTVIEW_TWO_REQUIRED' => 'Please select at least 2 records to proceed.',
    'LBL_LISTVIEW_LESS_THAN_TEN_SELECT' => 'Please select less than 10 records to proceed.',
    'LBL_LISTVIEW_ALL' => 'All',
    'LBL_LISTVIEW_OPTION_SELECTED' => 'Selected Records',
    'LBL_LISTVIEW_SELECTED_OBJECTS' => 'Selected: ',

    'LBL_LOCALE_NAME_EXAMPLE_FIRST' => 'David',
    'LBL_LOCALE_NAME_EXAMPLE_LAST' => 'Livingstone',
    'LBL_LOCALE_NAME_EXAMPLE_SALUTATION' => 'Dr.',
    'LBL_LOCALE_NAME_EXAMPLE_TITLE' => 'Code Monkey Extraordinaire',
    'LBL_LOGIN_TO_ACCESS' => 'Please sign in to access this area.',
    'LBL_LOGOUT' => 'Log Out',
    'LBL_CANCEL' => 'Cancel',
    'LBL_VERIFY' => 'Verify',
    'LBL_PROFILE' => 'Profile',
    'LBL_MAILMERGE' => 'Mail Merge',
    'LBL_MASS_UPDATE' => 'Mass Update',
    'LBL_NO_MASS_UPDATE_FIELDS_AVAILABLE' => 'There are no fields available for the Mass Update operation',
    'LBL_OPT_OUT_FLAG_PRIMARY' => 'Opt out Primary Email',
    'LBL_MEETINGS' => 'Meetings',
    'LBL_MEETING' => 'Meeting',
    'LBL_MEETING_GO_BACK' => 'Go back to the meeting',
    'LBL_MEMBERS' => 'Members',
    'LBL_MEMBER_OF' => 'Member Of',
    'LBL_MODIFIED_BY_USER' => 'Modified by User',
    'LBL_MODIFIED_USER' => 'Modified by User',
    'LBL_MODIFIED' => 'Modified by',
    'LBL_MODIFIED_NAME' => 'Modified By Name',
    'LBL_MODIFIED_ID' => 'Modified By Id',
    'LBL_MORE' => 'More',
    'LBL_MY_ACCOUNT' => 'My Settings',
    'LBL_NAME' => 'Name',
    'LBL_NEW_BUTTON_KEY' => 'N',
    'LBL_NEW_BUTTON_LABEL' => 'Create',
    'LBL_NEW_BUTTON_TITLE' => 'Create',
    'LBL_NEXT_BUTTON_LABEL' => 'Next',
    'LBL_NONE' => '--None--',
    'LBL_NOTES' => 'Notes',
    'LBL_OPENALL_BUTTON_LABEL' => 'Open All',
    'LBL_OPENALL_BUTTON_TITLE' => 'Open All',
    'LBL_OPENTO_BUTTON_LABEL' => 'Open To: ',
    'LBL_OPENTO_BUTTON_TITLE' => 'Open To:',
    'LBL_OPPORTUNITIES' => 'Opportunities',
    'LBL_OPPORTUNITY_NAME' => 'Opportunity Name',
    'LBL_OPPORTUNITY' => 'Opportunity',
    'LBL_OR' => 'OR',
    'LBL_LOWER_OR' => 'or',
    'LBL_PANEL_OVERVIEW' => 'OVERVIEW',
    'LBL_PANEL_ASSIGNMENT' => 'OTHER',
    'LBL_PANEL_ADVANCED' => 'MORE INFORMATION',
    'LBL_PARENT_TYPE' => 'Parent Type',
    'LBL_PERCENTAGE_SYMBOL' => '%',
    'LBL_PHASE' => 'Range',
    'LBL_POSTAL_CODE' => 'Postal Code:',
    'LBL_PRIMARY_ADDRESS_CITY' => 'Primary Address City:',
    'LBL_PRIMARY_ADDRESS_COUNTRY' => 'Primary Address Country:',
    'LBL_PRIMARY_ADDRESS_POSTALCODE' => 'Primary Address Postal Code:',
    'LBL_PRIMARY_ADDRESS_STATE' => 'Primary Address State:',
    'LBL_PRIMARY_ADDRESS_STREET_2' => 'Primary Address Street 2:',
    'LBL_PRIMARY_ADDRESS_STREET_3' => 'Primary Address Street 3:',
    'LBL_PRIMARY_ADDRESS_STREET' => 'Primary Address Street:',
    'LBL_PRIMARY_ADDRESS' => 'Primary Address:',

    'LBL_BILLING_STREET' => 'Street:',
    'LBL_SHIPPING_STREET' => 'Street:',

    'LBL_PROSPECTS' => 'Prospects',
    'LBL_PRODUCT_BUNDLES' => 'Product Bundles',
    'LBL_PRODUCTS' => 'Products',
    'LBL_PROJECT_TASKS' => 'Project Tasks',
    'LBL_PROJECTS' => 'Projects',
    'LBL_QUOTE_TO_OPPORTUNITY_LABEL' => 'Create Opportunity from Quote',
    'LBL_QUOTE_TO_OPPORTUNITY_TITLE' => 'Create Opportunity from Quote',
    'LBL_QUOTES_SHIP_TO' => 'Quotes Ship to',
    'LBL_QUOTES' => 'Quotes',

    'LBL_RELATED' => 'Related',
    'LBL_RELATED_RECORDS' => 'Related Records',
    'LBL_REMOVE' => 'Remove',
    'LBL_REPORTS_TO' => 'Reports To',
    'LBL_REQUIRED_SYMBOL' => '*',
    'LBL_REQUIRED_TITLE' => 'Indicates required field',
    'LBL_EMAIL_DONE_BUTTON_LABEL' => 'Done',
    'LBL_SAVE_AS_BUTTON_LABEL' => 'Save As',
    'LBL_SAVE_AS_BUTTON_TITLE' => 'Save As',
    'LBL_FULL_FORM_BUTTON_KEY' => 'L',
    'LBL_FULL_FORM_BUTTON_LABEL' => 'Full Form',
    'LBL_FULL_FORM_BUTTON_TITLE' => 'Full Form',
    'LBL_SAVE_NEW_BUTTON_LABEL' => 'Save & Create New',
    'LBL_SAVE_NEW_BUTTON_TITLE' => 'Save & Create New',
    'LBL_SAVE_OBJECT' => 'Save {0}',
    'LBL_SEARCH_BUTTON_KEY' => 'Q',
    'LBL_SEARCH_BUTTON_LABEL' => 'Search',
    'LBL_SEARCH_BUTTON_TITLE' => 'Search',
    'LBL_FILTER' => 'Filter',
    'LBL_SEARCH' => 'Search',
    'LBL_SEARCH_ALT' => '',
    'LBL_SEARCH_MORE' => 'more',
    'LBL_SEE_ALL' => 'See All',
    'LBL_UPLOAD_IMAGE_FILE_INVALID' => 'Invalid file format, only image file can be uploaded.',
    'LBL_SELECT_BUTTON_KEY' => 'T',
    'LBL_SELECT_BUTTON_LABEL' => 'Select',
    'LBL_SELECT_BUTTON_TITLE' => 'Select',
    'LBL_BROWSE_DOCUMENTS_BUTTON_LABEL' => 'Browse Documents',
    'LBL_BROWSE_DOCUMENTS_BUTTON_TITLE' => 'Browse Documents',
    'LBL_SELECT_CONTACT_BUTTON_KEY' => 'T',
    'LBL_SELECT_CONTACT_BUTTON_LABEL' => 'Select Contact',
    'LBL_SELECT_CONTACT_BUTTON_TITLE' => 'Select Contact',
    'LBL_GRID_SELECTED_FILE' => 'selected file',
    'LBL_GRID_SELECTED_FILES' => 'selected files',
    'LBL_SELECT_REPORTS_BUTTON_LABEL' => 'SELECT FROM Reports',
    'LBL_SELECT_REPORTS_BUTTON_TITLE' => 'Select Reports',
    'LBL_SELECT_USER_BUTTON_KEY' => 'U',
    'LBL_SELECT_USER_BUTTON_LABEL' => 'Select User',
    'LBL_SELECT_USER_BUTTON_TITLE' => 'Select User',
    // Clear buttons take up too many keys, lets default the relate and collection ones to be empty
    'LBL_ACCESSKEY_CLEAR_RELATE_KEY' => ' ',
    'LBL_ACCESSKEY_CLEAR_RELATE_TITLE' => 'Clear Selection',
    'LBL_ACCESSKEY_CLEAR_RELATE_LABEL' => 'Clear Selection',
    'LBL_ACCESSKEY_CLEAR_COLLECTION_KEY' => ' ',
    'LBL_ACCESSKEY_CLEAR_COLLECTION_TITLE' => 'Clear Selection',
    'LBL_ACCESSKEY_CLEAR_COLLECTION_LABEL' => 'Clear Selection',
    'LBL_ACCESSKEY_SELECT_FILE_KEY' => 'F',
    'LBL_ACCESSKEY_SELECT_FILE_TITLE' => 'Select File',
    'LBL_ACCESSKEY_SELECT_FILE_LABEL' => 'Select File',
    'LBL_ACCESSKEY_CLEAR_FILE_KEY' => ' ',
    'LBL_ACCESSKEY_CLEAR_FILE_TITLE' => 'Clear File',
    'LBL_ACCESSKEY_CLEAR_FILE_LABEL' => 'Clear File',

    'LBL_ACCESSKEY_SELECT_USERS_KEY' => 'U',
    'LBL_ACCESSKEY_SELECT_USERS_TITLE' => 'Select User',
    'LBL_ACCESSKEY_SELECT_USERS_LABEL' => 'Select User',
    'LBL_ACCESSKEY_CLEAR_USERS_KEY' => ' ',
    'LBL_ACCESSKEY_CLEAR_USERS_TITLE' => 'Clear User',
    'LBL_ACCESSKEY_CLEAR_USERS_LABEL' => 'Clear User',
    'LBL_ACCESSKEY_SELECT_ACCOUNTS_KEY' => 'A',
    'LBL_ACCESSKEY_SELECT_ACCOUNTS_TITLE' => 'Select Account',
    'LBL_ACCESSKEY_SELECT_ACCOUNTS_LABEL' => 'Select Account',
    'LBL_ACCESSKEY_CLEAR_ACCOUNTS_KEY' => ' ',
    'LBL_ACCESSKEY_CLEAR_ACCOUNTS_TITLE' => 'Clear Account',
    'LBL_ACCESSKEY_CLEAR_ACCOUNTS_LABEL' => 'Clear Account',
    'LBL_ACCESSKEY_SELECT_CAMPAIGNS_KEY' => 'M',
    'LBL_ACCESSKEY_SELECT_CAMPAIGNS_TITLE' => 'Select Campaign',
    'LBL_ACCESSKEY_SELECT_CAMPAIGNS_LABEL' => 'Select Campaign',
    'LBL_ACCESSKEY_CLEAR_CAMPAIGNS_KEY' => ' ',
    'LBL_ACCESSKEY_CLEAR_CAMPAIGNS_TITLE' => 'Clear Campaign',
    'LBL_ACCESSKEY_CLEAR_CAMPAIGNS_LABEL' => 'Clear Campaign',
    'LBL_ACCESSKEY_SELECT_CONTACTS_KEY' => 'C',
    'LBL_ACCESSKEY_SELECT_CONTACTS_TITLE' => 'Select Contact',
    'LBL_ACCESSKEY_SELECT_CONTACTS_LABEL' => 'Select Contact',
    'LBL_ACCESSKEY_CLEAR_CONTACTS_KEY' => ' ',
    'LBL_ACCESSKEY_CLEAR_CONTACTS_TITLE' => 'Clear Contact',
    'LBL_ACCESSKEY_CLEAR_CONTACTS_LABEL' => 'Clear Contact',
    'LBL_ACCESSKEY_SELECT_TEAMSET_KEY' => 'Z',
    'LBL_ACCESSKEY_SELECT_TEAMSET_TITLE' => 'Select Team',
    'LBL_ACCESSKEY_SELECT_TEAMSET_LABEL' => 'Select Team',
    'LBL_ACCESSKEY_CLEAR_TEAMS_KEY' => ' ',
    'LBL_ACCESSKEY_CLEAR_TEAMS_TITLE' => 'Clear Team',
    'LBL_ACCESSKEY_CLEAR_TEAMS_LABEL' => 'Clear Team',
    'LBL_SERVER_RESPONSE_RESOURCES' => 'Resources used to construct this page (queries, files)',
    'LBL_SERVER_RESPONSE_TIME_SECONDS' => 'seconds.',
    'LBL_SERVER_RESPONSE_TIME' => 'Server response time:',
    'LBL_SERVER_MEMORY_BYTES' => 'bytes',
    'LBL_SERVER_MEMORY_USAGE' => 'Server Memory Usage: {0} ({1})',
    'LBL_SERVER_MEMORY_LOG_MESSAGE' => 'Usage: - module: {0} - action: {1}',
    'LBL_SERVER_PEAK_MEMORY_USAGE' => 'Server Peak Memory Usage: {0} ({1})',
    'LBL_SHIP_TO_ACCOUNT' => 'Ship to Account',
    'LBL_SHIP_TO_CONTACT' => 'Ship to Contact',
    'LBL_SHIPPING_ADDRESS' => 'Shipping Address',
    'LBL_SHORTCUTS' => 'Shortcuts',
    'LBL_SHOW' => 'Show',
    'LBL_SQS_INDICATOR' => '',
    'LBL_STATE' => 'State:',
    'LBL_STATUS_UPDATED' => 'Your Status for this event has been updated!',
    'LBL_STATUS' => 'Status:',
    'LBL_STREET' => 'Street',
    'LBL_SUBJECT' => 'Subject',

    'LBL_INBOUNDEMAIL_ID' => 'Inbound Email ID',

    /* The following version of LBL_SUGAR_COPYRIGHT is intended for Sugar Open Source only. */

    'LBL_SUGAR_COPYRIGHT' => '&copy; 2004-2013 SugarCRM Inc. The Program is provided AS IS, without warranty. Licensed under <a href="LICENSE.txt" target="_blank" class="copyRightLink">AGPLv3</a>.<br />SugarCRM is a trademark of SugarCRM, Inc. All other company and product names may be trademarks of the respective companies with which they are associated.',

    // The following version of LBL_SUGAR_COPYRIGHT is for Professional and Enterprise editions.

    'LBL_SUGAR_COPYRIGHT_SUB' => '&copy; 2004-2013 <a href="http://www.sugarcrm.com" target="_blank" class="copyRightLink">SugarCRM Inc.</a> All Rights Reserved.<br />SugarCRM is a trademark of SugarCRM, Inc. All other company and product names may be trademarks of the respective companies with which they are associated.',

    'LBL_SCENARIO_SALES' => 'Sales',
    'LBL_SCENARIO_MARKETING' => 'Marketing',
    'LBL_SCENARIO_FINANCE' => 'Finance',
    'LBL_SCENARIO_SERVICE' => 'Service',
    'LBL_SCENARIO_PROJECT' => 'Project Management',

    'LBL_SCENARIO_SALES_DESCRIPTION' => 'This scenario facilitates the management of sales items',
    'LBL_SCENARIO_MAKETING_DESCRIPTION' => 'This scenario facilitates the management of marketing items',
    'LBL_SCENARIO_FINANCE_DESCRIPTION' => 'This scenario facilitates the management of finance related items',
    'LBL_SCENARIO_SERVICE_DESCRIPTION' => 'This scenario facilitates the management of service related items',
    'LBL_SCENARIO_PROJECT_DESCRIPTION' => 'This scenario facilitates the management of project related items',

    'LBL_SYNC' => 'Sync',
    'LBL_TABGROUP_ALL' => 'All',
    'LBL_TABGROUP_ACTIVITIES' => 'Activities',
    'LBL_TABGROUP_COLLABORATION' => 'Collaboration',
    'LBL_TABGROUP_HOME' => 'Dashboard',
    'LBL_TABGROUP_MARKETING' => 'Marketing',
    'LBL_TABGROUP_MY_PORTALS' => 'My Sites',
    'LBL_TABGROUP_OTHER' => 'Other',
    'LBL_TABGROUP_REPORTS' => 'Reports',
    'LBL_TABGROUP_SALES' => 'Sales',
    'LBL_TABGROUP_SUPPORT' => 'Support',
    'LBL_TABGROUP_TOOLS' => 'Tools',
    'LBL_TASKS' => 'Tasks',
    'LBL_THOUSANDS_SYMBOL' => 'K',
    'LBL_TRACK_EMAIL_BUTTON_LABEL' => 'Archive Email',
    'LBL_TRACK_EMAIL_BUTTON_TITLE' => 'Archive Email',
    'LBL_UNAUTH_ADMIN' => 'Unauthorized access to administration',
    'LBL_UNDELETE_BUTTON_LABEL' => 'Undelete',
    'LBL_UNDELETE_BUTTON_TITLE' => 'Undelete',
    'LBL_UNDELETE_BUTTON' => 'Undelete',
    'LBL_UNDELETE' => 'Undelete',
    'LBL_UNSYNC' => 'Unsync',
    'LBL_UPDATE' => 'Update',
    'LBL_USER_LIST' => 'User List',
    'LBL_USERS_SYNC' => 'Users Sync',
    'LBL_USERS' => 'Users',
    'LBL_VERIFY_EMAIL_ADDRESS' => 'Checking for existing email entry...',
    'LBL_VERIFY_PORTAL_NAME' => 'Checking for existing portal name...',
    'LBL_VIEW_IMAGE' => 'view',
    'LBL_VIEW_PDF_BUTTON_LABEL' => 'Print as PDF',
    'LBL_VIEW_PDF_BUTTON_TITLE' => 'Print as PDF',

    'LNK_ABOUT' => 'About',
    'LNK_ADVANCED_FILTER' => 'Advanced Filter',
    'LNK_BASIC_FILTER' => 'Quick Filter',
    'LBL_ADVANCED_SEARCH' => 'Advanced Filter',
    'LBL_QUICK_FILTER' => 'Quick Filter',
    'LNK_SEARCH_FTS_VIEW_ALL' => 'View all results',
    'LNK_SEARCH_NONFTS_VIEW_ALL' => 'Show All',
    'LNK_CLOSE' => 'Close',
    'LBL_MODIFY_CURRENT_FILTER' => 'Modify current filter',
    'LNK_SAVED_VIEWS' => 'Layout Options',
    'LNK_DELETE_ALL' => 'Delete all',
    'LNK_DELETE' => 'Delete',
    'LNK_EDIT' => 'Edit',
    'LNK_GET_LATEST' => 'Get latest',
    'LNK_GET_LATEST_TOOLTIP' => 'Replace with latest version',
    'LNK_HELP' => 'Help',
    'LNK_CREATE' => 'Create',
    'LNK_LIST_END' => 'End',
    'LNK_LIST_NEXT' => 'Next',
    'LNK_LIST_PREVIOUS' => 'Previous',
    'LNK_LIST_RETURN' => 'Return to List',
    'LNK_LIST_START' => 'Start',
    'LNK_LOAD_SIGNED' => 'Sign',
    'LNK_LOAD_SIGNED_TOOLTIP' => 'Replace with signed document',
    'LNK_PRINT' => 'Print',
    'LNK_BACKTOTOP' => 'Back to top',
    'LNK_REMOVE' => 'Remove',
    'LNK_RESUME' => 'Resume',
    'LNK_VIEW_CHANGE_LOG' => 'View Change Log',

    'NTC_CLICK_BACK' => 'Please click the browser back button and fix the error.',
    'NTC_DATE_FORMAT' => '(yyyy-mm-dd)',
    'NTC_DATE_TIME_FORMAT' => '(yyyy-mm-dd 24:00)',
    'NTC_DELETE_CONFIRMATION_MULTIPLE' => 'Are you sure you want to delete selected record(s)?',
    'NTC_TEMPLATE_IS_USED' => 'The template is used in at least one email marketing record. Are you sure you want to delete it?',
    'NTC_TEMPLATES_IS_USED' => 'The following templates are used in email marketing records. Are you sure you want to delete them?\n',
    'NTC_DELETE_CONFIRMATION' => 'Are you sure you want to delete this record?',
    'NTC_DELETE_CONFIRMATION_NUM' => 'Are you sure you want to delete the ',
    'NTC_UPDATE_CONFIRMATION_NUM' => 'Are you sure you want to update the ',
    'NTC_DELETE_SELECTED_RECORDS' => ' selected record(s)?',
    'NTC_LOGIN_MESSAGE' => 'Please enter your user name and password.',
    'NTC_NO_ITEMS_DISPLAY' => 'none',
    'NTC_REMOVE_CONFIRMATION' => 'Are you sure you want to remove this relationship? Only the relationship will be removed. The record will not be deleted.',
    'NTC_REQUIRED' => 'Indicates required field',
    'NTC_TIME_FORMAT' => '(24:00)',
    'NTC_WELCOME' => 'Welcome',
    'NTC_YEAR_FORMAT' => '(yyyy)',
    'LOGIN_LOGO_ERROR' => 'Please replace the SuiteCRM logos.',
    'WARN_ONLY_ADMINS' => 'Only admins may log in.',
    'WARN_UNSAVED_CHANGES' => 'You are about to leave this record without saving any changes you may have made to the record. Are you sure you want to navigate away from this record?',
    'ERROR_NO_RECORD' => 'Error retrieving record. This record may be deleted or you may not be authorized to view it.',
    'WARN_BROWSER_VERSION_WARNING' => '<b>Warning:</b> Your browser version is no longer supported or you are using an unsupported browser.<p></p>The following browser versions are recommended:<p></p><ul><li>Internet Explorer 10 (compatibility view not supported)<li>Firefox 32.0<li>Safari 5.1<li>Chrome 37</ul>',
    'WARN_BROWSER_IE_COMPATIBILITY_MODE_WARNING' => '<b>Warning:</b> Your browser is in IE compatibility view which is not supported.',
    'ERROR_TYPE_NOT_VALID' => 'Error. This type is not valid.',
    'ERROR_NO_BEAN' => 'Failed to get bean.',
    'LBL_DUP_MERGE' => 'Find Duplicates',
    'LBL_MANAGE_SUBSCRIPTIONS' => 'Manage Subscriptions',
    'LBL_MANAGE_SUBSCRIPTIONS_FOR' => 'Manage Subscriptions for ',
    'LBL_SUBSCRIBE' => 'Subscribe',
    'LBL_UNSUBSCRIBE' => 'Unsubscribe',
    // Ajax status strings
    'LBL_LOADING' => 'Loading ...',
    'LBL_SEARCHING' => 'Searching...',
    'LBL_SAVING_LAYOUT' => 'Saving Layout ...',
    'LBL_SAVED_LAYOUT' => 'Layout has been saved.',
    'LBL_SAVED' => 'Saved',
    'LBL_SAVING' => 'Saving',
    'LBL_FAILED' => 'Failed!',
    'LBL_DISPLAY_COLUMNS' => 'Display Columns',
    'LBL_HIDE_COLUMNS' => 'Hide Columns',
    'LBL_SEARCH_CRITERIA' => 'Search Criteria',
    'LBL_SAVED_VIEWS' => 'Saved Views',
    'LBL_PROCESSING_REQUEST' => 'Processing..',
    'LBL_REQUEST_PROCESSED' => 'Done',
    'LBL_AJAX_FAILURE' => 'Ajax failure',
    'LBL_MERGE_DUPLICATES' => 'Merge',
    'LBL_SAVED_FILTER_SHORTCUT' => 'My Filters',
    'LBL_SEARCH_POPULATE_ONLY' => 'Perform a search using the search form above',
    'LBL_DETAILVIEW' => 'Detail View',
    'LBL_LISTVIEW' => 'List View',
    'LBL_EDITVIEW' => 'Edit View',
    'LBL_SEARCHFORM' => 'Search Form',
    'LBL_SAVED_SEARCH_ERROR' => 'Please provide a name for this view.',
    'LBL_DISPLAY_LOG' => 'Display Log',
    'ERROR_JS_ALERT_SYSTEM_CLASS' => 'System',
    'ERROR_JS_ALERT_TIMEOUT_TITLE' => 'Session Timeout',
    'ERROR_JS_ALERT_TIMEOUT_MSG_1' => 'Your session is about to timeout in 2 minutes. Please save your work.',
    'ERROR_JS_ALERT_TIMEOUT_MSG_2' => 'Your session has timed out.',
    'MSG_JS_ALERT_MTG_REMINDER_AGENDA' => "\nAgenda: ",
    'MSG_JS_ALERT_MTG_REMINDER_MEETING' => 'Meeting',
    'MSG_JS_ALERT_MTG_REMINDER_CALL' => 'Call',
    'MSG_JS_ALERT_MTG_REMINDER_TIME' => 'Time: ',
    'MSG_JS_ALERT_MTG_REMINDER_LOC' => 'Location: ',
    'MSG_JS_ALERT_MTG_REMINDER_DESC' => 'Description: ',
    'MSG_JS_ALERT_MTG_REMINDER_STATUS' => 'Status: ',
    'MSG_JS_ALERT_MTG_REMINDER_RELATED_TO' => 'Related To: ',
    'MSG_JS_ALERT_MTG_REMINDER_CALL_MSG' => "\nClick OK to view this call or click Cancel to dismiss this message.",
    'MSG_JS_ALERT_MTG_REMINDER_MEETING_MSG' => "\nClick OK to view this meeting or click Cancel to dismiss this message.",
    'MSG_JS_ALERT_MTG_REMINDER_NO_EVENT_NAME' => 'Event',
    'MSG_JS_ALERT_MTG_REMINDER_NO_DESCRIPTION' => 'Event isn\'t set.',
    'MSG_JS_ALERT_MTG_REMINDER_NO_LOCATION' => 'Location isn\'t set.',
    'MSG_JS_ALERT_MTG_REMINDER_NO_START_DATE' => 'Start date isn\'t defined.',
    'MSG_LIST_VIEW_NO_RESULTS_BASIC' => 'No results found.',
    'MSG_LIST_VIEW_NO_RESULTS_CHANGE_CRITERIA' => 'No results found... Perhaps change your search criteria and try again?',
    'MSG_LIST_VIEW_NO_RESULTS' => 'No results found for <item1>',
    'MSG_LIST_VIEW_NO_RESULTS_SUBMSG' => 'Create <item1> as a new <item2>',
    'MSG_LIST_VIEW_CHANGE_SEARCH' => 'or change your search criteria',
    'MSG_EMPTY_LIST_VIEW_NO_RESULTS' => 'You currently have no records saved. <item2> or <item3> one now.',
    'MSG_EMPTY_LIST_VIEW_NO_RESULTS_SUBMSG' => '<item4> to learn more about the <item1> module. In order to access more information, use the user menu drop down located on the main navigation bar to access Help.',

    'LBL_CLICK_HERE' => 'Click here',
    // contextMenu strings
    'LBL_ADD_TO_FAVORITES' => 'Add to My Favorites',
    'LBL_MARK_AS_FAVORITES' => 'Mark as Favorite',
    'LBL_CREATE_CONTACT' => 'Create Contact',
    'LBL_CREATE_CASE' => 'Create Case',
    'LBL_CREATE_NOTE' => 'Create Note',
    'LBL_CREATE_OPPORTUNITY' => 'Create Opportunity',
    'LBL_SCHEDULE_CALL' => 'Log Call',
    'LBL_SCHEDULE_MEETING' => 'Schedule Meeting',
    'LBL_CREATE_TASK' => 'Create Task',
    'LBL_REMOVE_FROM_FAVORITES' => 'Remove From My Favorites',
    //web to lead
    'LBL_GENERATE_WEB_TO_LEAD_FORM' => 'Generate Form',
    'LBL_SAVE_WEB_TO_LEAD_FORM' => 'Save Web Form',
    'LBL_AVAILABLE_FIELDS' => 'Available Fields',
    'LBL_FIRST_FORM_COLUMN' => 'First Form Column',
    'LBL_SECOND_FORM_COLUMN' => 'Second Form Column',
    'LBL_ASSIGNED_TO_REQUIRED' => 'Missing required field: Assigned to',
    'LBL_RELATED_CAMPAIGN_REQUIRED' => 'Missing required field: Related campaign',
    'LBL_TYPE_OF_PERSON_FOR_FORM' => 'Web form to create ',
    'LBL_TYPE_OF_PERSON_FOR_FORM_DESC' => 'Submitting this form will create ',

    'LBL_PLEASE_SELECT' => 'Please Select',
    'LBL_REDIRECT_URL' => 'Redirect URL',
    'LBL_RELATED_CAMPAIGN' => 'Related campaign',
    'LBL_ADD_ALL_LEAD_FIELDS' => 'Add All Fields',
    'LBL_RESET_ALL_LEAD_FIELDS' => 'Reset all Fields',
    'LBL_REMOVE_ALL_LEAD_FIELDS' => 'Remove All Fields',
    'LBL_NEXT_BTN' => 'Next',
    'LBL_ONLY_IMAGE_ATTACHMENT' => 'Only the following supported image type attachments can be embedded: JPG, PNG.',
    'LBL_TRAINING' => 'Support Forum',
    'ERR_DATABASE_CONN_DROPPED' => 'Error executing a query. Possibly, your database dropped the connection. Please refresh this page, you may need to restart you web server.',
    'ERR_MSSQL_DB_CONTEXT' => 'Changed database context to',
    'ERR_MSSQL_WARNING' => 'Warning:',

    //Meta-Data framework
    'ERR_CANNOT_CREATE_METADATA_FILE' => 'Error: File [[file]] is missing.  Unable to create because no corresponding HTML file was found.',
    'ERR_MISSING_VARDEF_NAME' => 'Warning: field [[field]] does not have a mapped entry in [moduleDir] vardefs.php file',
    'ERR_CANNOT_FIND_MODULE' => 'Error: Module [module] does not exist.',
    'LBL_ALT_ADDRESS' => 'Other Address:',
    'ERR_SMARTY_UNEQUAL_RELATED_FIELD_PARAMETERS' => 'Error: There are an unequal number of arguments for the \'key\' and \'copy\' elements in the displayParams array.',

    /* MySugar Framework (for Home and Dashboard) */
    'LBL_DASHLET_CONFIGURE_GENERAL' => 'General',
    'LBL_DASHLET_CONFIGURE_FILTERS' => 'Filters',
    'LBL_DASHLET_CONFIGURE_MY_ITEMS_ONLY' => 'Only My Items',
    'LBL_DASHLET_CONFIGURE_TITLE' => 'Title',
    'LBL_DASHLET_CONFIGURE_DISPLAY_ROWS' => 'Display Rows',

    // MySugar status strings
    'LBL_CREATING_NEW_PAGE' => 'Creating New Page ...',
    'LBL_NEW_PAGE_FEEDBACK' => 'You have created a new page. You may add new content with the Add Dashlets menu option.',
    'LBL_DELETE_PAGE_CONFIRM' => 'Are you sure you want to delete this page?',
    'LBL_SAVING_PAGE_TITLE' => 'Saving Page Title ...',
    'LBL_RETRIEVING_PAGE' => 'Retrieving Page ...',
    'LBL_MAX_DASHLETS_REACHED' => 'You have reached the maximum number of SuiteCRM Dashlets your adminstrator has set. Please remove a SuiteCRM Dashlet to add more.',
    'LBL_ADDING_DASHLET' => 'Adding SuiteCRM Dashlet ...',
    'LBL_ADDED_DASHLET' => 'SuiteCRM Dashlet Added',
    'LBL_REMOVE_DASHLET_CONFIRM' => 'Are you sure you want to remove this SuiteCRM Dashlet?',
    'LBL_REMOVING_DASHLET' => 'Removing SuiteCRM Dashlet ...',
    'LBL_REMOVED_DASHLET' => 'SuiteCRM Dashlet Removed',

    // MySugar Menu Options
    'LBL_ADD_PAGE' => 'Add Page',
    'LBL_DELETE_PAGE' => 'Delete Page',
    'LBL_CHANGE_LAYOUT' => 'Change Layout',
    'LBL_RENAME_PAGE' => 'Rename Page',

    'LBL_LOADING_PAGE' => 'Loading page, please wait...',

    'LBL_RELOAD_PAGE' => 'Please <a href="javascript: window.location.reload()">reload the window</a> to use this SuiteCRM Dashlet.',
    'LBL_ADD_DASHLETS' => 'Add Dashlets',
    'LBL_CLOSE_DASHLETS' => 'Close',
    'LBL_OPTIONS' => 'Options',
    'LBL_1_COLUMN' => '1 Column',
    'LBL_2_COLUMN' => '2 Column',
    'LBL_3_COLUMN' => '3 Column',
    'LBL_PAGE_NAME' => 'Page Name',

    'LBL_SEARCH_RESULTS' => 'Search Results',
    'LBL_SEARCH_MODULES' => 'Modules',
    'LBL_SEARCH_CHARTS' => 'Charts',
    'LBL_SEARCH_TOOLS' => 'Tools',
    'LBL_SEARCH_HELP_TITLE' => 'Search Tips',
    /* End MySugar Framework strings */

    'LBL_NO_IMAGE' => 'No Image',

    'LBL_MODULE' => 'Module',

    //adding a label for address copy from left
    'LBL_COPY_ADDRESS_FROM_LEFT' => 'Copy address from left:',
    'LBL_SAVE_AND_CONTINUE' => 'Save and Continue',

    'LBL_SEARCH_HELP_TEXT' => '<p><br /><strong>Multiselect controls</strong></p><ul><li>Click on the values to select an attribute.</li><li>Ctrl-click&nbsp;to&nbsp;select multiple. Mac users use CMD-click.</li><li>To select all values between two attributes,&nbsp; click first value&nbsp;and then shift-click last value.</li></ul><p><strong>Advanced Search & Layout Options</strong><br><br>Using the <b>Saved Search & Layout</b> option, you can save a set of search parameters and/or a custom List View layout in order to quickly obtain the desired search results in the future. You can save an unlimited number of custom searches and layouts. All saved searches appear by name in the Saved Searches list, with the last loaded saved search appearing at the top of the list.<br><br>To customize the List View layout, use the Hide Columns and Display Columns boxes to select which fields to display in the search results. For example, you can view or hide details such as the record name, and assigned user, and assigned team in the search results. To add a column to List View, select the field from the Hide Columns list and use the left arrow to move it to the Display Columns list. To remove a column from List View, select it from the Display Columns list and use the right arrow to move it to the Hide Columns list.<br><br>If you save layout settings, you will be able to load them at any time to view the search results in the custom layout.<br><br>To save and update a search and/or layout:<ol><li>Enter a name for the search results in the <b>Save this search as</b> field and click <b>Save</b>.The name now displays in the Saved Searches list adjacent to the <b>Clear</b> button.</li><li>To view a saved search, select it from the Saved Searches list. The search results are displayed in the List View.</li><li>To update the properties of a saved search, select the saved search from the list, enter the new search criteria and/or layout options in the Advanced Search area, and click <b>Update</b> next to <b>Modify Current Search</b>.</li><li>To delete a saved search, select it in the Saved Searches list, click <b>Delete</b> next to <b>Modify Current Search</b>, and then click <b>OK</b> to confirm the deletion.</li></ol><p><strong>Tips</strong><br><br>By using the % as a wildcard operator you can make your search more broad. For example instead of just searching for results that equal "Apples" you could change your search to "Apples%" which would match all results that start with the word Apples but could contain other characters as well.</p>',

    //resource management
    'ERR_QUERY_LIMIT' => 'Error: Query limit of $limit reached for $module module.',
    'ERROR_NOTIFY_OVERRIDE' => 'Error: ResourceObserver->notify() needs to be overridden.',

    //tracker labels
    'ERR_MONITOR_FILE_MISSING' => 'Error: Unable to create monitor because metadata file is empty or file does not exist.',
    'ERR_MONITOR_NOT_CONFIGURED' => 'Error: There is no monitor configured for requested name',
    'ERR_UNDEFINED_METRIC' => 'Error: Unable to set value for undefined metric',
    'ERR_STORE_FILE_MISSING' => 'Error: Unable to find Store implementation file',

    'LBL_MONITOR_ID' => 'Monitor Id',
    'LBL_USER_ID' => 'User Id',
    'LBL_MODULE_NAME' => 'Module Name',
    'LBL_ITEM_ID' => 'Item Id',
    'LBL_ITEM_SUMMARY' => 'Item Summary',
    'LBL_ACTION' => 'Action',
    'LBL_SESSION_ID' => 'Session Id',
    'LBL_BREADCRUMBSTACK_CREATED' => 'BreadCrumbStack created for user id {0}',
    'LBL_VISIBLE' => 'Record Visible',
    'LBL_DATE_LAST_ACTION' => 'Date of Last Action',

    //jc:#12287 - For javascript validation messages
    'MSG_IS_NOT_BEFORE' => 'is not before',
    'MSG_IS_MORE_THAN' => 'is more than',
    'MSG_IS_LESS_THAN' => 'is less than',
    'MSG_SHOULD_BE' => 'should be',
    'MSG_OR_GREATER' => 'or greater',

    'LBL_PORTAL_WELCOME_TITLE' => 'Welcome to SuiteCRM Portal',
    'LBL_PORTAL_WELCOME_INFO' => 'SuiteCRM Portal is a framework which provides real-time view of cases, bugs & newsletters etc to customers. This is an external facing interface to SuiteCRM that can be deployed within any website.',
    'LBL_LIST' => 'List',
    'LBL_CREATE_BUG' => 'Create Bug',
    'LBL_NO_RECORDS_FOUND' => '- 0 Records Found -',

    'DATA_TYPE_DUE' => 'Due:',
    'DATA_TYPE_START' => 'Start:',
    'DATA_TYPE_SENT' => 'Sent:',
    'DATA_TYPE_MODIFIED' => 'Modified:',

    //jchi at 608/06/2008 10913am china time for the bug 12253.
    'LBL_REPORT_NEWREPORT_COLUMNS_TAB_COUNT' => 'Count',
    //jchi #19433
    'LBL_OBJECT_IMAGE' => 'object image',
    //jchi #12300
    'LBL_MASSUPDATE_DATE' => 'Select Date',

    'LBL_VALIDATE_RANGE' => 'is not within the valid range',
    'LBL_CHOOSE_START_AND_END_DATES' => 'Please choose both a starting and ending date range',
    'LBL_CHOOSE_START_AND_END_ENTRIES' => 'Please choose both starting and ending range entries',

    //jchi #  20776
    'LBL_DROPDOWN_LIST_ALL' => 'All',

    //Connector
    'ERR_CONNECTOR_FILL_BEANS_SIZE_MISMATCH' => 'Error: The Array count of the bean parameter does not match the Array count of the results.',
    'ERR_MISSING_MAPPING_ENTRY_FORM_MODULE' => 'Error: Missing mapping entry for module.',
    'ERROR_UNABLE_TO_RETRIEVE_DATA' => 'Error: Unable to retrieve data for {0} Connector. The service may currently be inaccessible or the configuration settings may be invalid. Connector error message: ({1}).',
    'LBL_MERGE_CONNECTORS' => 'Get Data',
    'LBL_REMOVE_MODULE_ENTRY' => 'Are you sure you want to disable connector integration for this module?',

    // fastcgi checks
    'LBL_FASTCGI_LOGGING' => 'For optimal experience using IIS/FastCGI sapi, set fastcgi.logging to 0 in your php.ini file.',

    //Collection Field
    'LBL_COLLECTION_NAME' => 'Name',
    'LBL_COLLECTION_PRIMARY' => 'Primary',
    'ERROR_MISSING_COLLECTION_SELECTION' => 'Empty required field',

    //MB -Fixed Bug #32812 -Max
    'LBL_ASSIGNED_TO_NAME' => 'Assigned to',
    'LBL_DESCRIPTION' => 'Description',

    'LBL_YESTERDAY' => 'yesterday',
    'LBL_TODAY' => 'today',
    'LBL_TOMORROW' => 'tomorrow',
    'LBL_NEXT_WEEK' => 'next week',
    'LBL_NEXT_MONDAY' => 'next monday',
    'LBL_NEXT_FRIDAY' => 'next friday',
    'LBL_TWO_WEEKS' => 'two weeks',
    'LBL_NEXT_MONTH' => 'next month',
    'LBL_FIRST_DAY_OF_NEXT_MONTH' => 'first day of next month',
    'LBL_THREE_MONTHS' => 'three months',
    'LBL_SIXMONTHS' => 'six months',
    'LBL_NEXT_YEAR' => 'next year',
    'LBL_FILTERED' => 'Filtered',

    //Datetimecombo fields
    'LBL_HOURS' => 'Hours',
    'LBL_MINUTES' => 'Minutes',
    'LBL_MERIDIEM' => 'Meridiem',
    'LBL_DATE' => 'Date',
    'LBL_DASHLET_CONFIGURE_AUTOREFRESH' => 'Auto-Refresh',

    'LBL_DURATION_DAY' => 'day',
    'LBL_DURATION_HOUR' => 'hour',
    'LBL_DURATION_MINUTE' => 'minute',
    'LBL_DURATION_DAYS' => 'days',
    'LBL_DURATION_HOURS' => 'Duration Hours',
    'LBL_DURATION_MINUTES' => 'Duration Minutes',

    //Calendar widget labels
    'LBL_CHOOSE_MONTH' => 'Choose Month',
    'LBL_ENTER_YEAR' => 'Enter Year',
    'LBL_ENTER_VALID_YEAR' => 'Please enter a valid year',

    //SugarFieldPhone labels
    'LBL_INVALID_USA_PHONE_FORMAT' => 'Please enter a numeric U.S. phone number, including area code.',

    //File write error label
    'ERR_FILE_WRITE' => 'Error: Could not write file {0}. Please check system and web server permissions.',
    'ERR_FILE_NOT_FOUND' => 'Error: Could not load file {0}. Please check system and web server permissions.',

    'LBL_AND' => 'And',
    'LBL_BEFORE' => 'Before',

    // File fields
    'LBL_SEARCH_EXTERNAL_API' => 'File on External Source',
    'LBL_EXTERNAL_SECURITY_LEVEL' => 'Security',

    //IMPORT SAMPLE TEXT
    'LBL_IMPORT_SAMPLE_FILE_TEXT' => '
"This is a sample import file which provides an example of the expected contents of a file that is ready for import."
"The file is a comma-delimited .csv file, using double-quotes as the field qualifier."

"The header row is the top-most row in the file and contains the field labels as you would see them in the application."
"These labels are used for mapping the data in the file to the fields in the application."

"Notes: The database names could also be used in the header row. This is useful when you are using phpMyAdmin or another database tool to provide an exported list of data to import."
"The column order is not critical as the import process matches the data to the appropriate fields based on the header row."


"To use this file as a template, do the following:"
"1. Remove the sample rows of data"
"2. Remove the help text that you are reading right now"
"3. Input your own data into the appropriate rows and columns"
"4. Save the file to a known location on your system"
"5. Click on the Import option from the Actions menu in the application and choose the file to upload"
   ',
    //define labels to be used for overriding local values during import/export
    'LBL_EXPORT_ASSIGNED_USER_ID' => 'Assigned To',
    'LBL_EXPORT_ASSIGNED_USER_NAME' => 'Assigned User',

    'LBL_PENDING_NOTIFICATIONS' => 'Notifications',
    'LBL_NOTIFICATIONS_NONE' => 'No Current Notifications',
    'LBL_ALT_REMOVE_TEAM_ROW' => 'Remove team',
    'LBL_ALT_SORT_DESC' => 'Sorted Descending',
    'LBL_ALT_SORT_ASC' => 'Sorted Ascending',
    'LBL_ALT_SORT' => 'Sort',
    'LBL_ALT_SHOW_OPTIONS' => 'Show Options',
    'LBL_ALT_HIDE_OPTIONS' => 'Hide Options',
    'LBL_ALT_MOVE_COLUMN_LEFT' => 'Move selected entry to the list on the left',
    'LBL_ALT_MOVE_COLUMN_RIGHT' => 'Move selected entry to the list on the right',
    'LBL_ALT_MOVE_COLUMN_UP' => 'Move selected entry up in the displayed list order',
    'LBL_ALT_MOVE_COLUMN_DOWN' => 'Move selected entry down in the displayed list order',
    'LBL_ALT_INFO' => 'Information',
    'MSG_DUPLICATE' => 'The {0} record you are about to create might be a duplicate of an {0} record that already exists. {1} records containing similar names are listed below.<br>Click Create {1} to continue creating this new {0}, or select an existing {0} listed below.',
    'MSG_SHOW_DUPLICATES' => 'The {0} record you are about to create might be a duplicate of a {0} record that already exists. {1} records containing similar names are listed below. Click Save to continue creating this new {0}, or click Cancel to return to the module without creating the {0}.',
    'LBL_EMAIL_TITLE' => 'email address',
    'LBL_EMAIL_OPT_TITLE' => 'opted out email address',
    'LBL_EMAIL_INV_TITLE' => 'invalid email address',
    'LBL_EMAIL_PRIM_TITLE' => 'Make Primary Email Address',
    'LBL_SELECT_ALL_TITLE' => 'Select all',
    'LBL_SELECT_THIS_ROW_TITLE' => 'Select this row',

    //for upload errors
    'UPLOAD_ERROR_TEXT' => 'ERROR: There was an error during upload. Error code: {0} - {1}',
    'UPLOAD_ERROR_TEXT_SIZEINFO' => 'ERROR: There was an error during upload. Error code: {0} - {1}. The upload_maxsize is {2} ',
    'UPLOAD_ERROR_HOME_TEXT' => 'ERROR: There was an error during your upload, please contact an administrator for help.',
    'UPLOAD_MAXIMUM_EXCEEDED' => 'Size of Upload ({0} bytes) Exceeded Allowed Maximum: {1} bytes',
    'UPLOAD_REQUEST_ERROR' => 'An error has occurred. Please refresh your page and try again.',

    //508 used Access Keys
    'LBL_EDIT_BUTTON_KEY' => 'i',
    'LBL_EDIT_BUTTON_LABEL' => 'Edit',
    'LBL_EDIT_BUTTON_TITLE' => 'Edit',
    'LBL_DUPLICATE_BUTTON_KEY' => 'u',
    'LBL_DUPLICATE_BUTTON_LABEL' => 'Duplicate',
    'LBL_DUPLICATE_BUTTON_TITLE' => 'Duplicate',
    'LBL_DELETE_BUTTON_KEY' => 'd',
    'LBL_DELETE_BUTTON_LABEL' => 'Delete',
    'LBL_DELETE_BUTTON_TITLE' => 'Delete',
    'LBL_BULK_ACTION_BUTTON_LABEL' => 'BULK ACTION',
    'LBL_BULK_ACTION_BUTTON_LABEL_MOBILE' => 'ACTION',
    'LBL_SAVE_BUTTON_KEY' => 'a',
    'LBL_SAVE_BUTTON_LABEL' => 'Save',
    'LBL_SAVE_BUTTON_TITLE' => 'Save',
    'LBL_CANCEL_BUTTON_KEY' => 'l',
    'LBL_CANCEL_BUTTON_LABEL' => 'Cancel',
    'LBL_CANCEL_BUTTON_TITLE' => 'Cancel',
    'LBL_FIRST_INPUT_EDIT_VIEW_KEY' => '7',
    'LBL_ADV_SEARCH_LNK_KEY' => '8',
    'LBL_FIRST_INPUT_SEARCH_KEY' => '9',

    'ERR_CONNECTOR_NOT_ARRAY' => 'connector array in {0} been defined incorrectly or is empty and could not be used.',
    'ERR_SUHOSIN' => 'Upload stream is blocked by Suhosin, please add &quot;upload&quot; to suhosin.executor.include.whitelist (See suitecrm.log for more information)',
    'ERR_BAD_RESPONSE_FROM_SERVER' => 'Bad response from the server',
    'LBL_ACCOUNT_PRODUCT_QUOTE_LINK' => 'Quote',
    'LBL_ACCOUNT_PRODUCT_SALE_PRICE' => 'Sale Price',
    'LBL_EMAIL_CHECK_INTERVAL_DOM' => array(
        '-1' => 'Manually',
        '5' => 'Every 5 minutes',
        '15' => 'Every 15 minutes',
        '30' => 'Every 30 minutes',
        '60' => 'Every hour',
    ),

    'ERR_A_REMINDER_IS_EMPTY_OR_INCORRECT' => 'A reminder is empty or incorrect.',
    'ERR_REMINDER_IS_NOT_SET_POPUP_OR_EMAIL' => 'Reminder is not set for either a popup or email.',
    'ERR_NO_INVITEES_FOR_REMINDER' => 'No invitees for reminder.',
    'LBL_DELETE_REMINDER_CONFIRM' => 'Reminder doesn\'t include any invitees, do you want to remove the reminder?',
    'LBL_DELETE_REMINDER' => 'Delete Reminder',
    'LBL_OK' => 'Ok',

    'LBL_COLUMNS_FILTER_HEADER_TITLE' => 'Choose columns',
    'LBL_COLUMN_CHOOSER' => 'Column Chooser',
    'LBL_SAVE_CHANGES_BUTTON_TITLE' => 'Save changes',
    'LBL_DISPLAYED' => 'Displayed',
    'LBL_HIDDEN' => 'Hidden',
    'ERR_EMPTY_COLUMNS_LIST' => 'At least, one element required',

    'LBL_FILTER_HEADER_TITLE' => 'Filter',

    'LBL_CATEGORY' => 'Category',
    'LBL_LIST_CATEGORY' => 'Category',
    'ERR_FACTOR_TPL_INVALID' => 'Factor Authentication message is invalid, please contact to your administrator.',
    'LBL_SUBTHEMES' => 'Style',
    'LBL_SUBTHEME_OPTIONS_DAWN' => 'Dawn',
    'LBL_SUBTHEME_OPTIONS_DAY' => 'Day',
    'LBL_SUBTHEME_OPTIONS_DUSK' => 'Dusk',
    'LBL_SUBTHEME_OPTIONS_NIGHT' => 'Night',
);

$app_list_strings['moduleList']['Library'] = 'Library';
$app_list_strings['library_type'] = array(
    'Books' => 'Book',
    'Music' => 'Music',
    'DVD' => 'DVD',
    'Magazines' => 'Magazines'
);
$app_list_strings['moduleList']['EmailAddresses'] = 'Email Address';
$app_list_strings['project_priority_default'] = 'Medium';
$app_list_strings['project_priority_options'] = array(
    'High' => 'High',
    'Medium' => 'Medium',
    'Low' => 'Low',
);

$app_list_strings['kbadmin_actions_dom'] =
    array(
        '' => '--Admin Actions--',
        'Create New Tag' => 'Create New Tag',
        'Delete Tag' => 'Delete Tag',
        'Rename Tag' => 'Rename Tag',
        'Move Selected Articles' => 'Move Selected Articles',
        'Apply Tags On Articles' => 'Apply Tags To Articles',
        'Delete Selected Articles' => 'Delete Selected Articles',
    );

$app_list_strings['kbdocument_attachment_option_dom'] =
    array(
        '' => '',
        'some' => 'Has Attachments',
        'none' => 'Has None',
        'mime' => 'Specify Mime Type',
        'name' => 'Specify Name',
    );

$app_list_strings['moduleList']['KBDocuments'] = 'Knowledge Base';
$app_strings['LBL_CREATE_KB_DOCUMENT'] = 'Create Article';
$app_list_strings['kbdocument_viewing_frequency_dom'] =
    array(
        '' => '',
        'Top_5' => 'Top 5',
        'Top_10' => 'Top 10',
        'Top_20' => 'Top 20',
        'Bot_5' => 'Bottom 5',
        'Bot_10' => 'Bottom 10',
        'Bot_20' => 'Bottom 20',
    );

$app_list_strings['kbdocument_canned_search'] =
    array(
        'all' => 'All',
        'added' => 'Added Last 30 days',
        'pending' => 'Pending my Approval',
        'updated' => 'Updated Last 30 days',
        'faqs' => 'FAQs',
    );
$app_list_strings['kbdocument_date_filter_options'] =
    array(
        '' => '',
        'on' => 'On',
        'before' => 'Before',
        'after' => 'After',
        'between_dates' => 'Is Between',
        'last_7_days' => 'Last 7 Days',
        'next_7_days' => 'Next 7 Days',
        'last_month' => 'Last Month',
        'this_month' => 'This Month',
        'next_month' => 'Next Month',
        'last_30_days' => 'Last 30 Days',
        'next_30_days' => 'Next 30 Days',
        'last_year' => 'Last Year',
        'this_year' => 'This Year',
        'next_year' => 'Next Year',
        'isnull' => 'Is Null',
    );

$app_list_strings['countries_dom'] = array(
    '' => '',
    'ABU DHABI' => 'ABU DHABI',
    'ADEN' => 'ADEN',
    'AFGHANISTAN' => 'AFGHANISTAN',
    'ALBANIA' => 'ALBANIA',
    'ALGERIA' => 'ALGERIA',
    'AMERICAN SAMOA' => 'AMERICAN SAMOA',
    'ANDORRA' => 'ANDORRA',
    'ANGOLA' => 'ANGOLA',
    'ANTARCTICA' => 'ANTARCTICA',
    'ANTIGUA' => 'ANTIGUA',
    'ARGENTINA' => 'ARGENTINA',
    'ARMENIA' => 'ARMENIA',
    'ARUBA' => 'ARUBA',
    'AUSTRALIA' => 'AUSTRALIA',
    'AUSTRIA' => 'AUSTRIA',
    'AZERBAIJAN' => 'AZERBAIJAN',
    'BAHAMAS' => 'BAHAMAS',
    'BAHRAIN' => 'BAHRAIN',
    'BANGLADESH' => 'BANGLADESH',
    'BARBADOS' => 'BARBADOS',
    'BELARUS' => 'BELARUS',
    'BELGIUM' => 'BELGIUM',
    'BELIZE' => 'BELIZE',
    'BENIN' => 'BENIN',
    'BERMUDA' => 'BERMUDA',
    'BHUTAN' => 'BHUTAN',
    'BOLIVIA' => 'BOLIVIA',
    'BOSNIA' => 'BOSNIA',
    'BOTSWANA' => 'BOTSWANA',
    'BOUVET ISLAND' => 'BOUVET ISLAND',
    'BRAZIL' => 'BRAZIL',
    'BRITISH ANTARCTICA TERRITORY' => 'BRITISH ANTARCTICA TERRITORY',
    'BRITISH INDIAN OCEAN TERRITORY' => 'BRITISH INDIAN OCEAN TERRITORY',
    'BRITISH VIRGIN ISLANDS' => 'BRITISH VIRGIN ISLANDS',
    'BRITISH WEST INDIES' => 'BRITISH WEST INDIES',
    'BRUNEI' => 'BRUNEI',
    'BULGARIA' => 'BULGARIA',
    'BURKINA FASO' => 'BURKINA FASO',
    'BURUNDI' => 'BURUNDI',
    'CAMBODIA' => 'CAMBODIA',
    'CAMEROON' => 'CAMEROON',
    'CANADA' => 'CANADA',
    'CANAL ZONE' => 'CANAL ZONE',
    'CANARY ISLAND' => 'CANARY ISLAND',
    'CAPE VERDI ISLANDS' => 'CAPE VERDI ISLANDS',
    'CAYMAN ISLANDS' => 'CAYMAN ISLANDS',
    'CHAD' => 'CHAD',
    'CHANNEL ISLAND UK' => 'CHANNEL ISLAND UK',
    'CHILE' => 'CHILE',
    'CHINA' => 'CHINA',
    'CHRISTMAS ISLAND' => 'CHRISTMAS ISLAND',
    'COCOS (KEELING) ISLAND' => 'COCOS (KEELING) ISLAND',
    'COLOMBIA' => 'COLOMBIA',
    'COMORO ISLANDS' => 'COMORO ISLANDS',
    'CONGO' => 'CONGO',
    'CONGO KINSHASA' => 'CONGO KINSHASA',
    'COOK ISLANDS' => 'COOK ISLANDS',
    'COSTA RICA' => 'COSTA RICA',
    'CROATIA' => 'CROATIA',
    'CUBA' => 'CUBA',
    'CURACAO' => 'CURACAO',
    'CYPRUS' => 'CYPRUS',
    'CZECH REPUBLIC' => 'CZECH REPUBLIC',
    'DAHOMEY' => 'DAHOMEY',
    'DENMARK' => 'DENMARK',
    'DJIBOUTI' => 'DJIBOUTI',
    'DOMINICA' => 'DOMINICA',
    'DOMINICAN REPUBLIC' => 'DOMINICAN REPUBLIC',
    'DUBAI' => 'DUBAI',
    'ECUADOR' => 'ECUADOR',
    'EGYPT' => 'EGYPT',
    'EL SALVADOR' => 'EL SALVADOR',
    'EQUATORIAL GUINEA' => 'EQUATORIAL GUINEA',
    'ESTONIA' => 'ESTONIA',
    'ETHIOPIA' => 'ETHIOPIA',
    'FAEROE ISLANDS' => 'FAEROE ISLANDS',
    'FALKLAND ISLANDS' => 'FALKLAND ISLANDS',
    'FIJI' => 'FIJI',
    'FINLAND' => 'FINLAND',
    'FRANCE' => 'FRANCE',
    'FRENCH GUIANA' => 'FRENCH GUIANA',
    'FRENCH POLYNESIA' => 'FRENCH POLYNESIA',
    'GABON' => 'GABON',
    'GAMBIA' => 'GAMBIA',
    'GEORGIA' => 'GEORGIA',
    'GERMANY' => 'GERMANY',
    'GHANA' => 'GHANA',
    'GIBRALTAR' => 'GIBRALTAR',
    'GREECE' => 'GREECE',
    'GREENLAND' => 'GREENLAND',
    'GUADELOUPE' => 'GUADELOUPE',
    'GUAM' => 'GUAM',
    'GUATEMALA' => 'GUATEMALA',
    'GUINEA' => 'GUINEA',
    'GUYANA' => 'GUYANA',
    'HAITI' => 'HAITI',
    'HONDURAS' => 'HONDURAS',
    'HONG KONG' => 'HONG KONG',
    'HUNGARY' => 'HUNGARY',
    'ICELAND' => 'ICELAND',
    'IFNI' => 'IFNI',
    'INDIA' => 'INDIA',
    'INDONESIA' => 'INDONESIA',
    'IRAN' => 'IRAN',
    'IRAQ' => 'IRAQ',
    'IRELAND' => 'IRELAND',
    'ISRAEL' => 'ISRAEL',
    'ITALY' => 'ITALY',
    'IVORY COAST' => 'IVORY COAST',
    'JAMAICA' => 'JAMAICA',
    'JAPAN' => 'JAPAN',
    'JORDAN' => 'JORDAN',
    'KAZAKHSTAN' => 'KAZAKHSTAN',
    'KENYA' => 'KENYA',
    'KOREA' => 'KOREA',
    'KOREA, SOUTH' => 'KOREA, SOUTH',
    'KUWAIT' => 'KUWAIT',
    'KYRGYZSTAN' => 'KYRGYZSTAN',
    'LAOS' => 'LAOS',
    'LATVIA' => 'LATVIA',
    'LEBANON' => 'LEBANON',
    'LEEWARD ISLANDS' => 'LEEWARD ISLANDS',
    'LESOTHO' => 'LESOTHO',
    'LIBYA' => 'LIBYA',
    'LIECHTENSTEIN' => 'LIECHTENSTEIN',
    'LITHUANIA' => 'LITHUANIA',
    'LUXEMBOURG' => 'LUXEMBOURG',
    'MACAO' => 'MACAO',
    'MACEDONIA' => 'MACEDONIA',
    'MADAGASCAR' => 'MADAGASCAR',
    'MALAWI' => 'MALAWI',
    'MALAYSIA' => 'MALAYSIA',
    'MALDIVES' => 'MALDIVES',
    'MALI' => 'MALI',
    'MALTA' => 'MALTA',
    'MARTINIQUE' => 'MARTINIQUE',
    'MAURITANIA' => 'MAURITANIA',
    'MAURITIUS' => 'MAURITIUS',
    'MELANESIA' => 'MELANESIA',
    'MEXICO' => 'MEXICO',
    'MOLDOVIA' => 'MOLDOVIA',
    'MONACO' => 'MONACO',
    'MONGOLIA' => 'MONGOLIA',
    'MOROCCO' => 'MOROCCO',
    'MOZAMBIQUE' => 'MOZAMBIQUE',
    'MYANAMAR' => 'MYANAMAR',
    'NAMIBIA' => 'NAMIBIA',
    'NEPAL' => 'NEPAL',
    'NETHERLANDS' => 'NETHERLANDS',
    'NETHERLANDS ANTILLES' => 'NETHERLANDS ANTILLES',
    'NETHERLANDS ANTILLES NEUTRAL ZONE' => 'NETHERLANDS ANTILLES NEUTRAL ZONE',
    'NEW CALADONIA' => 'NEW CALADONIA',
    'NEW HEBRIDES' => 'NEW HEBRIDES',
    'NEW ZEALAND' => 'NEW ZEALAND',
    'NICARAGUA' => 'NICARAGUA',
    'NIGER' => 'NIGER',
    'NIGERIA' => 'NIGERIA',
    'NORFOLK ISLAND' => 'NORFOLK ISLAND',
    'NORWAY' => 'NORWAY',
    'OMAN' => 'OMAN',
    'OTHER' => 'OTHER',
    'PACIFIC ISLAND' => 'PACIFIC ISLAND',
    'PAKISTAN' => 'PAKISTAN',
    'PANAMA' => 'PANAMA',
    'PAPUA NEW GUINEA' => 'PAPUA NEW GUINEA',
    'PARAGUAY' => 'PARAGUAY',
    'PERU' => 'PERU',
    'PHILIPPINES' => 'PHILIPPINES',
    'POLAND' => 'POLAND',
    'PORTUGAL' => 'PORTUGAL',
    'PORTUGUESE TIMOR' => 'EAST TIMOR',
    'PUERTO RICO' => 'PUERTO RICO',
    'QATAR' => 'QATAR',
    'REPUBLIC OF BELARUS' => 'REPUBLIC OF BELARUS',
    'REPUBLIC OF SOUTH AFRICA' => 'REPUBLIC OF SOUTH AFRICA',
    'REUNION' => 'REUNION',
    'ROMANIA' => 'ROMANIA',
    'RUSSIA' => 'RUSSIA',
    'RWANDA' => 'RWANDA',
    'RYUKYU ISLANDS' => 'RYUKYU ISLANDS',
    'SABAH' => 'SABAH',
    'SAN MARINO' => 'SAN MARINO',
    'SAUDI ARABIA' => 'SAUDI ARABIA',
    'SENEGAL' => 'SENEGAL',
    'SERBIA' => 'SERBIA',
    'SEYCHELLES' => 'SEYCHELLES',
    'SIERRA LEONE' => 'SIERRA LEONE',
    'SINGAPORE' => 'SINGAPORE',
    'SLOVAKIA' => 'SLOVAKIA',
    'SLOVENIA' => 'SLOVENIA',
    'SOMALILIAND' => 'SOMALILIAND',
    'SOUTH AFRICA' => 'SOUTH AFRICA',
    'SOUTH YEMEN' => 'SOUTH YEMEN',
    'SPAIN' => 'SPAIN',
    'SPANISH SAHARA' => 'SPANISH SAHARA',
    'SRI LANKA' => 'SRI LANKA',
    'ST. KITTS AND NEVIS' => 'ST. KITTS AND NEVIS',
    'ST. LUCIA' => 'ST. LUCIA',
    'SUDAN' => 'SUDAN',
    'SURINAM' => 'SURINAM',
    'SW AFRICA' => 'SW AFRICA',
    'SWAZILAND' => 'SWAZILAND',
    'SWEDEN' => 'SWEDEN',
    'SWITZERLAND' => 'SWITZERLAND',
    'SYRIA' => 'SYRIA',
    'TAIWAN' => 'TAIWAN',
    'TAJIKISTAN' => 'TAJIKISTAN',
    'TANZANIA' => 'TANZANIA',
    'THAILAND' => 'THAILAND',
    'TONGA' => 'TONGA',
    'TRINIDAD' => 'TRINIDAD',
    'TUNISIA' => 'TUNISIA',
    'TURKEY' => 'TURKEY',
    'UGANDA' => 'UGANDA',
    'UKRAINE' => 'UKRAINE',
    'UNITED ARAB EMIRATES' => 'UNITED ARAB EMIRATES',
    'UNITED KINGDOM' => 'UNITED KINGDOM',
    'URUGUAY' => 'URUGUAY',
    'US PACIFIC ISLAND' => 'US PACIFIC ISLAND',
    'US VIRGIN ISLANDS' => 'US VIRGIN ISLANDS',
    'USA' => 'USA',
    'UZBEKISTAN' => 'UZBEKISTAN',
    'VANUATU' => 'VANUATU',
    'VATICAN CITY' => 'VATICAN CITY',
    'VENEZUELA' => 'VENEZUELA',
    'VIETNAM' => 'VIETNAM',
    'WAKE ISLAND' => 'WAKE ISLAND',
    'WEST INDIES' => 'WEST INDIES',
    'WESTERN SAHARA' => 'WESTERN SAHARA',
    'YEMEN' => 'YEMEN',
    'ZAIRE' => 'ZAIRE',
    'ZAMBIA' => 'ZAMBIA',
    'ZIMBABWE' => 'ZIMBABWE',
);

$app_list_strings['charset_dom'] = array(
    'BIG-5' => 'BIG-5 (Taiwan and Hong Kong)',
    /*'CP866'     => 'CP866', // ms-dos Cyrillic */
    /*'CP949'     => 'CP949 (Microsoft Korean)', */
    'CP1251' => 'CP1251 (MS Cyrillic)',
    'CP1252' => 'CP1252 (MS Western European & US)',
    'EUC-CN' => 'EUC-CN (Simplified Chinese GB2312)',
    'EUC-JP' => 'EUC-JP (Unix Japanese)',
    'EUC-KR' => 'EUC-KR (Korean)',
    'EUC-TW' => 'EUC-TW (Taiwanese)',
    'ISO-2022-JP' => 'ISO-2022-JP (Japanese)',
    'ISO-2022-KR' => 'ISO-2022-KR (Korean)',
    'ISO-8859-1' => 'ISO-8859-1 (Western European and US)',
    'ISO-8859-2' => 'ISO-8859-2 (Central and Eastern European)',
    'ISO-8859-3' => 'ISO-8859-3 (Latin 3)',
    'ISO-8859-4' => 'ISO-8859-4 (Latin 4)',
    'ISO-8859-5' => 'ISO-8859-5 (Cyrillic)',
    'ISO-8859-6' => 'ISO-8859-6 (Arabic)',
    'ISO-8859-7' => 'ISO-8859-7 (Greek)',
    'ISO-8859-8' => 'ISO-8859-8 (Hebrew)',
    'ISO-8859-9' => 'ISO-8859-9 (Latin 5)',
    'ISO-8859-10' => 'ISO-8859-10 (Latin 6)',
    'ISO-8859-13' => 'ISO-8859-13 (Latin 7)',
    'ISO-8859-14' => 'ISO-8859-14 (Latin 8)',
    'ISO-8859-15' => 'ISO-8859-15 (Latin 9)',
    'KOI8-R' => 'KOI8-R (Cyrillic Russian)',
    'KOI8-U' => 'KOI8-U (Cyrillic Ukranian)',
    'SJIS' => 'SJIS (MS Japanese)',
    'UTF-8' => 'UTF-8',
);

$app_list_strings['timezone_dom'] = array(

    'Africa/Algiers' => 'Africa/Algiers',
    'Africa/Luanda' => 'Africa/Luanda',
    'Africa/Porto-Novo' => 'Africa/Porto-Novo',
    'Africa/Gaborone' => 'Africa/Gaborone',
    'Africa/Ouagadougou' => 'Africa/Ouagadougou',
    'Africa/Bujumbura' => 'Africa/Bujumbura',
    'Africa/Douala' => 'Africa/Douala',
    'Atlantic/Cape_Verde' => 'Atlantic/Cape Verde',
    'Africa/Bangui' => 'Africa/Bangui',
    'Africa/Ndjamena' => 'Africa/Ndjamena',
    'Indian/Comoro' => 'Indian/Comoro',
    'Africa/Kinshasa' => 'Africa/Kinshasa',
    'Africa/Lubumbashi' => 'Africa/Lubumbashi',
    'Africa/Brazzaville' => 'Africa/Brazzaville',
    'Africa/Abidjan' => 'Africa/Abidjan',
    'Africa/Djibouti' => 'Africa/Djibouti',
    'Africa/Cairo' => 'Africa/Cairo',
    'Africa/Malabo' => 'Africa/Malabo',
    'Africa/Asmera' => 'Africa/Asmera',
    'Africa/Addis_Ababa' => 'Africa/Addis Ababa',
    'Africa/Libreville' => 'Africa/Libreville',
    'Africa/Banjul' => 'Africa/Banjul',
    'Africa/Accra' => 'Africa/Accra',
    'Africa/Conakry' => 'Africa/Conakry',
    'Africa/Bissau' => 'Africa/Bissau',
    'Africa/Nairobi' => 'Africa/Nairobi',
    'Africa/Maseru' => 'Africa/Maseru',
    'Africa/Monrovia' => 'Africa/Monrovia',
    'Africa/Tripoli' => 'Africa/Tripoli',
    'Indian/Antananarivo' => 'Indian/Antananarivo',
    'Africa/Blantyre' => 'Africa/Blantyre',
    'Africa/Bamako' => 'Africa/Bamako',
    'Africa/Nouakchott' => 'Africa/Nouakchott',
    'Indian/Mauritius' => 'Indian/Mauritius',
    'Indian/Mayotte' => 'Indian/Mayotte',
    'Africa/Casablanca' => 'Africa/Casablanca',
    'Africa/El_Aaiun' => 'Africa/El Aaiun',
    'Africa/Maputo' => 'Africa/Maputo',
    'Africa/Windhoek' => 'Africa/Windhoek',
    'Africa/Niamey' => 'Africa/Niamey',
    'Africa/Lagos' => 'Africa/Lagos',
    'Indian/Reunion' => 'Indian/Reunion',
    'Africa/Kigali' => 'Africa/Kigali',
    'Atlantic/St_Helena' => 'Atlantic/St. Helena',
    'Africa/Sao_Tome' => 'Africa/Sao Tome',
    'Africa/Dakar' => 'Africa/Dakar',
    'Indian/Mahe' => 'Indian/Mahe',
    'Africa/Freetown' => 'Africa/Freetown',
    'Africa/Mogadishu' => 'Africa/Mogadishu',
    'Africa/Johannesburg' => 'Africa/Johannesburg',
    'Africa/Khartoum' => 'Africa/Khartoum',
    'Africa/Mbabane' => 'Africa/Mbabane',
    'Africa/Dar_es_Salaam' => 'Africa/Dar es Salaam',
    'Africa/Lome' => 'Africa/Lome',
    'Africa/Tunis' => 'Africa/Tunis',
    'Africa/Kampala' => 'Africa/Kampala',
    'Africa/Lusaka' => 'Africa/Lusaka',
    'Africa/Harare' => 'Africa/Harare',
    'Antarctica/Casey' => 'Antarctica/Casey',
    'Antarctica/Davis' => 'Antarctica/Davis',
    'Antarctica/Mawson' => 'Antarctica/Mawson',
    'Indian/Kerguelen' => 'Indian/Kerguelen',
    'Antarctica/DumontDUrville' => 'Antarctica/DumontDUrville',
    'Antarctica/Syowa' => 'Antarctica/Syowa',
    'Antarctica/Vostok' => 'Antarctica/Vostok',
    'Antarctica/Rothera' => 'Antarctica/Rothera',
    'Antarctica/Palmer' => 'Antarctica/Palmer',
    'Antarctica/McMurdo' => 'Antarctica/McMurdo',
    'Asia/Kabul' => 'Asia/Kabul',
    'Asia/Yerevan' => 'Asia/Yerevan',
    'Asia/Baku' => 'Asia/Baku',
    'Asia/Bahrain' => 'Asia/Bahrain',
    'Asia/Dhaka' => 'Asia/Dhaka',
    'Asia/Thimphu' => 'Asia/Thimphu',
    'Indian/Chagos' => 'Indian/Chagos',
    'Asia/Brunei' => 'Asia/Brunei',
    'Asia/Rangoon' => 'Asia/Rangoon',
    'Asia/Phnom_Penh' => 'Asia/Phnom Penh',
    'Asia/Beijing' => 'Asia/Beijing',
    'Asia/Harbin' => 'Asia/Harbin',
    'Asia/Shanghai' => 'Asia/Shanghai',
    'Asia/Chongqing' => 'Asia/Chongqing',
    'Asia/Urumqi' => 'Asia/Urumqi',
    'Asia/Kashgar' => 'Asia/Kashgar',
    'Asia/Hong_Kong' => 'Asia/Hong Kong',
    'Asia/Taipei' => 'Asia/Taipei',
    'Asia/Macau' => 'Asia/Macau',
    'Asia/Nicosia' => 'Asia/Nicosia',
    'Asia/Tbilisi' => 'Asia/Tbilisi',
    'Asia/Dili' => 'Asia/Dili',
    'Asia/Calcutta' => 'Asia/Calcutta',
    'Asia/Jakarta' => 'Asia/Jakarta',
    'Asia/Pontianak' => 'Asia/Pontianak',
    'Asia/Makassar' => 'Asia/Makassar',
    'Asia/Jayapura' => 'Asia/Jayapura',
    'Asia/Tehran' => 'Asia/Tehran',
    'Asia/Baghdad' => 'Asia/Baghdad',
    'Asia/Jerusalem' => 'Asia/Jerusalem',
    'Asia/Tokyo' => 'Asia/Tokyo',
    'Asia/Amman' => 'Asia/Amman',
    'Asia/Almaty' => 'Asia/Almaty',
    'Asia/Qyzylorda' => 'Asia/Qyzylorda',
    'Asia/Aqtobe' => 'Asia/Aqtobe',
    'Asia/Aqtau' => 'Asia/Aqtau',
    'Asia/Oral' => 'Asia/Oral',
    'Asia/Bishkek' => 'Asia/Bishkek',
    'Asia/Seoul' => 'Asia/Seoul',
    'Asia/Pyongyang' => 'Asia/Pyongyang',
    'Asia/Kuwait' => 'Asia/Kuwait',
    'Asia/Vientiane' => 'Asia/Vientiane',
    'Asia/Beirut' => 'Asia/Beirut',
    'Asia/Kuala_Lumpur' => 'Asia/Kuala Lumpur',
    'Asia/Kuching' => 'Asia/Kuching',
    'Indian/Maldives' => 'Indian/Maldives',
    'Asia/Hovd' => 'Asia/Hovd',
    'Asia/Ulaanbaatar' => 'Asia/Ulaanbaatar',
    'Asia/Choibalsan' => 'Asia/Choibalsan',
    'Asia/Katmandu' => 'Asia/Katmandu',
    'Asia/Muscat' => 'Asia/Muscat',
    'Asia/Karachi' => 'Asia/Karachi',
    'Asia/Gaza' => 'Asia/Gaza',
    'Asia/Manila' => 'Asia/Manila',
    'Asia/Qatar' => 'Asia/Qatar',
    'Asia/Riyadh' => 'Asia/Riyadh',
    'Asia/Singapore' => 'Asia/Singapore',
    'Asia/Colombo' => 'Asia/Colombo',
    'Asia/Damascus' => 'Asia/Damascus',
    'Asia/Dushanbe' => 'Asia/Dushanbe',
    'Asia/Bangkok' => 'Asia/Bangkok',
    'Asia/Ashgabat' => 'Asia/Ashgabat',
    'Asia/Dubai' => 'Asia/Dubai',
    'Asia/Samarkand' => 'Asia/Samarkand',
    'Asia/Tashkent' => 'Asia/Tashkent',
    'Asia/Saigon' => 'Asia/Saigon',
    'Asia/Aden' => 'Asia/Aden',
    'Australia/Darwin' => 'Australia/Darwin',
    'Australia/Perth' => 'Australia/Perth',
    'Australia/Brisbane' => 'Australia/Brisbane',
    'Australia/Lindeman' => 'Australia/Lindeman',
    'Australia/Adelaide' => 'Australia/Adelaide',
    'Australia/Hobart' => 'Australia/Hobart',
    'Australia/Currie' => 'Australia/Currie',
    'Australia/Melbourne' => 'Australia/Melbourne',
    'Australia/Sydney' => 'Australia/Sydney',
    'Australia/Broken_Hill' => 'Australia/Broken Hill',
    'Indian/Christmas' => 'Indian/Christmas',
    'Pacific/Rarotonga' => 'Pacific/Rarotonga',
    'Indian/Cocos' => 'Indian/Cocos',
    'Pacific/Fiji' => 'Pacific/Fiji',
    'Pacific/Gambier' => 'Pacific/Gambier',
    'Pacific/Marquesas' => 'Pacific/Marquesas',
    'Pacific/Tahiti' => 'Pacific/Tahiti',
    'Pacific/Guam' => 'Pacific/Guam',
    'Pacific/Tarawa' => 'Pacific/Tarawa',
    'Pacific/Enderbury' => 'Pacific/Enderbury',
    'Pacific/Kiritimati' => 'Pacific/Kiritimati',
    'Pacific/Saipan' => 'Pacific/Saipan',
    'Pacific/Majuro' => 'Pacific/Majuro',
    'Pacific/Kwajalein' => 'Pacific/Kwajalein',
    'Pacific/Truk' => 'Pacific/Truk',
    'Pacific/Pohnpei' => 'Pacific/Pohnpei',
    'Pacific/Kosrae' => 'Pacific/Kosrae',
    'Pacific/Nauru' => 'Pacific/Nauru',
    'Pacific/Noumea' => 'Pacific/Noumea',
    'Pacific/Auckland' => 'Pacific/Auckland',
    'Pacific/Chatham' => 'Pacific/Chatham',
    'Pacific/Niue' => 'Pacific/Niue',
    'Pacific/Norfolk' => 'Pacific/Norfolk',
    'Pacific/Palau' => 'Pacific/Palau',
    'Pacific/Port_Moresby' => 'Pacific/Port Moresby',
    'Pacific/Pitcairn' => 'Pacific/Pitcairn',
    'Pacific/Pago_Pago' => 'Pacific/Pago Pago',
    'Pacific/Apia' => 'Pacific/Apia',
    'Pacific/Guadalcanal' => 'Pacific/Guadalcanal',
    'Pacific/Fakaofo' => 'Pacific/Fakaofo',
    'Pacific/Tongatapu' => 'Pacific/Tongatapu',
    'Pacific/Funafuti' => 'Pacific/Funafuti',
    'Pacific/Johnston' => 'Pacific/Johnston',
    'Pacific/Midway' => 'Pacific/Midway',
    'Pacific/Wake' => 'Pacific/Wake',
    'Pacific/Efate' => 'Pacific/Efate',
    'Pacific/Wallis' => 'Pacific/Wallis',
    'Europe/London' => 'Europe/London',
    'Europe/Dublin' => 'Europe/Dublin',
    'WET' => 'WET',
    'CET' => 'CET',
    'MET' => 'MET',
    'EET' => 'EET',
    'Europe/Tirane' => 'Europe/Tirane',
    'Europe/Andorra' => 'Europe/Andorra',
    'Europe/Vienna' => 'Europe/Vienna',
    'Europe/Minsk' => 'Europe/Minsk',
    'Europe/Brussels' => 'Europe/Brussels',
    'Europe/Sofia' => 'Europe/Sofia',
    'Europe/Prague' => 'Europe/Prague',
    'Europe/Copenhagen' => 'Europe/Copenhagen',
    'Atlantic/Faeroe' => 'Atlantic/Faeroe',
    'America/Danmarkshavn' => 'America/Danmarkshavn',
    'America/Scoresbysund' => 'America/Scoresbysund',
    'America/Godthab' => 'America/Godthab',
    'America/Thule' => 'America/Thule',
    'Europe/Tallinn' => 'Europe/Tallinn',
    'Europe/Helsinki' => 'Europe/Helsinki',
    'Europe/Paris' => 'Europe/Paris',
    'Europe/Berlin' => 'Europe/Berlin',
    'Europe/Gibraltar' => 'Europe/Gibraltar',
    'Europe/Athens' => 'Europe/Athens',
    'Europe/Budapest' => 'Europe/Budapest',
    'Atlantic/Reykjavik' => 'Atlantic/Reykjavik',
    'Europe/Rome' => 'Europe/Rome',
    'Europe/Riga' => 'Europe/Riga',
    'Europe/Vaduz' => 'Europe/Vaduz',
    'Europe/Vilnius' => 'Europe/Vilnius',
    'Europe/Luxembourg' => 'Europe/Luxembourg',
    'Europe/Malta' => 'Europe/Malta',
    'Europe/Chisinau' => 'Europe/Chisinau',
    'Europe/Monaco' => 'Europe/Monaco',
    'Europe/Amsterdam' => 'Europe/Amsterdam',
    'Europe/Oslo' => 'Europe/Oslo',
    'Europe/Warsaw' => 'Europe/Warsaw',
    'Europe/Lisbon' => 'Europe/Lisbon',
    'Atlantic/Azores' => 'Atlantic/Azores',
    'Atlantic/Madeira' => 'Atlantic/Madeira',
    'Europe/Bucharest' => 'Europe/Bucharest',
    'Europe/Kaliningrad' => 'Europe/Kaliningrad',
    'Europe/Moscow' => 'Europe/Moscow',
    'Europe/Samara' => 'Europe/Samara',
    'Asia/Yekaterinburg' => 'Asia/Yekaterinburg',
    'Asia/Omsk' => 'Asia/Omsk',
    'Asia/Novosibirsk' => 'Asia/Novosibirsk',
    'Asia/Krasnoyarsk' => 'Asia/Krasnoyarsk',
    'Asia/Irkutsk' => 'Asia/Irkutsk',
    'Asia/Yakutsk' => 'Asia/Yakutsk',
    'Asia/Vladivostok' => 'Asia/Vladivostok',
    'Asia/Sakhalin' => 'Asia/Sakhalin',
    'Asia/Magadan' => 'Asia/Magadan',
    'Asia/Kamchatka' => 'Asia/Kamchatka',
    'Asia/Anadyr' => 'Asia/Anadyr',
    'Europe/Belgrade' => 'Europe/Belgrade',
    'Europe/Madrid' => 'Europe/Madrid',
    'Africa/Ceuta' => 'Africa/Ceuta',
    'Atlantic/Canary' => 'Atlantic/Canary',
    'Europe/Stockholm' => 'Europe/Stockholm',
    'Europe/Zurich' => 'Europe/Zurich',
    'Europe/Istanbul' => 'Europe/Istanbul',
    'Europe/Kiev' => 'Europe/Kiev',
    'Europe/Uzhgorod' => 'Europe/Uzhgorod',
    'Europe/Zaporozhye' => 'Europe/Zaporozhye',
    'Europe/Simferopol' => 'Europe/Simferopol',
    'America/New_York' => 'America/New York',
    'America/Chicago' => 'America/Chicago',
    'America/North_Dakota/Center' => 'America/North Dakota/Center',
    'America/Denver' => 'America/Denver',
    'America/Los_Angeles' => 'America/Los Angeles',
    'America/Juneau' => 'America/Juneau',
    'America/Yakutat' => 'America/Yakutat',
    'America/Anchorage' => 'America/Anchorage',
    'America/Nome' => 'America/Nome',
    'America/Adak' => 'America/Adak',
    'Pacific/Honolulu' => 'Pacific/Honolulu',
    'America/Phoenix' => 'America/Phoenix',
    'America/Boise' => 'America/Boise',
    'America/Indiana/Indianapolis' => 'America/Indiana/Indianapolis',
    'America/Indiana/Marengo' => 'America/Indiana/Marengo',
    'America/Indiana/Knox' => 'America/Indiana/Knox',
    'America/Indiana/Vevay' => 'America/Indiana/Vevay',
    'America/Kentucky/Louisville' => 'America/Kentucky/Louisville',
    'America/Kentucky/Monticello' => 'America/Kentucky/Monticello',
    'America/Detroit' => 'America/Detroit',
    'America/Menominee' => 'America/Menominee',
    'America/St_Johns' => 'America/St. Johns',
    'America/Goose_Bay' => 'America/Goose_Bay',
    'America/Halifax' => 'America/Halifax',
    'America/Glace_Bay' => 'America/Glace Bay',
    'America/Montreal' => 'America/Montreal',
    'America/Toronto' => 'America/Toronto',
    'America/Thunder_Bay' => 'America/Thunder Bay',
    'America/Nipigon' => 'America/Nipigon',
    'America/Rainy_River' => 'America/Rainy River',
    'America/Winnipeg' => 'America/Winnipeg',
    'America/Regina' => 'America/Regina',
    'America/Swift_Current' => 'America/Swift Current',
    'America/Edmonton' => 'America/Edmonton',
    'America/Vancouver' => 'America/Vancouver',
    'America/Dawson_Creek' => 'America/Dawson Creek',
    'America/Pangnirtung' => 'America/Pangnirtung',
    'America/Iqaluit' => 'America/Iqaluit',
    'America/Coral_Harbour' => 'America/Coral Harbour',
    'America/Rankin_Inlet' => 'America/Rankin Inlet',
    'America/Cambridge_Bay' => 'America/Cambridge Bay',
    'America/Yellowknife' => 'America/Yellowknife',
    'America/Inuvik' => 'America/Inuvik',
    'America/Whitehorse' => 'America/Whitehorse',
    'America/Dawson' => 'America/Dawson',
    'America/Cancun' => 'America/Cancun',
    'America/Merida' => 'America/Merida',
    'America/Monterrey' => 'America/Monterrey',
    'America/Mexico_City' => 'America/Mexico City',
    'America/Chihuahua' => 'America/Chihuahua',
    'America/Hermosillo' => 'America/Hermosillo',
    'America/Mazatlan' => 'America/Mazatlan',
    'America/Tijuana' => 'America/Tijuana',
    'America/Anguilla' => 'America/Anguilla',
    'America/Antigua' => 'America/Antigua',
    'America/Nassau' => 'America/Nassau',
    'America/Barbados' => 'America/Barbados',
    'America/Belize' => 'America/Belize',
    'Atlantic/Bermuda' => 'Atlantic/Bermuda',
    'America/Cayman' => 'America/Cayman',
    'America/Costa_Rica' => 'America/Costa Rica',
    'America/Havana' => 'America/Havana',
    'America/Dominica' => 'America/Dominica',
    'America/Santo_Domingo' => 'America/Santo Domingo',
    'America/El_Salvador' => 'America/El Salvador',
    'America/Grenada' => 'America/Grenada',
    'America/Guadeloupe' => 'America/Guadeloupe',
    'America/Guatemala' => 'America/Guatemala',
    'America/Port-au-Prince' => 'America/Port-au-Prince',
    'America/Tegucigalpa' => 'America/Tegucigalpa',
    'America/Jamaica' => 'America/Jamaica',
    'America/Martinique' => 'America/Martinique',
    'America/Montserrat' => 'America/Montserrat',
    'America/Managua' => 'America/Managua',
    'America/Panama' => 'America/Panama',
    'America/Puerto_Rico' => 'America/Puerto_Rico',
    'America/St_Kitts' => 'America/St_Kitts',
    'America/St_Lucia' => 'America/St_Lucia',
    'America/Miquelon' => 'America/Miquelon',
    'America/St_Vincent' => 'America/St. Vincent',
    'America/Grand_Turk' => 'America/Grand Turk',
    'America/Tortola' => 'America/Tortola',
    'America/St_Thomas' => 'America/St. Thomas',
    'America/Argentina/Buenos_Aires' => 'America/Argentina/Buenos Aires',
    'America/Argentina/Cordoba' => 'America/Argentina/Cordoba',
    'America/Argentina/Tucuman' => 'America/Argentina/Tucuman',
    'America/Argentina/La_Rioja' => 'America/Argentina/La_Rioja',
    'America/Argentina/San_Juan' => 'America/Argentina/San_Juan',
    'America/Argentina/Jujuy' => 'America/Argentina/Jujuy',
    'America/Argentina/Catamarca' => 'America/Argentina/Catamarca',
    'America/Argentina/Mendoza' => 'America/Argentina/Mendoza',
    'America/Argentina/Rio_Gallegos' => 'America/Argentina/Rio Gallegos',
    'America/Argentina/Ushuaia' => 'America/Argentina/Ushuaia',
    'America/Aruba' => 'America/Aruba',
    'America/La_Paz' => 'America/La Paz',
    'America/Noronha' => 'America/Noronha',
    'America/Belem' => 'America/Belem',
    'America/Fortaleza' => 'America/Fortaleza',
    'America/Recife' => 'America/Recife',
    'America/Araguaina' => 'America/Araguaina',
    'America/Maceio' => 'America/Maceio',
    'America/Bahia' => 'America/Bahia',
    'America/Sao_Paulo' => 'America/Sao Paulo',
    'America/Campo_Grande' => 'America/Campo Grande',
    'America/Cuiaba' => 'America/Cuiaba',
    'America/Porto_Velho' => 'America/Porto_Velho',
    'America/Boa_Vista' => 'America/Boa Vista',
    'America/Manaus' => 'America/Manaus',
    'America/Eirunepe' => 'America/Eirunepe',
    'America/Rio_Branco' => 'America/Rio Branco',
    'America/Santiago' => 'America/Santiago',
    'Pacific/Easter' => 'Pacific/Easter',
    'America/Bogota' => 'America/Bogota',
    'America/Curacao' => 'America/Curacao',
    'America/Guayaquil' => 'America/Guayaquil',
    'Pacific/Galapagos' => 'Pacific/Galapagos',
    'Atlantic/Stanley' => 'Atlantic/Stanley',
    'America/Cayenne' => 'America/Cayenne',
    'America/Guyana' => 'America/Guyana',
    'America/Asuncion' => 'America/Asuncion',
    'America/Lima' => 'America/Lima',
    'Atlantic/South_Georgia' => 'Atlantic/South Georgia',
    'America/Paramaribo' => 'America/Paramaribo',
    'America/Port_of_Spain' => 'America/Port-of-Spain',
    'America/Montevideo' => 'America/Montevideo',
    'America/Caracas' => 'America/Caracas',
);

$app_list_strings['moduleList']['Sugar_Favorites'] = 'Favorites';
$app_list_strings['eapm_list'] = array(
    'Sugar' => 'SuiteCRM',
    'WebEx' => 'WebEx',
    'GoToMeeting' => 'GoToMeeting',
    'IBMSmartCloud' => 'IBM SmartCloud',
    'Google' => 'Google',
    'Box' => 'Box.net',
    'Facebook' => 'Facebook',
    'Twitter' => 'Twitter',
);
$app_list_strings['eapm_list_import'] = array(
    'Google' => 'Google Contacts',
);
$app_list_strings['eapm_list_documents'] = array(
    'Google' => 'Google Drive',
);
$app_list_strings['token_status'] = array(
    1 => 'Request',
    2 => 'Access',
    3 => 'Invalid',
);

$app_list_strings ['emailTemplates_type_list'] = array(
    '' => '',
    'campaign' => 'Campaign',
    'email' => 'Email',
);

$app_list_strings ['emailTemplates_type_list_campaigns'] = array(
    '' => '',
    'campaign' => 'Campaign',
);

$app_list_strings ['emailTemplates_type_list_no_workflow'] = array(
    '' => '',
    'campaign' => 'Campaign',
    'email' => 'Email',
);

// knowledge base
$app_list_strings['moduleList']['AOK_KnowledgeBase'] = 'Knowledge Base';
$app_list_strings['moduleList']['AOK_Knowledge_Base_Categories'] = 'KB Categories';
$app_list_strings['aok_status_list']['Draft'] = 'Draft';
$app_list_strings['aok_status_list']['Expired'] = 'Expired';
$app_list_strings['aok_status_list']['In_Review'] = 'In Review';
//$app_list_strings['aok_status_list']['Published'] = 'Published';
$app_list_strings['aok_status_list']['published_private'] = 'Private';
$app_list_strings['aok_status_list']['published_public'] = 'Public';

$app_list_strings['moduleList']['FP_events'] = 'Events';
$app_list_strings['moduleList']['FP_Event_Locations'] = 'Locations';
$app_list_strings['invite_template_list'][''] = '';

//events
$app_list_strings['fp_event_invite_status_dom']['Invited'] = 'Invited';
$app_list_strings['fp_event_invite_status_dom']['Not Invited'] = 'Not Invited';
$app_list_strings['fp_event_invite_status_dom']['Attended'] = 'Attended';
$app_list_strings['fp_event_invite_status_dom']['Not Attended'] = 'Not Attended';
$app_list_strings['fp_event_status_dom']['Accepted'] = 'Accepted';
$app_list_strings['fp_event_status_dom']['Declined'] = 'Declined';
$app_list_strings['fp_event_status_dom']['No Response'] = 'No Response';

$app_strings['LBL_STATUS_EVENT'] = 'Invite Status';
$app_strings['LBL_ACCEPT_STATUS'] = 'Accept Status';
$app_strings['LBL_LISTVIEW_OPTION_CURRENT'] = 'Select This Page';
$app_strings['LBL_LISTVIEW_OPTION_ENTIRE'] = 'Select All';
$app_strings['LBL_LISTVIEW_NONE'] = 'Deselect All';

//aod
$app_list_strings['moduleList']['AOD_IndexEvent'] = 'Index Event';
$app_list_strings['moduleList']['AOD_Index'] = 'Index';

$app_list_strings['moduleList']['AOP_AOP_Case_Events'] = 'Case Events';
$app_list_strings['moduleList']['AOP_AOP_Case_Updates'] = 'Case Updates';
$app_list_strings['moduleList']['AOP_Case_Events'] = 'Case Events';
$app_list_strings['moduleList']['AOP_Case_Updates'] = 'Case Updates';
$app_strings['LBL_AOP_EMAIL_REPLY_DELIMITER'] = '========== Please reply above this line ==========';


//aop
$app_list_strings['case_state_default_key'] = 'Open';
$app_list_strings['case_state_dom'] =
    array(
        'Open' => 'Open',
        'Closed' => 'Closed',
    );
$app_list_strings['case_status_default_key'] = 'Open_New';
$app_list_strings['case_status_dom'] =
    array(
        'Open_New' => 'New',
        'Open_Assigned' => 'Assigned',
        'Closed_Closed' => 'Closed',
        'Open_Pending Input' => 'Pending Input',
        'Closed_Rejected' => 'Rejected',
        'Closed_Duplicate' => 'Duplicate',
    );
$app_list_strings['contact_portal_user_type_dom'] =
    array(
        'Single' => 'Single user',
        'Account' => 'Account user',
    );
$app_list_strings['dom_email_distribution_for_auto_create'] = array(
    'AOPDefault' => 'Use AOP Default',
    'singleUser' => 'Single User',
    'roundRobin' => 'Round-Robin',
    'leastBusy' => 'Least-Busy',
    'random' => 'Random',
);

//aor
$app_list_strings['moduleList']['AOR_Reports'] = 'Reports';
$app_list_strings['moduleList']['AOR_Conditions'] = 'Report Conditions';
$app_list_strings['moduleList']['AOR_Charts'] = 'Report Charts';
$app_list_strings['moduleList']['AOR_Fields'] = 'Report Fields';
$app_list_strings['moduleList']['AOR_Scheduled_Reports'] = 'Scheduled Reports';
$app_list_strings['aor_operator_list']['Equal_To'] = 'Equal To';
$app_list_strings['aor_operator_list']['Not_Equal_To'] = 'Not Equal To';
$app_list_strings['aor_operator_list']['Greater_Than'] = 'Greater Than';
$app_list_strings['aor_operator_list']['Less_Than'] = 'Less Than';
$app_list_strings['aor_operator_list']['Greater_Than_or_Equal_To'] = 'Greater Than or Equal To';
$app_list_strings['aor_operator_list']['Less_Than_or_Equal_To'] = 'Less Than or Equal To';
$app_list_strings['aor_operator_list']['Contains'] = 'Contains';
$app_list_strings['aor_operator_list']['Starts_With'] = 'Starts With';
$app_list_strings['aor_operator_list']['Ends_With'] = 'Ends With';
$app_list_strings['aor_format_options'][''] = '';
$app_list_strings['aor_format_options']['Y-m-d'] = 'Y-m-d';
$app_list_strings['aor_format_options']['Ymd'] = 'Ymd';
$app_list_strings['aor_format_options']['Y-m'] = 'Y-m';
$app_list_strings['aor_format_options']['d/m/Y'] = 'd/m/Y';
$app_list_strings['aor_format_options']['Y'] = 'Y';
$app_list_strings['aor_condition_operator_list']['And'] = 'And';
$app_list_strings['aor_condition_operator_list']['OR'] = 'OR';
$app_list_strings['aor_condition_type_list']['Value'] = 'Value';
$app_list_strings['aor_condition_type_list']['Field'] = 'Field';
$app_list_strings['aor_condition_type_list']['Date'] = 'Date';
$app_list_strings['aor_condition_type_list']['Multi'] = 'One of';
$app_list_strings['aor_condition_type_list']['Period'] = 'Period';
$app_list_strings['aor_condition_type_list']['CurrentUserID'] = 'Current User';
$app_list_strings['aor_date_type_list'][''] = '';
$app_list_strings['aor_date_type_list']['minute'] = 'Minutes';
$app_list_strings['aor_date_type_list']['hour'] = 'Hours';
$app_list_strings['aor_date_type_list']['day'] = 'Days';
$app_list_strings['aor_date_type_list']['week'] = 'Weeks';
$app_list_strings['aor_date_type_list']['month'] = 'Months';
$app_list_strings['aor_date_type_list']['business_hours'] = 'Business Hours';
$app_list_strings['aor_date_options']['now'] = 'Now';
$app_list_strings['aor_date_options']['field'] = 'This Field';
$app_list_strings['aor_date_operator']['now'] = '';
$app_list_strings['aor_date_operator']['plus'] = '+';
$app_list_strings['aor_date_operator']['minus'] = '-';
$app_list_strings['aor_sort_operator'][''] = '';
$app_list_strings['aor_sort_operator']['ASC'] = 'Ascending';
$app_list_strings['aor_sort_operator']['DESC'] = 'Descending';
$app_list_strings['aor_function_list'][''] = '';
$app_list_strings['aor_function_list']['COUNT'] = 'Count';
$app_list_strings['aor_function_list']['MIN'] = 'Minimum';
$app_list_strings['aor_function_list']['MAX'] = 'Maximum';
$app_list_strings['aor_function_list']['SUM'] = 'Sum';
$app_list_strings['aor_function_list']['AVG'] = 'Average';
$app_list_strings['aor_total_options'][''] = '';
$app_list_strings['aor_total_options']['COUNT'] = 'Count';
$app_list_strings['aor_total_options']['SUM'] = 'Sum';
$app_list_strings['aor_total_options']['AVG'] = 'Average';
$app_list_strings['aor_chart_types']['bar'] = 'Bar chart';
$app_list_strings['aor_chart_types']['line'] = 'Line chart';
$app_list_strings['aor_chart_types']['pie'] = 'Pie chart';
$app_list_strings['aor_chart_types']['radar'] = 'Radar chart';
$app_list_strings['aor_chart_types']['polar'] = 'Polar chart';
$app_list_strings['aor_chart_types']['stacked_bar'] = 'Stacked bar';
$app_list_strings['aor_chart_types']['grouped_bar'] = 'Grouped bar';
$app_list_strings['aor_scheduled_report_schedule_types']['monthly'] = 'Monthly';
$app_list_strings['aor_scheduled_report_schedule_types']['weekly'] = 'Weekly';
$app_list_strings['aor_scheduled_report_schedule_types']['daily'] = 'Daily';
$app_list_strings['aor_scheduled_reports_status_dom']['active'] = 'Active';
$app_list_strings['aor_scheduled_reports_status_dom']['inactive'] = 'Inactive';
$app_list_strings['aor_email_type_list']['Email Address'] = 'Email';
$app_list_strings['aor_email_type_list']['Specify User'] = 'User';
$app_list_strings['aor_email_type_list']['Users'] = 'Users';
$app_list_strings['aor_assign_options']['all'] = 'ALL Users';
$app_list_strings['aor_assign_options']['role'] = 'ALL Users in Role';
$app_list_strings['aor_assign_options']['security_group'] = 'ALL Users in Security Group';
$app_list_strings['date_time_period_list']['today'] = 'Today';
$app_list_strings['date_time_period_list']['yesterday'] = 'Yesterday';
$app_list_strings['date_time_period_list']['this_week'] = 'This Week';
$app_list_strings['date_time_period_list']['last_week'] = 'Last Week';
$app_list_strings['date_time_period_list']['last_month'] = 'Last Month';
$app_list_strings['date_time_period_list']['this_month'] = 'This Month';
$app_list_strings['date_time_period_list']['this_quarter'] = 'This Quarter';
$app_list_strings['date_time_period_list']['last_quarter'] = 'Last Quarter';
$app_list_strings['date_time_period_list']['this_year'] = 'This year';
$app_list_strings['date_time_period_list']['last_year'] = 'Last year';
$app_strings['LBL_CRON_ON_THE_MONTHDAY'] = 'on the';
$app_strings['LBL_CRON_ON_THE_WEEKDAY'] = 'on';
$app_strings['LBL_CRON_AT'] = 'at';
$app_strings['LBL_CRON_RAW'] = 'Advanced';
$app_strings['LBL_CRON_MIN'] = 'Min';
$app_strings['LBL_CRON_HOUR'] = 'Hour';
$app_strings['LBL_CRON_DAY'] = 'Day';
$app_strings['LBL_CRON_MONTH'] = 'Month';
$app_strings['LBL_CRON_DOW'] = 'DOW';
$app_strings['LBL_CRON_DAILY'] = 'Daily';
$app_strings['LBL_CRON_WEEKLY'] = 'Weekly';
$app_strings['LBL_CRON_MONTHLY'] = 'Monthly';

//aos
$app_list_strings['moduleList']['AOS_Contracts'] = 'Contracts';
$app_list_strings['moduleList']['AOS_Invoices'] = 'Invoices';
$app_list_strings['moduleList']['AOS_PDF_Templates'] = 'PDF Templates';
$app_list_strings['moduleList']['AOS_Product_Categories'] = 'Product Categories';
$app_list_strings['moduleList']['AOS_Products'] = 'Products';
$app_list_strings['moduleList']['AOS_Products_Quotes'] = 'Line Items';
$app_list_strings['moduleList']['AOS_Line_Item_Groups'] = 'Line Item Groups';
$app_list_strings['moduleList']['AOS_Quotes'] = 'Quotes';
$app_list_strings['aos_quotes_type_dom'][''] = '';
$app_list_strings['aos_quotes_type_dom']['Analyst'] = 'Analyst';
$app_list_strings['aos_quotes_type_dom']['Competitor'] = 'Competitor';
$app_list_strings['aos_quotes_type_dom']['Customer'] = 'Customer';
$app_list_strings['aos_quotes_type_dom']['Integrator'] = 'Integrator';
$app_list_strings['aos_quotes_type_dom']['Investor'] = 'Investor';
$app_list_strings['aos_quotes_type_dom']['Partner'] = 'Partner';
$app_list_strings['aos_quotes_type_dom']['Press'] = 'Press';
$app_list_strings['aos_quotes_type_dom']['Prospect'] = 'Prospect';
$app_list_strings['aos_quotes_type_dom']['Reseller'] = 'Reseller';
$app_list_strings['aos_quotes_type_dom']['Other'] = 'Other';
$app_list_strings['template_ddown_c_list'][''] = '';
$app_list_strings['quote_stage_dom']['Draft'] = 'Draft';
$app_list_strings['quote_stage_dom']['Negotiation'] = 'Negotiation';
$app_list_strings['quote_stage_dom']['Delivered'] = 'Delivered';
$app_list_strings['quote_stage_dom']['On Hold'] = 'On Hold';
$app_list_strings['quote_stage_dom']['Confirmed'] = 'Confirmed';
$app_list_strings['quote_stage_dom']['Closed Accepted'] = 'Closed Accepted';
$app_list_strings['quote_stage_dom']['Closed Lost'] = 'Closed Lost';
$app_list_strings['quote_stage_dom']['Closed Dead'] = 'Closed Dead';
$app_list_strings['quote_term_dom']['Net 15'] = 'Nett 15';
$app_list_strings['quote_term_dom']['Net 30'] = 'Nett 30';
$app_list_strings['quote_term_dom'][''] = '';
$app_list_strings['approval_status_dom']['Approved'] = 'Approved';
$app_list_strings['approval_status_dom']['Not Approved'] = 'Not Approved';
$app_list_strings['approval_status_dom'][''] = '';
$app_list_strings['vat_list']['0.0'] = '0%';
$app_list_strings['vat_list']['5.0'] = '5%';
$app_list_strings['vat_list']['7.5'] = '7.5%';
$app_list_strings['vat_list']['17.5'] = '17.5%';
$app_list_strings['vat_list']['20.0'] = '20%';
$app_list_strings['discount_list']['Percentage'] = 'Pct';
$app_list_strings['discount_list']['Amount'] = 'Amt';
$app_list_strings['aos_invoices_type_dom'][''] = '';
$app_list_strings['aos_invoices_type_dom']['Analyst'] = 'Analyst';
$app_list_strings['aos_invoices_type_dom']['Competitor'] = 'Competitor';
$app_list_strings['aos_invoices_type_dom']['Customer'] = 'Customer';
$app_list_strings['aos_invoices_type_dom']['Integrator'] = 'Integrator';
$app_list_strings['aos_invoices_type_dom']['Investor'] = 'Investor';
$app_list_strings['aos_invoices_type_dom']['Partner'] = 'Partner';
$app_list_strings['aos_invoices_type_dom']['Press'] = 'Press';
$app_list_strings['aos_invoices_type_dom']['Prospect'] = 'Prospect';
$app_list_strings['aos_invoices_type_dom']['Reseller'] = 'Reseller';
$app_list_strings['aos_invoices_type_dom']['Other'] = 'Other';
$app_list_strings['invoice_status_dom']['Paid'] = 'Paid';
$app_list_strings['invoice_status_dom']['Unpaid'] = 'Unpaid';
$app_list_strings['invoice_status_dom']['Cancelled'] = 'Cancelled';
$app_list_strings['invoice_status_dom'][''] = '';
$app_list_strings['quote_invoice_status_dom']['Not Invoiced'] = 'Not Invoiced';
$app_list_strings['quote_invoice_status_dom']['Invoiced'] = 'Invoiced';
$app_list_strings['product_code_dom']['XXXX'] = 'XXXX';
$app_list_strings['product_code_dom']['YYYY'] = 'YYYY';
$app_list_strings['product_category_dom']['Laptops'] = 'Laptops';
$app_list_strings['product_category_dom']['Desktops'] = 'Desktops';
$app_list_strings['product_category_dom'][''] = '';
$app_list_strings['product_type_dom']['Good'] = 'Good';
$app_list_strings['product_type_dom']['Service'] = 'Service';
$app_list_strings['product_quote_parent_type_dom']['AOS_Quotes'] = 'Quotes';
$app_list_strings['product_quote_parent_type_dom']['AOS_Invoices'] = 'Invoices';
$app_list_strings['product_quote_parent_type_dom']['AOS_Contracts'] = 'Contracts';
$app_list_strings['pdf_template_type_dom']['AOS_Quotes'] = 'Quotes';
$app_list_strings['pdf_template_type_dom']['AOS_Invoices'] = 'Invoices';
$app_list_strings['pdf_template_type_dom']['AOS_Contracts'] = 'Contracts';
$app_list_strings['pdf_template_type_dom']['Accounts'] = 'Accounts';
$app_list_strings['pdf_template_type_dom']['Contacts'] = 'Contacts';
$app_list_strings['pdf_template_type_dom']['Leads'] = 'Leads';
$app_list_strings['pdf_template_sample_dom'][''] = '';
$app_list_strings['contract_status_list']['Not Started'] = 'Not Started';
$app_list_strings['contract_status_list']['In Progress'] = 'In Progress';
$app_list_strings['contract_status_list']['Signed'] = 'Signed';
$app_list_strings['contract_type_list']['Type'] = 'Type';
$app_strings['LBL_PRINT_AS_PDF'] = 'Print as PDF';
$app_strings['LBL_SELECT_TEMPLATE'] = 'Please Select a Template';
$app_strings['LBL_NO_TEMPLATE'] = 'ERROR\nNo templates found.\nPlease go to the PDF templates module and create one';

//aow
$app_list_strings['moduleList']['AOW_WorkFlow'] = 'WorkFlow';
$app_list_strings['moduleList']['AOW_Conditions'] = 'WorkFlow Conditions';
$app_list_strings['moduleList']['AOW_Processed'] = 'Process Audit';
$app_list_strings['moduleList']['AOW_Actions'] = 'WorkFlow Actions';
$app_list_strings['aow_status_list']['Active'] = 'Active';
$app_list_strings['aow_status_list']['Inactive'] = 'Inactive';
$app_list_strings['aow_operator_list']['Equal_To'] = 'Equal To';
$app_list_strings['aow_operator_list']['Not_Equal_To'] = 'Not Equal To';
$app_list_strings['aow_operator_list']['Greater_Than'] = 'Greater Than';
$app_list_strings['aow_operator_list']['Less_Than'] = 'Less Than';
$app_list_strings['aow_operator_list']['Greater_Than_or_Equal_To'] = 'Greater Than or Equal To';
$app_list_strings['aow_operator_list']['Less_Than_or_Equal_To'] = 'Less Than or Equal To';
$app_list_strings['aow_operator_list']['Contains'] = 'Contains';
$app_list_strings['aow_operator_list']['Starts_With'] = 'Starts With';
$app_list_strings['aow_operator_list']['Ends_With'] = 'Ends With';
$app_list_strings['aow_operator_list']['is_null'] = 'Is Null';
$app_list_strings['aow_process_status_list']['Complete'] = 'Complete';
$app_list_strings['aow_process_status_list']['Running'] = 'Running';
$app_list_strings['aow_process_status_list']['Pending'] = 'Pending';
$app_list_strings['aow_process_status_list']['Failed'] = 'Failed';
$app_list_strings['aow_condition_operator_list']['And'] = 'And';
$app_list_strings['aow_condition_operator_list']['OR'] = 'OR';
$app_list_strings['aow_condition_type_list']['Value'] = 'Value';
$app_list_strings['aow_condition_type_list']['Field'] = 'Field';
$app_list_strings['aow_condition_type_list']['Any_Change'] = 'Any Change';
$app_list_strings['aow_condition_type_list']['SecurityGroup'] = 'In SecurityGroup';
$app_list_strings['aow_condition_type_list']['Date'] = 'Date';
$app_list_strings['aow_condition_type_list']['Multi'] = 'One of';
$app_list_strings['aow_action_type_list']['Value'] = 'Value';
$app_list_strings['aow_action_type_list']['Field'] = 'Field';
$app_list_strings['aow_action_type_list']['Date'] = 'Date';
$app_list_strings['aow_action_type_list']['Round_Robin'] = 'Round Robin';
$app_list_strings['aow_action_type_list']['Least_Busy'] = 'Least Busy';
$app_list_strings['aow_action_type_list']['Random'] = 'Random';
$app_list_strings['aow_rel_action_type_list']['Value'] = 'Value';
$app_list_strings['aow_rel_action_type_list']['Field'] = 'Field';
$app_list_strings['aow_date_type_list'][''] = '';
$app_list_strings['aow_date_type_list']['minute'] = 'Minutes';
$app_list_strings['aow_date_type_list']['hour'] = 'Hours';
$app_list_strings['aow_date_type_list']['day'] = 'Days';
$app_list_strings['aow_date_type_list']['week'] = 'Weeks';
$app_list_strings['aow_date_type_list']['month'] = 'Months';
$app_list_strings['aow_date_type_list']['business_hours'] = 'Business Hours';
$app_list_strings['aow_date_options']['now'] = 'Now';
$app_list_strings['aow_date_options']['today'] = 'Today';
$app_list_strings['aow_date_options']['field'] = 'This Field';
$app_list_strings['aow_date_operator']['now'] = '';
$app_list_strings['aow_date_operator']['plus'] = '+';
$app_list_strings['aow_date_operator']['minus'] = '-';
$app_list_strings['aow_assign_options']['all'] = 'ALL Users';
$app_list_strings['aow_assign_options']['role'] = 'ALL Users in Role';
$app_list_strings['aow_assign_options']['security_group'] = 'ALL Users in Security Group';
$app_list_strings['aow_email_type_list']['Email Address'] = 'Email';
$app_list_strings['aow_email_type_list']['Record Email'] = 'Record Email';
$app_list_strings['aow_email_type_list']['Related Field'] = 'Related Field';
$app_list_strings['aow_email_type_list']['Specify User'] = 'User';
$app_list_strings['aow_email_type_list']['Users'] = 'Users';
$app_list_strings['aow_email_to_list']['to'] = 'To';
$app_list_strings['aow_email_to_list']['cc'] = 'Cc';
$app_list_strings['aow_email_to_list']['bcc'] = 'Bcc';
$app_list_strings['aow_run_on_list']['All_Records'] = 'All Records';
$app_list_strings['aow_run_on_list']['New_Records'] = 'New Records';
$app_list_strings['aow_run_on_list']['Modified_Records'] = 'Modified Records';
$app_list_strings['aow_run_when_list']['Always'] = 'Always';
$app_list_strings['aow_run_when_list']['On_Save'] = 'Only On Save';
$app_list_strings['aow_run_when_list']['In_Scheduler'] = 'Only In The Scheduler';

//gant
$app_list_strings['moduleList']['AM_ProjectTemplates'] = 'Project Templates';
$app_list_strings['moduleList']['AM_TaskTemplates'] = 'Project Task Templates';
$app_list_strings['relationship_type_list']['FS'] = 'Finish to Start';
$app_list_strings['relationship_type_list']['SS'] = 'Start to Start';
$app_list_strings['moduleList']['AM_ProjectHolidays'] = 'Project Holidays';
$app_list_strings['holiday_resource_dom']['Contacts'] = 'Contacts';
$app_list_strings['holiday_resource_dom']['Users'] = 'Users';
$app_list_strings['duration_unit_dom']['Days'] = 'Days';
$app_list_strings['duration_unit_dom']['Hours'] = 'Hours';
$app_strings['LBL_GANTT_BUTTON_LABEL'] = 'View Gantt';
$app_strings['LBL_GANTT_BUTTON_TITLE'] = 'View Gantt';
$app_strings['LBL_DETAIL_BUTTON_LABEL'] = 'View Detail';
$app_strings['LBL_DETAIL_BUTTON_TITLE'] = 'View Detail';
$app_strings['LBL_CREATE_PROJECT'] = 'Create Project';

//gmaps
$app_strings['LBL_MAP'] = 'Map';
$app_strings['LBL_MAPS'] = 'Maps';

$app_strings['LBL_JJWG_MAPS_LNG'] = 'Longitude';
$app_strings['LBL_JJWG_MAPS_LAT'] = 'Latitude';
$app_strings['LBL_JJWG_MAPS_GEOCODE_STATUS'] = 'Geocode Status';
$app_strings['LBL_JJWG_MAPS_ADDRESS'] = 'Address';
$app_strings['LBL_BUG_FIX'] = 'Bug Fix';

$app_list_strings['moduleList']['jjwg_Maps'] = 'Maps';
$app_list_strings['moduleList']['jjwg_Markers'] = 'Map Markers';
$app_list_strings['moduleList']['jjwg_Areas'] = 'Map Areas';
$app_list_strings['moduleList']['jjwg_Address_Cache'] = 'Map Address Cache';

$app_list_strings['moduleList']['jjwp_Partners'] = 'JJWP Partners';

$app_list_strings['map_unit_type_list']['mi'] = 'Miles';
$app_list_strings['map_unit_type_list']['km'] = 'Kilometers';

$app_list_strings['map_module_type_list']['Accounts'] = 'Accounts';
$app_list_strings['map_module_type_list']['Contacts'] = 'Contacts';
$app_list_strings['map_module_type_list']['Cases'] = 'Cases';
$app_list_strings['map_module_type_list']['Leads'] = 'Leads';
$app_list_strings['map_module_type_list']['Meetings'] = 'Meetings';
$app_list_strings['map_module_type_list']['Opportunities'] = 'Opportunities';
$app_list_strings['map_module_type_list']['Project'] = 'Projects';
$app_list_strings['map_module_type_list']['Prospects'] = 'Targets';

$app_list_strings['map_relate_type_list']['Accounts'] = 'Account';
$app_list_strings['map_relate_type_list']['Contacts'] = 'Contact';
$app_list_strings['map_relate_type_list']['Cases'] = 'Case';
$app_list_strings['map_relate_type_list']['Leads'] = 'Lead';
$app_list_strings['map_relate_type_list']['Meetings'] = 'Meeting';
$app_list_strings['map_relate_type_list']['Opportunities'] = 'Opportunity';
$app_list_strings['map_relate_type_list']['Project'] = 'Project';
$app_list_strings['map_relate_type_list']['Prospects'] = 'Target';

$app_list_strings['marker_image_list']['accident'] = 'Accident';
$app_list_strings['marker_image_list']['administration'] = 'Administration';
$app_list_strings['marker_image_list']['agriculture'] = 'Agriculture';
$app_list_strings['marker_image_list']['aircraft_small'] = 'Aircraft Small';
$app_list_strings['marker_image_list']['airplane_tourism'] = 'Airplane Tourism';
$app_list_strings['marker_image_list']['airport'] = 'Airport';
$app_list_strings['marker_image_list']['amphitheater'] = 'Amphitheater';
$app_list_strings['marker_image_list']['apartment'] = 'Apartment';
$app_list_strings['marker_image_list']['aquarium'] = 'Aquarium';
$app_list_strings['marker_image_list']['arch'] = 'Arch';
$app_list_strings['marker_image_list']['atm'] = 'Atm';
$app_list_strings['marker_image_list']['audio'] = 'Audio';
$app_list_strings['marker_image_list']['bank'] = 'Bank';
$app_list_strings['marker_image_list']['bank_euro'] = 'Bank Euro';
$app_list_strings['marker_image_list']['bank_pound'] = 'Bank Pound';
$app_list_strings['marker_image_list']['bar'] = 'Bar';
$app_list_strings['marker_image_list']['beach'] = 'Beach';
$app_list_strings['marker_image_list']['beautiful'] = 'Beautiful';
$app_list_strings['marker_image_list']['bicycle_parking'] = 'Bicycle Parking';
$app_list_strings['marker_image_list']['big_city'] = 'Big City';
$app_list_strings['marker_image_list']['bridge'] = 'Bridge';
$app_list_strings['marker_image_list']['bridge_modern'] = 'Bridge Modern';
$app_list_strings['marker_image_list']['bus'] = 'Bus';
$app_list_strings['marker_image_list']['cable_car'] = 'Cable Car';
$app_list_strings['marker_image_list']['car'] = 'Car';
$app_list_strings['marker_image_list']['car_rental'] = 'Car Rental';
$app_list_strings['marker_image_list']['carrepair'] = 'Carrepair';
$app_list_strings['marker_image_list']['castle'] = 'Castle';
$app_list_strings['marker_image_list']['cathedral'] = 'Cathedral';
$app_list_strings['marker_image_list']['chapel'] = 'Chapel';
$app_list_strings['marker_image_list']['church'] = 'Church';
$app_list_strings['marker_image_list']['city_square'] = 'City Square';
$app_list_strings['marker_image_list']['cluster'] = 'Cluster';
$app_list_strings['marker_image_list']['cluster_2'] = 'Cluster 2';
$app_list_strings['marker_image_list']['cluster_3'] = 'Cluster 3';
$app_list_strings['marker_image_list']['cluster_4'] = 'Cluster 4';
$app_list_strings['marker_image_list']['cluster_5'] = 'Cluster 5';
$app_list_strings['marker_image_list']['coffee'] = 'Coffee';
$app_list_strings['marker_image_list']['community_centre'] = 'Community Centre';
$app_list_strings['marker_image_list']['company'] = 'Company';
$app_list_strings['marker_image_list']['conference'] = 'Conference';
$app_list_strings['marker_image_list']['construction'] = 'Construction';
$app_list_strings['marker_image_list']['convenience'] = 'Convenience';
$app_list_strings['marker_image_list']['court'] = 'Court';
$app_list_strings['marker_image_list']['cruise'] = 'Cruise';
$app_list_strings['marker_image_list']['currency_exchange'] = 'Currency Exchange';
$app_list_strings['marker_image_list']['customs'] = 'Customs';
$app_list_strings['marker_image_list']['cycling'] = 'Cycling';
$app_list_strings['marker_image_list']['dam'] = 'Dam';
$app_list_strings['marker_image_list']['days_dim'] = 'Days Dim';
$app_list_strings['marker_image_list']['days_dom'] = 'Days Dom';
$app_list_strings['marker_image_list']['days_jeu'] = 'Days Jeu';
$app_list_strings['marker_image_list']['days_jue'] = 'Days Jue';
$app_list_strings['marker_image_list']['days_lun'] = 'Days Lun';
$app_list_strings['marker_image_list']['days_mar'] = 'Days Mar';
$app_list_strings['marker_image_list']['days_mer'] = 'Days Mer';
$app_list_strings['marker_image_list']['days_mie'] = 'Days Mie';
$app_list_strings['marker_image_list']['days_qua'] = 'Days Qua';
$app_list_strings['marker_image_list']['days_qui'] = 'Days Qui';
$app_list_strings['marker_image_list']['days_sab'] = 'Days Sab';
$app_list_strings['marker_image_list']['days_sam'] = 'Days Sam';
$app_list_strings['marker_image_list']['days_seg'] = 'Days Seg';
$app_list_strings['marker_image_list']['days_sex'] = 'Days Sex';
$app_list_strings['marker_image_list']['days_ter'] = 'Days Ter';
$app_list_strings['marker_image_list']['days_ven'] = 'Days Ven';
$app_list_strings['marker_image_list']['days_vie'] = 'Days Vie';
$app_list_strings['marker_image_list']['dentist'] = 'Dentist';
$app_list_strings['marker_image_list']['deptartment_store'] = 'Deptartment Store';
$app_list_strings['marker_image_list']['disability'] = 'Disability';
$app_list_strings['marker_image_list']['disabled_parking'] = 'Disabled Parking';
$app_list_strings['marker_image_list']['doctor'] = 'Doctor';
$app_list_strings['marker_image_list']['dog_leash'] = 'Dog Leash';
$app_list_strings['marker_image_list']['down'] = 'Down';
$app_list_strings['marker_image_list']['down_left'] = 'Down Left';
$app_list_strings['marker_image_list']['down_right'] = 'Down Right';
$app_list_strings['marker_image_list']['down_then_left'] = 'Down Then Left';
$app_list_strings['marker_image_list']['down_then_right'] = 'Down Then Right';
$app_list_strings['marker_image_list']['drugs'] = 'Drugs';
$app_list_strings['marker_image_list']['elevator'] = 'Elevator';
$app_list_strings['marker_image_list']['embassy'] = 'Embassy';
$app_list_strings['marker_image_list']['expert'] = 'Expert';
$app_list_strings['marker_image_list']['factory'] = 'Factory';
$app_list_strings['marker_image_list']['falling_rocks'] = 'Falling Rocks';
$app_list_strings['marker_image_list']['fast_food'] = 'Fast Food';
$app_list_strings['marker_image_list']['festival'] = 'Festival';
$app_list_strings['marker_image_list']['fjord'] = 'Fjord';
$app_list_strings['marker_image_list']['forest'] = 'Forest';
$app_list_strings['marker_image_list']['fountain'] = 'Fountain';
$app_list_strings['marker_image_list']['friday'] = 'Friday';
$app_list_strings['marker_image_list']['garden'] = 'Garden';
$app_list_strings['marker_image_list']['gas_station'] = 'Gas Station';
$app_list_strings['marker_image_list']['geyser'] = 'Geyser';
$app_list_strings['marker_image_list']['gifts'] = 'Gifts';
$app_list_strings['marker_image_list']['gourmet'] = 'Gourmet';
$app_list_strings['marker_image_list']['grocery'] = 'Grocery';
$app_list_strings['marker_image_list']['hairsalon'] = 'Hairsalon';
$app_list_strings['marker_image_list']['helicopter'] = 'Helicopter';
$app_list_strings['marker_image_list']['highway'] = 'Highway';
$app_list_strings['marker_image_list']['historical_quarter'] = 'Historical Quarter';
$app_list_strings['marker_image_list']['home'] = 'Home';
$app_list_strings['marker_image_list']['hospital'] = 'Hospital';
$app_list_strings['marker_image_list']['hostel'] = 'Hostel';
$app_list_strings['marker_image_list']['hotel'] = 'Hotel';
$app_list_strings['marker_image_list']['hotel_1_star'] = 'Hotel 1 Star';
$app_list_strings['marker_image_list']['hotel_2_stars'] = 'Hotel 2 Stars';
$app_list_strings['marker_image_list']['hotel_3_stars'] = 'Hotel 3 Stars';
$app_list_strings['marker_image_list']['hotel_4_stars'] = 'Hotel 4 Stars';
$app_list_strings['marker_image_list']['hotel_5_stars'] = 'Hotel 5 Stars';
$app_list_strings['marker_image_list']['info'] = 'Info';
$app_list_strings['marker_image_list']['justice'] = 'Justice';
$app_list_strings['marker_image_list']['lake'] = 'Lake';
$app_list_strings['marker_image_list']['laundromat'] = 'Laundromat';
$app_list_strings['marker_image_list']['left'] = 'Left';
$app_list_strings['marker_image_list']['left_then_down'] = 'Left Then Down';
$app_list_strings['marker_image_list']['left_then_up'] = 'Left Then Up';
$app_list_strings['marker_image_list']['library'] = 'Library';
$app_list_strings['marker_image_list']['lighthouse'] = 'Lighthouse';
$app_list_strings['marker_image_list']['liquor'] = 'Liquor';
$app_list_strings['marker_image_list']['lock'] = 'Lock';
$app_list_strings['marker_image_list']['main_road'] = 'Main Road';
$app_list_strings['marker_image_list']['massage'] = 'Massage';
$app_list_strings['marker_image_list']['mobile_phone_tower'] = 'Mobile Phone Tower';
$app_list_strings['marker_image_list']['modern_tower'] = 'Modern Tower';
$app_list_strings['marker_image_list']['monastery'] = 'Monastery';
$app_list_strings['marker_image_list']['monday'] = 'Monday';
$app_list_strings['marker_image_list']['monument'] = 'Monument';
$app_list_strings['marker_image_list']['mosque'] = 'Mosque';
$app_list_strings['marker_image_list']['motorcycle'] = 'Motorcycle';
$app_list_strings['marker_image_list']['museum'] = 'Museum';
$app_list_strings['marker_image_list']['music_live'] = 'Music Live';
$app_list_strings['marker_image_list']['oil_pump_jack'] = 'Oil Pump Jack';
$app_list_strings['marker_image_list']['pagoda'] = 'Pagoda';
$app_list_strings['marker_image_list']['palace'] = 'Palace';
$app_list_strings['marker_image_list']['panoramic'] = 'Panoramic';
$app_list_strings['marker_image_list']['park'] = 'Park';
$app_list_strings['marker_image_list']['park_and_ride'] = 'Park And Ride';
$app_list_strings['marker_image_list']['parking'] = 'Parking';
$app_list_strings['marker_image_list']['photo'] = 'Photo';
$app_list_strings['marker_image_list']['picnic'] = 'Picnic';
$app_list_strings['marker_image_list']['places_unvisited'] = 'Places Unvisited';
$app_list_strings['marker_image_list']['places_visited'] = 'Places Visited';
$app_list_strings['marker_image_list']['playground'] = 'Playground';
$app_list_strings['marker_image_list']['police'] = 'Police';
$app_list_strings['marker_image_list']['port'] = 'Port';
$app_list_strings['marker_image_list']['postal'] = 'Postal';
$app_list_strings['marker_image_list']['power_line_pole'] = 'Power Line Pole';
$app_list_strings['marker_image_list']['power_plant'] = 'Power Plant';
$app_list_strings['marker_image_list']['power_substation'] = 'Power Substation';
$app_list_strings['marker_image_list']['public_art'] = 'Public Art';
$app_list_strings['marker_image_list']['rain'] = 'Rain';
$app_list_strings['marker_image_list']['real_estate'] = 'Real Estate';
$app_list_strings['marker_image_list']['regroup'] = 'Regroup';
$app_list_strings['marker_image_list']['resort'] = 'Resort';
$app_list_strings['marker_image_list']['restaurant'] = 'Restaurant';
$app_list_strings['marker_image_list']['restaurant_african'] = 'Restaurant African';
$app_list_strings['marker_image_list']['restaurant_barbecue'] = 'Restaurant Barbecue';
$app_list_strings['marker_image_list']['restaurant_buffet'] = 'Restaurant Buffet';
$app_list_strings['marker_image_list']['restaurant_chinese'] = 'Restaurant Chinese';
$app_list_strings['marker_image_list']['restaurant_fish'] = 'Restaurant Fish';
$app_list_strings['marker_image_list']['restaurant_fish_chips'] = 'Restaurant Fish Chips';
$app_list_strings['marker_image_list']['restaurant_gourmet'] = 'Restaurant Gourmet';
$app_list_strings['marker_image_list']['restaurant_greek'] = 'Restaurant Greek';
$app_list_strings['marker_image_list']['restaurant_indian'] = 'Restaurant Indian';
$app_list_strings['marker_image_list']['restaurant_italian'] = 'Restaurant Italian';
$app_list_strings['marker_image_list']['restaurant_japanese'] = 'Restaurant Japanese';
$app_list_strings['marker_image_list']['restaurant_kebab'] = 'Restaurant Kebab';
$app_list_strings['marker_image_list']['restaurant_korean'] = 'Restaurant Korean';
$app_list_strings['marker_image_list']['restaurant_mediterranean'] = 'Restaurant Mediterranean';
$app_list_strings['marker_image_list']['restaurant_mexican'] = 'Restaurant Mexican';
$app_list_strings['marker_image_list']['restaurant_romantic'] = 'Restaurant Romantic';
$app_list_strings['marker_image_list']['restaurant_thai'] = 'Restaurant Thai';
$app_list_strings['marker_image_list']['restaurant_turkish'] = 'Restaurant Turkish';
$app_list_strings['marker_image_list']['right'] = 'Right';
$app_list_strings['marker_image_list']['right_then_down'] = 'Right Then Down';
$app_list_strings['marker_image_list']['right_then_up'] = 'Right Then Up';
$app_list_strings['marker_image_list']['saturday'] = 'Saturday';
$app_list_strings['marker_image_list']['school'] = 'School';
$app_list_strings['marker_image_list']['shopping_mall'] = 'Shopping Mall';
$app_list_strings['marker_image_list']['shore'] = 'Shore';
$app_list_strings['marker_image_list']['sight'] = 'Sight';
$app_list_strings['marker_image_list']['small_city'] = 'Small City';
$app_list_strings['marker_image_list']['snow'] = 'Snow';
$app_list_strings['marker_image_list']['spaceport'] = 'Spaceport';
$app_list_strings['marker_image_list']['speed_100'] = 'Speed 100';
$app_list_strings['marker_image_list']['speed_110'] = 'Speed 110';
$app_list_strings['marker_image_list']['speed_120'] = 'Speed 120';
$app_list_strings['marker_image_list']['speed_130'] = 'Speed 130';
$app_list_strings['marker_image_list']['speed_20'] = 'Speed 20';
$app_list_strings['marker_image_list']['speed_30'] = 'Speed 30';
$app_list_strings['marker_image_list']['speed_40'] = 'Speed 40';
$app_list_strings['marker_image_list']['speed_50'] = 'Speed 50';
$app_list_strings['marker_image_list']['speed_60'] = 'Speed 60';
$app_list_strings['marker_image_list']['speed_70'] = 'Speed 70';
$app_list_strings['marker_image_list']['speed_80'] = 'Speed 80';
$app_list_strings['marker_image_list']['speed_90'] = 'Speed 90';
$app_list_strings['marker_image_list']['speed_hump'] = 'Speed Hump';
$app_list_strings['marker_image_list']['stadium'] = 'Stadium';
$app_list_strings['marker_image_list']['statue'] = 'Statue';
$app_list_strings['marker_image_list']['steam_train'] = 'Steam Train';
$app_list_strings['marker_image_list']['stop'] = 'Stop';
$app_list_strings['marker_image_list']['stoplight'] = 'Stoplight';
$app_list_strings['marker_image_list']['subway'] = 'Subway';
$app_list_strings['marker_image_list']['sun'] = 'Sun';
$app_list_strings['marker_image_list']['sunday'] = 'Sunday';
$app_list_strings['marker_image_list']['supermarket'] = 'Supermarket';
$app_list_strings['marker_image_list']['synagogue'] = 'Synagogue';
$app_list_strings['marker_image_list']['tapas'] = 'Tapas';
$app_list_strings['marker_image_list']['taxi'] = 'Taxi';
$app_list_strings['marker_image_list']['taxiway'] = 'Taxiway';
$app_list_strings['marker_image_list']['teahouse'] = 'Teahouse';
$app_list_strings['marker_image_list']['telephone'] = 'Telephone';
$app_list_strings['marker_image_list']['temple_hindu'] = 'Temple Hindu';
$app_list_strings['marker_image_list']['terrace'] = 'Terrace';
$app_list_strings['marker_image_list']['text'] = 'Text';
$app_list_strings['marker_image_list']['theater'] = 'Theater';
$app_list_strings['marker_image_list']['theme_park'] = 'Theme Park';
$app_list_strings['marker_image_list']['thursday'] = 'Thursday';
$app_list_strings['marker_image_list']['toilets'] = 'Toilets';
$app_list_strings['marker_image_list']['toll_station'] = 'Toll Station';
$app_list_strings['marker_image_list']['tower'] = 'Tower';
$app_list_strings['marker_image_list']['traffic_enforcement_camera'] = 'Traffic Enforcement Camera';
$app_list_strings['marker_image_list']['train'] = 'Train';
$app_list_strings['marker_image_list']['tram'] = 'Tram';
$app_list_strings['marker_image_list']['truck'] = 'Truck';
$app_list_strings['marker_image_list']['tuesday'] = 'Tuesday';
$app_list_strings['marker_image_list']['tunnel'] = 'Tunnel';
$app_list_strings['marker_image_list']['turn_left'] = 'Turn Left';
$app_list_strings['marker_image_list']['turn_right'] = 'Turn Right';
$app_list_strings['marker_image_list']['university'] = 'University';
$app_list_strings['marker_image_list']['up'] = 'Up';
$app_list_strings['marker_image_list']['up_left'] = 'Up Left';
$app_list_strings['marker_image_list']['up_right'] = 'Up Right';
$app_list_strings['marker_image_list']['up_then_left'] = 'Up Then Left';
$app_list_strings['marker_image_list']['up_then_right'] = 'Up Then Right';
$app_list_strings['marker_image_list']['vespa'] = 'Vespa';
$app_list_strings['marker_image_list']['video'] = 'Video';
$app_list_strings['marker_image_list']['villa'] = 'Villa';
$app_list_strings['marker_image_list']['water'] = 'Water';
$app_list_strings['marker_image_list']['waterfall'] = 'Waterfall';
$app_list_strings['marker_image_list']['watermill'] = 'Watermill';
$app_list_strings['marker_image_list']['waterpark'] = 'Waterpark';
$app_list_strings['marker_image_list']['watertower'] = 'Watertower';
$app_list_strings['marker_image_list']['wednesday'] = 'Wednesday';
$app_list_strings['marker_image_list']['wifi'] = 'Wifi';
$app_list_strings['marker_image_list']['wind_turbine'] = 'Wind Turbine';
$app_list_strings['marker_image_list']['windmill'] = 'Windmill';
$app_list_strings['marker_image_list']['winery'] = 'Winery';
$app_list_strings['marker_image_list']['work_office'] = 'Work Office';
$app_list_strings['marker_image_list']['world_heritage_site'] = 'World Heritage Site';
$app_list_strings['marker_image_list']['zoo'] = 'Zoo';

//Reschedule
$app_list_strings['call_reschedule_dom'][''] = '';
$app_list_strings['call_reschedule_dom']['Out of Office'] = 'Out of Office';
$app_list_strings['call_reschedule_dom']['In a Meeting'] = 'In a Meeting';

$app_strings['LBL_RESCHEDULE_LABEL'] = 'Reschedule';
$app_strings['LBL_RESCHEDULE_TITLE'] = 'Please enter the reschedule information';
$app_strings['LBL_RESCHEDULE_DATE'] = 'Date:';
$app_strings['LBL_RESCHEDULE_REASON'] = 'Reason:';
$app_strings['LBL_RESCHEDULE_ERROR1'] = 'Please select a valid date';
$app_strings['LBL_RESCHEDULE_ERROR2'] = 'Please select a reason';

$app_strings['LBL_RESCHEDULE_PANEL'] = 'Reschedule';
$app_strings['LBL_RESCHEDULE_HISTORY'] = 'Call attempt history';
$app_strings['LBL_RESCHEDULE_COUNT'] = 'Call Attempts';

//SecurityGroups
$app_list_strings['moduleList']['SecurityGroups'] = 'Security Groups Management';
$app_strings['LBL_LOGIN_AS'] = 'Login as ';
$app_strings['LBL_LOGOUT_AS'] = 'Logout as ';
$app_strings['LBL_SECURITYGROUP'] = 'Security Group';

$app_list_strings['moduleList']['OutboundEmailAccounts'] = 'Outbound Email Accounts';

//social
$app_strings['FACEBOOK_USER_C'] = 'Facebook';
$app_strings['TWITTER_USER_C'] = 'Twitter';
$app_strings['LBL_FACEBOOK_USER_C'] = 'Facebook User';
$app_strings['LBL_TWITTER_USER_C'] = 'Twitter User';
$app_strings['LBL_PANEL_SOCIAL_FEED'] = 'Social Feed Details';

$app_strings['LBL_SUBPANEL_FILTER_LABEL'] = 'Filter';

$app_strings['LBL_QUICK_ACCOUNT'] = 'Create Account';
$app_strings['LBL_QUICK_CONTACT'] = 'Create Contact';
$app_strings['LBL_QUICK_OPPORTUNITY'] = 'Create Opportunity';
$app_strings['LBL_QUICK_LEAD'] = 'Create Lead';
$app_strings['LBL_QUICK_DOCUMENT'] = 'Create Document';
$app_strings['LBL_QUICK_CALL'] = 'Log Call';
$app_strings['LBL_QUICK_TASK'] = 'Create Task';
$app_strings['LBL_COLLECTION_TYPE'] = 'Type';

$app_strings['LBL_ADD_TAB'] = 'Add Tab';
$app_strings['LBL_EDIT_TAB'] = 'Edit Tabs';
$app_strings['LBL_SUITE_DASHBOARD'] = 'SUITECRM DASHBOARD';
$app_strings['LBL_ENTER_DASHBOARD_NAME'] = 'Enter Dashboard Name:';
$app_strings['LBL_NUMBER_OF_COLUMNS'] = 'Number of Columns:';
$app_strings['LBL_DELETE_DASHBOARD1'] = 'Are you sure you want to delete the';
$app_strings['LBL_DELETE_DASHBOARD2'] = 'dashboard?';
$app_strings['LBL_ADD_DASHBOARD_PAGE'] = 'Add a Dashboard Page';
$app_strings['LBL_DELETE_DASHBOARD_PAGE'] = 'Remove Current Dashboard Page';
$app_strings['LBL_RENAME_DASHBOARD_PAGE'] = 'Rename Dashboard Page';
$app_strings['LBL_SUITE_DASHBOARD_ACTIONS'] = 'ACTIONS';

$app_strings['LBL_DISCOVER_SUITECRM'] = 'Discover SuiteCRM';

$app_list_strings['collection_temp_list'] = array(
    'Tasks' => 'Tasks',
    'Meetings' => 'Meetings',
    'Calls' => 'Calls',
    'Notes' => 'Notes',
    'Emails' => 'Emails'
);

$app_list_strings['moduleList']['TemplateEditor'] = 'Template Part Editor';
$app_strings['LBL_CONFIRM_CANCEL_INLINE_EDITING'] = "You have clicked away from the field you were editing without saving it. Click ok if you're happy to lose your change, or cancel if you would like to continue editing";
$app_strings['LBL_LOADING_ERROR_INLINE_EDITING'] = "There was an error loading the field. Your session may have timed out. Please log in again to fix this";

//SuiteSpots
$app_list_strings['spots_areas'] = array(
    'getSalesSpotsData' => 'Sales',
    'getAccountsSpotsData' => 'Accounts',
    'getLeadsSpotsData' => 'Leads',
    'getServiceSpotsData' => 'Service',
    'getMarketingSpotsData' => 'Marketing',
    'getMarketingActivitySpotsData' => 'Marketing Activity',
    'getActivitiesSpotsData' => 'Activities',
    'getQuotesSpotsData' => 'Quotes'
);

$app_list_strings['moduleList']['Spots'] = 'Spots';

$app_list_strings['moduleList']['AOBH_BusinessHours'] = 'Business Hours';
$app_list_strings['business_hours_list']['0'] = '12am';
$app_list_strings['business_hours_list']['1'] = '1am';
$app_list_strings['business_hours_list']['2'] = '2am';
$app_list_strings['business_hours_list']['3'] = '3am';
$app_list_strings['business_hours_list']['4'] = '4am';
$app_list_strings['business_hours_list']['5'] = '5am';
$app_list_strings['business_hours_list']['6'] = '6am';
$app_list_strings['business_hours_list']['7'] = '7am';
$app_list_strings['business_hours_list']['8'] = '8am';
$app_list_strings['business_hours_list']['9'] = '9am';
$app_list_strings['business_hours_list']['10'] = '10am';
$app_list_strings['business_hours_list']['11'] = '11am';
$app_list_strings['business_hours_list']['12'] = '12pm';
$app_list_strings['business_hours_list']['13'] = '1pm';
$app_list_strings['business_hours_list']['14'] = '2pm';
$app_list_strings['business_hours_list']['15'] = '3pm';
$app_list_strings['business_hours_list']['16'] = '4pm';
$app_list_strings['business_hours_list']['17'] = '5pm';
$app_list_strings['business_hours_list']['18'] = '6pm';
$app_list_strings['business_hours_list']['19'] = '7pm';
$app_list_strings['business_hours_list']['20'] = '8pm';
$app_list_strings['business_hours_list']['21'] = '9pm';
$app_list_strings['business_hours_list']['22'] = '10pm';
$app_list_strings['business_hours_list']['23'] = '11pm';
$app_list_strings['day_list']['Monday'] = 'Monday';
$app_list_strings['day_list']['Tuesday'] = 'Tuesday';
$app_list_strings['day_list']['Wednesday'] = 'Wednesday';
$app_list_strings['day_list']['Thursday'] = 'Thursday';
$app_list_strings['day_list']['Friday'] = 'Friday';
$app_list_strings['day_list']['Saturday'] = 'Saturday';
$app_list_strings['day_list']['Sunday'] = 'Sunday';
$app_list_strings['pdf_page_size_dom']['A4'] = 'A4';
$app_list_strings['pdf_page_size_dom']['Letter'] = 'Letter';
$app_list_strings['pdf_page_size_dom']['Legal'] = 'Legal';
$app_list_strings['pdf_orientation_dom']['Portrait'] = 'Portrait';
$app_list_strings['pdf_orientation_dom']['Landscape'] = 'Landscape';


$app_list_strings['moduleList']['SurveyResponses'] = 'Survey Responses';
$app_list_strings['moduleList']['Surveys'] = 'Surveys';
$app_list_strings['moduleList']['SurveyQuestionResponses'] = 'Survey Question Responses';
$app_list_strings['moduleList']['SurveyQuestions'] = 'Survey Questions';
$app_list_strings['moduleList']['SurveyQuestionOptions'] = 'Survey Question Options';
$app_list_strings['survey_status_list']['Draft'] = 'Draft';
$app_list_strings['survey_status_list']['Public'] = 'Public';
$app_list_strings['survey_status_list']['Closed'] = 'Closed';
$app_list_strings['surveys_question_type']['Text'] = 'Text';
$app_list_strings['surveys_question_type']['Textbox'] = 'Textbox';
$app_list_strings['surveys_question_type']['Checkbox'] = 'Checkbox';
$app_list_strings['surveys_question_type']['Radio'] = 'Radio';
$app_list_strings['surveys_question_type']['Dropdown'] = 'Dropdown';
$app_list_strings['surveys_question_type']['Multiselect'] = 'Multiselect';
$app_list_strings['surveys_question_type']['Matrix'] = 'Matrix';
$app_list_strings['surveys_question_type']['DateTime'] = 'DateTime';
$app_list_strings['surveys_question_type']['Date'] = 'Date';
$app_list_strings['surveys_question_type']['Scale'] = 'Scale';
$app_list_strings['surveys_question_type']['Rating'] = 'Rating';
$app_list_strings['surveys_matrix_options'][0] = 'Satisfied';
$app_list_strings['surveys_matrix_options'][1] = 'Neither Satisfied nor Dissatisfied';
$app_list_strings['surveys_matrix_options'][2] = 'Dissatisfied';<|MERGE_RESOLUTION|>--- conflicted
+++ resolved
@@ -1220,15 +1220,10 @@
     'LBL_EMAIL_EDIT_MAILING_LIST' => 'Edit Mailing List',
 
     'LBL_EMAIL_EMPTYING_TRASH' => 'Emptying Trash',
-<<<<<<< HEAD
-    'LBL_EMAIL_DELETING_OUTBOUND' => 'Deleteting outbound server',
-    'LBL_EMAIL_CLEARING_CACHE_FILES' => 'CLearing cache files',
+    'LBL_EMAIL_DELETING_OUTBOUND' => 'Deleting outbound server',
+    'LBL_EMAIL_CLEARING_CACHE_FILES' => 'Clearing cache files',
     'LBL_EMAIL_EMPTY_MSG' => 'No emails to display.',
     'LBL_EMAIL_EMPTY_ADDR_MSG' => 'No email addresses to display.',
-=======
-    'LBL_EMAIL_DELETING_OUTBOUND' => 'Deleting outbound server',
-    'LBL_EMAIL_CLEARING_CACHE_FILES' => 'Clearing cache files',
->>>>>>> 55ab3018
 
     'LBL_EMAIL_ERROR_ADD_GROUP_FOLDER' => 'Folder name must be unique and not empty. Please try again.',
     'LBL_EMAIL_ERROR_DELETE_GROUP_FOLDER' => 'Cannot delete a folder. Either the folder or its children has emails or a mail box associated to it.',
