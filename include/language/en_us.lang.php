<?php
/**
 *
 * SugarCRM Community Edition is a customer relationship management program developed by
 * SugarCRM, Inc. Copyright (C) 2004-2013 SugarCRM Inc.
 *
 * SuiteCRM is an extension to SugarCRM Community Edition developed by SalesAgility Ltd.
 * Copyright (C) 2011 - 2018 SalesAgility Ltd.
 *
 * This program is free software; you can redistribute it and/or modify it under
 * the terms of the GNU Affero General Public License version 3 as published by the
 * Free Software Foundation with the addition of the following permission added
 * to Section 15 as permitted in Section 7(a): FOR ANY PART OF THE COVERED WORK
 * IN WHICH THE COPYRIGHT IS OWNED BY SUGARCRM, SUGARCRM DISCLAIMS THE WARRANTY
 * OF NON INFRINGEMENT OF THIRD PARTY RIGHTS.
 *
 * This program is distributed in the hope that it will be useful, but WITHOUT
 * ANY WARRANTY; without even the implied warranty of MERCHANTABILITY or FITNESS
 * FOR A PARTICULAR PURPOSE. See the GNU Affero General Public License for more
 * details.
 *
 * You should have received a copy of the GNU Affero General Public License along with
 * this program; if not, see http://www.gnu.org/licenses or write to the Free
 * Software Foundation, Inc., 51 Franklin Street, Fifth Floor, Boston, MA
 * 02110-1301 USA.
 *
 * You can contact SugarCRM, Inc. headquarters at 10050 North Wolfe Road,
 * SW2-130, Cupertino, CA 95014, USA. or at email address contact@sugarcrm.com.
 *
 * The interactive user interfaces in modified source and object code versions
 * of this program must display Appropriate Legal Notices, as required under
 * Section 5 of the GNU Affero General Public License version 3.
 *
 * In accordance with Section 7(b) of the GNU Affero General Public License version 3,
 * these Appropriate Legal Notices must retain the display of the "Powered by
 * SugarCRM" logo and "Supercharged by SuiteCRM" logo. If the display of the logos is not
 * reasonably feasible for technical reasons, the Appropriate Legal Notices must
 * display the words "Powered by SugarCRM" and "Supercharged by SuiteCRM".
 */

if (!defined('sugarEntry') || !sugarEntry) {
    die('Not A Valid Entry Point');
}

//the left value is the key stored in the db and the right value is ie display value
//to translate, only modify the right value in each key/value pair
$app_list_strings = array(
//e.g. auf Deutsch 'Contacts'=>'Contakten',
    'language_pack_name' => 'US English',
    'moduleList' => array(
        'Home' => 'Home',
        'ResourceCalendar' => 'Resource Calendar',
        'Contacts' => 'Contacts',
        'Accounts' => 'Accounts',
        'Alerts' => 'Alerts',
        'Opportunities' => 'Opportunities',
        'Cases' => 'Cases',
        'Notes' => 'Notes',
        'Calls' => 'Calls',
        'TemplateSectionLine' => 'Template Section Line',
        'Calls_Reschedule' => 'Calls Reschedule',
        'Emails' => 'Emails',
        'EAPM' => 'EAPM',
        'Meetings' => 'Meetings',
        'Tasks' => 'Tasks',
        'Calendar' => 'Calendar',
        'Leads' => 'Leads',
        'Currencies' => 'Currencies',
        'Activities' => 'Activities',
        'Bugs' => 'Bugs',
        'Feeds' => 'RSS',
        'iFrames' => 'My Sites',
        'TimePeriods' => 'Time Periods',
        'ContractTypes' => 'Contract Types',
        'Schedulers' => 'Schedulers',
        'Project' => 'Projects',
        'ProjectTask' => 'Project Tasks',
        'Campaigns' => 'Campaigns',
        'CampaignLog' => 'Campaign Log',
        'Documents' => 'Documents',
        'DocumentRevisions' => 'Document Revisions',
        'Connectors' => 'Connectors',
        'Roles' => 'Roles',
        'Notifications' => 'Notifications',
        'Sync' => 'Sync',
        'Users' => 'Users',
        'Employees' => 'Employees',
        'Administration' => 'Administration',
        'ACLRoles' => 'Roles',
        'InboundEmail' => 'Inbound Email',
        'Releases' => 'Releases',
        'Prospects' => 'Targets',
        'Queues' => 'Queues',
        'EmailMarketing' => 'Email Marketing',
        'EmailTemplates' => 'Email Templates',
        'ProspectLists' => 'Target Lists',
        'SavedSearch' => 'Saved Searches',
        'UpgradeWizard' => 'Upgrade Wizard',
        'Trackers' => 'Trackers',
        'TrackerSessions' => 'Tracker Sessions',
        'TrackerQueries' => 'Tracker Queries',
        'FAQ' => 'FAQ',
        'Newsletters' => 'Newsletters',
        'SugarFeed' => 'SuiteCRM Feed',
        'SugarFavorites' => 'SuiteCRM Favorites',

        'OAuthKeys' => 'OAuth Consumer Keys',
        'OAuthTokens' => 'OAuth Tokens',
    ),

    'moduleListSingular' => array(
        'Home' => 'Home',
        'Dashboard' => 'Dashboard',
        'Contacts' => 'Contact',
        'Accounts' => 'Account',
        'Opportunities' => 'Opportunity',
        'Cases' => 'Case',
        'Notes' => 'Note',
        'Calls' => 'Call',
        'Emails' => 'Email',
        'EmailTemplates' => 'Email Template',
        'Meetings' => 'Meeting',
        'Tasks' => 'Task',
        'Calendar' => 'Calendar',
        'Leads' => 'Lead',
        'Activities' => 'Activity',
        'Bugs' => 'Bug',
        'KBDocuments' => 'KBDocument',
        'Feeds' => 'RSS',
        'iFrames' => 'My Sites',
        'TimePeriods' => 'Time Period',
        'Project' => 'Project',
        'ProjectTask' => 'Project Task',
        'Prospects' => 'Target',
        'Campaigns' => 'Campaign',
        'Documents' => 'Document',
        'Sync' => 'Sync',
        'Users' => 'User',
        'SugarFavorites' => 'SuiteCRM Favorites',

    ),

    'checkbox_dom' => array(
        '' => '',
        '1' => 'Yes',
        '2' => 'No',
    ),

    //e.g. en franï¿½ais 'Analyst'=>'Analyste',
    'account_type_dom' => array(
        '' => '',
        'Analyst' => 'Analyst',
        'Competitor' => 'Competitor',
        'Customer' => 'Customer',
        'Integrator' => 'Integrator',
        'Investor' => 'Investor',
        'Partner' => 'Partner',
        'Press' => 'Press',
        'Prospect' => 'Prospect',
        'Reseller' => 'Reseller',
        'Other' => 'Other',
    ),
    //e.g. en espaï¿½ol 'Apparel'=>'Ropa',
    'industry_dom' => array(
        '' => '',
        'Apparel' => 'Apparel',
        'Banking' => 'Banking',
        'Biotechnology' => 'Biotechnology',
        'Chemicals' => 'Chemicals',
        'Communications' => 'Communications',
        'Construction' => 'Construction',
        'Consulting' => 'Consulting',
        'Education' => 'Education',
        'Electronics' => 'Electronics',
        'Energy' => 'Energy',
        'Engineering' => 'Engineering',
        'Entertainment' => 'Entertainment',
        'Environmental' => 'Environmental',
        'Finance' => 'Finance',
        'Government' => 'Government',
        'Healthcare' => 'Healthcare',
        'Hospitality' => 'Hospitality',
        'Insurance' => 'Insurance',
        'Machinery' => 'Machinery',
        'Manufacturing' => 'Manufacturing',
        'Media' => 'Media',
        'Not For Profit' => 'Not For Profit',
        'Recreation' => 'Recreation',
        'Retail' => 'Retail',
        'Shipping' => 'Shipping',
        'Technology' => 'Technology',
        'Telecommunications' => 'Telecommunications',
        'Transportation' => 'Transportation',
        'Utilities' => 'Utilities',
        'Other' => 'Other',
    ),
    'lead_source_default_key' => 'Self Generated',
    'lead_source_dom' => array(
        '' => '',
        'Cold Call' => 'Cold Call',
        'Existing Customer' => 'Existing Customer',
        'Self Generated' => 'Self Generated',
        'Employee' => 'Employee',
        'Partner' => 'Partner',
        'Public Relations' => 'Public Relations',
        'Direct Mail' => 'Direct Mail',
        'Conference' => 'Conference',
        'Trade Show' => 'Trade Show',
        'Web Site' => 'Web Site',
        'Word of mouth' => 'Word of mouth',
        'Email' => 'Email',
        'Campaign' => 'Campaign',
        'Other' => 'Other',
    ),
    'opportunity_type_dom' => array(
        '' => '',
        'Existing Business' => 'Existing Business',
        'New Business' => 'New Business',
    ),
    'roi_type_dom' => array(
        'Revenue' => 'Revenue',
        'Investment' => 'Investment',
        'Expected_Revenue' => 'Expected Revenue',
        'Budget' => 'Budget',

    ),
    //Note:  do not translate opportunity_relationship_type_default_key
//       it is the key for the default opportunity_relationship_type_dom value
    'opportunity_relationship_type_default_key' => 'Primary Decision Maker',
    'opportunity_relationship_type_dom' => array(
        '' => '',
        'Primary Decision Maker' => 'Primary Decision Maker',
        'Business Decision Maker' => 'Business Decision Maker',
        'Business Evaluator' => 'Business Evaluator',
        'Technical Decision Maker' => 'Technical Decision Maker',
        'Technical Evaluator' => 'Technical Evaluator',
        'Executive Sponsor' => 'Executive Sponsor',
        'Influencer' => 'Influencer',
        'Other' => 'Other',
    ),
    //Note:  do not translate case_relationship_type_default_key
//       it is the key for the default case_relationship_type_dom value
    'case_relationship_type_default_key' => 'Primary Contact',
    'case_relationship_type_dom' => array(
        '' => '',
        'Primary Contact' => 'Primary Contact',
        'Alternate Contact' => 'Alternate Contact',
    ),
    'payment_terms' => array(
        '' => '',
        'Net 15' => 'Net 15',
        'Net 30' => 'Net 30',
    ),
    'sales_stage_default_key' => 'Prospecting',
    'sales_stage_dom' => array(
        'Prospecting' => 'Prospecting',
        'Qualification' => 'Qualification',
        'Needs Analysis' => 'Needs Analysis',
        'Value Proposition' => 'Value Proposition',
        'Id. Decision Makers' => 'Identifying Decision Makers',
        'Perception Analysis' => 'Perception Analysis',
        'Proposal/Price Quote' => 'Proposal/Price Quote',
        'Negotiation/Review' => 'Negotiation/Review',
        'Closed Won' => 'Closed Won',
        'Closed Lost' => 'Closed Lost',
    ),
    'in_total_group_stages' => array(
        'Draft' => 'Draft',
        'Negotiation' => 'Negotiation',
        'Delivered' => 'Delivered',
        'On Hold' => 'On Hold',
        'Confirmed' => 'Confirmed',
        'Closed Accepted' => 'Closed Accepted',
        'Closed Lost' => 'Closed Lost',
        'Closed Dead' => 'Closed Dead',
    ),
    'sales_probability_dom' => // keys must be the same as sales_stage_dom
        array(
            'Prospecting' => '10',
            'Qualification' => '20',
            'Needs Analysis' => '25',
            'Value Proposition' => '30',
            'Id. Decision Makers' => '40',
            'Perception Analysis' => '50',
            'Proposal/Price Quote' => '65',
            'Negotiation/Review' => '80',
            'Closed Won' => '100',
            'Closed Lost' => '0',
        ),
    'activity_dom' => array(
        'Call' => 'Call',
        'Meeting' => 'Meeting',
        'Task' => 'Task',
        'Email' => 'Email',
        'Note' => 'Note',
    ),
    'salutation_dom' => array(
        '' => '',
        'Mr.' => 'Mr.',
        'Ms.' => 'Ms.',
        'Mrs.' => 'Mrs.',
        'Miss' => 'Miss',
        'Dr.' => 'Dr.',
        'Prof.' => 'Prof.',
    ),
    //time is in seconds; the greater the time the longer it takes;
    'reminder_max_time' => 90000,
    'reminder_time_options' => array(
        60 => '1 minute prior',
        300 => '5 minutes prior',
        600 => '10 minutes prior',
        900 => '15 minutes prior',
        1800 => '30 minutes prior',
        3600 => '1 hour prior',
        7200 => '2 hours prior',
        10800 => '3 hours prior',
        18000 => '5 hours prior',
        86400 => '1 day prior',
    ),

    'task_priority_default' => 'Medium',
    'task_priority_dom' => array(
        'High' => 'High',
        'Medium' => 'Medium',
        'Low' => 'Low',
    ),
    'task_status_default' => 'Not Started',
    'task_status_dom' => array(
        'Not Started' => 'Not Started',
        'In Progress' => 'In Progress',
        'Completed' => 'Completed',
        'Pending Input' => 'Pending Input',
        'Deferred' => 'Deferred',
    ),
    'meeting_status_default' => 'Planned',
    'meeting_status_dom' => array(
        'Planned' => 'Planned',
        'Held' => 'Held',
        'Not Held' => 'Not Held',
    ),
    'extapi_meeting_password' => array(
        'WebEx' => 'WebEx',
    ),
    'meeting_type_dom' => array(
        'Other' => 'Other',
        'Sugar' => 'SuiteCRM',
    ),
    'call_status_default' => 'Planned',
    'call_status_dom' => array(
        'Planned' => 'Planned',
        'Held' => 'Held',
        'Not Held' => 'Not Held',
    ),
    'call_direction_default' => 'Outbound',
    'call_direction_dom' => array(
        'Inbound' => 'Inbound',
        'Outbound' => 'Outbound',
    ),
    'lead_status_dom' => array(
        '' => '',
        'New' => 'New',
        'Assigned' => 'Assigned',
        'In Process' => 'In Process',
        'Converted' => 'Converted',
        'Recycled' => 'Recycled',
        'Dead' => 'Dead',
    ),
    'gender_list' => array(
        'male' => 'Male',
        'female' => 'Female',
    ),
    'case_priority_default_key' => 'P2',
    'case_priority_dom' => array(
        'P1' => 'High',
        'P2' => 'Medium',
        'P3' => 'Low',
    ),
    'user_type_dom' => array(
        'RegularUser' => 'Regular User',
        'Administrator' => 'Administrator',
    ),
    'user_status_dom' => array(
        'Active' => 'Active',
        'Inactive' => 'Inactive',
    ),
    'user_factor_auth_interface_dom' => array(
        'FactorAuthEmailCode' => 'Email Code',
    ),
    'employee_status_dom' => array(
        'Active' => 'Active',
        'Terminated' => 'Terminated',
        'Leave of Absence' => 'Leave of Absence',
    ),
    'messenger_type_dom' => array(
        '' => '',
        'MSN' => 'MSN',
        'Yahoo!' => 'Yahoo!',
        'AOL' => 'AOL',
    ),
    'project_task_priority_options' => array(
        'High' => 'High',
        'Medium' => 'Medium',
        'Low' => 'Low',
    ),
    'project_task_priority_default' => 'Medium',

    'project_task_status_options' => array(
        'Not Started' => 'Not Started',
        'In Progress' => 'In Progress',
        'Completed' => 'Completed',
        'Pending Input' => 'Pending Input',
        'Deferred' => 'Deferred',
    ),
    'project_task_utilization_options' => array(
        '0' => 'none',
        '25' => '25',
        '50' => '50',
        '75' => '75',
        '100' => '100',
    ),

    'project_status_dom' => array(
        'Draft' => 'Draft',
        'In Review' => 'In Review',
        'Underway' => 'Underway',
        'On_Hold' => 'On Hold',
        'Completed' => 'Completed',
    ),
    'project_status_default' => 'Draft',

    'project_duration_units_dom' => array(
        'Days' => 'Days',
        'Hours' => 'Hours',
    ),

    'activity_status_type_dom' => array(
        '' => '--None--',
        'active' => 'Active',
        'inactive' => 'Inactive',
    ),

    // Note:  do not translate record_type_default_key
    //        it is the key for the default record_type_module value
    'record_type_default_key' => 'Accounts',
    'record_type_display' => array(
        '' => '',
        'Accounts' => 'Account',
        'Opportunities' => 'Opportunity',
        'Cases' => 'Case',
        'Leads' => 'Lead',
        'Contacts' => 'Contact', // cn (11/22/2005) added to support Emails

        'Bugs' => 'Bug',
        'Project' => 'Project',

        'Prospects' => 'Target',
        'ProjectTask' => 'Project Task',

        'Tasks' => 'Task',

    ),

    'record_type_display_notes' => array(
        'Accounts' => 'Account',
        'Contacts' => 'Contact',
        'Opportunities' => 'Opportunity',
        'Tasks' => 'Task',
        'Emails' => 'Email',

        'Bugs' => 'Bug',
        'Project' => 'Project',
        'ProjectTask' => 'Project Task',
        'Prospects' => 'Target',
        'Cases' => 'Case',
        'Leads' => 'Lead',

        'Meetings' => 'Meeting',
        'Calls' => 'Call',
    ),

    'parent_type_display' => array(
        'Accounts' => 'Account',
        'Contacts' => 'Contact',
        'Tasks' => 'Task',
        'Opportunities' => 'Opportunity',

        'Bugs' => 'Bug',
        'Cases' => 'Case',
        'Leads' => 'Lead',

        'Project' => 'Project',
        'ProjectTask' => 'Project Task',

        'Prospects' => 'Target',

        ),
    'parent_line_items' => array(
        'AOS_Quotes' => 'Quotes',
        'AOS_Invoices' => 'Invoices',
        'AOS_Contracts' => 'Contracts',
    ),
    'issue_priority_default_key' => 'Medium',
    'issue_priority_dom' => array(
        'Urgent' => 'Urgent',
        'High' => 'High',
        'Medium' => 'Medium',
        'Low' => 'Low',
    ),
    'issue_resolution_default_key' => '',
    'issue_resolution_dom' => array(
        '' => '',
        'Accepted' => 'Accepted',
        'Duplicate' => 'Duplicate',
        'Closed' => 'Closed',
        'Out of Date' => 'Out of Date',
        'Invalid' => 'Invalid',
    ),

    'issue_status_default_key' => 'New',
    'issue_status_dom' => array(
        'New' => 'New',
        'Assigned' => 'Assigned',
        'Closed' => 'Closed',
        'Pending' => 'Pending',
        'Rejected' => 'Rejected',
    ),

    'bug_priority_default_key' => 'Medium',
    'bug_priority_dom' => array(
        'Urgent' => 'Urgent',
        'High' => 'High',
        'Medium' => 'Medium',
        'Low' => 'Low',
    ),
    'bug_resolution_default_key' => '',
    'bug_resolution_dom' => array(
        '' => '',
        'Accepted' => 'Accepted',
        'Duplicate' => 'Duplicate',
        'Fixed' => 'Fixed',
        'Out of Date' => 'Out of Date',
        'Invalid' => 'Invalid',
        'Later' => 'Later',
    ),
    'bug_status_default_key' => 'New',
    'bug_status_dom' => array(
        'New' => 'New',
        'Assigned' => 'Assigned',
        'Closed' => 'Closed',
        'Pending' => 'Pending',
        'Rejected' => 'Rejected',
    ),
    'bug_type_default_key' => 'Bug',
    'bug_type_dom' => array(
        'Defect' => 'Defect',
        'Feature' => 'Feature',
    ),
    'case_type_dom' => array(
        'Administration' => 'Administration',
        'Product' => 'Product',
        'User' => 'User',
    ),

    'source_default_key' => '',
    'source_dom' => array(
        '' => '',
        'Internal' => 'Internal',
        'Forum' => 'Forum',
        'Web' => 'Web',
        'InboundEmail' => 'Email',
    ),

    'product_category_default_key' => '',
    'product_category_dom' => array(
        '' => '',
        'Accounts' => 'Accounts',
        'Activities' => 'Activities',
        'Bugs' => 'Bugs',
        'Calendar' => 'Calendar',
        'Calls' => 'Calls',
        'Campaigns' => 'Campaigns',
        'Cases' => 'Cases',
        'Contacts' => 'Contacts',
        'Currencies' => 'Currencies',
        'Dashboard' => 'Dashboard',
        'Documents' => 'Documents',
        'Emails' => 'Emails',
        'Feeds' => 'Feeds',
        'Forecasts' => 'Forecasts',
        'Help' => 'Help',
        'Home' => 'Home',
        'Leads' => 'Leads',
        'Meetings' => 'Meetings',
        'Notes' => 'Notes',
        'Opportunities' => 'Opportunities',
        'Outlook Plugin' => 'Outlook Plugin',
        'Projects' => 'Projects',
        'Quotes' => 'Quotes',
        'Releases' => 'Releases',
        'RSS' => 'RSS',
        'Studio' => 'Studio',
        'Upgrade' => 'Upgrade',
        'Users' => 'Users',
    ),
    /*Added entries 'Queued' and 'Sending' for 4.0 release..*/
    'campaign_status_dom' => array(
        '' => '',
        'Planning' => 'Planning',
        'Active' => 'Active',
        'Inactive' => 'Inactive',
        'Complete' => 'Complete',
        //'In Queue' => 'In Queue',
        //'Sending' => 'Sending',
    ),
    'campaign_type_dom' => array(
        '' => '',
        'Telesales' => 'Telesales',
        'Mail' => 'Mail',
        'Email' => 'Email',
        'Print' => 'Print',
        'Web' => 'Web',
        'Radio' => 'Radio',
        'Television' => 'Television',
        'NewsLetter' => 'Newsletter',
    ),

    'newsletter_frequency_dom' => array(
        '' => '',
        'Weekly' => 'Weekly',
        'Monthly' => 'Monthly',
        'Quarterly' => 'Quarterly',
        'Annually' => 'Annually',
    ),

    'notifymail_sendtype' => array(
        'SMTP' => 'SMTP',
    ),
    'dom_cal_month_long' => array(
        '0' => '',
        '1' => 'January',
        '2' => 'February',
        '3' => 'March',
        '4' => 'April',
        '5' => 'May',
        '6' => 'June',
        '7' => 'July',
        '8' => 'August',
        '9' => 'September',
        '10' => 'October',
        '11' => 'November',
        '12' => 'December',
    ),
    'dom_cal_month_short' => array(
        '0' => '',
        '1' => 'Jan',
        '2' => 'Feb',
        '3' => 'Mar',
        '4' => 'Apr',
        '5' => 'May',
        '6' => 'Jun',
        '7' => 'Jul',
        '8' => 'Aug',
        '9' => 'Sep',
        '10' => 'Oct',
        '11' => 'Nov',
        '12' => 'Dec',
    ),
    'dom_cal_day_long' => array(
        '0' => '',
        '1' => 'Sunday',
        '2' => 'Monday',
        '3' => 'Tuesday',
        '4' => 'Wednesday',
        '5' => 'Thursday',
        '6' => 'Friday',
        '7' => 'Saturday',
    ),
    'dom_cal_day_short' => array(
        '0' => '',
        '1' => 'Sun',
        '2' => 'Mon',
        '3' => 'Tue',
        '4' => 'Wed',
        '5' => 'Thu',
        '6' => 'Fri',
        '7' => 'Sat',
    ),
    'dom_meridiem_lowercase' => array(
        'am' => 'am',
        'pm' => 'pm',
    ),
    'dom_meridiem_uppercase' => array(
        'AM' => 'AM',
        'PM' => 'PM',
    ),

    'dom_report_types' => array(
        'tabular' => 'Rows and Columns',
        'summary' => 'Summation',
        'detailed_summary' => 'Summation with details',
        'Matrix' => 'Matrix',
    ),

    'dom_email_types' => array(
        'out' => 'Sent',
        'archived' => 'Archived',
        'draft' => 'Draft',
        'inbound' => 'Inbound',
        'campaign' => 'Campaign',
    ),
    'dom_email_status' => array(
        'archived' => 'Archived',
        'closed' => 'Closed',
        'draft' => 'In Draft',
        'read' => 'Read',
        'replied' => 'Replied',
        'sent' => 'Sent',
        'send_error' => 'Send Error',
        'unread' => 'Unread',
    ),
    'dom_email_archived_status' => array(
        'archived' => 'Archived',
    ),

    'dom_email_server_type' => array(
        '' => '--None--',
        'imap' => 'IMAP',
    ),
    'dom_mailbox_type' => array(/*''           => '--None Specified--',*/
        'pick' => '--None--',
        'createcase' => 'Create Case',
        'bounce' => 'Bounce Handling',
    ),
    'dom_email_distribution' => array(
        '' => '--None--',
        'direct' => 'Direct Assign',
        'roundRobin' => 'Round-Robin',
        'leastBusy' => 'Least-Busy',
    ),
    'dom_email_errors' => array(
        1 => 'Only select one user when Direct Assigning items.',
        2 => 'You must assign Only Checked Items when Direct Assigning items.',
    ),
    'dom_email_bool' => array(
        'bool_true' => 'Yes',
        'bool_false' => 'No',
    ),
    'dom_int_bool' => array(
        1 => 'Yes',
        0 => 'No',
    ),
    'dom_switch_bool' => array(
        'on' => 'Yes',
        'off' => 'No',
        '' => 'No',
    ),

    'dom_email_link_type' => array(
        'sugar' => 'SuiteCRM Email Client',
        'mailto' => 'External Email Client',
    ),

    'dom_editor_type' => array(
        'none' => 'Direct HTML',
        'tinymce' => 'TinyMCE',
        'mozaik' => 'Mozaik',
    ),

    'dom_email_editor_option' => array(
        '' => 'Default Email Format',
        'html' => 'HTML Email',
        'plain' => 'Plain Text Email',
    ),

    'schedulers_times_dom' => array(
        'not run' => 'Past Run Time, Not Executed',
        'ready' => 'Ready',
        'in progress' => 'In Progress',
        'failed' => 'Failed',
        'completed' => 'Completed',
        'no curl' => 'Not Run: No cURL available',
    ),

    'scheduler_status_dom' => array(
        'Active' => 'Active',
        'Inactive' => 'Inactive',
    ),

    'scheduler_period_dom' => array(
        'min' => 'Minutes',
        'hour' => 'Hours',
    ),
    'forecast_schedule_status_dom' => array(
        'Active' => 'Active',
        'Inactive' => 'Inactive',
    ),
    'forecast_type_dom' => array(
        'Direct' => 'Direct',
        'Rollup' => 'Rollup',
    ),
    'document_category_dom' => array(
        '' => '',
        'Marketing' => 'Marketing',
        'Knowledege Base' => 'Knowledge Base',
        'Sales' => 'Sales',
    ),

    'email_category_dom' => array(
        '' => '',
        'Archived' => 'Archived',
        // TODO: add more categories here...
    ),

    'document_subcategory_dom' => array(
        '' => '',
        'Marketing Collateral' => 'Marketing Collateral',
        'Product Brochures' => 'Product Brochures',
        'FAQ' => 'FAQ',
    ),

    'document_status_dom' => array(
        'Active' => 'Active',
        'Draft' => 'Draft',
        'FAQ' => 'FAQ',
        'Expired' => 'Expired',
        'Under Review' => 'Under Review',
        'Pending' => 'Pending',
    ),
    'document_template_type_dom' => array(
        '' => '',
        'mailmerge' => 'Mail Merge',
        'eula' => 'EULA',
        'nda' => 'NDA',
        'license' => 'License Agreement',
    ),
    'dom_meeting_accept_options' => array(
        'accept' => 'Accept',
        'decline' => 'Decline',
        'tentative' => 'Tentative',
    ),
    'dom_meeting_accept_status' => array(
        'accept' => 'Accepted',
        'decline' => 'Declined',
        'tentative' => 'Tentative',
        'none' => 'None',
    ),
    'duration_intervals' => array(
        '0' => '00',
        '15' => '15',
        '30' => '30',
        '45' => '45',
    ),
    'repeat_type_dom' => array(
        '' => 'None',
        'Daily' => 'Daily',
        'Weekly' => 'Weekly',
        'Monthly' => 'Monthly',
        'Yearly' => 'Yearly',
    ),

    'repeat_intervals' => array(
        '' => '',
        'Daily' => 'day(s)',
        'Weekly' => 'week(s)',
        'Monthly' => 'month(s)',
        'Yearly' => 'year(s)',
    ),

    'duration_dom' => array(
        '' => 'None',
        '900' => '15 minutes',
        '1800' => '30 minutes',
        '2700' => '45 minutes',
        '3600' => '1 hour',
        '5400' => '1.5 hours',
        '7200' => '2 hours',
        '10800' => '3 hours',
        '21600' => '6 hours',
        '86400' => '1 day',
        '172800' => '2 days',
        '259200' => '3 days',
        '604800' => '1 week',
    ),

// deferred
    /*// QUEUES MODULE DOMs
    'queue_type_dom' => array(
        'Users' => 'Users',
        'Mailbox' => 'Mailbox',
    ),
    */
//prospect list type dom
    'prospect_list_type_dom' => array(
        'default' => 'Default',
        'seed' => 'Seed',
        'exempt_domain' => 'Suppression List - By Domain',
        'exempt_address' => 'Suppression List - By Email Address',
        'exempt' => 'Suppression List - By Id',
        'test' => 'Test',
    ),

    'email_settings_num_dom' => array(
        '10' => '10',
        '20' => '20',
        '50' => '50',
    ),
    'email_marketing_status_dom' => array(
        '' => '',
        'active' => 'Active',
        'inactive' => 'Inactive',
    ),

    'campainglog_activity_type_dom' => array(
        '' => '',
        'targeted' => 'Message Sent/Attempted',
        'send error' => 'Bounced Messages,Other',
        'invalid email' => 'Bounced Messages,Invalid Email',
        'link' => 'Click-thru Link',
        'viewed' => 'Viewed Message',
        'removed' => 'Opted Out',
        'lead' => 'Leads Created',
        'contact' => 'Contacts Created',
        'blocked' => 'Suppressed by address or domain',
    ),

    'campainglog_target_type_dom' => array(
        'Contacts' => 'Contacts',
        'Users' => 'Users',
        'Prospects' => 'Targets',
        'Leads' => 'Leads',
        'Accounts' => 'Accounts',
    ),
    'merge_operators_dom' => array(
        'like' => 'Contains',
        'exact' => 'Exactly',
        'start' => 'Starts With',
    ),

    'custom_fields_importable_dom' => array(
        'true' => 'Yes',
        'false' => 'No',
        'required' => 'Required',
    ),

    'custom_fields_merge_dup_dom' => array(
        0 => 'Disabled',
        1 => 'Enabled',
    ),

    'navigation_paradigms' => array(
        'm' => 'Modules',
        'gm' => 'Grouped Modules',
    ),

    'projects_priority_options' => array(
        'high' => 'High',
        'medium' => 'Medium',
        'low' => 'Low',
    ),

    'projects_status_options' => array(
        'notstarted' => 'Not Started',
        'inprogress' => 'In Progress',
        'completed' => 'Completed',
    ),
    // strings to pass to Flash charts
    'chart_strings' => array(
        'expandlegend' => 'Expand Legend',
        'collapselegend' => 'Collapse Legend',
        'clickfordrilldown' => 'Click for Drilldown',
        'detailview' => 'More Details...',
        'piechart' => 'Pie Chart',
        'groupchart' => 'Group Chart',
        'stackedchart' => 'Stacked Chart',
        'barchart' => 'Bar Chart',
        'horizontalbarchart' => 'Horizontal Bar Chart',
        'linechart' => 'Line Chart',
        'noData' => 'Data not available',
        'print' => 'Print',
        'pieWedgeName' => 'sections',
    ),
    'release_status_dom' => array(
        'Active' => 'Active',
        'Inactive' => 'Inactive',
    ),
    'email_settings_for_ssl' => array(
        '0' => '',
        '1' => 'SSL',
        '2' => 'TLS',
    ),
    'import_enclosure_options' => array(
        '\'' => 'Single Quote (\')',
        '"' => 'Double Quote (")',
        '' => 'None',
        'other' => 'Other:',
    ),
    'import_delimeter_options' => array(
        ',' => ',',
        ';' => ';',
        '\t' => '\t',
        '.' => '.',
        ':' => ':',
        '|' => '|',
        'other' => 'Other:',
    ),
    'link_target_dom' => array(
        '_blank' => 'New Window',
        '_self' => 'Same Window',
    ),
    'dashlet_auto_refresh_options' => array(
        '-1' => 'Do not auto-refresh',
        '30' => 'Every 30 seconds',
        '60' => 'Every 1 minute',
        '180' => 'Every 3 minutes',
        '300' => 'Every 5 minutes',
        '600' => 'Every 10 minutes',
    ),
    'dashlet_auto_refresh_options_admin' => array(
        '-1' => 'Never',
        '30' => 'Every 30 seconds',
        '60' => 'Every 1 minute',
        '180' => 'Every 3 minutes',
        '300' => 'Every 5 minutes',
        '600' => 'Every 10 minutes',
    ),
    'date_range_search_dom' => array(
        '=' => 'Equals',
        'not_equal' => 'Not On',
        'greater_than' => 'After',
        'less_than' => 'Before',
        'last_7_days' => 'Last 7 Days',
        'next_7_days' => 'Next 7 Days',
        'last_30_days' => 'Last 30 Days',
        'next_30_days' => 'Next 30 Days',
        'last_month' => 'Last Month',
        'this_month' => 'This Month',
        'next_month' => 'Next Month',
        'last_year' => 'Last Year',
        'this_year' => 'This Year',
        'next_year' => 'Next Year',
        'between' => 'Is Between',
    ),
    'numeric_range_search_dom' => array(
        '=' => 'Equals',
        'not_equal' => 'Does Not Equal',
        'greater_than' => 'Greater Than',
        'greater_than_equals' => 'Greater Than Or Equal To',
        'less_than' => 'Less Than',
        'less_than_equals' => 'Less Than Or Equal To',
        'between' => 'Is Between',
    ),
    'lead_conv_activity_opt' => array(
        'copy' => 'Copy',
        'move' => 'Move',
        'donothing' => 'Do Nothing',
    ),
);

$app_strings = array(
    'LBL_EMAIL_CODE' => 'Email Code:',
    'LBL_SEND' => 'Send',
    'LBL_LOGOUT' => 'Logout',
    'LBL_TOUR_NEXT' => 'Next',
    'LBL_TOUR_SKIP' => 'Skip',
    'LBL_TOUR_BACK' => 'Back',
    'LBL_TOUR_CLOSE' => 'Close',
    'LBL_TOUR_TAKE_TOUR' => 'Take the tour',
    'LBL_MOREDETAIL' => 'More Detail' /*for 508 compliance fix*/,
    'LBL_EDIT_INLINE' => 'Edit Inline' /*for 508 compliance fix*/,
    'LBL_VIEW_INLINE' => 'View' /*for 508 compliance fix*/,
    'LBL_BASIC_SEARCH' => 'Filter' /*for 508 compliance fix*/,
    'LBL_PROJECT_MINUS' => 'Remove' /*for 508 compliance fix*/,
    'LBL_PROJECT_PLUS' => 'Add' /*for 508 compliance fix*/,
    'LBL_Blank' => ' ' /*for 508 compliance fix*/,
    'LBL_ID_FF_ADD' => 'Add' /*for 508 compliance fix*/,
    'LBL_ID_FF_ADD_EMAIL' => 'Add Email Address' /*for 508 compliance fix*/,
    'LBL_HIDE_SHOW' => 'Hide/Show' /*for 508 compliance fix*/,
    'LBL_DELETE_INLINE' => 'Delete' /*for 508 compliance fix*/,
    'LBL_PLUS_INLINE' => 'Add' /*for 508 compliance fix*/,
    'LBL_ID_FF_CLEAR' => 'Clear' /*for 508 compliance fix*/,
    'LBL_ID_FF_VCARD' => 'vCard' /*for 508 compliance fix*/,
    'LBL_ID_FF_REMOVE' => 'Remove' /*for 508 compliance fix*/,
    'LBL_ID_FF_REMOVE_EMAIL' => 'Remove Email Address' /*for 508 compliance fix*/,
    'LBL_ID_FF_OPT_OUT' => 'Opt Out',
    'LBL_ID_FF_INVALID' => 'Make Invalid',
    'LBL_ADD' => 'Add' /*for 508 compliance fix*/,
    'LBL_COMPANY_LOGO' => 'Company logo' /*for 508 compliance fix*/,
    'LBL_JS_CALENDAR' => 'Calendar' /*for 508 compliance fix*/,
    'LBL_CONNECTORS_POPUPS' => 'Connectors Popups',
    'LBL_CLOSEINLINE' => 'Close',
    'LBL_EDITINLINE' => 'Edit',
    'LBL_VIEWINLINE' => 'View',
    'LBL_INFOINLINE' => 'Info',
    'LBL_POWERED_BY_SUGARCRM' => 'Powered by SugarCRM',
    'LBL_PRINT' => 'Print',
    'LBL_HELP' => 'Help',
    'LBL_ID_FF_SELECT' => 'Select',
    'DEFAULT' => 'BASIC',
    'LBL_SORT' => 'Sort',
    'LBL_OUTBOUND_EMAIL_ADD_SERVER' => 'Add Server...',
    'LBL_EMAIL_SMTP_SSL_OR_TLS' => 'Enable SMTP over SSL or TLS?',
    'LBL_NO_ACTION' => 'There is no action by that name: %s',
    'LBL_NO_SHORTCUT_MENU' => 'There are no actions available.',
    'LBL_NO_DATA' => 'No Data',

    'LBL_ROUTING_FLAGGED' => 'flag set',
    'LBL_ROUTING_TO' => 'to',
    'LBL_ROUTING_TO_ADDRESS' => 'to address',
    'LBL_ROUTING_WITH_TEMPLATE' => 'with template',

    'NTC_OVERWRITE_ADDRESS_PHONE_CONFIRM' => 'This record currently contains values in the Office Phone and Address fields. To overwrite these values with the following Office Phone and Address of the Account that you selected, click "OK". To keep the current values, click "Cancel".',
    'LBL_DROP_HERE' => '[Drop Here]',
    'LBL_EMAIL_ACCOUNTS_EDIT' => 'Edit',
    'LBL_EMAIL_ACCOUNTS_GMAIL_DEFAULTS' => 'Prefill Gmail&#153; Defaults',
    'LBL_EMAIL_ACCOUNTS_NAME' => 'Name',
    'LBL_EMAIL_ACCOUNTS_OUTBOUND' => 'Outgoing Mail Server Properties',
    'LBL_EMAIL_ACCOUNTS_SENDTYPE' => 'Mail transfer agent',
    'LBL_EMAIL_ACCOUNTS_SMTPAUTH_REQ' => 'Use SMTP Authentication?',
    'LBL_EMAIL_ACCOUNTS_SMTPPASS' => 'SMTP Password',
    'LBL_EMAIL_ACCOUNTS_SMTPPORT' => 'SMTP Port',
    'LBL_EMAIL_ACCOUNTS_SMTPSERVER' => 'SMTP Server',
    'LBL_EMAIL_ACCOUNTS_SMTPSSL' => 'Use SSL when connecting',
    'LBL_EMAIL_ACCOUNTS_SMTPUSER' => 'SMTP Username',
    'LBL_EMAIL_ACCOUNTS_SMTPDEFAULT' => 'Default',
    'LBL_EMAIL_WARNING_MISSING_USER_CREDS' => 'Warning: Missing username and password for outgoing mail account.',
    'LBL_EMAIL_ACCOUNTS_SMTPUSER_REQD' => 'SMTP Username is required',
    'LBL_EMAIL_ACCOUNTS_SMTPPASS_REQD' => 'SMTP Password is required',
    'LBL_EMAIL_ACCOUNTS_TITLE' => 'Mail Account Management',
    'LBL_EMAIL_POP3_REMOVE_MESSAGE' => 'Mail Server Protocol of type POP3 will not be supported in the next release. Only IMAP will be supported.',
    'LBL_EMAIL_ACCOUNTS_SUBTITLE' => 'Set up Mail Accounts to view incoming emails from your email accounts.',
    'LBL_EMAIL_ACCOUNTS_OUTBOUND_SUBTITLE' => 'Provide SMTP mail server information to use for outgoing email in Mail Accounts.',
    'LBL_EMAIL_ADD' => 'Add Address',

    'LBL_EMAIL_ADDRESS_BOOK_ADD' => 'Done',
    'LBL_EMAIL_ADDRESS_BOOK_CLEAR' => 'Clear',
    'LBL_EMAIL_ADDRESS_BOOK_ADD_TO' => 'To:',
    'LBL_EMAIL_ADDRESS_BOOK_ADD_CC' => 'Cc:',
    'LBL_EMAIL_ADDRESS_BOOK_ADD_BCC' => 'Bcc:',
    'LBL_EMAIL_ADDRESS_BOOK_ADRRESS_TYPE' => 'To/Cc/Bcc',
    'LBL_EMAIL_ADDRESS_BOOK_ADD_LIST' => 'New List',
    'LBL_EMAIL_ADDRESS_BOOK_EMAIL_ADDR' => 'Email Address',
    'LBL_EMAIL_ADDRESS_BOOK_ERR_NOT_CONTACT' => 'Only Contact editting is supported at this time.',
    'LBL_EMAIL_ADDRESS_BOOK_FILTER' => 'Filter',
    'LBL_EMAIL_ADDRESS_BOOK_FIRST_NAME' => 'First Name/Account Name',
    'LBL_EMAIL_ADDRESS_BOOK_LAST_NAME' => 'Last Name',
    'LBL_EMAIL_ADDRESS_BOOK_MY_CONTACTS' => 'My Contacts',
    'LBL_EMAIL_ADDRESS_BOOK_MY_LISTS' => 'My Mailing Lists',
    'LBL_EMAIL_ADDRESS_BOOK_NAME' => 'Name',
    'LBL_EMAIL_ADDRESS_BOOK_NOT_FOUND' => 'No Addresses Found',
    'LBL_EMAIL_ADDRESS_BOOK_SAVE_AND_ADD' => 'Save & Add to Address Book',
    'LBL_EMAIL_ADDRESS_BOOK_SEARCH' => 'Search',
    'LBL_EMAIL_ADDRESS_BOOK_SELECT_TITLE' => 'Select Email Recipients',
    'LBL_EMAIL_ADDRESS_BOOK_TITLE' => 'Address Book',
    'LBL_EMAIL_REPORTS_TITLE' => 'Reports',
    'LBL_EMAIL_ADDRESS_BOOK_TITLE_ICON' => SugarThemeRegistry::current()->getImage('icon_email_addressbook', '', null,
            null, '.gif', 'Address Book') . ' Address Book',
    'LBL_EMAIL_ADDRESS_BOOK_TITLE_ICON_SHORT' => SugarThemeRegistry::current()->getImage('icon_email_addressbook',
        'align=absmiddle border=0', 14, 14, '.gif', ''),
    'LBL_EMAIL_REMOVE_SMTP_WARNING' => 'Warning! The outbound account you are trying to delete is associated to an existing inbound account. Are you sure you want to continue?',
    'LBL_EMAIL_ADDRESSES' => 'Email',
    'LBL_EMAIL_ADDRESS_PRIMARY' => 'Email Address',
    'LBL_EMAIL_ADDRESSES_TITLE' => 'Email Addresses',
    'LBL_EMAIL_ARCHIVE_TO_SUGAR' => 'Import to SuiteCRM',
    'LBL_EMAIL_ASSIGNMENT' => 'Assignment',
    'LBL_EMAIL_ATTACH_FILE_TO_EMAIL' => 'Attach',
    'LBL_EMAIL_ATTACHMENT' => 'Attach',
    'LBL_EMAIL_ATTACHMENTS' => 'From Local System',
    'LBL_EMAIL_ATTACHMENTS2' => 'From SuiteCRM Documents',
    'LBL_EMAIL_ATTACHMENTS3' => 'Template Attachments',
    'LBL_EMAIL_ATTACHMENTS_FILE' => 'File',
    'LBL_EMAIL_ATTACHMENTS_DOCUMENT' => 'Document',
    'LBL_EMAIL_BCC' => 'BCC',
    'LBL_EMAIL_CANCEL' => 'Cancel',
    'LBL_EMAIL_CC' => 'CC',
    'LBL_EMAIL_CHARSET' => 'Character Set',
    'LBL_EMAIL_CHECK' => 'Check Mail',
    'LBL_EMAIL_CHECKING_NEW' => 'Checking for New Email',
    'LBL_EMAIL_CHECKING_DESC' => 'One moment please... <br><br>If this is the first check for the mail account, it may take some time.',
    'LBL_EMAIL_CLOSE' => 'Close',
    'LBL_EMAIL_COFFEE_BREAK' => 'Checking for New Email. <br><br>Large mail accounts may take a considerable amount of time.',
    'LBL_EMAIL_COMMON' => 'Common',

    'LBL_EMAIL_COMPOSE' => 'Email',
    'LBL_EMAIL_COMPOSE_ERR_NO_RECIPIENTS' => 'Please enter recipient(s) for this email.',
    'LBL_EMAIL_COMPOSE_LINK_TO' => 'Associate with',
    'LBL_EMAIL_COMPOSE_NO_BODY' => 'The body of this email is empty. Send anyway?',
    'LBL_EMAIL_COMPOSE_NO_SUBJECT' => 'This email has no subject. Send anyway?',
    'LBL_EMAIL_COMPOSE_NO_SUBJECT_LITERAL' => '(no subject)',
    'LBL_EMAIL_COMPOSE_READ' => 'Read & Compose Email',
    'LBL_EMAIL_COMPOSE_SEND_FROM' => 'Send From Mail Account',
    'LBL_EMAIL_COMPOSE_OPTIONS' => 'Options',
    'LBL_EMAIL_COMPOSE_INVALID_ADDRESS' => 'Please enter valid email address for To, CC and BCC fields',

    'LBL_EMAIL_CONFIRM_CLOSE' => 'Discard this email?',
    'LBL_EMAIL_CONFIRM_DELETE' => 'Remove these entries from your Address Book?',
    'LBL_EMAIL_CONFIRM_DELETE_SIGNATURE' => 'Are you sure you want to delete this signature?',

    'LBL_EMAIL_SENT_SUCCESS' => 'Email sent',

    'LBL_EMAIL_CREATE_NEW' => '--Create On Save--',
    'LBL_EMAIL_MULT_GROUP_FOLDER_ACCOUNTS' => 'Multiple',
    'LBL_EMAIL_MULT_GROUP_FOLDER_ACCOUNTS_EMPTY' => 'Empty',
    'LBL_EMAIL_DATE_SENT_BY_SENDER' => 'Date Sent by Sender',
    'LBL_EMAIL_DATE_RECEIVED' => 'Date Received',
    'LBL_EMAIL_ASSIGNED_TO_USER' => 'Assigned to User',
    'LBL_EMAIL_DATE_TODAY' => 'Today',
    'LBL_EMAIL_DATE_YESTERDAY' => 'Yesterday',
    'LBL_EMAIL_DD_TEXT' => 'email(s) selected.',
    'LBL_EMAIL_DEFAULTS' => 'Defaults',
    'LBL_EMAIL_DELETE' => 'Delete',
    'LBL_EMAIL_DELETE_CONFIRM' => 'Delete selected messages?',
    'LBL_EMAIL_DELETE_SUCCESS' => 'Email deleted successfully.',
    'LBL_EMAIL_DELETING_MESSAGE' => 'Deleting Message',
    'LBL_EMAIL_DETAILS' => 'Details',
    'LBL_EMAIL_DISPLAY_MSG' => 'Displaying email(s) {0} - {1} of {2}',
    'LBL_EMAIL_ADDR_DISPLAY_MSG' => 'Displaying email address(es) {0} - {1} of {2}',

    'LBL_EMAIL_EDIT_CONTACT' => 'Edit Contact',
    'LBL_EMAIL_EDIT_CONTACT_WARN' => 'Only the Primary address will be used when working with Contacts.',
    'LBL_EMAIL_EDIT_MAILING_LIST' => 'Edit Mailing List',

    'LBL_EMAIL_EMPTYING_TRASH' => 'Emptying Trash',
    'LBL_EMAIL_DELETING_OUTBOUND' => 'Deleting outbound server',
    'LBL_EMAIL_CLEARING_CACHE_FILES' => 'Clearing cache files',
    'LBL_EMAIL_EMPTY_MSG' => 'No emails to display.',
    'LBL_EMAIL_EMPTY_ADDR_MSG' => 'No email addresses to display.',

    'LBL_EMAIL_ERROR_ADD_GROUP_FOLDER' => 'Folder name must be unique and not empty. Please try again.',
    'LBL_EMAIL_ERROR_DELETE_GROUP_FOLDER' => 'Cannot delete a folder. Either the folder or its children has emails or a mail box associated to it.',
    'LBL_EMAIL_ERROR_CANNOT_FIND_NODE' => 'Cannot determine the intended folder from context. Try again.',
    'LBL_EMAIL_ERROR_CHECK_IE_SETTINGS' => 'Please check your settings.',
    'LBL_EMAIL_ERROR_CONTACT_NAME' => 'Please make sure you enter a last name.',
    'LBL_EMAIL_ERROR_DESC' => 'Errors were detected: ',
    'LBL_EMAIL_DELETE_ERROR_DESC' => 'You do not have access to this area. Contact your site administrator to obtain access.',
    'LBL_EMAIL_ERROR_DUPE_FOLDER_NAME' => 'SuiteCRM Folder names must be unique.',
    'LBL_EMAIL_ERROR_EMPTY' => 'Please enter some search criteria.',
    'LBL_EMAIL_ERROR_GENERAL_TITLE' => 'An error has occurred',
    'LBL_EMAIL_ERROR_LIST_NAME' => 'An email list with that name already exists',
    'LBL_EMAIL_ERROR_MESSAGE_DELETED' => 'Message Removed from Server',
    'LBL_EMAIL_ERROR_IMAP_MESSAGE_DELETED' => 'Either the message was removed from Server or moved to a different folder',
    'LBL_EMAIL_ERROR_MAILSERVERCONNECTION' => 'Connection to the mail server failed. Please contact your Administrator',
    'LBL_EMAIL_ERROR_MOVE' => 'Moving email between servers and/or mail accounts is not supported at this time.',
    'LBL_EMAIL_ERROR_MOVE_TITLE' => 'Move Error',
    'LBL_EMAIL_ERROR_NAME' => 'A name is required.',
    'LBL_EMAIL_ERROR_FROM_ADDRESS' => 'From Address is required. Please enter a valid email address.',
    'LBL_EMAIL_ERROR_NO_FILE' => 'Please provide a file.',
    'LBL_EMAIL_ERROR_NO_IMAP_FOLDER_RENAME' => 'IMAP folder renaming is not supported at this time.',
    'LBL_EMAIL_ERROR_SERVER' => 'A mail server address is required.',
    'LBL_EMAIL_ERROR_SAVE_ACCOUNT' => 'The mail account may not have been saved.',
    'LBL_EMAIL_ERROR_TIMEOUT' => 'An error has occurred while communicating with the mail server.',
    'LBL_EMAIL_ERROR_USER' => 'A login name is required.',
    'LBL_EMAIL_ERROR_PASSWORD' => 'A password is required.',
    'LBL_EMAIL_ERROR_PORT' => 'A mail server port is required.',
    'LBL_EMAIL_ERROR_PROTOCOL' => 'A server protocol is required.',
    'LBL_EMAIL_ERROR_MONITORED_FOLDER' => 'Monitored Folder is required.',
    'LBL_EMAIL_ERROR_TRASH_FOLDER' => 'Trash Folder is required.',
    'LBL_EMAIL_ERROR_VIEW_RAW_SOURCE' => 'This information is not available',
    'LBL_EMAIL_ERROR_NO_OUTBOUND' => 'No outgoing mail server specified.',
    'LBL_EMAIL_ERROR_SENDING' => 'Error Sending Email. Please contact your administrator for assistance.',
    'LBL_EMAIL_ERROR_SAVING' => 'Error Saving Email. Please contact your administrator for assistance.',
    'LBL_EMAIL_FOLDERS' => SugarThemeRegistry::current()->getImage('icon_email_folder', 'align=absmiddle border=0',
            null, null, '.gif', ''
        ) . 'Folders',
    'LBL_EMAIL_FOLDERS_SHORT' => SugarThemeRegistry::current()->getImage('icon_email_folder',
        'align=absmiddle border=0', null, null, '.gif', ''
    ),
    'LBL_EMAIL_FOLDERS_ACTIONS' => 'Move To',
    'LBL_EMAIL_FOLDERS_ADD' => 'Add',
    'LBL_EMAIL_FOLDERS_ADD_DIALOG_TITLE' => 'Add New Folder',
    'LBL_EMAIL_FOLDERS_RENAME_DIALOG_TITLE' => 'Rename Folder',
    'LBL_EMAIL_FOLDERS_ADD_NEW_FOLDER' => 'Save',
    'LBL_EMAIL_FOLDERS_ADD_THIS_TO' => 'Add this folder to',
    'LBL_EMAIL_FOLDERS_CHANGE_HOME' => 'This folder cannot be changed',
    'LBL_EMAIL_FOLDERS_DELETE_CONFIRM' => 'Are you sure you would like to delete this folder?\nThis process cannot be reversed.\nFolder deletions will cascade to all contained folders.',
    'LBL_EMAIL_FOLDERS_NEW_FOLDER' => 'New Folder Name',
    'LBL_EMAIL_FOLDERS_NO_VALID_NODE' => 'Please select a folder before performing this action.',
    'LBL_EMAIL_FOLDERS_TITLE' => 'Folder Management',
    'LBL_EMAIL_FOLDERS_USING_GROUP_USER' => 'Using Group',

    'LBL_EMAIL_FORWARD' => 'Forward',
    'LBL_EMAIL_DELIMITER' => '::;::',
    'LBL_EMAIL_DOWNLOAD_STATUS' => 'Downloaded [[count]] of [[total]] emails',
    'LBL_EMAIL_FOUND' => 'Found',
    'LBL_EMAIL_FROM' => 'From',
    'LBL_EMAIL_GROUP' => 'group',
    'LBL_EMAIL_UPPER_CASE_GROUP' => 'Group',
    'LBL_EMAIL_HOME_FOLDER' => 'Home',
    'LBL_EMAIL_HTML_RTF' => 'Send HTML',
    'LBL_EMAIL_IE_DELETE' => 'Deleting Mail Account',
    'LBL_EMAIL_IE_DELETE_SIGNATURE' => 'Deleting signature',
    'LBL_EMAIL_IE_DELETE_CONFIRM' => 'Are you sure you would like to delete this mail account?',
    'LBL_EMAIL_IE_DELETE_SUCCESSFUL' => 'Deletion successful.',
    'LBL_EMAIL_IE_SAVE' => 'Saving Mail Account Information',
    'LBL_EMAIL_IMPORTING_EMAIL' => 'Importing Email',
    'LBL_EMAIL_IMPORT_EMAIL' => 'Import into SuiteCRM',
    'LBL_EMAIL_IMPORT_SETTINGS' => 'Import Settings',
    'LBL_EMAIL_INVALID' => 'Invalid',
    'LBL_EMAIL_LOADING' => 'Loading...',
    'LBL_EMAIL_MARK' => 'Mark',
    'LBL_EMAIL_MARK_FLAGGED' => 'As Flagged',
    'LBL_EMAIL_MARK_READ' => 'As Read',
    'LBL_EMAIL_MARK_UNFLAGGED' => 'As Unflagged',
    'LBL_EMAIL_MARK_UNREAD' => 'As Unread',
    'LBL_EMAIL_ASSIGN_TO' => 'Assign To',

    'LBL_EMAIL_MENU_ADD_FOLDER' => 'Create Folder',
    'LBL_EMAIL_MENU_COMPOSE' => 'Compose to',
    'LBL_EMAIL_MENU_DELETE_FOLDER' => 'Delete Folder',
    'LBL_EMAIL_MENU_EDIT' => 'Edit',
    'LBL_EMAIL_MENU_EMPTY_TRASH' => 'Empty Trash',
    'LBL_EMAIL_MENU_SYNCHRONIZE' => 'Synchronize',
    'LBL_EMAIL_MENU_CLEAR_CACHE' => 'Clear cache files',
    'LBL_EMAIL_MENU_REMOVE' => 'Remove',
    'LBL_EMAIL_MENU_RENAME' => 'Rename',
    'LBL_EMAIL_MENU_RENAME_FOLDER' => 'Rename Folder',
    'LBL_EMAIL_MENU_RENAMING_FOLDER' => 'Renaming Folder',
    'LBL_EMAIL_MENU_MAKE_SELECTION' => 'Please make a selection before trying this operation.',

    'LBL_EMAIL_MENU_HELP_ADD_FOLDER' => 'Create a Folder (remote or in SuiteCRM)',
    'LBL_EMAIL_MENU_HELP_ARCHIVE' => 'Archive these email(s) to SuiteCRM',
    'LBL_EMAIL_MENU_HELP_COMPOSE_TO_LIST' => 'Email selected Mailing Lists',
    'LBL_EMAIL_MENU_HELP_CONTACT_COMPOSE' => 'Email this Contact',
    'LBL_EMAIL_MENU_HELP_CONTACT_REMOVE' => 'Remove a Contact',
    'LBL_EMAIL_MENU_HELP_DELETE' => 'Delete these email(s)',
    'LBL_EMAIL_MENU_HELP_DELETE_FOLDER' => 'Delete a Folder (remote or in SuiteCRM)',
    'LBL_EMAIL_MENU_HELP_EDIT_CONTACT' => 'Edit a Contact',
    'LBL_EMAIL_MENU_HELP_EDIT_LIST' => 'Edit a Mailing List',
    'LBL_EMAIL_MENU_HELP_EMPTY_TRASH' => 'Empties all Trash folders for your mail accounts',
    'LBL_EMAIL_MENU_HELP_MARK_FLAGGED' => 'Mark these email(s) flagged',
    'LBL_EMAIL_MENU_HELP_MARK_READ' => 'Mark these email(s) read',
    'LBL_EMAIL_MENU_HELP_MARK_UNFLAGGED' => 'Mark these email(s) unflagged',
    'LBL_EMAIL_MENU_HELP_MARK_UNREAD' => 'Mark these email(s) unread',
    'LBL_EMAIL_MENU_HELP_REMOVE_LIST' => 'Removes Mailing Lists',
    'LBL_EMAIL_MENU_HELP_RENAME_FOLDER' => 'Rename a Folder (remote or in SuiteCRM)',
    'LBL_EMAIL_MENU_HELP_REPLY' => 'Reply to these email(s)',
    'LBL_EMAIL_MENU_HELP_REPLY_ALL' => 'Reply to all recipients for these email(s)',

    'LBL_EMAIL_MESSAGES' => 'messages',

    'LBL_EMAIL_ML_NAME' => 'List Name',
    'LBL_EMAIL_ML_ADDRESSES_1' => 'Selected List Addresses',
    'LBL_EMAIL_ML_ADDRESSES_2' => 'Available List Addresses',

    'LBL_EMAIL_MULTISELECT' => '<b>Ctrl-Click</b> to select multiples<br />(Mac users use <b>CMD-Click</b>)',

    'LBL_EMAIL_NO' => 'No',
    'LBL_EMAIL_NOT_SENT' => 'System is unable to process your request. Please contact the system administrator.',

    'LBL_EMAIL_OK' => 'OK',
    'LBL_EMAIL_ONE_MOMENT' => 'One moment please...',
    'LBL_EMAIL_OPEN_ALL' => 'Open Multiple Messages',
    'LBL_EMAIL_OPTIONS' => 'Options',
    'LBL_EMAIL_QUICK_COMPOSE' => 'Quick Compose',
    'LBL_EMAIL_OPT_OUT' => 'Opted Out',
    'LBL_EMAIL_OPT_OUT_AND_INVALID' => 'Opted Out and Invalid',
    'LBL_EMAIL_PAGE_AFTER' => 'of {0}',
    'LBL_EMAIL_PAGE_BEFORE' => 'Page',
    'LBL_EMAIL_PERFORMING_TASK' => 'Performing Task',
    'LBL_EMAIL_PRIMARY' => 'Primary',
    'LBL_EMAIL_PRINT' => 'Print',

    'LBL_EMAIL_QC_BUGS' => 'Bug',
    'LBL_EMAIL_QC_CASES' => 'Case',
    'LBL_EMAIL_QC_LEADS' => 'Lead',
    'LBL_EMAIL_QC_CONTACTS' => 'Contact',
    'LBL_EMAIL_QC_TASKS' => 'Task',
    'LBL_EMAIL_QC_OPPORTUNITIES' => 'Opportunity',
    'LBL_EMAIL_QUICK_CREATE' => 'Quick Create',

    'LBL_EMAIL_REBUILDING_FOLDERS' => 'Rebuilding Folders',
    'LBL_EMAIL_RELATE_TO' => 'Relate',
    'LBL_EMAIL_VIEW_RELATIONSHIPS' => 'View Relationships',
    'LBL_EMAIL_RECORD' => 'Email Record',
    'LBL_EMAIL_REMOVE' => 'Remove',
    'LBL_EMAIL_REPLY' => 'Reply',
    'LBL_EMAIL_REPLY_ALL' => 'Reply All',
    'LBL_EMAIL_REPLY_TO' => 'Reply-to',
    'LBL_EMAIL_RETRIEVING_LIST' => 'Retrieving Email List',
    'LBL_EMAIL_RETRIEVING_MESSAGE' => 'Retrieving Message',
    'LBL_EMAIL_RETRIEVING_RECORD' => 'Retrieving Email Record',
    'LBL_EMAIL_SELECT_ONE_RECORD' => 'Please select only one email record',
    'LBL_EMAIL_RETURN_TO_VIEW' => 'Return to Previous Module?',
    'LBL_EMAIL_REVERT' => 'Revert',
    'LBL_EMAIL_RELATE_EMAIL' => 'Relate Email',

    'LBL_EMAIL_RULES_TITLE' => 'Rule Management',

    'LBL_EMAIL_SAVE' => 'Save',
    'LBL_EMAIL_SAVE_AND_REPLY' => 'Save & Reply',
    'LBL_EMAIL_SAVE_DRAFT' => 'Save Draft',
    'LBL_EMAIL_DRAFT_SAVED' => 'Draft has been saved',
    'LBL_EMAIL_DRAFT_CONFIRM_DISCARD' => 'Please select OK confirm that you wish to discard the email.',

    'LBL_EMAIL_SEARCHING' => 'Conducting Search',
    'LBL_EMAIL_SEARCH' => SugarThemeRegistry::current()->getImage('Search', 'align=absmiddle border=0', null, null,
        '.gif', ''
    ),
    'LBL_EMAIL_SEARCH_SHORT' => SugarThemeRegistry::current()->getImage('Search', 'align=absmiddle border=0', null,
        null, '.gif', ''
    ),
    'LBL_EMAIL_SEARCH_ADVANCED' => 'Advanced Search',
    'LBL_EMAIL_SEARCH_DATE_FROM' => 'Date From',
    'LBL_EMAIL_SEARCH_DATE_UNTIL' => 'Date Until',
    'LBL_EMAIL_SEARCH_FULL_TEXT' => 'Body Text',
    'LBL_EMAIL_SEARCH_NO_RESULTS' => 'No results match your search criteria.',
    'LBL_EMAIL_SEARCH_RESULTS_TITLE' => 'Search Results',
    'LBL_EMAIL_SEARCH_TITLE' => 'Simple Search',
    'LBL_EMAIL_SEARCH__FROM_ACCOUNTS' => 'Search email account',

    'LBL_EMAIL_SELECT' => 'Select',

    'LBL_EMAIL_SEND' => 'Send',
    'LBL_EMAIL_SENDING_EMAIL' => 'Sending Email',

    'LBL_EMAIL_SETTINGS' => 'Settings',
    'LBL_EMAIL_SETTINGS_2_ROWS' => '2 Rows',
    'LBL_EMAIL_SETTINGS_3_COLS' => '3 Columns',
    'LBL_EMAIL_SETTINGS_LAYOUT' => 'Layout Style',
    'LBL_EMAIL_SETTINGS_ACCOUNTS' => 'Mail Accounts',
    'LBL_EMAIL_SETTINGS_ADD_ACCOUNT' => 'Clear Form',
    'LBL_EMAIL_SETTINGS_AUTO_IMPORT' => 'Import Email Upon View',
    'LBL_EMAIL_SETTINGS_CHECK_INTERVAL' => 'Check for New Mail',
    'LBL_EMAIL_SETTINGS_COMPOSE_POPUP' => 'Use Popup Window',
    'LBL_EMAIL_SETTINGS_DISPLAY_NUM' => 'Number emails per page',
    'LBL_EMAIL_SETTINGS_EDIT_ACCOUNT' => 'Edit Mail Account',
    'LBL_EMAIL_SETTINGS_FOLDERS' => 'Folders',
    'LBL_EMAIL_SETTINGS_FROM_ADDR' => 'From Address',
    'LBL_EMAIL_SETTINGS_FROM_TO_EMAIL_ADDR' => 'Email Address For Test Notification:',
    'LBL_EMAIL_SETTINGS_TO_EMAIL_ADDR' => 'To Email Address',
    'LBL_EMAIL_SETTINGS_FROM_NAME' => 'From Name',
    'LBL_EMAIL_SETTINGS_REPLY_TO_ADDR' => 'Reply to Address',
    'LBL_EMAIL_SETTINGS_FULL_SCREEN' => 'Full Screen',
    'LBL_EMAIL_SETTINGS_FULL_SYNC' => 'Synchronize All Mail Accounts',
    'LBL_EMAIL_TEST_NOTIFICATION_SENT' => 'An email was sent to the specified email address using the provided outgoing mail settings. Please check to see if the email was received to verify the settings are correct.',
    'LBL_EMAIL_SETTINGS_FULL_SYNC_DESC' => 'Performing this action will synchronize mail accounts and their contents.',
    'LBL_EMAIL_SETTINGS_FULL_SYNC_WARN' => 'Perform a full synchronization?\nLarge mail accounts may take a few minutes.',
    'LBL_EMAIL_SUBSCRIPTION_FOLDER_HELP' => 'Click the Shift key or the Ctrl key to select multiple folders.',
    'LBL_EMAIL_SETTINGS_GENERAL' => 'General',
    'LBL_EMAIL_SETTINGS_GROUP_FOLDERS' => 'Available Group Folders',
    'LBL_EMAIL_SETTINGS_GROUP_FOLDERS_CREATE' => 'Create Group Folders',
    'LBL_EMAIL_SETTINGS_GROUP_FOLDERS_Save' => 'Saving Group Folders',
    'LBL_EMAIL_SETTINGS_RETRIEVING_GROUP' => 'Retrieving Group Folder',

    'LBL_EMAIL_SETTINGS_GROUP_FOLDERS_EDIT' => 'Edit Group Folder',

    'LBL_EMAIL_SETTINGS_NAME' => 'Mail Account Name',
    'LBL_EMAIL_SETTINGS_REQUIRE_REFRESH' => 'Select the number of emails per page in the Inbox. This setting might require a page refresh in order to take effect.',
    'LBL_EMAIL_SETTINGS_RETRIEVING_ACCOUNT' => 'Retrieving Mail Account',
    'LBL_EMAIL_SETTINGS_RULES' => 'Rules',
    'LBL_EMAIL_SETTINGS_SAVED' => 'The settings have been saved.',
    'LBL_EMAIL_SETTINGS_SEND_EMAIL_AS' => 'Send Plain Text Emails Only',
    'LBL_EMAIL_SETTINGS_SHOW_IN_FOLDERS' => 'Active',
    'LBL_EMAIL_SETTINGS_SHOW_NUM_IN_LIST' => 'Emails per Page',
    'LBL_EMAIL_SETTINGS_TAB_POS' => 'Place Tabs at Bottom',
    'LBL_EMAIL_SETTINGS_TITLE_LAYOUT' => 'Visual Settings',
    'LBL_EMAIL_SETTINGS_TITLE_PREFERENCES' => 'Preferences',
    'LBL_EMAIL_SETTINGS_TOGGLE_ADV' => 'Show Advanced',
    'LBL_EMAIL_SETTINGS_USER_FOLDERS' => 'Available User Folders',
    'LBL_EMAIL_ERROR_PREPEND' => 'Error:',
    'LBL_EMAIL_INVALID_PERSONAL_OUTBOUND' => 'The outbound mail server selected for the mail account you are using is invalid. Check the settings or select a different mail server for the mail account.',
    'LBL_EMAIL_INVALID_SYSTEM_OUTBOUND' => 'An outgoing mail server is not configured to send emails. Please configure an outgoing mail server or select an outgoing mail server for the mail account that you are using in Settings >> Mail Account.',
    'LBL_EMAIL_SHOW_READ' => 'Show All',
    'LBL_EMAIL_SHOW_UNREAD_ONLY' => 'Show Unread Only',
    'LBL_DEFAULT_EMAIL_SIGNATURES' => 'Default Signature',
    'LBL_EMAIL_SIGNATURES' => 'Signatures',
    'LBL_EMAIL_SIGNATURE_CREATE' => 'Create Signature',
    'LBL_EMAIL_SIGNATURE_NAME' => 'Signature Name',
    'LBL_EMAIL_SIGNATURE_TEXT' => 'Signature Body',
    'LBL_SMTPTYPE_GMAIL' => 'Gmail',
    'LBL_SMTPTYPE_YAHOO' => 'Yahoo! Mail',
    'LBL_SMTPTYPE_EXCHANGE' => 'Microsoft Exchange',
    'LBL_SMTPTYPE_OTHER' => 'Other',
    'LBL_EMAIL_SPACER_MAIL_SERVER' => '[ Remote Folders ]',
    'LBL_EMAIL_SPACER_LOCAL_FOLDER' => '[ SuiteCRM Folders ]',
    'LBL_EMAIL_SUBJECT' => 'Subject',
    'LBL_EMAIL_SUCCESS' => 'Success',
    'LBL_EMAIL_SUGAR_FOLDER' => 'SuiteCRM Folder',
    'LBL_EMAIL_TEMPLATE_EDIT_PLAIN_TEXT' => 'Email template body is empty',
    'LBL_EMAIL_TEMPLATES' => 'Templates',
    'LBL_EMAIL_TEXT_FIRST' => 'First Page',
    'LBL_EMAIL_TEXT_PREV' => 'Previous Page',
    'LBL_EMAIL_TEXT_NEXT' => 'Next Page',
    'LBL_EMAIL_TEXT_LAST' => 'Last Page',
    'LBL_EMAIL_TEXT_REFRESH' => 'Refresh',
    'LBL_EMAIL_TO' => 'To',
    'LBL_EMAIL_VIEW' => 'View',
    'LBL_EMAIL_VIEWS' => 'Views',
    'LBL_EMAIL_VIEW_HEADERS' => 'Display Headers',
    'LBL_EMAIL_VIEW_PRINTABLE' => 'Printable Version',
    'LBL_EMAIL_VIEW_RAW' => 'Display Raw Email',
    'LBL_EMAIL_VIEW_UNSUPPORTED' => 'This feature is unsupported when used with POP3.',
    'LBL_DEFAULT_LINK_TEXT' => 'Default link text.',
    'LBL_EMAIL_YES' => 'Yes',
    'LBL_EMAIL_TEST_OUTBOUND_SETTINGS' => 'Send Test Email',
    'LBL_EMAIL_TEST_OUTBOUND_SETTINGS_SENT' => 'Test Email Sent',
    'LBL_EMAIL_MESSAGE_NO' => 'Message No',
    'LBL_EMAIL_IMPORT_SUCCESS' => 'Import Passed',
    'LBL_EMAIL_IMPORT_FAIL' => 'Import Failed because either the message is already imported or deleted from server',

    'LBL_LINK_NONE' => 'None',
    'LBL_LINK_ALL' => 'All',
    'LBL_LINK_RECORDS' => 'Records',
    'LBL_LINK_SELECT' => 'Select',
    'LBL_LINK_ACTIONS' => 'ACTIONS',
    'LBL_CLOSE_ACTIVITY_HEADER' => 'Confirm',
    'LBL_CLOSE_ACTIVITY_CONFIRM' => 'Do you want to close this #module#?',
    'LBL_CLOSE_ACTIVITY_REMEMBER' => 'Do not display this message in the future: &nbsp;',
    'LBL_INVALID_FILE_EXTENSION' => 'Invalid File Extension',

    'ERR_AJAX_LOAD' => 'An error has occurred:',
    'ERR_AJAX_LOAD_FAILURE' => 'There was an error processing your request, please try again at a later time.',
    'ERR_AJAX_LOAD_FOOTER' => 'If this error persists, please have your administrator disable Ajax for this module',
    'ERR_CREATING_FIELDS' => 'Error filling in additional detail fields: ',
    'ERR_CREATING_TABLE' => 'Error creating table: ',
    'ERR_DECIMAL_SEP_EQ_THOUSANDS_SEP' => 'The decimal separator cannot use the same character as the thousands separator.\\n\\n  Please change the values.',
    'ERR_DELETE_RECORD' => 'A record number must be specified to delete the contact.',
    'ERR_EXPORT_DISABLED' => 'Exports Disabled.',
    'ERR_EXPORT_TYPE' => 'Error exporting ',
    'ERR_INVALID_AMOUNT' => 'Please enter a valid amount.',
    'ERR_INVALID_DATE_FORMAT' => 'The date format must be: ',
    'ERR_INVALID_DATE' => 'Please enter a valid date.',
    'ERR_INVALID_DAY' => 'Please enter a valid day.',
    'ERR_INVALID_EMAIL_ADDRESS' => 'not a valid email address.',
    'ERR_INVALID_FILE_REFERENCE' => 'Invalid File Reference',
    'ERR_INVALID_HOUR' => 'Please enter a valid hour.',
    'ERR_INVALID_MONTH' => 'Please enter a valid month.',
    'ERR_INVALID_TIME' => 'Please enter a valid time.',
    'ERR_INVALID_YEAR' => 'Please enter a valid 4 digit year.',
    'ERR_NEED_ACTIVE_SESSION' => 'An active session is required to export content.',
    'ERR_NO_HEADER_ID' => 'This feature is unavailable in this theme.',
    'ERR_NOT_ADMIN' => 'Unauthorized access to administration.',
    'ERR_MISSING_REQUIRED_FIELDS' => 'Missing required field:',
    'ERR_INVALID_REQUIRED_FIELDS' => 'Invalid required field:',
    'ERR_INVALID_VALUE' => 'Invalid Value:',
    'ERR_NO_SUCH_FILE' => 'File does not exist on system',
    'ERR_NO_SINGLE_QUOTE' => 'Cannot use the single quotation mark for ',
    'ERR_NOTHING_SELECTED' => 'Please make a selection before proceeding.',
    'ERR_OPPORTUNITY_NAME_DUPE' => 'An opportunity with the name %s already exists. Please enter another name below.',
    'ERR_OPPORTUNITY_NAME_MISSING' => 'An opportunity name was not entered. Please enter an opportunity name below.',
    'ERR_POTENTIAL_SEGFAULT' => 'A potential Apache segmentation fault was detected. Please notify your system administrator to confirm this problem and have her/him report it to SuiteCRM.',
    'ERR_SELF_REPORTING' => 'User cannot report to him or herself.',
    'ERR_SINGLE_QUOTE' => 'Using the single quote is not supported for this field. Please change the value.',
    'ERR_SQS_NO_MATCH_FIELD' => 'No match for field: ',
    'ERR_SQS_NO_MATCH' => 'No Match',
    'ERR_ADDRESS_KEY_NOT_SPECIFIED' => 'Please specify \'key\' index in displayParams attribute for the Meta-Data definition',
    'ERR_EXISTING_PORTAL_USERNAME' => 'Error: The Portal Name is already assigned to another contact.',
    'ERR_COMPATIBLE_PRECISION_VALUE' => 'Field value is not compatible with precision value',
    'ERR_EXTERNAL_API_SAVE_FAIL' => 'An error occurred when trying to save to the external account.',
    'ERR_EXTERNAL_API_UPLOAD_FAIL' => 'An error occurred while uploading. Please ensure the file you are uploading is not empty.',
    'ERR_NO_DB' => 'Could not connect to the database. Please refer to suitecrm.log for details (0).',
    'ERR_DB_FAIL' => 'Database failure. Please refer to suitecrm.log for details.',
    'ERR_EXTERNAL_API_403' => 'Permission Denied. File type is not supported.',
    'ERR_EXTERNAL_API_NO_OAUTH_TOKEN' => 'OAuth Access Token is missing.',
    'ERR_DB_VERSION' => 'SuiteCRM {0} Files May Only Be Used With A SuiteCRM {1} Database.',

    'LBL_ACCOUNT' => 'Account',
    'LBL_ACCOUNTS' => 'Accounts',
    'LBL_ACTIVITIES_SUBPANEL_TITLE' => 'Activities',
    'LBL_ACCUMULATED_HISTORY_BUTTON_KEY' => 'H',
    'LBL_ACCUMULATED_HISTORY_BUTTON_LABEL' => 'View Summary',
    'LBL_ACCUMULATED_HISTORY_BUTTON_TITLE' => 'View Summary',
    'LBL_ADD_BUTTON_TITLE' => 'Add',
    'LBL_ADD_BUTTON' => 'Add',
    'LBL_ADD_DOCUMENT' => 'Add Document',
    'LBL_REPLACE_BUTTON' => 'Replace',
    'LBL_ADD_TO_PROSPECT_LIST_BUTTON_KEY' => 'L',
    'LBL_ADD_TO_PROSPECT_LIST_BUTTON_LABEL' => 'Add To Target List',
    'LBL_ADD_TO_PROSPECT_LIST_BUTTON_TITLE' => 'Add To Target List',
    'LBL_ADD_TO_PROSPECT_LIST_BUTTON_LABEL_ACCOUNTS_CONTACTS' => 'Add Contacts To Target List',
    'LBL_SEND_CONFIRM_OPT_IN_EMAIL' => 'Send Confirm Opt In Email',
    'LBL_ADDITIONAL_DETAILS_CLOSE_TITLE' => 'Click to Close',
    'LBL_ADDITIONAL_DETAILS_CLOSE' => 'Close',
    'LBL_ADDITIONAL_DETAILS' => 'Additional Details',
    'LBL_ADMIN' => 'Admin',
    'LBL_ALT_HOT_KEY' => '',
    'LBL_ARCHIVE' => 'Archive',
    'LBL_ASSIGNED_TO_USER' => 'Assigned to User',
    'LBL_ASSIGNED_TO' => 'Assigned to:',
    'LBL_BACK' => 'Back',
    'LBL_BILL_TO_ACCOUNT' => 'Bill to Account',
    'LBL_BILL_TO_CONTACT' => 'Bill to Contact',
    'LBL_BILLING_ADDRESS' => 'Billing Address',
    'LBL_QUICK_CREATE_TITLE' => 'Quick Create',
    'LBL_BROWSER_TITLE' => 'SuiteCRM - Open Source CRM',
    'LBL_BUGS' => 'Bugs',
    'LBL_BY' => 'by',
    'LBL_CALLS' => 'Calls',
    'LBL_CALL' => 'Call',
    'LBL_CAMPAIGNS_SEND_QUEUED' => 'Send Queued Campaign Emails',
    'LBL_SUBMIT_BUTTON_LABEL' => 'Submit',
    'LBL_CASE' => 'Case',
    'LBL_CASES' => 'Cases',
    'LBL_CHANGE_PASSWORD' => 'Change password',
    'LBL_CHANGE_BUTTON_LABEL' => 'Change',
    'LBL_CHANGE_BUTTON_TITLE' => 'Change',
    'LBL_CHARSET' => 'UTF-8',
    'LBL_CHECKALL' => 'Check All',
    'LBL_CITY' => 'City',
    'LBL_CLEAR_BUTTON_LABEL' => 'Clear',
    'LBL_CLEAR_BUTTON_TITLE' => 'Clear',
    'LBL_CLEARALL' => 'Clear All',
    'LBL_CLOSE_BUTTON_TITLE' => 'Close',
    'LBL_CLOSE_WINDOW' => 'Close Window',
    'LBL_CLOSEALL_BUTTON_LABEL' => 'Close All',
    'LBL_CLOSEALL_BUTTON_TITLE' => 'Close All',
    'LBL_CLOSE_AND_CREATE_BUTTON_LABEL' => 'Close and Create New',
    'LBL_CLOSE_AND_CREATE_BUTTON_TITLE' => 'Close and Create New',
    'LBL_CLOSE_AND_CREATE_BUTTON_KEY' => 'C',
    'LBL_OPEN_ITEMS' => 'Open Items:',
    'LBL_COMPOSE_EMAIL_BUTTON_KEY' => 'L',
    'LBL_COMPOSE_EMAIL_BUTTON_LABEL' => 'Compose Email',
    'LBL_COMPOSE_EMAIL_BUTTON_TITLE' => 'Compose Email',
    'LBL_SEARCH_DROPDOWN_YES' => 'Yes',
    'LBL_SEARCH_DROPDOWN_NO' => 'No',
    'LBL_CONTACT_LIST' => 'Contact List',
    'LBL_CONTACT' => 'Contact',
    'LBL_CONTACTS' => 'Contacts',
    'LBL_CONTRACT' => 'Contract',
    'LBL_CONTRACTS' => 'Contracts',
    'LBL_COUNTRY' => 'Country:',
    'LBL_CREATE_BUTTON_LABEL' => 'CREATE',
    'LBL_CREATED_BY_USER' => 'Created by User',
    'LBL_CREATED_USER' => 'Created by User',
    'LBL_CREATED_ID' => 'Created By Id',
    'LBL_CREATED' => 'Created by',
    'LBL_CURRENT_USER_FILTER' => 'My Items:',
    'LBL_CURRENCY' => 'Currency:',
    'LBL_DOCUMENTS' => 'Documents',
    'LBL_DATE_ENTERED' => 'Date Created:',
    'LBL_DATE_MODIFIED' => 'Date Modified:',
    'LBL_EDIT_BUTTON' => 'Edit',
    'LBL_DUPLICATE_BUTTON' => 'Duplicate',
    'LBL_DELETE_BUTTON' => 'Delete',
    'LBL_DELETE' => 'Delete',
    'LBL_DELETED' => 'Deleted',
    'LBL_DIRECT_REPORTS' => 'Direct Reports',
    'LBL_DONE_BUTTON_LABEL' => 'Done',
    'LBL_DONE_BUTTON_TITLE' => 'Done',
    'LBL_DST_NEEDS_FIXIN' => 'The application requires a Daylight Saving Time fix to be applied. Please go to the <a href="index.php?module=Administration&action=DstFix">Repair</a> link in the Admin console and apply the Daylight Saving Time fix.',
    'LBL_EDIT_AS_NEW_BUTTON_LABEL' => 'Edit As New',
    'LBL_EDIT_AS_NEW_BUTTON_TITLE' => 'Edit As New',
    'LBL_FAVORITES' => 'Favorites',
    'LBL_VCARD' => 'vCard',
    'LBL_EMPTY_VCARD' => 'Please select a vCard file',
    'LBL_EMPTY_REQUIRED_VCARD' => 'vCard does not have all the required fields for this module. Please refer to suitecrm.log for details.',
    'LBL_VCARD_ERROR_FILESIZE' => 'The uploaded file exceeds the 30000 bytes size limit which was specified in the HTML form.',
    'LBL_VCARD_ERROR_DEFAULT' => 'There was an error uploading the vCard file. Please refer to suitecrm.log for details.',
    'LBL_IMPORT_VCARD' => 'Import vCard:',
    'LBL_IMPORT_VCARD_BUTTON_LABEL' => 'Import vCard',
    'LBL_IMPORT_VCARD_BUTTON_TITLE' => 'Import vCard',
    'LBL_VIEW_BUTTON_LABEL' => 'View',
    'LBL_VIEW_BUTTON_TITLE' => 'View',
    'LBL_VIEW_BUTTON' => 'View',
    'LBL_EMAIL_PDF_BUTTON_LABEL' => 'Email as PDF',
    'LBL_EMAIL_PDF_BUTTON_TITLE' => 'Email as PDF',
    'LBL_EMAILS' => 'Emails',
    'LBL_EMPLOYEES' => 'Employees',
    'LBL_ENTER_DATE' => 'Enter Date',
    'LBL_EXPORT_ALL' => 'Export All',
    'LBL_EXPORT' => 'Export',
    'LBL_FAVORITES_FILTER' => 'My Favorites:',
    'LBL_GO_BUTTON_LABEL' => 'Go',
    'LBL_GS_HELP' => 'The fields in this module used in this search appear above.  The highlighted text matches your search criteria.',
    'LBL_HIDE' => 'Hide',
    'LBL_ID' => 'ID',
    'LBL_IMPORT' => 'Import',
    'LBL_IMPORT_STARTED' => 'Import Started: ',
    'LBL_MISSING_CUSTOM_DELIMITER' => 'Must specify a custom delimiter.',
    'LBL_LAST_VIEWED' => 'Recently Viewed',
    'LBL_TODAYS_ACTIVITIES' => 'Today\'s Activities',
    'LBL_LEADS' => 'Leads',
    'LBL_LESS' => 'less',
    'LBL_CAMPAIGN' => 'Campaign:',
    'LBL_CAMPAIGNS' => 'Campaigns',
    'LBL_CAMPAIGNLOG' => 'CampaignLog',
    'LBL_CAMPAIGN_CONTACT' => 'Campaigns',
    'LBL_CAMPAIGN_ID' => 'campaign_id',
    'LBL_CAMPAIGN_NONE' => 'None',
    'LBL_SITEMAP' => 'Sitemap',
    'LBL_THEME' => 'Theme:',
    'LBL_THEME_PICKER' => 'Page Style',
    'LBL_THEME_PICKER_IE6COMPAT_CHECK' => 'Warning: Internet Explorer 6 is not supported for the selected theme. Click OK to select it anyways or Cancel to select a different theme.',
    'LBL_FOUND_IN_RELEASE' => 'Found In Release',
    'LBL_FIXED_IN_RELEASE' => 'Fixed In Release',
    'LBL_LIST_ACCOUNT_NAME' => 'Account Name',
    'LBL_LIST_ASSIGNED_USER' => 'User',
    'LBL_LIST_CONTACT_NAME' => 'Contact Name',
    'LBL_LIST_CONTACT_ROLE' => 'Contact Role',
    'LBL_LIST_DATE_ENTERED' => 'Date Created',
    'LBL_LIST_EMAIL' => 'Email',
    'LBL_LIST_NAME' => 'Name',
    'LBL_LIST_OF' => 'of',
    'LBL_LIST_PHONE' => 'Phone',
    'LBL_LIST_RELATED_TO' => 'Related to',
    'LBL_LIST_USER_NAME' => 'User Name',
    'LBL_LISTVIEW_MASS_UPDATE_CONFIRM' => 'Are you sure you want to update the entire list?',
    'LBL_LISTVIEW_NO_SELECTED' => 'Please select at least 1 record to proceed.',
    'LBL_LISTVIEW_TWO_REQUIRED' => 'Please select at least 2 records to proceed.',
    'LBL_LISTVIEW_LESS_THAN_TEN_SELECT' => 'Please select less than 10 records to proceed.',
    'LBL_LISTVIEW_ALL' => 'All',
    'LBL_LISTVIEW_OPTION_SELECTED' => 'Selected Records',
    'LBL_LISTVIEW_SELECTED_OBJECTS' => 'Selected: ',

    'LBL_LOCALE_NAME_EXAMPLE_FIRST' => 'David',
    'LBL_LOCALE_NAME_EXAMPLE_LAST' => 'Livingstone',
    'LBL_LOCALE_NAME_EXAMPLE_SALUTATION' => 'Dr.',
    'LBL_LOCALE_NAME_EXAMPLE_TITLE' => 'Code Monkey Extraordinaire',
    'LBL_LOGIN_TO_ACCESS' => 'Please sign in to access this area.',
    'LBL_LOGOUT' => 'Log Out',
    'LBL_CANCEL' => 'Cancel',
    'LBL_VERIFY' => 'Verify',
    'LBL_PROFILE' => 'Profile',
    'LBL_MAILMERGE' => 'Mail Merge',
    'LBL_MASS_UPDATE' => 'Mass Update',
    'LBL_NO_MASS_UPDATE_FIELDS_AVAILABLE' => 'There are no fields available for the Mass Update operation',
    'LBL_OPT_OUT_FLAG_PRIMARY' => 'Opt out Primary Email',
    'LBL_MEETINGS' => 'Meetings',
    'LBL_MEETING' => 'Meeting',
    'LBL_MEETING_GO_BACK' => 'Go back to the meeting',
    'LBL_MEMBERS' => 'Members',
    'LBL_MEMBER_OF' => 'Member Of',
    'LBL_MODIFIED_BY_USER' => 'Modified by User',
    'LBL_MODIFIED_USER' => 'Modified by User',
    'LBL_MODIFIED' => 'Modified by',
    'LBL_MODIFIED_NAME' => 'Modified By Name',
    'LBL_MODIFIED_ID' => 'Modified By Id',
    'LBL_MORE' => 'More',
    'LBL_MY_ACCOUNT' => 'My Settings',
    'LBL_NAME' => 'Name',
    'LBL_NEW_BUTTON_KEY' => 'N',
    'LBL_NEW_BUTTON_LABEL' => 'Create',
    'LBL_NEW_BUTTON_TITLE' => 'Create',
    'LBL_NEXT_BUTTON_LABEL' => 'Next',
    'LBL_NONE' => '--None--',
    'LBL_NOTES' => 'Notes',
    'LBL_OPENALL_BUTTON_LABEL' => 'Open All',
    'LBL_OPENALL_BUTTON_TITLE' => 'Open All',
    'LBL_OPENTO_BUTTON_LABEL' => 'Open To: ',
    'LBL_OPENTO_BUTTON_TITLE' => 'Open To:',
    'LBL_OPPORTUNITIES' => 'Opportunities',
    'LBL_OPPORTUNITY_NAME' => 'Opportunity Name',
    'LBL_OPPORTUNITY' => 'Opportunity',
    'LBL_OR' => 'OR',
    'LBL_LOWER_OR' => 'or',
    'LBL_PANEL_OVERVIEW' => 'OVERVIEW',
    'LBL_PANEL_ASSIGNMENT' => 'OTHER',
    'LBL_PANEL_ADVANCED' => 'MORE INFORMATION',
    'LBL_PARENT_TYPE' => 'Parent Type',
    'LBL_PERCENTAGE_SYMBOL' => '%',
    'LBL_PHASE' => 'Range',
    'LBL_POSTAL_CODE' => 'Postal Code:',
    'LBL_PRIMARY_ADDRESS_CITY' => 'Primary Address City:',
    'LBL_PRIMARY_ADDRESS_COUNTRY' => 'Primary Address Country:',
    'LBL_PRIMARY_ADDRESS_POSTALCODE' => 'Primary Address Postal Code:',
    'LBL_PRIMARY_ADDRESS_STATE' => 'Primary Address State:',
    'LBL_PRIMARY_ADDRESS_STREET_2' => 'Primary Address Street 2:',
    'LBL_PRIMARY_ADDRESS_STREET_3' => 'Primary Address Street 3:',
    'LBL_PRIMARY_ADDRESS_STREET' => 'Primary Address Street:',
    'LBL_PRIMARY_ADDRESS' => 'Primary Address:',

    'LBL_BILLING_STREET' => 'Street:',
    'LBL_SHIPPING_STREET' => 'Street:',

    'LBL_PROSPECTS' => 'Prospects',
    'LBL_PRODUCT_BUNDLES' => 'Product Bundles',
    'LBL_PRODUCTS' => 'Products',
    'LBL_PROJECT_TASKS' => 'Project Tasks',
    'LBL_PROJECTS' => 'Projects',
    'LBL_QUOTE_TO_OPPORTUNITY_LABEL' => 'Create Opportunity from Quote',
    'LBL_QUOTE_TO_OPPORTUNITY_TITLE' => 'Create Opportunity from Quote',
    'LBL_QUOTES_SHIP_TO' => 'Quotes Ship to',
    'LBL_QUOTES' => 'Quotes',

    'LBL_RELATED' => 'Related',
    'LBL_RELATED_RECORDS' => 'Related Records',
    'LBL_REMOVE' => 'Remove',
    'LBL_REPORTS_TO' => 'Reports To',
    'LBL_REQUIRED_SYMBOL' => '*',
    'LBL_REQUIRED_TITLE' => 'Indicates required field',
    'LBL_EMAIL_DONE_BUTTON_LABEL' => 'Done',
    'LBL_SAVE_AS_BUTTON_LABEL' => 'Save As',
    'LBL_SAVE_AS_BUTTON_TITLE' => 'Save As',
    'LBL_FULL_FORM_BUTTON_KEY' => 'L',
    'LBL_FULL_FORM_BUTTON_LABEL' => 'Full Form',
    'LBL_FULL_FORM_BUTTON_TITLE' => 'Full Form',
    'LBL_SAVE_NEW_BUTTON_LABEL' => 'Save & Create New',
    'LBL_SAVE_NEW_BUTTON_TITLE' => 'Save & Create New',
    'LBL_SAVE_OBJECT' => 'Save {0}',
    'LBL_SEARCH_BUTTON_KEY' => 'Q',
    'LBL_SEARCH_BUTTON_LABEL' => 'Search',
    'LBL_SEARCH_BUTTON_TITLE' => 'Search',
    'LBL_FILTER' => 'Filter',
    'LBL_SEARCH' => 'Search',
    'LBL_SEARCH_ALT' => '',
    'LBL_SEARCH_MORE' => 'more',
    'LBL_SEE_ALL' => 'See All',
    'LBL_UPLOAD_IMAGE_FILE_INVALID' => 'Invalid file format, only image file can be uploaded.',
    'LBL_SELECT_BUTTON_KEY' => 'T',
    'LBL_SELECT_BUTTON_LABEL' => 'Select',
    'LBL_SELECT_BUTTON_TITLE' => 'Select',
    'LBL_BROWSE_DOCUMENTS_BUTTON_LABEL' => 'Browse Documents',
    'LBL_BROWSE_DOCUMENTS_BUTTON_TITLE' => 'Browse Documents',
    'LBL_SELECT_CONTACT_BUTTON_KEY' => 'T',
    'LBL_SELECT_CONTACT_BUTTON_LABEL' => 'Select Contact',
    'LBL_SELECT_CONTACT_BUTTON_TITLE' => 'Select Contact',
    'LBL_GRID_SELECTED_FILE' => 'selected file',
    'LBL_GRID_SELECTED_FILES' => 'selected files',
    'LBL_SELECT_REPORTS_BUTTON_LABEL' => 'SELECT FROM Reports',
    'LBL_SELECT_REPORTS_BUTTON_TITLE' => 'Select Reports',
    'LBL_SELECT_USER_BUTTON_KEY' => 'U',
    'LBL_SELECT_USER_BUTTON_LABEL' => 'Select User',
    'LBL_SELECT_USER_BUTTON_TITLE' => 'Select User',
    // Clear buttons take up too many keys, lets default the relate and collection ones to be empty
    'LBL_ACCESSKEY_CLEAR_RELATE_KEY' => ' ',
    'LBL_ACCESSKEY_CLEAR_RELATE_TITLE' => 'Clear Selection',
    'LBL_ACCESSKEY_CLEAR_RELATE_LABEL' => 'Clear Selection',
    'LBL_ACCESSKEY_CLEAR_COLLECTION_KEY' => ' ',
    'LBL_ACCESSKEY_CLEAR_COLLECTION_TITLE' => 'Clear Selection',
    'LBL_ACCESSKEY_CLEAR_COLLECTION_LABEL' => 'Clear Selection',
    'LBL_ACCESSKEY_SELECT_FILE_KEY' => 'F',
    'LBL_ACCESSKEY_SELECT_FILE_TITLE' => 'Select File',
    'LBL_ACCESSKEY_SELECT_FILE_LABEL' => 'Select File',
    'LBL_ACCESSKEY_CLEAR_FILE_KEY' => ' ',
    'LBL_ACCESSKEY_CLEAR_FILE_TITLE' => 'Clear File',
    'LBL_ACCESSKEY_CLEAR_FILE_LABEL' => 'Clear File',

    'LBL_ACCESSKEY_SELECT_USERS_KEY' => 'U',
    'LBL_ACCESSKEY_SELECT_USERS_TITLE' => 'Select User',
    'LBL_ACCESSKEY_SELECT_USERS_LABEL' => 'Select User',
    'LBL_ACCESSKEY_CLEAR_USERS_KEY' => ' ',
    'LBL_ACCESSKEY_CLEAR_USERS_TITLE' => 'Clear User',
    'LBL_ACCESSKEY_CLEAR_USERS_LABEL' => 'Clear User',
    'LBL_ACCESSKEY_SELECT_ACCOUNTS_KEY' => 'A',
    'LBL_ACCESSKEY_SELECT_ACCOUNTS_TITLE' => 'Select Account',
    'LBL_ACCESSKEY_SELECT_ACCOUNTS_LABEL' => 'Select Account',
    'LBL_ACCESSKEY_CLEAR_ACCOUNTS_KEY' => ' ',
    'LBL_ACCESSKEY_CLEAR_ACCOUNTS_TITLE' => 'Clear Account',
    'LBL_ACCESSKEY_CLEAR_ACCOUNTS_LABEL' => 'Clear Account',
    'LBL_ACCESSKEY_SELECT_CAMPAIGNS_KEY' => 'M',
    'LBL_ACCESSKEY_SELECT_CAMPAIGNS_TITLE' => 'Select Campaign',
    'LBL_ACCESSKEY_SELECT_CAMPAIGNS_LABEL' => 'Select Campaign',
    'LBL_ACCESSKEY_CLEAR_CAMPAIGNS_KEY' => ' ',
    'LBL_ACCESSKEY_CLEAR_CAMPAIGNS_TITLE' => 'Clear Campaign',
    'LBL_ACCESSKEY_CLEAR_CAMPAIGNS_LABEL' => 'Clear Campaign',
    'LBL_ACCESSKEY_SELECT_CONTACTS_KEY' => 'C',
    'LBL_ACCESSKEY_SELECT_CONTACTS_TITLE' => 'Select Contact',
    'LBL_ACCESSKEY_SELECT_CONTACTS_LABEL' => 'Select Contact',
    'LBL_ACCESSKEY_CLEAR_CONTACTS_KEY' => ' ',
    'LBL_ACCESSKEY_CLEAR_CONTACTS_TITLE' => 'Clear Contact',
    'LBL_ACCESSKEY_CLEAR_CONTACTS_LABEL' => 'Clear Contact',
    'LBL_ACCESSKEY_SELECT_TEAMSET_KEY' => 'Z',
    'LBL_ACCESSKEY_SELECT_TEAMSET_TITLE' => 'Select Team',
    'LBL_ACCESSKEY_SELECT_TEAMSET_LABEL' => 'Select Team',
    'LBL_ACCESSKEY_CLEAR_TEAMS_KEY' => ' ',
    'LBL_ACCESSKEY_CLEAR_TEAMS_TITLE' => 'Clear Team',
    'LBL_ACCESSKEY_CLEAR_TEAMS_LABEL' => 'Clear Team',
    'LBL_SERVER_RESPONSE_RESOURCES' => 'Resources used to construct this page (queries, files)',
    'LBL_SERVER_RESPONSE_TIME_SECONDS' => 'seconds.',
    'LBL_SERVER_RESPONSE_TIME' => 'Server response time:',
    'LBL_SERVER_MEMORY_BYTES' => 'bytes',
    'LBL_SERVER_MEMORY_USAGE' => 'Server Memory Usage: {0} ({1})',
    'LBL_SERVER_MEMORY_LOG_MESSAGE' => 'Usage: - module: {0} - action: {1}',
    'LBL_SERVER_PEAK_MEMORY_USAGE' => 'Server Peak Memory Usage: {0} ({1})',
    'LBL_SHIP_TO_ACCOUNT' => 'Ship to Account',
    'LBL_SHIP_TO_CONTACT' => 'Ship to Contact',
    'LBL_SHIPPING_ADDRESS' => 'Shipping Address',
    'LBL_SHORTCUTS' => 'Shortcuts',
    'LBL_SHOW' => 'Show',
    'LBL_SQS_INDICATOR' => '',
    'LBL_STATE' => 'State:',
    'LBL_STATUS_UPDATED' => 'Your Status for this event has been updated!',
    'LBL_STATUS' => 'Status:',
    'LBL_STREET' => 'Street',
    'LBL_SUBJECT' => 'Subject',

    'LBL_INBOUNDEMAIL_ID' => 'Inbound Email ID',

    /* The following version of LBL_SUGAR_COPYRIGHT is intended for Sugar Open Source only. */

    'LBL_SUGAR_COPYRIGHT' => '&copy; 2004-2013 SugarCRM Inc. The Program is provided AS IS, without warranty. Licensed under <a href="LICENSE.txt" target="_blank" class="copyRightLink">AGPLv3</a>.<br />SugarCRM is a trademark of SugarCRM, Inc. All other company and product names may be trademarks of the respective companies with which they are associated.',

    // The following version of LBL_SUGAR_COPYRIGHT is for Professional and Enterprise editions.

    'LBL_SUGAR_COPYRIGHT_SUB' => '&copy; 2004-2013 <a href="http://www.sugarcrm.com" target="_blank" class="copyRightLink">SugarCRM Inc.</a> All Rights Reserved.<br />SugarCRM is a trademark of SugarCRM, Inc. All other company and product names may be trademarks of the respective companies with which they are associated.',

    'LBL_SCENARIO_SALES' => 'Sales',
    'LBL_SCENARIO_MARKETING' => 'Marketing',
    'LBL_SCENARIO_FINANCE' => 'Finance',
    'LBL_SCENARIO_SERVICE' => 'Service',
    'LBL_SCENARIO_PROJECT' => 'Project Management',

    'LBL_SCENARIO_SALES_DESCRIPTION' => 'This scenario facilitates the management of sales items',
    'LBL_SCENARIO_MAKETING_DESCRIPTION' => 'This scenario facilitates the management of marketing items',
    'LBL_SCENARIO_FINANCE_DESCRIPTION' => 'This scenario facilitates the management of finance related items',
    'LBL_SCENARIO_SERVICE_DESCRIPTION' => 'This scenario facilitates the management of service related items',
    'LBL_SCENARIO_PROJECT_DESCRIPTION' => 'This scenario facilitates the management of project related items',

    'LBL_SYNC' => 'Sync',
    'LBL_TABGROUP_ALL' => 'All',
    'LBL_TABGROUP_ACTIVITIES' => 'Activities',
    'LBL_TABGROUP_COLLABORATION' => 'Collaboration',
    'LBL_TABGROUP_HOME' => 'Dashboard',
    'LBL_TABGROUP_MARKETING' => 'Marketing',
    'LBL_TABGROUP_MY_PORTALS' => 'My Sites',
    'LBL_TABGROUP_OTHER' => 'Other',
    'LBL_TABGROUP_REPORTS' => 'Reports',
    'LBL_TABGROUP_SALES' => 'Sales',
    'LBL_TABGROUP_SUPPORT' => 'Support',
    'LBL_TABGROUP_TOOLS' => 'Tools',
    'LBL_TASKS' => 'Tasks',
    'LBL_THOUSANDS_SYMBOL' => 'K',
    'LBL_TRACK_EMAIL_BUTTON_LABEL' => 'Archive Email',
    'LBL_TRACK_EMAIL_BUTTON_TITLE' => 'Archive Email',
    'LBL_UNAUTH_ADMIN' => 'Unauthorized access to administration',
    'LBL_UNDELETE_BUTTON_LABEL' => 'Undelete',
    'LBL_UNDELETE_BUTTON_TITLE' => 'Undelete',
    'LBL_UNDELETE_BUTTON' => 'Undelete',
    'LBL_UNDELETE' => 'Undelete',
    'LBL_UNSYNC' => 'Unsync',
    'LBL_UPDATE' => 'Update',
    'LBL_USER_LIST' => 'User List',
    'LBL_USERS_SYNC' => 'Users Sync',
    'LBL_USERS' => 'Users',
    'LBL_VERIFY_EMAIL_ADDRESS' => 'Checking for existing email entry...',
    'LBL_VERIFY_PORTAL_NAME' => 'Checking for existing portal name...',
    'LBL_VIEW_IMAGE' => 'view',
    'LBL_VIEW_PDF_BUTTON_LABEL' => 'Print as PDF',
    'LBL_VIEW_PDF_BUTTON_TITLE' => 'Print as PDF',

    'LNK_ABOUT' => 'About',
    'LNK_ADVANCED_FILTER' => 'Advanced Filter',
    'LNK_BASIC_FILTER' => 'Quick Filter',
    'LBL_ADVANCED_SEARCH' => 'Advanced Filter',
    'LBL_QUICK_FILTER' => 'Quick Filter',
    'LNK_SEARCH_FTS_VIEW_ALL' => 'View all results',
    'LNK_SEARCH_NONFTS_VIEW_ALL' => 'Show All',
    'LNK_CLOSE' => 'Close',
    'LBL_MODIFY_CURRENT_FILTER' => 'Modify current filter',
    'LNK_SAVED_VIEWS' => 'Layout Options',
    'LNK_DELETE_ALL' => 'Delete all',
    'LNK_DELETE' => 'Delete',
    'LNK_EDIT' => 'Edit',
    'LNK_GET_LATEST' => 'Get latest',
    'LNK_GET_LATEST_TOOLTIP' => 'Replace with latest version',
    'LNK_HELP' => 'Help',
    'LNK_CREATE' => 'Create',
    'LNK_LIST_END' => 'End',
    'LNK_LIST_NEXT' => 'Next',
    'LNK_LIST_PREVIOUS' => 'Previous',
    'LNK_LIST_RETURN' => 'Return to List',
    'LNK_LIST_START' => 'Start',
    'LNK_LOAD_SIGNED' => 'Sign',
    'LNK_LOAD_SIGNED_TOOLTIP' => 'Replace with signed document',
    'LNK_PRINT' => 'Print',
    'LNK_BACKTOTOP' => 'Back to top',
    'LNK_REMOVE' => 'Remove',
    'LNK_RESUME' => 'Resume',
    'LNK_VIEW_CHANGE_LOG' => 'View Change Log',

    'NTC_CLICK_BACK' => 'Please click the browser back button and fix the error.',
    'NTC_DATE_FORMAT' => '(yyyy-mm-dd)',
    'NTC_DATE_TIME_FORMAT' => '(yyyy-mm-dd 24:00)',
    'NTC_DELETE_CONFIRMATION_MULTIPLE' => 'Are you sure you want to delete selected record(s)?',
    'NTC_TEMPLATE_IS_USED' => 'The template is used in at least one email marketing record. Are you sure you want to delete it?',
    'NTC_TEMPLATES_IS_USED' => 'The following templates are used in email marketing records. Are you sure you want to delete them?\n',
    'NTC_DELETE_CONFIRMATION' => 'Are you sure you want to delete this record?',
    'NTC_DELETE_CONFIRMATION_NUM' => 'Are you sure you want to delete the ',
    'NTC_UPDATE_CONFIRMATION_NUM' => 'Are you sure you want to update the ',
    'NTC_DELETE_SELECTED_RECORDS' => ' selected record(s)?',
    'NTC_LOGIN_MESSAGE' => 'Please enter your user name and password.',
    'NTC_NO_ITEMS_DISPLAY' => 'none',
    'NTC_REMOVE_CONFIRMATION' => 'Are you sure you want to remove this relationship? Only the relationship will be removed. The record will not be deleted.',
    'NTC_REQUIRED' => 'Indicates required field',
    'NTC_TIME_FORMAT' => '(24:00)',
    'NTC_WELCOME' => 'Welcome',
    'NTC_YEAR_FORMAT' => '(yyyy)',
    'LOGIN_LOGO_ERROR' => 'Please replace the SuiteCRM logos.',
    'WARN_ONLY_ADMINS' => 'Only admins may log in.',
    'WARN_UNSAVED_CHANGES' => 'You are about to leave this record without saving any changes you may have made to the record. Are you sure you want to navigate away from this record?',
    'ERROR_NO_RECORD' => 'Error retrieving record. This record may be deleted or you may not be authorized to view it.',
    'WARN_BROWSER_VERSION_WARNING' => '<b>Warning:</b> Your browser version is no longer supported or you are using an unsupported browser.<p></p>The following browser versions are recommended:<p></p><ul><li>Internet Explorer 10 (compatibility view not supported)<li>Firefox 32.0<li>Safari 5.1<li>Chrome 37</ul>',
    'WARN_BROWSER_IE_COMPATIBILITY_MODE_WARNING' => '<b>Warning:</b> Your browser is in IE compatibility view which is not supported.',
    'ERROR_TYPE_NOT_VALID' => 'Error. This type is not valid.',
    'ERROR_NO_BEAN' => 'Failed to get bean.',
    'LBL_DUP_MERGE' => 'Find Duplicates',
    'LBL_MANAGE_SUBSCRIPTIONS' => 'Manage Subscriptions',
    'LBL_MANAGE_SUBSCRIPTIONS_FOR' => 'Manage Subscriptions for ',
    'LBL_SUBSCRIBE' => 'Subscribe',
    'LBL_UNSUBSCRIBE' => 'Unsubscribe',
    // Ajax status strings
    'LBL_LOADING' => 'Loading ...',
    'LBL_SEARCHING' => 'Searching...',
    'LBL_SAVING_LAYOUT' => 'Saving Layout ...',
    'LBL_SAVED_LAYOUT' => 'Layout has been saved.',
    'LBL_SAVED' => 'Saved',
    'LBL_SAVING' => 'Saving',
    'LBL_FAILED' => 'Failed!',
    'LBL_DISPLAY_COLUMNS' => 'Display Columns',
    'LBL_HIDE_COLUMNS' => 'Hide Columns',
    'LBL_SEARCH_CRITERIA' => 'Search Criteria',
    'LBL_SAVED_VIEWS' => 'Saved Views',
    'LBL_PROCESSING_REQUEST' => 'Processing..',
    'LBL_REQUEST_PROCESSED' => 'Done',
    'LBL_AJAX_FAILURE' => 'Ajax failure',
    'LBL_MERGE_DUPLICATES' => 'Merge',
    'LBL_SAVED_FILTER_SHORTCUT' => 'My Filters',
    'LBL_SEARCH_POPULATE_ONLY' => 'Perform a search using the search form above',
    'LBL_DETAILVIEW' => 'Detail View',
    'LBL_LISTVIEW' => 'List View',
    'LBL_EDITVIEW' => 'Edit View',
    'LBL_SEARCHFORM' => 'Search Form',
    'LBL_SAVED_SEARCH_ERROR' => 'Please provide a name for this view.',
    'LBL_DISPLAY_LOG' => 'Display Log',
    'ERROR_JS_ALERT_SYSTEM_CLASS' => 'System',
    'ERROR_JS_ALERT_TIMEOUT_TITLE' => 'Session Timeout',
    'ERROR_JS_ALERT_TIMEOUT_MSG_1' => 'Your session is about to timeout in 2 minutes. Please save your work.',
    'ERROR_JS_ALERT_TIMEOUT_MSG_2' => 'Your session has timed out.',
    'MSG_JS_ALERT_MTG_REMINDER_AGENDA' => "\nAgenda: ",
    'MSG_JS_ALERT_MTG_REMINDER_MEETING' => 'Meeting',
    'MSG_JS_ALERT_MTG_REMINDER_CALL' => 'Call',
    'MSG_JS_ALERT_MTG_REMINDER_TIME' => 'Time: ',
    'MSG_JS_ALERT_MTG_REMINDER_LOC' => 'Location: ',
    'MSG_JS_ALERT_MTG_REMINDER_DESC' => 'Description: ',
    'MSG_JS_ALERT_MTG_REMINDER_STATUS' => 'Status: ',
    'MSG_JS_ALERT_MTG_REMINDER_RELATED_TO' => 'Related To: ',
    'MSG_JS_ALERT_MTG_REMINDER_CALL_MSG' => "\nClick OK to view this call or click Cancel to dismiss this message.",
    'MSG_JS_ALERT_MTG_REMINDER_MEETING_MSG' => "\nClick OK to view this meeting or click Cancel to dismiss this message.",
    'MSG_JS_ALERT_MTG_REMINDER_NO_EVENT_NAME' => 'Event',
    'MSG_JS_ALERT_MTG_REMINDER_NO_DESCRIPTION' => 'Event isn\'t set.',
    'MSG_JS_ALERT_MTG_REMINDER_NO_LOCATION' => 'Location isn\'t set.',
    'MSG_JS_ALERT_MTG_REMINDER_NO_START_DATE' => 'Start date isn\'t defined.',
    'MSG_LIST_VIEW_NO_RESULTS_BASIC' => 'No results found.',
    'MSG_LIST_VIEW_NO_RESULTS_CHANGE_CRITERIA' => 'No results found... Perhaps change your search criteria and try again?',
    'MSG_LIST_VIEW_NO_RESULTS' => 'No results found for <item1>',
    'MSG_LIST_VIEW_NO_RESULTS_SUBMSG' => 'Create <item1> as a new <item2>',
    'MSG_LIST_VIEW_CHANGE_SEARCH' => 'or change your search criteria',
    'MSG_EMPTY_LIST_VIEW_NO_RESULTS' => 'You currently have no records saved. <item2> or <item3> one now.',
    'MSG_EMPTY_LIST_VIEW_NO_RESULTS_SUBMSG' => '<item4> to learn more about the <item1> module. In order to access more information, use the user menu drop down located on the main navigation bar to access Help.',

    'LBL_CLICK_HERE' => 'Click here',
    // contextMenu strings
    'LBL_ADD_TO_FAVORITES' => 'Add to My Favorites',
    'LBL_MARK_AS_FAVORITES' => 'Mark as Favorite',
    'LBL_CREATE_CONTACT' => 'Create Contact',
    'LBL_CREATE_CASE' => 'Create Case',
    'LBL_CREATE_NOTE' => 'Create Note',
    'LBL_CREATE_OPPORTUNITY' => 'Create Opportunity',
    'LBL_SCHEDULE_CALL' => 'Log Call',
    'LBL_SCHEDULE_MEETING' => 'Schedule Meeting',
    'LBL_CREATE_TASK' => 'Create Task',
    'LBL_REMOVE_FROM_FAVORITES' => 'Remove From My Favorites',
    //web to lead
    'LBL_GENERATE_WEB_TO_LEAD_FORM' => 'Generate Form',
    'LBL_SAVE_WEB_TO_LEAD_FORM' => 'Save Web Form',
    'LBL_AVAILABLE_FIELDS' => 'Available Fields',
    'LBL_FIRST_FORM_COLUMN' => 'First Form Column',
    'LBL_SECOND_FORM_COLUMN' => 'Second Form Column',
    'LBL_ASSIGNED_TO_REQUIRED' => 'Missing required field: Assigned to',
    'LBL_RELATED_CAMPAIGN_REQUIRED' => 'Missing required field: Related campaign',
    'LBL_TYPE_OF_PERSON_FOR_FORM' => 'Web form to create ',
    'LBL_TYPE_OF_PERSON_FOR_FORM_DESC' => 'Submitting this form will create ',

    'LBL_PLEASE_SELECT' => 'Please Select',
    'LBL_REDIRECT_URL' => 'Redirect URL',
    'LBL_RELATED_CAMPAIGN' => 'Related campaign',
    'LBL_ADD_ALL_LEAD_FIELDS' => 'Add All Fields',
    'LBL_RESET_ALL_LEAD_FIELDS' => 'Reset all Fields',
    'LBL_REMOVE_ALL_LEAD_FIELDS' => 'Remove All Fields',
    'LBL_NEXT_BTN' => 'Next',
    'LBL_ONLY_IMAGE_ATTACHMENT' => 'Only the following supported image type attachments can be embedded: JPG, PNG.',
    'LBL_TRAINING' => 'Support Forum',
    'ERR_DATABASE_CONN_DROPPED' => 'Error executing a query. Possibly, your database dropped the connection. Please refresh this page, you may need to restart you web server.',
    'ERR_MSSQL_DB_CONTEXT' => 'Changed database context to',
    'ERR_MSSQL_WARNING' => 'Warning:',

    //Meta-Data framework
    'ERR_CANNOT_CREATE_METADATA_FILE' => 'Error: File [[file]] is missing.  Unable to create because no corresponding HTML file was found.',
    'ERR_MISSING_VARDEF_NAME' => 'Warning: field [[field]] does not have a mapped entry in [moduleDir] vardefs.php file',
    'ERR_CANNOT_FIND_MODULE' => 'Error: Module [module] does not exist.',
    'LBL_ALT_ADDRESS' => 'Other Address:',
    'ERR_SMARTY_UNEQUAL_RELATED_FIELD_PARAMETERS' => 'Error: There are an unequal number of arguments for the \'key\' and \'copy\' elements in the displayParams array.',

    /* MySugar Framework (for Home and Dashboard) */
    'LBL_DASHLET_CONFIGURE_GENERAL' => 'General',
    'LBL_DASHLET_CONFIGURE_FILTERS' => 'Filters',
    'LBL_DASHLET_CONFIGURE_MY_ITEMS_ONLY' => 'Only My Items',
    'LBL_DASHLET_CONFIGURE_TITLE' => 'Title',
    'LBL_DASHLET_CONFIGURE_DISPLAY_ROWS' => 'Display Rows',

    // MySugar status strings
    'LBL_CREATING_NEW_PAGE' => 'Creating New Page ...',
    'LBL_NEW_PAGE_FEEDBACK' => 'You have created a new page. You may add new content with the Add Dashlets menu option.',
    'LBL_DELETE_PAGE_CONFIRM' => 'Are you sure you want to delete this page?',
    'LBL_SAVING_PAGE_TITLE' => 'Saving Page Title ...',
    'LBL_RETRIEVING_PAGE' => 'Retrieving Page ...',
    'LBL_MAX_DASHLETS_REACHED' => 'You have reached the maximum number of SuiteCRM Dashlets your adminstrator has set. Please remove a SuiteCRM Dashlet to add more.',
    'LBL_ADDING_DASHLET' => 'Adding SuiteCRM Dashlet ...',
    'LBL_ADDED_DASHLET' => 'SuiteCRM Dashlet Added',
    'LBL_REMOVE_DASHLET_CONFIRM' => 'Are you sure you want to remove this SuiteCRM Dashlet?',
    'LBL_REMOVING_DASHLET' => 'Removing SuiteCRM Dashlet ...',
    'LBL_REMOVED_DASHLET' => 'SuiteCRM Dashlet Removed',

    // MySugar Menu Options
    'LBL_ADD_PAGE' => 'Add Page',
    'LBL_DELETE_PAGE' => 'Delete Page',
    'LBL_CHANGE_LAYOUT' => 'Change Layout',
    'LBL_RENAME_PAGE' => 'Rename Page',

    'LBL_LOADING_PAGE' => 'Loading page, please wait...',

    'LBL_RELOAD_PAGE' => 'Please <a href="javascript: window.location.reload()">reload the window</a> to use this SuiteCRM Dashlet.',
    'LBL_ADD_DASHLETS' => 'Add Dashlets',
    'LBL_CLOSE_DASHLETS' => 'Close',
    'LBL_OPTIONS' => 'Options',
    'LBL_1_COLUMN' => '1 Column',
    'LBL_2_COLUMN' => '2 Column',
    'LBL_3_COLUMN' => '3 Column',
    'LBL_PAGE_NAME' => 'Page Name',

    'LBL_SEARCH_RESULTS' => 'Search Results',
    'LBL_SEARCH_MODULES' => 'Modules',
    'LBL_SEARCH_CHARTS' => 'Charts',
    'LBL_SEARCH_TOOLS' => 'Tools',
    'LBL_SEARCH_HELP_TITLE' => 'Search Tips',
    /* End MySugar Framework strings */

    'LBL_NO_IMAGE' => 'No Image',

    'LBL_MODULE' => 'Module',

    //adding a label for address copy from left
    'LBL_COPY_ADDRESS_FROM_LEFT' => 'Copy address from left:',
    'LBL_SAVE_AND_CONTINUE' => 'Save and Continue',

    'LBL_SEARCH_HELP_TEXT' => '<p><br /><strong>Multiselect controls</strong></p><ul><li>Click on the values to select an attribute.</li><li>Ctrl-click&nbsp;to&nbsp;select multiple. Mac users use CMD-click.</li><li>To select all values between two attributes,&nbsp; click first value&nbsp;and then shift-click last value.</li></ul><p><strong>Advanced Search & Layout Options</strong><br><br>Using the <b>Saved Search & Layout</b> option, you can save a set of search parameters and/or a custom List View layout in order to quickly obtain the desired search results in the future. You can save an unlimited number of custom searches and layouts. All saved searches appear by name in the Saved Searches list, with the last loaded saved search appearing at the top of the list.<br><br>To customize the List View layout, use the Hide Columns and Display Columns boxes to select which fields to display in the search results. For example, you can view or hide details such as the record name, and assigned user, and assigned team in the search results. To add a column to List View, select the field from the Hide Columns list and use the left arrow to move it to the Display Columns list. To remove a column from List View, select it from the Display Columns list and use the right arrow to move it to the Hide Columns list.<br><br>If you save layout settings, you will be able to load them at any time to view the search results in the custom layout.<br><br>To save and update a search and/or layout:<ol><li>Enter a name for the search results in the <b>Save this search as</b> field and click <b>Save</b>.The name now displays in the Saved Searches list adjacent to the <b>Clear</b> button.</li><li>To view a saved search, select it from the Saved Searches list. The search results are displayed in the List View.</li><li>To update the properties of a saved search, select the saved search from the list, enter the new search criteria and/or layout options in the Advanced Search area, and click <b>Update</b> next to <b>Modify Current Search</b>.</li><li>To delete a saved search, select it in the Saved Searches list, click <b>Delete</b> next to <b>Modify Current Search</b>, and then click <b>OK</b> to confirm the deletion.</li></ol><p><strong>Tips</strong><br><br>By using the % as a wildcard operator you can make your search more broad. For example instead of just searching for results that equal "Apples" you could change your search to "Apples%" which would match all results that start with the word Apples but could contain other characters as well.</p>',

    //resource management
    'ERR_QUERY_LIMIT' => 'Error: Query limit of $limit reached for $module module.',
    'ERROR_NOTIFY_OVERRIDE' => 'Error: ResourceObserver->notify() needs to be overridden.',

    //tracker labels
    'ERR_MONITOR_FILE_MISSING' => 'Error: Unable to create monitor because metadata file is empty or file does not exist.',
    'ERR_MONITOR_NOT_CONFIGURED' => 'Error: There is no monitor configured for requested name',
    'ERR_UNDEFINED_METRIC' => 'Error: Unable to set value for undefined metric',
    'ERR_STORE_FILE_MISSING' => 'Error: Unable to find Store implementation file',

    'LBL_MONITOR_ID' => 'Monitor Id',
    'LBL_USER_ID' => 'User Id',
    'LBL_MODULE_NAME' => 'Module Name',
    'LBL_ITEM_ID' => 'Item Id',
    'LBL_ITEM_SUMMARY' => 'Item Summary',
    'LBL_ACTION' => 'Action',
    'LBL_SESSION_ID' => 'Session Id',
    'LBL_BREADCRUMBSTACK_CREATED' => 'BreadCrumbStack created for user id {0}',
    'LBL_VISIBLE' => 'Record Visible',
    'LBL_DATE_LAST_ACTION' => 'Date of Last Action',

    //jc:#12287 - For javascript validation messages
    'MSG_IS_NOT_BEFORE' => 'is not before',
    'MSG_IS_MORE_THAN' => 'is more than',
    'MSG_IS_LESS_THAN' => 'is less than',
    'MSG_SHOULD_BE' => 'should be',
    'MSG_OR_GREATER' => 'or greater',

    'LBL_PORTAL_WELCOME_TITLE' => 'Welcome to SuiteCRM Portal',
    'LBL_PORTAL_WELCOME_INFO' => 'SuiteCRM Portal is a framework which provides real-time view of cases, bugs & newsletters etc to customers. This is an external facing interface to SuiteCRM that can be deployed within any website.',
    'LBL_LIST' => 'List',
    'LBL_CREATE_BUG' => 'Create Bug',
    'LBL_NO_RECORDS_FOUND' => '- 0 Records Found -',

    'DATA_TYPE_DUE' => 'Due:',
    'DATA_TYPE_START' => 'Start:',
    'DATA_TYPE_SENT' => 'Sent:',
    'DATA_TYPE_MODIFIED' => 'Modified:',

    //jchi at 608/06/2008 10913am china time for the bug 12253.
    'LBL_REPORT_NEWREPORT_COLUMNS_TAB_COUNT' => 'Count',
    //jchi #19433
    'LBL_OBJECT_IMAGE' => 'object image',
    //jchi #12300
    'LBL_MASSUPDATE_DATE' => 'Select Date',

    'LBL_VALIDATE_RANGE' => 'is not within the valid range',
    'LBL_CHOOSE_START_AND_END_DATES' => 'Please choose both a starting and ending date range',
    'LBL_CHOOSE_START_AND_END_ENTRIES' => 'Please choose both starting and ending range entries',

    //jchi #  20776
    'LBL_DROPDOWN_LIST_ALL' => 'All',

    //Connector
    'ERR_CONNECTOR_FILL_BEANS_SIZE_MISMATCH' => 'Error: The Array count of the bean parameter does not match the Array count of the results.',
    'ERR_MISSING_MAPPING_ENTRY_FORM_MODULE' => 'Error: Missing mapping entry for module.',
    'ERROR_UNABLE_TO_RETRIEVE_DATA' => 'Error: Unable to retrieve data for {0} Connector. The service may currently be inaccessible or the configuration settings may be invalid. Connector error message: ({1}).',
    'LBL_MERGE_CONNECTORS' => 'Get Data',
    'LBL_REMOVE_MODULE_ENTRY' => 'Are you sure you want to disable connector integration for this module?',

    // fastcgi checks
    'LBL_FASTCGI_LOGGING' => 'For optimal experience using IIS/FastCGI sapi, set fastcgi.logging to 0 in your php.ini file.',

    //Collection Field
    'LBL_COLLECTION_NAME' => 'Name',
    'LBL_COLLECTION_PRIMARY' => 'Primary',
    'ERROR_MISSING_COLLECTION_SELECTION' => 'Empty required field',

    //MB -Fixed Bug #32812 -Max
    'LBL_ASSIGNED_TO_NAME' => 'Assigned to',
    'LBL_DESCRIPTION' => 'Description',

    'LBL_YESTERDAY' => 'yesterday',
    'LBL_TODAY' => 'today',
    'LBL_TOMORROW' => 'tomorrow',
    'LBL_NEXT_WEEK' => 'next week',
    'LBL_NEXT_MONDAY' => 'next monday',
    'LBL_NEXT_FRIDAY' => 'next friday',
    'LBL_TWO_WEEKS' => 'two weeks',
    'LBL_NEXT_MONTH' => 'next month',
    'LBL_FIRST_DAY_OF_NEXT_MONTH' => 'first day of next month',
    'LBL_THREE_MONTHS' => 'three months',
    'LBL_SIXMONTHS' => 'six months',
    'LBL_NEXT_YEAR' => 'next year',
    'LBL_FILTERED' => 'Filtered',

    //Datetimecombo fields
    'LBL_HOURS' => 'Hours',
    'LBL_MINUTES' => 'Minutes',
    'LBL_MERIDIEM' => 'Meridiem',
    'LBL_DATE' => 'Date',
    'LBL_DASHLET_CONFIGURE_AUTOREFRESH' => 'Auto-Refresh',

    'LBL_DURATION_DAY' => 'day',
    'LBL_DURATION_HOUR' => 'hour',
    'LBL_DURATION_MINUTE' => 'minute',
    'LBL_DURATION_DAYS' => 'days',
    'LBL_DURATION_HOURS' => 'Duration Hours',
    'LBL_DURATION_MINUTES' => 'Duration Minutes',

    //Calendar widget labels
    'LBL_CHOOSE_MONTH' => 'Choose Month',
    'LBL_ENTER_YEAR' => 'Enter Year',
    'LBL_ENTER_VALID_YEAR' => 'Please enter a valid year',

    //SugarFieldPhone labels
    'LBL_INVALID_USA_PHONE_FORMAT' => 'Please enter a numeric U.S. phone number, including area code.',

    //File write error label
    'ERR_FILE_WRITE' => 'Error: Could not write file {0}. Please check system and web server permissions.',
    'ERR_FILE_NOT_FOUND' => 'Error: Could not load file {0}. Please check system and web server permissions.',

    'LBL_AND' => 'And',
    'LBL_BEFORE' => 'Before',

    // File fields
    'LBL_SEARCH_EXTERNAL_API' => 'File on External Source',
    'LBL_EXTERNAL_SECURITY_LEVEL' => 'Security',

    //IMPORT SAMPLE TEXT
    'LBL_IMPORT_SAMPLE_FILE_TEXT' => '
"This is a sample import file which provides an example of the expected contents of a file that is ready for import."
"The file is a comma-delimited .csv file, using double-quotes as the field qualifier."

"The header row is the top-most row in the file and contains the field labels as you would see them in the application."
"These labels are used for mapping the data in the file to the fields in the application."

"Notes: The database names could also be used in the header row. This is useful when you are using phpMyAdmin or another database tool to provide an exported list of data to import."
"The column order is not critical as the import process matches the data to the appropriate fields based on the header row."


"To use this file as a template, do the following:"
"1. Remove the sample rows of data"
"2. Remove the help text that you are reading right now"
"3. Input your own data into the appropriate rows and columns"
"4. Save the file to a known location on your system"
"5. Click on the Import option from the Actions menu in the application and choose the file to upload"
   ',
    //define labels to be used for overriding local values during import/export
    'LBL_EXPORT_ASSIGNED_USER_ID' => 'Assigned To',
    'LBL_EXPORT_ASSIGNED_USER_NAME' => 'Assigned User',

    'LBL_PENDING_NOTIFICATIONS' => 'Notifications',
    'LBL_NOTIFICATIONS_NONE' => 'No Current Notifications',
    'LBL_ALT_REMOVE_TEAM_ROW' => 'Remove team',
    'LBL_ALT_SORT_DESC' => 'Sorted Descending',
    'LBL_ALT_SORT_ASC' => 'Sorted Ascending',
    'LBL_ALT_SORT' => 'Sort',
    'LBL_ALT_SHOW_OPTIONS' => 'Show Options',
    'LBL_ALT_HIDE_OPTIONS' => 'Hide Options',
    'LBL_ALT_MOVE_COLUMN_LEFT' => 'Move selected entry to the list on the left',
    'LBL_ALT_MOVE_COLUMN_RIGHT' => 'Move selected entry to the list on the right',
    'LBL_ALT_MOVE_COLUMN_UP' => 'Move selected entry up in the displayed list order',
    'LBL_ALT_MOVE_COLUMN_DOWN' => 'Move selected entry down in the displayed list order',
    'LBL_ALT_INFO' => 'Information',
    'MSG_DUPLICATE' => 'The {0} record you are about to create might be a duplicate of an {0} record that already exists. {1} records containing similar names are listed below.<br>Click Create {1} to continue creating this new {0}, or select an existing {0} listed below.',
    'MSG_SHOW_DUPLICATES' => 'The {0} record you are about to create might be a duplicate of a {0} record that already exists. {1} records containing similar names are listed below. Click Save to continue creating this new {0}, or click Cancel to return to the module without creating the {0}.',
    'LBL_EMAIL_TITLE' => 'email address',
    'LBL_EMAIL_OPT_TITLE' => 'opted out email address',
    'LBL_EMAIL_INV_TITLE' => 'invalid email address',
    'LBL_EMAIL_PRIM_TITLE' => 'Make Primary Email Address',
    'LBL_SELECT_ALL_TITLE' => 'Select all',
    'LBL_SELECT_THIS_ROW_TITLE' => 'Select this row',

    //for upload errors
    'UPLOAD_ERROR_TEXT' => 'ERROR: There was an error during upload. Error code: {0} - {1}',
    'UPLOAD_ERROR_TEXT_SIZEINFO' => 'ERROR: There was an error during upload. Error code: {0} - {1}. The upload_maxsize is {2} ',
    'UPLOAD_ERROR_HOME_TEXT' => 'ERROR: There was an error during your upload, please contact an administrator for help.',
    'UPLOAD_MAXIMUM_EXCEEDED' => 'Size of Upload ({0} bytes) Exceeded Allowed Maximum: {1} bytes',
    'UPLOAD_REQUEST_ERROR' => 'An error has occurred. Please refresh your page and try again.',

    //508 used Access Keys
    'LBL_EDIT_BUTTON_KEY' => 'i',
    'LBL_EDIT_BUTTON_LABEL' => 'Edit',
    'LBL_EDIT_BUTTON_TITLE' => 'Edit',
    'LBL_DUPLICATE_BUTTON_KEY' => 'u',
    'LBL_DUPLICATE_BUTTON_LABEL' => 'Duplicate',
    'LBL_DUPLICATE_BUTTON_TITLE' => 'Duplicate',
    'LBL_DELETE_BUTTON_KEY' => 'd',
    'LBL_DELETE_BUTTON_LABEL' => 'Delete',
    'LBL_DELETE_BUTTON_TITLE' => 'Delete',
    'LBL_BULK_ACTION_BUTTON_LABEL' => 'BULK ACTION',
    'LBL_BULK_ACTION_BUTTON_LABEL_MOBILE' => 'ACTION',
    'LBL_SAVE_BUTTON_KEY' => 'a',
    'LBL_SAVE_BUTTON_LABEL' => 'Save',
    'LBL_SAVE_BUTTON_TITLE' => 'Save',
    'LBL_CANCEL_BUTTON_KEY' => 'l',
    'LBL_CANCEL_BUTTON_LABEL' => 'Cancel',
    'LBL_CANCEL_BUTTON_TITLE' => 'Cancel',
    'LBL_FIRST_INPUT_EDIT_VIEW_KEY' => '7',
    'LBL_ADV_SEARCH_LNK_KEY' => '8',
    'LBL_FIRST_INPUT_SEARCH_KEY' => '9',

    'ERR_CONNECTOR_NOT_ARRAY' => 'connector array in {0} been defined incorrectly or is empty and could not be used.',
    'ERR_SUHOSIN' => 'Upload stream is blocked by Suhosin, please add &quot;upload&quot; to suhosin.executor.include.whitelist (See suitecrm.log for more information)',
    'ERR_BAD_RESPONSE_FROM_SERVER' => 'Bad response from the server',
    'LBL_ACCOUNT_PRODUCT_QUOTE_LINK' => 'Quote',
    'LBL_ACCOUNT_PRODUCT_SALE_PRICE' => 'Sale Price',
    'LBL_EMAIL_CHECK_INTERVAL_DOM' => array(
        '-1' => 'Manually',
        '5' => 'Every 5 minutes',
        '15' => 'Every 15 minutes',
        '30' => 'Every 30 minutes',
        '60' => 'Every hour',
    ),

    'ERR_A_REMINDER_IS_EMPTY_OR_INCORRECT' => 'A reminder is empty or incorrect.',
    'ERR_REMINDER_IS_NOT_SET_POPUP_OR_EMAIL' => 'Reminder is not set for either a popup or email.',
    'ERR_NO_INVITEES_FOR_REMINDER' => 'No invitees for reminder.',
    'LBL_DELETE_REMINDER_CONFIRM' => 'Reminder doesn\'t include any invitees, do you want to remove the reminder?',
    'LBL_DELETE_REMINDER' => 'Delete Reminder',
    'LBL_OK' => 'Ok',

    'LBL_COLUMNS_FILTER_HEADER_TITLE' => 'Choose columns',
    'LBL_COLUMN_CHOOSER' => 'Column Chooser',
    'LBL_SAVE_CHANGES_BUTTON_TITLE' => 'Save changes',
    'LBL_DISPLAYED' => 'Displayed',
    'LBL_HIDDEN' => 'Hidden',
    'ERR_EMPTY_COLUMNS_LIST' => 'At least, one element required',

    'LBL_FILTER_HEADER_TITLE' => 'Filter',

    'LBL_CATEGORY' => 'Category',
    'LBL_LIST_CATEGORY' => 'Category',
    'ERR_FACTOR_TPL_INVALID' => 'Factor Authentication message is invalid, please contact to your administrator.',
    'LBL_SUBTHEMES' => 'Style',
    'LBL_SUBTHEME_OPTIONS_DAWN' => 'Dawn',
    'LBL_SUBTHEME_OPTIONS_DAY' => 'Day',
    'LBL_SUBTHEME_OPTIONS_DUSK' => 'Dusk',
    'LBL_SUBTHEME_OPTIONS_NIGHT' => 'Night',
    'LBL_CONFIRM_OPT_IN_TITLE' => 'Confirmed Opt In',
    'LBL_CONFIRM_OPT_IN_DATE' => 'Confirmed Opt In Date',
    'LBL_CONFIRM_OPT_IN_SENT_DATE' => 'Confirmed Opt In Sent Date',
    'ERR_OPT_IN_TPL_NOT_SET' => 'Opt In Email Template is not configured. Please set up in email settings.',
    'ERR_OPT_IN_RELATION_INCORRECT' => 'Opt In requires the email to be related to Account/Contact/Lead/Target',

    // footer
    'LBL_SUITE_TOP' => 'Back to top',
    'LBL_SUITE_SUPERCHARGED' => 'Supercharged by SuiteCRM',
    'LBL_SUITE_POWERED_BY' => 'Powered By SugarCRM',
    'LBL_SUITE_DESC1' => 'SuiteCRM has been written and assembled by <a href="https://salesagility.com">SalesAgility</a>. The Program is provided AS IS, without warranty. Licensed under AGPLv3.',
    'LBL_SUITE_DESC2' => 'This program is free software; you can redistribute it and/or modify it under the terms of the GNU Affero General Public License version 3 as published by the Free Software Foundation, including the additional permission set forth in the source code header.',
    'LBL_SUITE_DESC3' => 'SuiteCRM is a trademark of SalesAgility Ltd. All other company and product names may be trademarks of the respective companies with which they are associated.',
    'LBL_GENERATE_PASSWORD_BUTTON_TITLE' => 'Reset Password',
);

$app_list_strings['moduleList']['Library'] = 'Library';
$app_list_strings['library_type'] = array(
    'Books' => 'Book',
    'Music' => 'Music',
    'DVD' => 'DVD',
    'Magazines' => 'Magazines'
);
$app_list_strings['moduleList']['EmailAddresses'] = 'Email Address';
$app_list_strings['project_priority_default'] = 'Medium';
$app_list_strings['project_priority_options'] = array(
    'High' => 'High',
    'Medium' => 'Medium',
    'Low' => 'Low',
);

$app_list_strings['kbadmin_actions_dom'] =
    array(
        '' => '--Admin Actions--',
        'Create New Tag' => 'Create New Tag',
        'Delete Tag' => 'Delete Tag',
        'Rename Tag' => 'Rename Tag',
        'Move Selected Articles' => 'Move Selected Articles',
        'Apply Tags On Articles' => 'Apply Tags To Articles',
        'Delete Selected Articles' => 'Delete Selected Articles',
    );

$app_list_strings['kbdocument_attachment_option_dom'] =
    array(
        '' => '',
        'some' => 'Has Attachments',
        'none' => 'Has None',
        'mime' => 'Specify Mime Type',
        'name' => 'Specify Name',
    );

$app_list_strings['moduleList']['KBDocuments'] = 'Knowledge Base';
$app_strings['LBL_CREATE_KB_DOCUMENT'] = 'Create Article';
$app_list_strings['kbdocument_viewing_frequency_dom'] =
    array(
        '' => '',
        'Top_5' => 'Top 5',
        'Top_10' => 'Top 10',
        'Top_20' => 'Top 20',
        'Bot_5' => 'Bottom 5',
        'Bot_10' => 'Bottom 10',
        'Bot_20' => 'Bottom 20',
    );

$app_list_strings['kbdocument_canned_search'] =
    array(
        'all' => 'All',
        'added' => 'Added Last 30 days',
        'pending' => 'Pending my Approval',
        'updated' => 'Updated Last 30 days',
        'faqs' => 'FAQs',
    );
$app_list_strings['kbdocument_date_filter_options'] =
    array(
        '' => '',
        'on' => 'On',
        'before' => 'Before',
        'after' => 'After',
        'between_dates' => 'Is Between',
        'last_7_days' => 'Last 7 Days',
        'next_7_days' => 'Next 7 Days',
        'last_month' => 'Last Month',
        'this_month' => 'This Month',
        'next_month' => 'Next Month',
        'last_30_days' => 'Last 30 Days',
        'next_30_days' => 'Next 30 Days',
        'last_year' => 'Last Year',
        'this_year' => 'This Year',
        'next_year' => 'Next Year',
        'isnull' => 'Is Null',
    );

$app_list_strings['countries_dom'] = array(
    '' => '',
    'ABU DHABI' => 'ABU DHABI',
    'ADEN' => 'ADEN',
    'AFGHANISTAN' => 'AFGHANISTAN',
    'ALBANIA' => 'ALBANIA',
    'ALGERIA' => 'ALGERIA',
    'AMERICAN SAMOA' => 'AMERICAN SAMOA',
    'ANDORRA' => 'ANDORRA',
    'ANGOLA' => 'ANGOLA',
    'ANTARCTICA' => 'ANTARCTICA',
    'ANTIGUA' => 'ANTIGUA',
    'ARGENTINA' => 'ARGENTINA',
    'ARMENIA' => 'ARMENIA',
    'ARUBA' => 'ARUBA',
    'AUSTRALIA' => 'AUSTRALIA',
    'AUSTRIA' => 'AUSTRIA',
    'AZERBAIJAN' => 'AZERBAIJAN',
    'BAHAMAS' => 'BAHAMAS',
    'BAHRAIN' => 'BAHRAIN',
    'BANGLADESH' => 'BANGLADESH',
    'BARBADOS' => 'BARBADOS',
    'BELARUS' => 'BELARUS',
    'BELGIUM' => 'BELGIUM',
    'BELIZE' => 'BELIZE',
    'BENIN' => 'BENIN',
    'BERMUDA' => 'BERMUDA',
    'BHUTAN' => 'BHUTAN',
    'BOLIVIA' => 'BOLIVIA',
    'BOSNIA' => 'BOSNIA',
    'BOTSWANA' => 'BOTSWANA',
    'BOUVET ISLAND' => 'BOUVET ISLAND',
    'BRAZIL' => 'BRAZIL',
    'BRITISH ANTARCTICA TERRITORY' => 'BRITISH ANTARCTICA TERRITORY',
    'BRITISH INDIAN OCEAN TERRITORY' => 'BRITISH INDIAN OCEAN TERRITORY',
    'BRITISH VIRGIN ISLANDS' => 'BRITISH VIRGIN ISLANDS',
    'BRITISH WEST INDIES' => 'BRITISH WEST INDIES',
    'BRUNEI' => 'BRUNEI',
    'BULGARIA' => 'BULGARIA',
    'BURKINA FASO' => 'BURKINA FASO',
    'BURUNDI' => 'BURUNDI',
    'CAMBODIA' => 'CAMBODIA',
    'CAMEROON' => 'CAMEROON',
    'CANADA' => 'CANADA',
    'CANAL ZONE' => 'CANAL ZONE',
    'CANARY ISLAND' => 'CANARY ISLAND',
    'CAPE VERDI ISLANDS' => 'CAPE VERDI ISLANDS',
    'CAYMAN ISLANDS' => 'CAYMAN ISLANDS',
    'CHAD' => 'CHAD',
    'CHANNEL ISLAND UK' => 'CHANNEL ISLAND UK',
    'CHILE' => 'CHILE',
    'CHINA' => 'CHINA',
    'CHRISTMAS ISLAND' => 'CHRISTMAS ISLAND',
    'COCOS (KEELING) ISLAND' => 'COCOS (KEELING) ISLAND',
    'COLOMBIA' => 'COLOMBIA',
    'COMORO ISLANDS' => 'COMORO ISLANDS',
    'CONGO' => 'CONGO',
    'CONGO KINSHASA' => 'CONGO KINSHASA',
    'COOK ISLANDS' => 'COOK ISLANDS',
    'COSTA RICA' => 'COSTA RICA',
    'CROATIA' => 'CROATIA',
    'CUBA' => 'CUBA',
    'CURACAO' => 'CURACAO',
    'CYPRUS' => 'CYPRUS',
    'CZECH REPUBLIC' => 'CZECH REPUBLIC',
    'DAHOMEY' => 'DAHOMEY',
    'DENMARK' => 'DENMARK',
    'DJIBOUTI' => 'DJIBOUTI',
    'DOMINICA' => 'DOMINICA',
    'DOMINICAN REPUBLIC' => 'DOMINICAN REPUBLIC',
    'DUBAI' => 'DUBAI',
    'ECUADOR' => 'ECUADOR',
    'EGYPT' => 'EGYPT',
    'EL SALVADOR' => 'EL SALVADOR',
    'EQUATORIAL GUINEA' => 'EQUATORIAL GUINEA',
    'ESTONIA' => 'ESTONIA',
    'ETHIOPIA' => 'ETHIOPIA',
    'FAEROE ISLANDS' => 'FAEROE ISLANDS',
    'FALKLAND ISLANDS' => 'FALKLAND ISLANDS',
    'FIJI' => 'FIJI',
    'FINLAND' => 'FINLAND',
    'FRANCE' => 'FRANCE',
    'FRENCH GUIANA' => 'FRENCH GUIANA',
    'FRENCH POLYNESIA' => 'FRENCH POLYNESIA',
    'GABON' => 'GABON',
    'GAMBIA' => 'GAMBIA',
    'GEORGIA' => 'GEORGIA',
    'GERMANY' => 'GERMANY',
    'GHANA' => 'GHANA',
    'GIBRALTAR' => 'GIBRALTAR',
    'GREECE' => 'GREECE',
    'GREENLAND' => 'GREENLAND',
    'GUADELOUPE' => 'GUADELOUPE',
    'GUAM' => 'GUAM',
    'GUATEMALA' => 'GUATEMALA',
    'GUINEA' => 'GUINEA',
    'GUYANA' => 'GUYANA',
    'HAITI' => 'HAITI',
    'HONDURAS' => 'HONDURAS',
    'HONG KONG' => 'HONG KONG',
    'HUNGARY' => 'HUNGARY',
    'ICELAND' => 'ICELAND',
    'IFNI' => 'IFNI',
    'INDIA' => 'INDIA',
    'INDONESIA' => 'INDONESIA',
    'IRAN' => 'IRAN',
    'IRAQ' => 'IRAQ',
    'IRELAND' => 'IRELAND',
    'ISRAEL' => 'ISRAEL',
    'ITALY' => 'ITALY',
    'IVORY COAST' => 'IVORY COAST',
    'JAMAICA' => 'JAMAICA',
    'JAPAN' => 'JAPAN',
    'JORDAN' => 'JORDAN',
    'KAZAKHSTAN' => 'KAZAKHSTAN',
    'KENYA' => 'KENYA',
    'KOREA' => 'KOREA',
    'KOREA, SOUTH' => 'KOREA, SOUTH',
    'KUWAIT' => 'KUWAIT',
    'KYRGYZSTAN' => 'KYRGYZSTAN',
    'LAOS' => 'LAOS',
    'LATVIA' => 'LATVIA',
    'LEBANON' => 'LEBANON',
    'LEEWARD ISLANDS' => 'LEEWARD ISLANDS',
    'LESOTHO' => 'LESOTHO',
    'LIBYA' => 'LIBYA',
    'LIECHTENSTEIN' => 'LIECHTENSTEIN',
    'LITHUANIA' => 'LITHUANIA',
    'LUXEMBOURG' => 'LUXEMBOURG',
    'MACAO' => 'MACAO',
    'MACEDONIA' => 'MACEDONIA',
    'MADAGASCAR' => 'MADAGASCAR',
    'MALAWI' => 'MALAWI',
    'MALAYSIA' => 'MALAYSIA',
    'MALDIVES' => 'MALDIVES',
    'MALI' => 'MALI',
    'MALTA' => 'MALTA',
    'MARTINIQUE' => 'MARTINIQUE',
    'MAURITANIA' => 'MAURITANIA',
    'MAURITIUS' => 'MAURITIUS',
    'MELANESIA' => 'MELANESIA',
    'MEXICO' => 'MEXICO',
    'MOLDOVIA' => 'MOLDOVIA',
    'MONACO' => 'MONACO',
    'MONGOLIA' => 'MONGOLIA',
    'MOROCCO' => 'MOROCCO',
    'MOZAMBIQUE' => 'MOZAMBIQUE',
    'MYANAMAR' => 'MYANAMAR',
    'NAMIBIA' => 'NAMIBIA',
    'NEPAL' => 'NEPAL',
    'NETHERLANDS' => 'NETHERLANDS',
    'NETHERLANDS ANTILLES' => 'NETHERLANDS ANTILLES',
    'NETHERLANDS ANTILLES NEUTRAL ZONE' => 'NETHERLANDS ANTILLES NEUTRAL ZONE',
    'NEW CALADONIA' => 'NEW CALADONIA',
    'NEW HEBRIDES' => 'NEW HEBRIDES',
    'NEW ZEALAND' => 'NEW ZEALAND',
    'NICARAGUA' => 'NICARAGUA',
    'NIGER' => 'NIGER',
    'NIGERIA' => 'NIGERIA',
    'NORFOLK ISLAND' => 'NORFOLK ISLAND',
    'NORWAY' => 'NORWAY',
    'OMAN' => 'OMAN',
    'OTHER' => 'OTHER',
    'PACIFIC ISLAND' => 'PACIFIC ISLAND',
    'PAKISTAN' => 'PAKISTAN',
    'PANAMA' => 'PANAMA',
    'PAPUA NEW GUINEA' => 'PAPUA NEW GUINEA',
    'PARAGUAY' => 'PARAGUAY',
    'PERU' => 'PERU',
    'PHILIPPINES' => 'PHILIPPINES',
    'POLAND' => 'POLAND',
    'PORTUGAL' => 'PORTUGAL',
    'PORTUGUESE TIMOR' => 'EAST TIMOR',
    'PUERTO RICO' => 'PUERTO RICO',
    'QATAR' => 'QATAR',
    'REPUBLIC OF BELARUS' => 'REPUBLIC OF BELARUS',
    'REPUBLIC OF SOUTH AFRICA' => 'REPUBLIC OF SOUTH AFRICA',
    'REUNION' => 'REUNION',
    'ROMANIA' => 'ROMANIA',
    'RUSSIA' => 'RUSSIA',
    'RWANDA' => 'RWANDA',
    'RYUKYU ISLANDS' => 'RYUKYU ISLANDS',
    'SABAH' => 'SABAH',
    'SAN MARINO' => 'SAN MARINO',
    'SAUDI ARABIA' => 'SAUDI ARABIA',
    'SENEGAL' => 'SENEGAL',
    'SERBIA' => 'SERBIA',
    'SEYCHELLES' => 'SEYCHELLES',
    'SIERRA LEONE' => 'SIERRA LEONE',
    'SINGAPORE' => 'SINGAPORE',
    'SLOVAKIA' => 'SLOVAKIA',
    'SLOVENIA' => 'SLOVENIA',
    'SOMALILIAND' => 'SOMALILIAND',
    'SOUTH AFRICA' => 'SOUTH AFRICA',
    'SOUTH YEMEN' => 'SOUTH YEMEN',
    'SPAIN' => 'SPAIN',
    'SPANISH SAHARA' => 'SPANISH SAHARA',
    'SRI LANKA' => 'SRI LANKA',
    'ST. KITTS AND NEVIS' => 'ST. KITTS AND NEVIS',
    'ST. LUCIA' => 'ST. LUCIA',
    'SUDAN' => 'SUDAN',
    'SURINAM' => 'SURINAM',
    'SW AFRICA' => 'SW AFRICA',
    'SWAZILAND' => 'SWAZILAND',
    'SWEDEN' => 'SWEDEN',
    'SWITZERLAND' => 'SWITZERLAND',
    'SYRIA' => 'SYRIA',
    'TAIWAN' => 'TAIWAN',
    'TAJIKISTAN' => 'TAJIKISTAN',
    'TANZANIA' => 'TANZANIA',
    'THAILAND' => 'THAILAND',
    'TONGA' => 'TONGA',
    'TRINIDAD' => 'TRINIDAD',
    'TUNISIA' => 'TUNISIA',
    'TURKEY' => 'TURKEY',
    'UGANDA' => 'UGANDA',
    'UKRAINE' => 'UKRAINE',
    'UNITED ARAB EMIRATES' => 'UNITED ARAB EMIRATES',
    'UNITED KINGDOM' => 'UNITED KINGDOM',
    'URUGUAY' => 'URUGUAY',
    'US PACIFIC ISLAND' => 'US PACIFIC ISLAND',
    'US VIRGIN ISLANDS' => 'US VIRGIN ISLANDS',
    'USA' => 'USA',
    'UZBEKISTAN' => 'UZBEKISTAN',
    'VANUATU' => 'VANUATU',
    'VATICAN CITY' => 'VATICAN CITY',
    'VENEZUELA' => 'VENEZUELA',
    'VIETNAM' => 'VIETNAM',
    'WAKE ISLAND' => 'WAKE ISLAND',
    'WEST INDIES' => 'WEST INDIES',
    'WESTERN SAHARA' => 'WESTERN SAHARA',
    'YEMEN' => 'YEMEN',
    'ZAIRE' => 'ZAIRE',
    'ZAMBIA' => 'ZAMBIA',
    'ZIMBABWE' => 'ZIMBABWE',
);

$app_list_strings['charset_dom'] = array(
    'BIG-5' => 'BIG-5 (Taiwan and Hong Kong)',
    /*'CP866'     => 'CP866', // ms-dos Cyrillic */
    /*'CP949'     => 'CP949 (Microsoft Korean)', */
    'CP1251' => 'CP1251 (MS Cyrillic)',
    'CP1252' => 'CP1252 (MS Western European & US)',
    'EUC-CN' => 'EUC-CN (Simplified Chinese GB2312)',
    'EUC-JP' => 'EUC-JP (Unix Japanese)',
    'EUC-KR' => 'EUC-KR (Korean)',
    'EUC-TW' => 'EUC-TW (Taiwanese)',
    'ISO-2022-JP' => 'ISO-2022-JP (Japanese)',
    'ISO-2022-KR' => 'ISO-2022-KR (Korean)',
    'ISO-8859-1' => 'ISO-8859-1 (Western European and US)',
    'ISO-8859-2' => 'ISO-8859-2 (Central and Eastern European)',
    'ISO-8859-3' => 'ISO-8859-3 (Latin 3)',
    'ISO-8859-4' => 'ISO-8859-4 (Latin 4)',
    'ISO-8859-5' => 'ISO-8859-5 (Cyrillic)',
    'ISO-8859-6' => 'ISO-8859-6 (Arabic)',
    'ISO-8859-7' => 'ISO-8859-7 (Greek)',
    'ISO-8859-8' => 'ISO-8859-8 (Hebrew)',
    'ISO-8859-9' => 'ISO-8859-9 (Latin 5)',
    'ISO-8859-10' => 'ISO-8859-10 (Latin 6)',
    'ISO-8859-13' => 'ISO-8859-13 (Latin 7)',
    'ISO-8859-14' => 'ISO-8859-14 (Latin 8)',
    'ISO-8859-15' => 'ISO-8859-15 (Latin 9)',
    'KOI8-R' => 'KOI8-R (Cyrillic Russian)',
    'KOI8-U' => 'KOI8-U (Cyrillic Ukranian)',
    'SJIS' => 'SJIS (MS Japanese)',
    'UTF-8' => 'UTF-8',
);

$app_list_strings['timezone_dom'] = array(

    'Africa/Algiers' => 'Africa/Algiers',
    'Africa/Luanda' => 'Africa/Luanda',
    'Africa/Porto-Novo' => 'Africa/Porto-Novo',
    'Africa/Gaborone' => 'Africa/Gaborone',
    'Africa/Ouagadougou' => 'Africa/Ouagadougou',
    'Africa/Bujumbura' => 'Africa/Bujumbura',
    'Africa/Douala' => 'Africa/Douala',
    'Atlantic/Cape_Verde' => 'Atlantic/Cape Verde',
    'Africa/Bangui' => 'Africa/Bangui',
    'Africa/Ndjamena' => 'Africa/Ndjamena',
    'Indian/Comoro' => 'Indian/Comoro',
    'Africa/Kinshasa' => 'Africa/Kinshasa',
    'Africa/Lubumbashi' => 'Africa/Lubumbashi',
    'Africa/Brazzaville' => 'Africa/Brazzaville',
    'Africa/Abidjan' => 'Africa/Abidjan',
    'Africa/Djibouti' => 'Africa/Djibouti',
    'Africa/Cairo' => 'Africa/Cairo',
    'Africa/Malabo' => 'Africa/Malabo',
    'Africa/Asmera' => 'Africa/Asmera',
    'Africa/Addis_Ababa' => 'Africa/Addis Ababa',
    'Africa/Libreville' => 'Africa/Libreville',
    'Africa/Banjul' => 'Africa/Banjul',
    'Africa/Accra' => 'Africa/Accra',
    'Africa/Conakry' => 'Africa/Conakry',
    'Africa/Bissau' => 'Africa/Bissau',
    'Africa/Nairobi' => 'Africa/Nairobi',
    'Africa/Maseru' => 'Africa/Maseru',
    'Africa/Monrovia' => 'Africa/Monrovia',
    'Africa/Tripoli' => 'Africa/Tripoli',
    'Indian/Antananarivo' => 'Indian/Antananarivo',
    'Africa/Blantyre' => 'Africa/Blantyre',
    'Africa/Bamako' => 'Africa/Bamako',
    'Africa/Nouakchott' => 'Africa/Nouakchott',
    'Indian/Mauritius' => 'Indian/Mauritius',
    'Indian/Mayotte' => 'Indian/Mayotte',
    'Africa/Casablanca' => 'Africa/Casablanca',
    'Africa/El_Aaiun' => 'Africa/El Aaiun',
    'Africa/Maputo' => 'Africa/Maputo',
    'Africa/Windhoek' => 'Africa/Windhoek',
    'Africa/Niamey' => 'Africa/Niamey',
    'Africa/Lagos' => 'Africa/Lagos',
    'Indian/Reunion' => 'Indian/Reunion',
    'Africa/Kigali' => 'Africa/Kigali',
    'Atlantic/St_Helena' => 'Atlantic/St. Helena',
    'Africa/Sao_Tome' => 'Africa/Sao Tome',
    'Africa/Dakar' => 'Africa/Dakar',
    'Indian/Mahe' => 'Indian/Mahe',
    'Africa/Freetown' => 'Africa/Freetown',
    'Africa/Mogadishu' => 'Africa/Mogadishu',
    'Africa/Johannesburg' => 'Africa/Johannesburg',
    'Africa/Khartoum' => 'Africa/Khartoum',
    'Africa/Mbabane' => 'Africa/Mbabane',
    'Africa/Dar_es_Salaam' => 'Africa/Dar es Salaam',
    'Africa/Lome' => 'Africa/Lome',
    'Africa/Tunis' => 'Africa/Tunis',
    'Africa/Kampala' => 'Africa/Kampala',
    'Africa/Lusaka' => 'Africa/Lusaka',
    'Africa/Harare' => 'Africa/Harare',
    'Antarctica/Casey' => 'Antarctica/Casey',
    'Antarctica/Davis' => 'Antarctica/Davis',
    'Antarctica/Mawson' => 'Antarctica/Mawson',
    'Indian/Kerguelen' => 'Indian/Kerguelen',
    'Antarctica/DumontDUrville' => 'Antarctica/DumontDUrville',
    'Antarctica/Syowa' => 'Antarctica/Syowa',
    'Antarctica/Vostok' => 'Antarctica/Vostok',
    'Antarctica/Rothera' => 'Antarctica/Rothera',
    'Antarctica/Palmer' => 'Antarctica/Palmer',
    'Antarctica/McMurdo' => 'Antarctica/McMurdo',
    'Asia/Kabul' => 'Asia/Kabul',
    'Asia/Yerevan' => 'Asia/Yerevan',
    'Asia/Baku' => 'Asia/Baku',
    'Asia/Bahrain' => 'Asia/Bahrain',
    'Asia/Dhaka' => 'Asia/Dhaka',
    'Asia/Thimphu' => 'Asia/Thimphu',
    'Indian/Chagos' => 'Indian/Chagos',
    'Asia/Brunei' => 'Asia/Brunei',
    'Asia/Rangoon' => 'Asia/Rangoon',
    'Asia/Phnom_Penh' => 'Asia/Phnom Penh',
    'Asia/Beijing' => 'Asia/Beijing',
    'Asia/Harbin' => 'Asia/Harbin',
    'Asia/Shanghai' => 'Asia/Shanghai',
    'Asia/Chongqing' => 'Asia/Chongqing',
    'Asia/Urumqi' => 'Asia/Urumqi',
    'Asia/Kashgar' => 'Asia/Kashgar',
    'Asia/Hong_Kong' => 'Asia/Hong Kong',
    'Asia/Taipei' => 'Asia/Taipei',
    'Asia/Macau' => 'Asia/Macau',
    'Asia/Nicosia' => 'Asia/Nicosia',
    'Asia/Tbilisi' => 'Asia/Tbilisi',
    'Asia/Dili' => 'Asia/Dili',
    'Asia/Calcutta' => 'Asia/Calcutta',
    'Asia/Jakarta' => 'Asia/Jakarta',
    'Asia/Pontianak' => 'Asia/Pontianak',
    'Asia/Makassar' => 'Asia/Makassar',
    'Asia/Jayapura' => 'Asia/Jayapura',
    'Asia/Tehran' => 'Asia/Tehran',
    'Asia/Baghdad' => 'Asia/Baghdad',
    'Asia/Jerusalem' => 'Asia/Jerusalem',
    'Asia/Tokyo' => 'Asia/Tokyo',
    'Asia/Amman' => 'Asia/Amman',
    'Asia/Almaty' => 'Asia/Almaty',
    'Asia/Qyzylorda' => 'Asia/Qyzylorda',
    'Asia/Aqtobe' => 'Asia/Aqtobe',
    'Asia/Aqtau' => 'Asia/Aqtau',
    'Asia/Oral' => 'Asia/Oral',
    'Asia/Bishkek' => 'Asia/Bishkek',
    'Asia/Seoul' => 'Asia/Seoul',
    'Asia/Pyongyang' => 'Asia/Pyongyang',
    'Asia/Kuwait' => 'Asia/Kuwait',
    'Asia/Vientiane' => 'Asia/Vientiane',
    'Asia/Beirut' => 'Asia/Beirut',
    'Asia/Kuala_Lumpur' => 'Asia/Kuala Lumpur',
    'Asia/Kuching' => 'Asia/Kuching',
    'Indian/Maldives' => 'Indian/Maldives',
    'Asia/Hovd' => 'Asia/Hovd',
    'Asia/Ulaanbaatar' => 'Asia/Ulaanbaatar',
    'Asia/Choibalsan' => 'Asia/Choibalsan',
    'Asia/Katmandu' => 'Asia/Katmandu',
    'Asia/Muscat' => 'Asia/Muscat',
    'Asia/Karachi' => 'Asia/Karachi',
    'Asia/Gaza' => 'Asia/Gaza',
    'Asia/Manila' => 'Asia/Manila',
    'Asia/Qatar' => 'Asia/Qatar',
    'Asia/Riyadh' => 'Asia/Riyadh',
    'Asia/Singapore' => 'Asia/Singapore',
    'Asia/Colombo' => 'Asia/Colombo',
    'Asia/Damascus' => 'Asia/Damascus',
    'Asia/Dushanbe' => 'Asia/Dushanbe',
    'Asia/Bangkok' => 'Asia/Bangkok',
    'Asia/Ashgabat' => 'Asia/Ashgabat',
    'Asia/Dubai' => 'Asia/Dubai',
    'Asia/Samarkand' => 'Asia/Samarkand',
    'Asia/Tashkent' => 'Asia/Tashkent',
    'Asia/Saigon' => 'Asia/Saigon',
    'Asia/Aden' => 'Asia/Aden',
    'Australia/Darwin' => 'Australia/Darwin',
    'Australia/Perth' => 'Australia/Perth',
    'Australia/Brisbane' => 'Australia/Brisbane',
    'Australia/Lindeman' => 'Australia/Lindeman',
    'Australia/Adelaide' => 'Australia/Adelaide',
    'Australia/Hobart' => 'Australia/Hobart',
    'Australia/Currie' => 'Australia/Currie',
    'Australia/Melbourne' => 'Australia/Melbourne',
    'Australia/Sydney' => 'Australia/Sydney',
    'Australia/Broken_Hill' => 'Australia/Broken Hill',
    'Indian/Christmas' => 'Indian/Christmas',
    'Pacific/Rarotonga' => 'Pacific/Rarotonga',
    'Indian/Cocos' => 'Indian/Cocos',
    'Pacific/Fiji' => 'Pacific/Fiji',
    'Pacific/Gambier' => 'Pacific/Gambier',
    'Pacific/Marquesas' => 'Pacific/Marquesas',
    'Pacific/Tahiti' => 'Pacific/Tahiti',
    'Pacific/Guam' => 'Pacific/Guam',
    'Pacific/Tarawa' => 'Pacific/Tarawa',
    'Pacific/Enderbury' => 'Pacific/Enderbury',
    'Pacific/Kiritimati' => 'Pacific/Kiritimati',
    'Pacific/Saipan' => 'Pacific/Saipan',
    'Pacific/Majuro' => 'Pacific/Majuro',
    'Pacific/Kwajalein' => 'Pacific/Kwajalein',
    'Pacific/Truk' => 'Pacific/Truk',
    'Pacific/Pohnpei' => 'Pacific/Pohnpei',
    'Pacific/Kosrae' => 'Pacific/Kosrae',
    'Pacific/Nauru' => 'Pacific/Nauru',
    'Pacific/Noumea' => 'Pacific/Noumea',
    'Pacific/Auckland' => 'Pacific/Auckland',
    'Pacific/Chatham' => 'Pacific/Chatham',
    'Pacific/Niue' => 'Pacific/Niue',
    'Pacific/Norfolk' => 'Pacific/Norfolk',
    'Pacific/Palau' => 'Pacific/Palau',
    'Pacific/Port_Moresby' => 'Pacific/Port Moresby',
    'Pacific/Pitcairn' => 'Pacific/Pitcairn',
    'Pacific/Pago_Pago' => 'Pacific/Pago Pago',
    'Pacific/Apia' => 'Pacific/Apia',
    'Pacific/Guadalcanal' => 'Pacific/Guadalcanal',
    'Pacific/Fakaofo' => 'Pacific/Fakaofo',
    'Pacific/Tongatapu' => 'Pacific/Tongatapu',
    'Pacific/Funafuti' => 'Pacific/Funafuti',
    'Pacific/Johnston' => 'Pacific/Johnston',
    'Pacific/Midway' => 'Pacific/Midway',
    'Pacific/Wake' => 'Pacific/Wake',
    'Pacific/Efate' => 'Pacific/Efate',
    'Pacific/Wallis' => 'Pacific/Wallis',
    'Europe/London' => 'Europe/London',
    'Europe/Dublin' => 'Europe/Dublin',
    'WET' => 'WET',
    'CET' => 'CET',
    'MET' => 'MET',
    'EET' => 'EET',
    'Europe/Tirane' => 'Europe/Tirane',
    'Europe/Andorra' => 'Europe/Andorra',
    'Europe/Vienna' => 'Europe/Vienna',
    'Europe/Minsk' => 'Europe/Minsk',
    'Europe/Brussels' => 'Europe/Brussels',
    'Europe/Sofia' => 'Europe/Sofia',
    'Europe/Prague' => 'Europe/Prague',
    'Europe/Copenhagen' => 'Europe/Copenhagen',
    'Atlantic/Faeroe' => 'Atlantic/Faeroe',
    'America/Danmarkshavn' => 'America/Danmarkshavn',
    'America/Scoresbysund' => 'America/Scoresbysund',
    'America/Godthab' => 'America/Godthab',
    'America/Thule' => 'America/Thule',
    'Europe/Tallinn' => 'Europe/Tallinn',
    'Europe/Helsinki' => 'Europe/Helsinki',
    'Europe/Paris' => 'Europe/Paris',
    'Europe/Berlin' => 'Europe/Berlin',
    'Europe/Gibraltar' => 'Europe/Gibraltar',
    'Europe/Athens' => 'Europe/Athens',
    'Europe/Budapest' => 'Europe/Budapest',
    'Atlantic/Reykjavik' => 'Atlantic/Reykjavik',
    'Europe/Rome' => 'Europe/Rome',
    'Europe/Riga' => 'Europe/Riga',
    'Europe/Vaduz' => 'Europe/Vaduz',
    'Europe/Vilnius' => 'Europe/Vilnius',
    'Europe/Luxembourg' => 'Europe/Luxembourg',
    'Europe/Malta' => 'Europe/Malta',
    'Europe/Chisinau' => 'Europe/Chisinau',
    'Europe/Monaco' => 'Europe/Monaco',
    'Europe/Amsterdam' => 'Europe/Amsterdam',
    'Europe/Oslo' => 'Europe/Oslo',
    'Europe/Warsaw' => 'Europe/Warsaw',
    'Europe/Lisbon' => 'Europe/Lisbon',
    'Atlantic/Azores' => 'Atlantic/Azores',
    'Atlantic/Madeira' => 'Atlantic/Madeira',
    'Europe/Bucharest' => 'Europe/Bucharest',
    'Europe/Kaliningrad' => 'Europe/Kaliningrad',
    'Europe/Moscow' => 'Europe/Moscow',
    'Europe/Samara' => 'Europe/Samara',
    'Asia/Yekaterinburg' => 'Asia/Yekaterinburg',
    'Asia/Omsk' => 'Asia/Omsk',
    'Asia/Novosibirsk' => 'Asia/Novosibirsk',
    'Asia/Krasnoyarsk' => 'Asia/Krasnoyarsk',
    'Asia/Irkutsk' => 'Asia/Irkutsk',
    'Asia/Yakutsk' => 'Asia/Yakutsk',
    'Asia/Vladivostok' => 'Asia/Vladivostok',
    'Asia/Sakhalin' => 'Asia/Sakhalin',
    'Asia/Magadan' => 'Asia/Magadan',
    'Asia/Kamchatka' => 'Asia/Kamchatka',
    'Asia/Anadyr' => 'Asia/Anadyr',
    'Europe/Belgrade' => 'Europe/Belgrade',
    'Europe/Madrid' => 'Europe/Madrid',
    'Africa/Ceuta' => 'Africa/Ceuta',
    'Atlantic/Canary' => 'Atlantic/Canary',
    'Europe/Stockholm' => 'Europe/Stockholm',
    'Europe/Zurich' => 'Europe/Zurich',
    'Europe/Istanbul' => 'Europe/Istanbul',
    'Europe/Kiev' => 'Europe/Kiev',
    'Europe/Uzhgorod' => 'Europe/Uzhgorod',
    'Europe/Zaporozhye' => 'Europe/Zaporozhye',
    'Europe/Simferopol' => 'Europe/Simferopol',
    'America/New_York' => 'America/New York',
    'America/Chicago' => 'America/Chicago',
    'America/North_Dakota/Center' => 'America/North Dakota/Center',
    'America/Denver' => 'America/Denver',
    'America/Los_Angeles' => 'America/Los Angeles',
    'America/Juneau' => 'America/Juneau',
    'America/Yakutat' => 'America/Yakutat',
    'America/Anchorage' => 'America/Anchorage',
    'America/Nome' => 'America/Nome',
    'America/Adak' => 'America/Adak',
    'Pacific/Honolulu' => 'Pacific/Honolulu',
    'America/Phoenix' => 'America/Phoenix',
    'America/Boise' => 'America/Boise',
    'America/Indiana/Indianapolis' => 'America/Indiana/Indianapolis',
    'America/Indiana/Marengo' => 'America/Indiana/Marengo',
    'America/Indiana/Knox' => 'America/Indiana/Knox',
    'America/Indiana/Vevay' => 'America/Indiana/Vevay',
    'America/Kentucky/Louisville' => 'America/Kentucky/Louisville',
    'America/Kentucky/Monticello' => 'America/Kentucky/Monticello',
    'America/Detroit' => 'America/Detroit',
    'America/Menominee' => 'America/Menominee',
    'America/St_Johns' => 'America/St. Johns',
    'America/Goose_Bay' => 'America/Goose_Bay',
    'America/Halifax' => 'America/Halifax',
    'America/Glace_Bay' => 'America/Glace Bay',
    'America/Montreal' => 'America/Montreal',
    'America/Toronto' => 'America/Toronto',
    'America/Thunder_Bay' => 'America/Thunder Bay',
    'America/Nipigon' => 'America/Nipigon',
    'America/Rainy_River' => 'America/Rainy River',
    'America/Winnipeg' => 'America/Winnipeg',
    'America/Regina' => 'America/Regina',
    'America/Swift_Current' => 'America/Swift Current',
    'America/Edmonton' => 'America/Edmonton',
    'America/Vancouver' => 'America/Vancouver',
    'America/Dawson_Creek' => 'America/Dawson Creek',
    'America/Pangnirtung' => 'America/Pangnirtung',
    'America/Iqaluit' => 'America/Iqaluit',
    'America/Coral_Harbour' => 'America/Coral Harbour',
    'America/Rankin_Inlet' => 'America/Rankin Inlet',
    'America/Cambridge_Bay' => 'America/Cambridge Bay',
    'America/Yellowknife' => 'America/Yellowknife',
    'America/Inuvik' => 'America/Inuvik',
    'America/Whitehorse' => 'America/Whitehorse',
    'America/Dawson' => 'America/Dawson',
    'America/Cancun' => 'America/Cancun',
    'America/Merida' => 'America/Merida',
    'America/Monterrey' => 'America/Monterrey',
    'America/Mexico_City' => 'America/Mexico City',
    'America/Chihuahua' => 'America/Chihuahua',
    'America/Hermosillo' => 'America/Hermosillo',
    'America/Mazatlan' => 'America/Mazatlan',
    'America/Tijuana' => 'America/Tijuana',
    'America/Anguilla' => 'America/Anguilla',
    'America/Antigua' => 'America/Antigua',
    'America/Nassau' => 'America/Nassau',
    'America/Barbados' => 'America/Barbados',
    'America/Belize' => 'America/Belize',
    'Atlantic/Bermuda' => 'Atlantic/Bermuda',
    'America/Cayman' => 'America/Cayman',
    'America/Costa_Rica' => 'America/Costa Rica',
    'America/Havana' => 'America/Havana',
    'America/Dominica' => 'America/Dominica',
    'America/Santo_Domingo' => 'America/Santo Domingo',
    'America/El_Salvador' => 'America/El Salvador',
    'America/Grenada' => 'America/Grenada',
    'America/Guadeloupe' => 'America/Guadeloupe',
    'America/Guatemala' => 'America/Guatemala',
    'America/Port-au-Prince' => 'America/Port-au-Prince',
    'America/Tegucigalpa' => 'America/Tegucigalpa',
    'America/Jamaica' => 'America/Jamaica',
    'America/Martinique' => 'America/Martinique',
    'America/Montserrat' => 'America/Montserrat',
    'America/Managua' => 'America/Managua',
    'America/Panama' => 'America/Panama',
    'America/Puerto_Rico' => 'America/Puerto_Rico',
    'America/St_Kitts' => 'America/St_Kitts',
    'America/St_Lucia' => 'America/St_Lucia',
    'America/Miquelon' => 'America/Miquelon',
    'America/St_Vincent' => 'America/St. Vincent',
    'America/Grand_Turk' => 'America/Grand Turk',
    'America/Tortola' => 'America/Tortola',
    'America/St_Thomas' => 'America/St. Thomas',
    'America/Argentina/Buenos_Aires' => 'America/Argentina/Buenos Aires',
    'America/Argentina/Cordoba' => 'America/Argentina/Cordoba',
    'America/Argentina/Tucuman' => 'America/Argentina/Tucuman',
    'America/Argentina/La_Rioja' => 'America/Argentina/La_Rioja',
    'America/Argentina/San_Juan' => 'America/Argentina/San_Juan',
    'America/Argentina/Jujuy' => 'America/Argentina/Jujuy',
    'America/Argentina/Catamarca' => 'America/Argentina/Catamarca',
    'America/Argentina/Mendoza' => 'America/Argentina/Mendoza',
    'America/Argentina/Rio_Gallegos' => 'America/Argentina/Rio Gallegos',
    'America/Argentina/Ushuaia' => 'America/Argentina/Ushuaia',
    'America/Aruba' => 'America/Aruba',
    'America/La_Paz' => 'America/La Paz',
    'America/Noronha' => 'America/Noronha',
    'America/Belem' => 'America/Belem',
    'America/Fortaleza' => 'America/Fortaleza',
    'America/Recife' => 'America/Recife',
    'America/Araguaina' => 'America/Araguaina',
    'America/Maceio' => 'America/Maceio',
    'America/Bahia' => 'America/Bahia',
    'America/Sao_Paulo' => 'America/Sao Paulo',
    'America/Campo_Grande' => 'America/Campo Grande',
    'America/Cuiaba' => 'America/Cuiaba',
    'America/Porto_Velho' => 'America/Porto_Velho',
    'America/Boa_Vista' => 'America/Boa Vista',
    'America/Manaus' => 'America/Manaus',
    'America/Eirunepe' => 'America/Eirunepe',
    'America/Rio_Branco' => 'America/Rio Branco',
    'America/Santiago' => 'America/Santiago',
    'Pacific/Easter' => 'Pacific/Easter',
    'America/Bogota' => 'America/Bogota',
    'America/Curacao' => 'America/Curacao',
    'America/Guayaquil' => 'America/Guayaquil',
    'Pacific/Galapagos' => 'Pacific/Galapagos',
    'Atlantic/Stanley' => 'Atlantic/Stanley',
    'America/Cayenne' => 'America/Cayenne',
    'America/Guyana' => 'America/Guyana',
    'America/Asuncion' => 'America/Asuncion',
    'America/Lima' => 'America/Lima',
    'Atlantic/South_Georgia' => 'Atlantic/South Georgia',
    'America/Paramaribo' => 'America/Paramaribo',
    'America/Port_of_Spain' => 'America/Port-of-Spain',
    'America/Montevideo' => 'America/Montevideo',
    'America/Caracas' => 'America/Caracas',
);

$app_list_strings['moduleList']['Sugar_Favorites'] = 'Favorites';
$app_list_strings['eapm_list'] = array(
    'Sugar' => 'SuiteCRM',
    'WebEx' => 'WebEx',
    'GoToMeeting' => 'GoToMeeting',
    'IBMSmartCloud' => 'IBM SmartCloud',
    'Google' => 'Google',
    'Box' => 'Box.net',
    'Facebook' => 'Facebook',
    'Twitter' => 'Twitter',
);
$app_list_strings['eapm_list_import'] = array(
    'Google' => 'Google Contacts',
);
$app_list_strings['eapm_list_documents'] = array(
    'Google' => 'Google Drive',
);
$app_list_strings['token_status'] = array(
    1 => 'Request',
    2 => 'Access',
    3 => 'Invalid',
);

$app_list_strings ['emailTemplates_type_list'] = array(
    '' => '',
    'campaign' => 'Campaign',
    'email' => 'Email',
);

$app_list_strings ['emailTemplates_type_list_campaigns'] = array(
    '' => '',
    'campaign' => 'Campaign',
);

$app_list_strings ['emailTemplates_type_list_no_workflow'] = array(
    '' => '',
    'campaign' => 'Campaign',
    'email' => 'Email',
);

// knowledge base
$app_list_strings['moduleList']['AOK_KnowledgeBase'] = 'Knowledge Base';
$app_list_strings['moduleList']['AOK_Knowledge_Base_Categories'] = 'KB Categories';
$app_list_strings['aok_status_list']['Draft'] = 'Draft';
$app_list_strings['aok_status_list']['Expired'] = 'Expired';
$app_list_strings['aok_status_list']['In_Review'] = 'In Review';
//$app_list_strings['aok_status_list']['Published'] = 'Published';
$app_list_strings['aok_status_list']['published_private'] = 'Private';
$app_list_strings['aok_status_list']['published_public'] = 'Public';

$app_list_strings['moduleList']['FP_events'] = 'Events';
$app_list_strings['moduleList']['FP_Event_Locations'] = 'Locations';
$app_list_strings['invite_template_list'][''] = '';

//events
$app_list_strings['fp_event_invite_status_dom']['Invited'] = 'Invited';
$app_list_strings['fp_event_invite_status_dom']['Not Invited'] = 'Not Invited';
$app_list_strings['fp_event_invite_status_dom']['Attended'] = 'Attended';
$app_list_strings['fp_event_invite_status_dom']['Not Attended'] = 'Not Attended';
$app_list_strings['fp_event_status_dom']['Accepted'] = 'Accepted';
$app_list_strings['fp_event_status_dom']['Declined'] = 'Declined';
$app_list_strings['fp_event_status_dom']['No Response'] = 'No Response';

$app_strings['LBL_STATUS_EVENT'] = 'Invite Status';
$app_strings['LBL_ACCEPT_STATUS'] = 'Accept Status';
$app_strings['LBL_LISTVIEW_OPTION_CURRENT'] = 'Select This Page';
$app_strings['LBL_LISTVIEW_OPTION_ENTIRE'] = 'Select All';
$app_strings['LBL_LISTVIEW_NONE'] = 'Deselect All';

//aod
$app_list_strings['moduleList']['AOD_IndexEvent'] = 'Index Event';
$app_list_strings['moduleList']['AOD_Index'] = 'Index';

$app_list_strings['moduleList']['AOP_AOP_Case_Events'] = 'Case Events';
$app_list_strings['moduleList']['AOP_AOP_Case_Updates'] = 'Case Updates';
$app_list_strings['moduleList']['AOP_Case_Events'] = 'Case Events';
$app_list_strings['moduleList']['AOP_Case_Updates'] = 'Case Updates';
$app_strings['LBL_AOP_EMAIL_REPLY_DELIMITER'] = '========== Please reply above this line ==========';


//aop
$app_list_strings['case_state_default_key'] = 'Open';
$app_list_strings['case_state_dom'] =
    array(
        'Open' => 'Open',
        'Closed' => 'Closed',
    );
$app_list_strings['case_status_default_key'] = 'Open_New';
$app_list_strings['case_status_dom'] =
    array(
        'Open_New' => 'New',
        'Open_Assigned' => 'Assigned',
        'Closed_Closed' => 'Closed',
        'Open_Pending Input' => 'Pending Input',
        'Closed_Rejected' => 'Rejected',
        'Closed_Duplicate' => 'Duplicate',
    );
$app_list_strings['contact_portal_user_type_dom'] =
    array(
        'Single' => 'Single user',
        'Account' => 'Account user',
    );
$app_list_strings['dom_email_distribution_for_auto_create'] = array(
    'AOPDefault' => 'Use AOP Default',
    'singleUser' => 'Single User',
    'roundRobin' => 'Round-Robin',
    'leastBusy' => 'Least-Busy',
    'random' => 'Random',
);

//aor
$app_list_strings['moduleList']['AOR_Reports'] = 'Reports';
$app_list_strings['moduleList']['AOR_Conditions'] = 'Report Conditions';
$app_list_strings['moduleList']['AOR_Charts'] = 'Report Charts';
$app_list_strings['moduleList']['AOR_Fields'] = 'Report Fields';
$app_list_strings['moduleList']['AOR_Scheduled_Reports'] = 'Scheduled Reports';
$app_list_strings['aor_operator_list']['Equal_To'] = 'Equal To';
$app_list_strings['aor_operator_list']['Not_Equal_To'] = 'Not Equal To';
$app_list_strings['aor_operator_list']['Greater_Than'] = 'Greater Than';
$app_list_strings['aor_operator_list']['Less_Than'] = 'Less Than';
$app_list_strings['aor_operator_list']['Greater_Than_or_Equal_To'] = 'Greater Than or Equal To';
$app_list_strings['aor_operator_list']['Less_Than_or_Equal_To'] = 'Less Than or Equal To';
$app_list_strings['aor_operator_list']['Contains'] = 'Contains';
$app_list_strings['aor_operator_list']['Starts_With'] = 'Starts With';
$app_list_strings['aor_operator_list']['Ends_With'] = 'Ends With';
$app_list_strings['aor_format_options'][''] = '';
$app_list_strings['aor_format_options']['Y-m-d'] = 'Y-m-d';
$app_list_strings['aor_format_options']['Ymd'] = 'Ymd';
$app_list_strings['aor_format_options']['Y-m'] = 'Y-m';
$app_list_strings['aor_format_options']['d/m/Y'] = 'd/m/Y';
$app_list_strings['aor_format_options']['Y'] = 'Y';
$app_list_strings['aor_condition_operator_list']['And'] = 'And';
$app_list_strings['aor_condition_operator_list']['OR'] = 'OR';
$app_list_strings['aor_condition_type_list']['Value'] = 'Value';
$app_list_strings['aor_condition_type_list']['Field'] = 'Field';
$app_list_strings['aor_condition_type_list']['Date'] = 'Date';
$app_list_strings['aor_condition_type_list']['Multi'] = 'One of';
$app_list_strings['aor_condition_type_list']['Period'] = 'Period';
$app_list_strings['aor_condition_type_list']['CurrentUserID'] = 'Current User';
$app_list_strings['aor_date_type_list'][''] = '';
$app_list_strings['aor_date_type_list']['minute'] = 'Minutes';
$app_list_strings['aor_date_type_list']['hour'] = 'Hours';
$app_list_strings['aor_date_type_list']['day'] = 'Days';
$app_list_strings['aor_date_type_list']['week'] = 'Weeks';
$app_list_strings['aor_date_type_list']['month'] = 'Months';
$app_list_strings['aor_date_type_list']['business_hours'] = 'Business Hours';
$app_list_strings['aor_date_options']['now'] = 'Now';
$app_list_strings['aor_date_options']['field'] = 'This Field';
$app_list_strings['aor_date_operator']['now'] = '';
$app_list_strings['aor_date_operator']['plus'] = '+';
$app_list_strings['aor_date_operator']['minus'] = '-';
$app_list_strings['aor_sort_operator'][''] = '';
$app_list_strings['aor_sort_operator']['ASC'] = 'Ascending';
$app_list_strings['aor_sort_operator']['DESC'] = 'Descending';
$app_list_strings['aor_function_list'][''] = '';
$app_list_strings['aor_function_list']['COUNT'] = 'Count';
$app_list_strings['aor_function_list']['MIN'] = 'Minimum';
$app_list_strings['aor_function_list']['MAX'] = 'Maximum';
$app_list_strings['aor_function_list']['SUM'] = 'Sum';
$app_list_strings['aor_function_list']['AVG'] = 'Average';
$app_list_strings['aor_total_options'][''] = '';
$app_list_strings['aor_total_options']['COUNT'] = 'Count';
$app_list_strings['aor_total_options']['SUM'] = 'Sum';
$app_list_strings['aor_total_options']['AVG'] = 'Average';
$app_list_strings['aor_chart_types']['bar'] = 'Bar chart';
$app_list_strings['aor_chart_types']['line'] = 'Line chart';
$app_list_strings['aor_chart_types']['pie'] = 'Pie chart';
$app_list_strings['aor_chart_types']['radar'] = 'Radar chart';
$app_list_strings['aor_chart_types']['polar'] = 'Polar chart';
$app_list_strings['aor_chart_types']['stacked_bar'] = 'Stacked bar';
$app_list_strings['aor_chart_types']['grouped_bar'] = 'Grouped bar';
$app_list_strings['aor_scheduled_report_schedule_types']['monthly'] = 'Monthly';
$app_list_strings['aor_scheduled_report_schedule_types']['weekly'] = 'Weekly';
$app_list_strings['aor_scheduled_report_schedule_types']['daily'] = 'Daily';
$app_list_strings['aor_scheduled_reports_status_dom']['active'] = 'Active';
$app_list_strings['aor_scheduled_reports_status_dom']['inactive'] = 'Inactive';
$app_list_strings['aor_email_type_list']['Email Address'] = 'Email';
$app_list_strings['aor_email_type_list']['Specify User'] = 'User';
$app_list_strings['aor_email_type_list']['Users'] = 'Users';
$app_list_strings['aor_assign_options']['all'] = 'ALL Users';
$app_list_strings['aor_assign_options']['role'] = 'ALL Users in Role';
$app_list_strings['aor_assign_options']['security_group'] = 'ALL Users in Security Group';
$app_list_strings['date_time_period_list']['today'] = 'Today';
$app_list_strings['date_time_period_list']['yesterday'] = 'Yesterday';
$app_list_strings['date_time_period_list']['this_week'] = 'This Week';
$app_list_strings['date_time_period_list']['last_week'] = 'Last Week';
$app_list_strings['date_time_period_list']['last_month'] = 'Last Month';
$app_list_strings['date_time_period_list']['this_month'] = 'This Month';
$app_list_strings['date_time_period_list']['this_quarter'] = 'This Quarter';
$app_list_strings['date_time_period_list']['last_quarter'] = 'Last Quarter';
$app_list_strings['date_time_period_list']['this_year'] = 'This year';
$app_list_strings['date_time_period_list']['last_year'] = 'Last year';
$app_strings['LBL_CRON_ON_THE_MONTHDAY'] = 'on the';
$app_strings['LBL_CRON_ON_THE_WEEKDAY'] = 'on';
$app_strings['LBL_CRON_AT'] = 'at';
$app_strings['LBL_CRON_RAW'] = 'Advanced';
$app_strings['LBL_CRON_MIN'] = 'Min';
$app_strings['LBL_CRON_HOUR'] = 'Hour';
$app_strings['LBL_CRON_DAY'] = 'Day';
$app_strings['LBL_CRON_MONTH'] = 'Month';
$app_strings['LBL_CRON_DOW'] = 'DOW';
$app_strings['LBL_CRON_DAILY'] = 'Daily';
$app_strings['LBL_CRON_WEEKLY'] = 'Weekly';
$app_strings['LBL_CRON_MONTHLY'] = 'Monthly';

//aos
$app_list_strings['moduleList']['AOS_Contracts'] = 'Contracts';
$app_list_strings['moduleList']['AOS_Invoices'] = 'Invoices';
$app_list_strings['moduleList']['AOS_PDF_Templates'] = 'PDF Templates';
$app_list_strings['moduleList']['AOS_Product_Categories'] = 'Product Categories';
$app_list_strings['moduleList']['AOS_Products'] = 'Products';
$app_list_strings['moduleList']['AOS_Products_Quotes'] = 'Line Items';
$app_list_strings['moduleList']['AOS_Line_Item_Groups'] = 'Line Item Groups';
$app_list_strings['moduleList']['AOS_Quotes'] = 'Quotes';
$app_list_strings['aos_quotes_type_dom'][''] = '';
$app_list_strings['aos_quotes_type_dom']['Analyst'] = 'Analyst';
$app_list_strings['aos_quotes_type_dom']['Competitor'] = 'Competitor';
$app_list_strings['aos_quotes_type_dom']['Customer'] = 'Customer';
$app_list_strings['aos_quotes_type_dom']['Integrator'] = 'Integrator';
$app_list_strings['aos_quotes_type_dom']['Investor'] = 'Investor';
$app_list_strings['aos_quotes_type_dom']['Partner'] = 'Partner';
$app_list_strings['aos_quotes_type_dom']['Press'] = 'Press';
$app_list_strings['aos_quotes_type_dom']['Prospect'] = 'Prospect';
$app_list_strings['aos_quotes_type_dom']['Reseller'] = 'Reseller';
$app_list_strings['aos_quotes_type_dom']['Other'] = 'Other';
$app_list_strings['template_ddown_c_list'][''] = '';
$app_list_strings['quote_stage_dom']['Draft'] = 'Draft';
$app_list_strings['quote_stage_dom']['Negotiation'] = 'Negotiation';
$app_list_strings['quote_stage_dom']['Delivered'] = 'Delivered';
$app_list_strings['quote_stage_dom']['On Hold'] = 'On Hold';
$app_list_strings['quote_stage_dom']['Confirmed'] = 'Confirmed';
$app_list_strings['quote_stage_dom']['Closed Accepted'] = 'Closed Accepted';
$app_list_strings['quote_stage_dom']['Closed Lost'] = 'Closed Lost';
$app_list_strings['quote_stage_dom']['Closed Dead'] = 'Closed Dead';
$app_list_strings['quote_term_dom']['Net 15'] = 'Nett 15';
$app_list_strings['quote_term_dom']['Net 30'] = 'Nett 30';
$app_list_strings['quote_term_dom'][''] = '';
$app_list_strings['approval_status_dom']['Approved'] = 'Approved';
$app_list_strings['approval_status_dom']['Not Approved'] = 'Not Approved';
$app_list_strings['approval_status_dom'][''] = '';
$app_list_strings['vat_list']['0.0'] = '0%';
$app_list_strings['vat_list']['5.0'] = '5%';
$app_list_strings['vat_list']['7.5'] = '7.5%';
$app_list_strings['vat_list']['17.5'] = '17.5%';
$app_list_strings['vat_list']['20.0'] = '20%';
$app_list_strings['discount_list']['Percentage'] = 'Pct';
$app_list_strings['discount_list']['Amount'] = 'Amt';
$app_list_strings['aos_invoices_type_dom'][''] = '';
$app_list_strings['aos_invoices_type_dom']['Analyst'] = 'Analyst';
$app_list_strings['aos_invoices_type_dom']['Competitor'] = 'Competitor';
$app_list_strings['aos_invoices_type_dom']['Customer'] = 'Customer';
$app_list_strings['aos_invoices_type_dom']['Integrator'] = 'Integrator';
$app_list_strings['aos_invoices_type_dom']['Investor'] = 'Investor';
$app_list_strings['aos_invoices_type_dom']['Partner'] = 'Partner';
$app_list_strings['aos_invoices_type_dom']['Press'] = 'Press';
$app_list_strings['aos_invoices_type_dom']['Prospect'] = 'Prospect';
$app_list_strings['aos_invoices_type_dom']['Reseller'] = 'Reseller';
$app_list_strings['aos_invoices_type_dom']['Other'] = 'Other';
$app_list_strings['invoice_status_dom']['Paid'] = 'Paid';
$app_list_strings['invoice_status_dom']['Unpaid'] = 'Unpaid';
$app_list_strings['invoice_status_dom']['Cancelled'] = 'Cancelled';
$app_list_strings['invoice_status_dom'][''] = '';
$app_list_strings['quote_invoice_status_dom']['Not Invoiced'] = 'Not Invoiced';
$app_list_strings['quote_invoice_status_dom']['Invoiced'] = 'Invoiced';
$app_list_strings['product_code_dom']['XXXX'] = 'XXXX';
$app_list_strings['product_code_dom']['YYYY'] = 'YYYY';
$app_list_strings['product_category_dom']['Laptops'] = 'Laptops';
$app_list_strings['product_category_dom']['Desktops'] = 'Desktops';
$app_list_strings['product_category_dom'][''] = '';
$app_list_strings['product_type_dom']['Good'] = 'Good';
$app_list_strings['product_type_dom']['Service'] = 'Service';
$app_list_strings['product_quote_parent_type_dom']['AOS_Quotes'] = 'Quotes';
$app_list_strings['product_quote_parent_type_dom']['AOS_Invoices'] = 'Invoices';
$app_list_strings['product_quote_parent_type_dom']['AOS_Contracts'] = 'Contracts';
$app_list_strings['pdf_template_type_dom']['AOS_Quotes'] = 'Quotes';
$app_list_strings['pdf_template_type_dom']['AOS_Invoices'] = 'Invoices';
$app_list_strings['pdf_template_type_dom']['AOS_Contracts'] = 'Contracts';
$app_list_strings['pdf_template_type_dom']['Accounts'] = 'Accounts';
$app_list_strings['pdf_template_type_dom']['Contacts'] = 'Contacts';
$app_list_strings['pdf_template_type_dom']['Leads'] = 'Leads';
$app_list_strings['pdf_template_sample_dom'][''] = '';
$app_list_strings['contract_status_list']['Not Started'] = 'Not Started';
$app_list_strings['contract_status_list']['In Progress'] = 'In Progress';
$app_list_strings['contract_status_list']['Signed'] = 'Signed';
$app_list_strings['contract_type_list']['Type'] = 'Type';
$app_strings['LBL_PRINT_AS_PDF'] = 'Print as PDF';
$app_strings['LBL_SELECT_TEMPLATE'] = 'Please Select a Template';
$app_strings['LBL_NO_TEMPLATE'] = 'ERROR\nNo templates found.\nPlease go to the PDF templates module and create one';

//aow
$app_list_strings['moduleList']['AOW_WorkFlow'] = 'WorkFlow';
$app_list_strings['moduleList']['AOW_Conditions'] = 'WorkFlow Conditions';
$app_list_strings['moduleList']['AOW_Processed'] = 'Process Audit';
$app_list_strings['moduleList']['AOW_Actions'] = 'WorkFlow Actions';
$app_list_strings['aow_status_list']['Active'] = 'Active';
$app_list_strings['aow_status_list']['Inactive'] = 'Inactive';
$app_list_strings['aow_operator_list']['Equal_To'] = 'Equal To';
$app_list_strings['aow_operator_list']['Not_Equal_To'] = 'Not Equal To';
$app_list_strings['aow_operator_list']['Greater_Than'] = 'Greater Than';
$app_list_strings['aow_operator_list']['Less_Than'] = 'Less Than';
$app_list_strings['aow_operator_list']['Greater_Than_or_Equal_To'] = 'Greater Than or Equal To';
$app_list_strings['aow_operator_list']['Less_Than_or_Equal_To'] = 'Less Than or Equal To';
$app_list_strings['aow_operator_list']['Contains'] = 'Contains';
$app_list_strings['aow_operator_list']['Starts_With'] = 'Starts With';
$app_list_strings['aow_operator_list']['Ends_With'] = 'Ends With';
$app_list_strings['aow_operator_list']['is_null'] = 'Is Null';
$app_list_strings['aow_process_status_list']['Complete'] = 'Complete';
$app_list_strings['aow_process_status_list']['Running'] = 'Running';
$app_list_strings['aow_process_status_list']['Pending'] = 'Pending';
$app_list_strings['aow_process_status_list']['Failed'] = 'Failed';
$app_list_strings['aow_condition_operator_list']['And'] = 'And';
$app_list_strings['aow_condition_operator_list']['OR'] = 'OR';
$app_list_strings['aow_condition_type_list']['Value'] = 'Value';
$app_list_strings['aow_condition_type_list']['Field'] = 'Field';
$app_list_strings['aow_condition_type_list']['Any_Change'] = 'Any Change';
$app_list_strings['aow_condition_type_list']['SecurityGroup'] = 'In SecurityGroup';
$app_list_strings['aow_condition_type_list']['Date'] = 'Date';
$app_list_strings['aow_condition_type_list']['Multi'] = 'One of';
$app_list_strings['aow_action_type_list']['Value'] = 'Value';
$app_list_strings['aow_action_type_list']['Field'] = 'Field';
$app_list_strings['aow_action_type_list']['Date'] = 'Date';
$app_list_strings['aow_action_type_list']['Round_Robin'] = 'Round Robin';
$app_list_strings['aow_action_type_list']['Least_Busy'] = 'Least Busy';
$app_list_strings['aow_action_type_list']['Random'] = 'Random';
$app_list_strings['aow_rel_action_type_list']['Value'] = 'Value';
$app_list_strings['aow_rel_action_type_list']['Field'] = 'Field';
$app_list_strings['aow_date_type_list'][''] = '';
$app_list_strings['aow_date_type_list']['minute'] = 'Minutes';
$app_list_strings['aow_date_type_list']['hour'] = 'Hours';
$app_list_strings['aow_date_type_list']['day'] = 'Days';
$app_list_strings['aow_date_type_list']['week'] = 'Weeks';
$app_list_strings['aow_date_type_list']['month'] = 'Months';
$app_list_strings['aow_date_type_list']['business_hours'] = 'Business Hours';
$app_list_strings['aow_date_options']['now'] = 'Now';
$app_list_strings['aow_date_options']['today'] = 'Today';
$app_list_strings['aow_date_options']['field'] = 'This Field';
$app_list_strings['aow_date_operator']['now'] = '';
$app_list_strings['aow_date_operator']['plus'] = '+';
$app_list_strings['aow_date_operator']['minus'] = '-';
$app_list_strings['aow_assign_options']['all'] = 'ALL Users';
$app_list_strings['aow_assign_options']['role'] = 'ALL Users in Role';
$app_list_strings['aow_assign_options']['security_group'] = 'ALL Users in Security Group';
$app_list_strings['aow_email_type_list']['Email Address'] = 'Email';
$app_list_strings['aow_email_type_list']['Record Email'] = 'Record Email';
$app_list_strings['aow_email_type_list']['Related Field'] = 'Related Field';
$app_list_strings['aow_email_type_list']['Specify User'] = 'User';
$app_list_strings['aow_email_type_list']['Users'] = 'Users';
$app_list_strings['aow_email_to_list']['to'] = 'To';
$app_list_strings['aow_email_to_list']['cc'] = 'Cc';
$app_list_strings['aow_email_to_list']['bcc'] = 'Bcc';
$app_list_strings['aow_run_on_list']['All_Records'] = 'All Records';
$app_list_strings['aow_run_on_list']['New_Records'] = 'New Records';
$app_list_strings['aow_run_on_list']['Modified_Records'] = 'Modified Records';
$app_list_strings['aow_run_when_list']['Always'] = 'Always';
$app_list_strings['aow_run_when_list']['On_Save'] = 'Only On Save';
$app_list_strings['aow_run_when_list']['In_Scheduler'] = 'Only In The Scheduler';

//gant
$app_list_strings['moduleList']['AM_ProjectTemplates'] = 'Project Templates';
$app_list_strings['moduleList']['AM_TaskTemplates'] = 'Project Task Templates';
$app_list_strings['relationship_type_list']['FS'] = 'Finish to Start';
$app_list_strings['relationship_type_list']['SS'] = 'Start to Start';
$app_list_strings['moduleList']['AM_ProjectHolidays'] = 'Project Holidays';
$app_list_strings['holiday_resource_dom']['Contacts'] = 'Contacts';
$app_list_strings['holiday_resource_dom']['Users'] = 'Users';
$app_list_strings['duration_unit_dom']['Days'] = 'Days';
$app_list_strings['duration_unit_dom']['Hours'] = 'Hours';
$app_strings['LBL_GANTT_BUTTON_LABEL'] = 'View Gantt';
$app_strings['LBL_GANTT_BUTTON_TITLE'] = 'View Gantt';
$app_strings['LBL_DETAIL_BUTTON_LABEL'] = 'View Detail';
$app_strings['LBL_DETAIL_BUTTON_TITLE'] = 'View Detail';
$app_strings['LBL_CREATE_PROJECT'] = 'Create Project';

//gmaps
$app_strings['LBL_MAP'] = 'Map';
$app_strings['LBL_MAPS'] = 'Maps';

$app_strings['LBL_JJWG_MAPS_LNG'] = 'Longitude';
$app_strings['LBL_JJWG_MAPS_LAT'] = 'Latitude';
$app_strings['LBL_JJWG_MAPS_GEOCODE_STATUS'] = 'Geocode Status';
$app_strings['LBL_JJWG_MAPS_ADDRESS'] = 'Address';
$app_strings['LBL_BUG_FIX'] = 'Bug Fix';

$app_list_strings['moduleList']['jjwg_Maps'] = 'Maps';
$app_list_strings['moduleList']['jjwg_Markers'] = 'Map Markers';
$app_list_strings['moduleList']['jjwg_Areas'] = 'Map Areas';
$app_list_strings['moduleList']['jjwg_Address_Cache'] = 'Map Address Cache';

$app_list_strings['moduleList']['jjwp_Partners'] = 'JJWP Partners';

$app_list_strings['map_unit_type_list']['mi'] = 'Miles';
$app_list_strings['map_unit_type_list']['km'] = 'Kilometers';

$app_list_strings['map_module_type_list']['Accounts'] = 'Accounts';
$app_list_strings['map_module_type_list']['Contacts'] = 'Contacts';
$app_list_strings['map_module_type_list']['Cases'] = 'Cases';
$app_list_strings['map_module_type_list']['Leads'] = 'Leads';
$app_list_strings['map_module_type_list']['Meetings'] = 'Meetings';
$app_list_strings['map_module_type_list']['Opportunities'] = 'Opportunities';
$app_list_strings['map_module_type_list']['Project'] = 'Projects';
$app_list_strings['map_module_type_list']['Prospects'] = 'Targets';

$app_list_strings['map_relate_type_list']['Accounts'] = 'Account';
$app_list_strings['map_relate_type_list']['Contacts'] = 'Contact';
$app_list_strings['map_relate_type_list']['Cases'] = 'Case';
$app_list_strings['map_relate_type_list']['Leads'] = 'Lead';
$app_list_strings['map_relate_type_list']['Meetings'] = 'Meeting';
$app_list_strings['map_relate_type_list']['Opportunities'] = 'Opportunity';
$app_list_strings['map_relate_type_list']['Project'] = 'Project';
$app_list_strings['map_relate_type_list']['Prospects'] = 'Target';

$app_list_strings['marker_image_list']['accident'] = 'Accident';
$app_list_strings['marker_image_list']['administration'] = 'Administration';
$app_list_strings['marker_image_list']['agriculture'] = 'Agriculture';
$app_list_strings['marker_image_list']['aircraft_small'] = 'Aircraft Small';
$app_list_strings['marker_image_list']['airplane_tourism'] = 'Airplane Tourism';
$app_list_strings['marker_image_list']['airport'] = 'Airport';
$app_list_strings['marker_image_list']['amphitheater'] = 'Amphitheater';
$app_list_strings['marker_image_list']['apartment'] = 'Apartment';
$app_list_strings['marker_image_list']['aquarium'] = 'Aquarium';
$app_list_strings['marker_image_list']['arch'] = 'Arch';
$app_list_strings['marker_image_list']['atm'] = 'Atm';
$app_list_strings['marker_image_list']['audio'] = 'Audio';
$app_list_strings['marker_image_list']['bank'] = 'Bank';
$app_list_strings['marker_image_list']['bank_euro'] = 'Bank Euro';
$app_list_strings['marker_image_list']['bank_pound'] = 'Bank Pound';
$app_list_strings['marker_image_list']['bar'] = 'Bar';
$app_list_strings['marker_image_list']['beach'] = 'Beach';
$app_list_strings['marker_image_list']['beautiful'] = 'Beautiful';
$app_list_strings['marker_image_list']['bicycle_parking'] = 'Bicycle Parking';
$app_list_strings['marker_image_list']['big_city'] = 'Big City';
$app_list_strings['marker_image_list']['bridge'] = 'Bridge';
$app_list_strings['marker_image_list']['bridge_modern'] = 'Bridge Modern';
$app_list_strings['marker_image_list']['bus'] = 'Bus';
$app_list_strings['marker_image_list']['cable_car'] = 'Cable Car';
$app_list_strings['marker_image_list']['car'] = 'Car';
$app_list_strings['marker_image_list']['car_rental'] = 'Car Rental';
$app_list_strings['marker_image_list']['carrepair'] = 'Carrepair';
$app_list_strings['marker_image_list']['castle'] = 'Castle';
$app_list_strings['marker_image_list']['cathedral'] = 'Cathedral';
$app_list_strings['marker_image_list']['chapel'] = 'Chapel';
$app_list_strings['marker_image_list']['church'] = 'Church';
$app_list_strings['marker_image_list']['city_square'] = 'City Square';
$app_list_strings['marker_image_list']['cluster'] = 'Cluster';
$app_list_strings['marker_image_list']['cluster_2'] = 'Cluster 2';
$app_list_strings['marker_image_list']['cluster_3'] = 'Cluster 3';
$app_list_strings['marker_image_list']['cluster_4'] = 'Cluster 4';
$app_list_strings['marker_image_list']['cluster_5'] = 'Cluster 5';
$app_list_strings['marker_image_list']['coffee'] = 'Coffee';
$app_list_strings['marker_image_list']['community_centre'] = 'Community Centre';
$app_list_strings['marker_image_list']['company'] = 'Company';
$app_list_strings['marker_image_list']['conference'] = 'Conference';
$app_list_strings['marker_image_list']['construction'] = 'Construction';
$app_list_strings['marker_image_list']['convenience'] = 'Convenience';
$app_list_strings['marker_image_list']['court'] = 'Court';
$app_list_strings['marker_image_list']['cruise'] = 'Cruise';
$app_list_strings['marker_image_list']['currency_exchange'] = 'Currency Exchange';
$app_list_strings['marker_image_list']['customs'] = 'Customs';
$app_list_strings['marker_image_list']['cycling'] = 'Cycling';
$app_list_strings['marker_image_list']['dam'] = 'Dam';
$app_list_strings['marker_image_list']['days_dim'] = 'Days Dim';
$app_list_strings['marker_image_list']['days_dom'] = 'Days Dom';
$app_list_strings['marker_image_list']['days_jeu'] = 'Days Jeu';
$app_list_strings['marker_image_list']['days_jue'] = 'Days Jue';
$app_list_strings['marker_image_list']['days_lun'] = 'Days Lun';
$app_list_strings['marker_image_list']['days_mar'] = 'Days Mar';
$app_list_strings['marker_image_list']['days_mer'] = 'Days Mer';
$app_list_strings['marker_image_list']['days_mie'] = 'Days Mie';
$app_list_strings['marker_image_list']['days_qua'] = 'Days Qua';
$app_list_strings['marker_image_list']['days_qui'] = 'Days Qui';
$app_list_strings['marker_image_list']['days_sab'] = 'Days Sab';
$app_list_strings['marker_image_list']['days_sam'] = 'Days Sam';
$app_list_strings['marker_image_list']['days_seg'] = 'Days Seg';
$app_list_strings['marker_image_list']['days_sex'] = 'Days Sex';
$app_list_strings['marker_image_list']['days_ter'] = 'Days Ter';
$app_list_strings['marker_image_list']['days_ven'] = 'Days Ven';
$app_list_strings['marker_image_list']['days_vie'] = 'Days Vie';
$app_list_strings['marker_image_list']['dentist'] = 'Dentist';
$app_list_strings['marker_image_list']['deptartment_store'] = 'Deptartment Store';
$app_list_strings['marker_image_list']['disability'] = 'Disability';
$app_list_strings['marker_image_list']['disabled_parking'] = 'Disabled Parking';
$app_list_strings['marker_image_list']['doctor'] = 'Doctor';
$app_list_strings['marker_image_list']['dog_leash'] = 'Dog Leash';
$app_list_strings['marker_image_list']['down'] = 'Down';
$app_list_strings['marker_image_list']['down_left'] = 'Down Left';
$app_list_strings['marker_image_list']['down_right'] = 'Down Right';
$app_list_strings['marker_image_list']['down_then_left'] = 'Down Then Left';
$app_list_strings['marker_image_list']['down_then_right'] = 'Down Then Right';
$app_list_strings['marker_image_list']['drugs'] = 'Drugs';
$app_list_strings['marker_image_list']['elevator'] = 'Elevator';
$app_list_strings['marker_image_list']['embassy'] = 'Embassy';
$app_list_strings['marker_image_list']['expert'] = 'Expert';
$app_list_strings['marker_image_list']['factory'] = 'Factory';
$app_list_strings['marker_image_list']['falling_rocks'] = 'Falling Rocks';
$app_list_strings['marker_image_list']['fast_food'] = 'Fast Food';
$app_list_strings['marker_image_list']['festival'] = 'Festival';
$app_list_strings['marker_image_list']['fjord'] = 'Fjord';
$app_list_strings['marker_image_list']['forest'] = 'Forest';
$app_list_strings['marker_image_list']['fountain'] = 'Fountain';
$app_list_strings['marker_image_list']['friday'] = 'Friday';
$app_list_strings['marker_image_list']['garden'] = 'Garden';
$app_list_strings['marker_image_list']['gas_station'] = 'Gas Station';
$app_list_strings['marker_image_list']['geyser'] = 'Geyser';
$app_list_strings['marker_image_list']['gifts'] = 'Gifts';
$app_list_strings['marker_image_list']['gourmet'] = 'Gourmet';
$app_list_strings['marker_image_list']['grocery'] = 'Grocery';
$app_list_strings['marker_image_list']['hairsalon'] = 'Hairsalon';
$app_list_strings['marker_image_list']['helicopter'] = 'Helicopter';
$app_list_strings['marker_image_list']['highway'] = 'Highway';
$app_list_strings['marker_image_list']['historical_quarter'] = 'Historical Quarter';
$app_list_strings['marker_image_list']['home'] = 'Home';
$app_list_strings['marker_image_list']['hospital'] = 'Hospital';
$app_list_strings['marker_image_list']['hostel'] = 'Hostel';
$app_list_strings['marker_image_list']['hotel'] = 'Hotel';
$app_list_strings['marker_image_list']['hotel_1_star'] = 'Hotel 1 Star';
$app_list_strings['marker_image_list']['hotel_2_stars'] = 'Hotel 2 Stars';
$app_list_strings['marker_image_list']['hotel_3_stars'] = 'Hotel 3 Stars';
$app_list_strings['marker_image_list']['hotel_4_stars'] = 'Hotel 4 Stars';
$app_list_strings['marker_image_list']['hotel_5_stars'] = 'Hotel 5 Stars';
$app_list_strings['marker_image_list']['info'] = 'Info';
$app_list_strings['marker_image_list']['justice'] = 'Justice';
$app_list_strings['marker_image_list']['lake'] = 'Lake';
$app_list_strings['marker_image_list']['laundromat'] = 'Laundromat';
$app_list_strings['marker_image_list']['left'] = 'Left';
$app_list_strings['marker_image_list']['left_then_down'] = 'Left Then Down';
$app_list_strings['marker_image_list']['left_then_up'] = 'Left Then Up';
$app_list_strings['marker_image_list']['library'] = 'Library';
$app_list_strings['marker_image_list']['lighthouse'] = 'Lighthouse';
$app_list_strings['marker_image_list']['liquor'] = 'Liquor';
$app_list_strings['marker_image_list']['lock'] = 'Lock';
$app_list_strings['marker_image_list']['main_road'] = 'Main Road';
$app_list_strings['marker_image_list']['massage'] = 'Massage';
$app_list_strings['marker_image_list']['mobile_phone_tower'] = 'Mobile Phone Tower';
$app_list_strings['marker_image_list']['modern_tower'] = 'Modern Tower';
$app_list_strings['marker_image_list']['monastery'] = 'Monastery';
$app_list_strings['marker_image_list']['monday'] = 'Monday';
$app_list_strings['marker_image_list']['monument'] = 'Monument';
$app_list_strings['marker_image_list']['mosque'] = 'Mosque';
$app_list_strings['marker_image_list']['motorcycle'] = 'Motorcycle';
$app_list_strings['marker_image_list']['museum'] = 'Museum';
$app_list_strings['marker_image_list']['music_live'] = 'Music Live';
$app_list_strings['marker_image_list']['oil_pump_jack'] = 'Oil Pump Jack';
$app_list_strings['marker_image_list']['pagoda'] = 'Pagoda';
$app_list_strings['marker_image_list']['palace'] = 'Palace';
$app_list_strings['marker_image_list']['panoramic'] = 'Panoramic';
$app_list_strings['marker_image_list']['park'] = 'Park';
$app_list_strings['marker_image_list']['park_and_ride'] = 'Park And Ride';
$app_list_strings['marker_image_list']['parking'] = 'Parking';
$app_list_strings['marker_image_list']['photo'] = 'Photo';
$app_list_strings['marker_image_list']['picnic'] = 'Picnic';
$app_list_strings['marker_image_list']['places_unvisited'] = 'Places Unvisited';
$app_list_strings['marker_image_list']['places_visited'] = 'Places Visited';
$app_list_strings['marker_image_list']['playground'] = 'Playground';
$app_list_strings['marker_image_list']['police'] = 'Police';
$app_list_strings['marker_image_list']['port'] = 'Port';
$app_list_strings['marker_image_list']['postal'] = 'Postal';
$app_list_strings['marker_image_list']['power_line_pole'] = 'Power Line Pole';
$app_list_strings['marker_image_list']['power_plant'] = 'Power Plant';
$app_list_strings['marker_image_list']['power_substation'] = 'Power Substation';
$app_list_strings['marker_image_list']['public_art'] = 'Public Art';
$app_list_strings['marker_image_list']['rain'] = 'Rain';
$app_list_strings['marker_image_list']['real_estate'] = 'Real Estate';
$app_list_strings['marker_image_list']['regroup'] = 'Regroup';
$app_list_strings['marker_image_list']['resort'] = 'Resort';
$app_list_strings['marker_image_list']['restaurant'] = 'Restaurant';
$app_list_strings['marker_image_list']['restaurant_african'] = 'Restaurant African';
$app_list_strings['marker_image_list']['restaurant_barbecue'] = 'Restaurant Barbecue';
$app_list_strings['marker_image_list']['restaurant_buffet'] = 'Restaurant Buffet';
$app_list_strings['marker_image_list']['restaurant_chinese'] = 'Restaurant Chinese';
$app_list_strings['marker_image_list']['restaurant_fish'] = 'Restaurant Fish';
$app_list_strings['marker_image_list']['restaurant_fish_chips'] = 'Restaurant Fish Chips';
$app_list_strings['marker_image_list']['restaurant_gourmet'] = 'Restaurant Gourmet';
$app_list_strings['marker_image_list']['restaurant_greek'] = 'Restaurant Greek';
$app_list_strings['marker_image_list']['restaurant_indian'] = 'Restaurant Indian';
$app_list_strings['marker_image_list']['restaurant_italian'] = 'Restaurant Italian';
$app_list_strings['marker_image_list']['restaurant_japanese'] = 'Restaurant Japanese';
$app_list_strings['marker_image_list']['restaurant_kebab'] = 'Restaurant Kebab';
$app_list_strings['marker_image_list']['restaurant_korean'] = 'Restaurant Korean';
$app_list_strings['marker_image_list']['restaurant_mediterranean'] = 'Restaurant Mediterranean';
$app_list_strings['marker_image_list']['restaurant_mexican'] = 'Restaurant Mexican';
$app_list_strings['marker_image_list']['restaurant_romantic'] = 'Restaurant Romantic';
$app_list_strings['marker_image_list']['restaurant_thai'] = 'Restaurant Thai';
$app_list_strings['marker_image_list']['restaurant_turkish'] = 'Restaurant Turkish';
$app_list_strings['marker_image_list']['right'] = 'Right';
$app_list_strings['marker_image_list']['right_then_down'] = 'Right Then Down';
$app_list_strings['marker_image_list']['right_then_up'] = 'Right Then Up';
$app_list_strings['marker_image_list']['saturday'] = 'Saturday';
$app_list_strings['marker_image_list']['school'] = 'School';
$app_list_strings['marker_image_list']['shopping_mall'] = 'Shopping Mall';
$app_list_strings['marker_image_list']['shore'] = 'Shore';
$app_list_strings['marker_image_list']['sight'] = 'Sight';
$app_list_strings['marker_image_list']['small_city'] = 'Small City';
$app_list_strings['marker_image_list']['snow'] = 'Snow';
$app_list_strings['marker_image_list']['spaceport'] = 'Spaceport';
$app_list_strings['marker_image_list']['speed_100'] = 'Speed 100';
$app_list_strings['marker_image_list']['speed_110'] = 'Speed 110';
$app_list_strings['marker_image_list']['speed_120'] = 'Speed 120';
$app_list_strings['marker_image_list']['speed_130'] = 'Speed 130';
$app_list_strings['marker_image_list']['speed_20'] = 'Speed 20';
$app_list_strings['marker_image_list']['speed_30'] = 'Speed 30';
$app_list_strings['marker_image_list']['speed_40'] = 'Speed 40';
$app_list_strings['marker_image_list']['speed_50'] = 'Speed 50';
$app_list_strings['marker_image_list']['speed_60'] = 'Speed 60';
$app_list_strings['marker_image_list']['speed_70'] = 'Speed 70';
$app_list_strings['marker_image_list']['speed_80'] = 'Speed 80';
$app_list_strings['marker_image_list']['speed_90'] = 'Speed 90';
$app_list_strings['marker_image_list']['speed_hump'] = 'Speed Hump';
$app_list_strings['marker_image_list']['stadium'] = 'Stadium';
$app_list_strings['marker_image_list']['statue'] = 'Statue';
$app_list_strings['marker_image_list']['steam_train'] = 'Steam Train';
$app_list_strings['marker_image_list']['stop'] = 'Stop';
$app_list_strings['marker_image_list']['stoplight'] = 'Stoplight';
$app_list_strings['marker_image_list']['subway'] = 'Subway';
$app_list_strings['marker_image_list']['sun'] = 'Sun';
$app_list_strings['marker_image_list']['sunday'] = 'Sunday';
$app_list_strings['marker_image_list']['supermarket'] = 'Supermarket';
$app_list_strings['marker_image_list']['synagogue'] = 'Synagogue';
$app_list_strings['marker_image_list']['tapas'] = 'Tapas';
$app_list_strings['marker_image_list']['taxi'] = 'Taxi';
$app_list_strings['marker_image_list']['taxiway'] = 'Taxiway';
$app_list_strings['marker_image_list']['teahouse'] = 'Teahouse';
$app_list_strings['marker_image_list']['telephone'] = 'Telephone';
$app_list_strings['marker_image_list']['temple_hindu'] = 'Temple Hindu';
$app_list_strings['marker_image_list']['terrace'] = 'Terrace';
$app_list_strings['marker_image_list']['text'] = 'Text';
$app_list_strings['marker_image_list']['theater'] = 'Theater';
$app_list_strings['marker_image_list']['theme_park'] = 'Theme Park';
$app_list_strings['marker_image_list']['thursday'] = 'Thursday';
$app_list_strings['marker_image_list']['toilets'] = 'Toilets';
$app_list_strings['marker_image_list']['toll_station'] = 'Toll Station';
$app_list_strings['marker_image_list']['tower'] = 'Tower';
$app_list_strings['marker_image_list']['traffic_enforcement_camera'] = 'Traffic Enforcement Camera';
$app_list_strings['marker_image_list']['train'] = 'Train';
$app_list_strings['marker_image_list']['tram'] = 'Tram';
$app_list_strings['marker_image_list']['truck'] = 'Truck';
$app_list_strings['marker_image_list']['tuesday'] = 'Tuesday';
$app_list_strings['marker_image_list']['tunnel'] = 'Tunnel';
$app_list_strings['marker_image_list']['turn_left'] = 'Turn Left';
$app_list_strings['marker_image_list']['turn_right'] = 'Turn Right';
$app_list_strings['marker_image_list']['university'] = 'University';
$app_list_strings['marker_image_list']['up'] = 'Up';
$app_list_strings['marker_image_list']['up_left'] = 'Up Left';
$app_list_strings['marker_image_list']['up_right'] = 'Up Right';
$app_list_strings['marker_image_list']['up_then_left'] = 'Up Then Left';
$app_list_strings['marker_image_list']['up_then_right'] = 'Up Then Right';
$app_list_strings['marker_image_list']['vespa'] = 'Vespa';
$app_list_strings['marker_image_list']['video'] = 'Video';
$app_list_strings['marker_image_list']['villa'] = 'Villa';
$app_list_strings['marker_image_list']['water'] = 'Water';
$app_list_strings['marker_image_list']['waterfall'] = 'Waterfall';
$app_list_strings['marker_image_list']['watermill'] = 'Watermill';
$app_list_strings['marker_image_list']['waterpark'] = 'Waterpark';
$app_list_strings['marker_image_list']['watertower'] = 'Watertower';
$app_list_strings['marker_image_list']['wednesday'] = 'Wednesday';
$app_list_strings['marker_image_list']['wifi'] = 'Wifi';
$app_list_strings['marker_image_list']['wind_turbine'] = 'Wind Turbine';
$app_list_strings['marker_image_list']['windmill'] = 'Windmill';
$app_list_strings['marker_image_list']['winery'] = 'Winery';
$app_list_strings['marker_image_list']['work_office'] = 'Work Office';
$app_list_strings['marker_image_list']['world_heritage_site'] = 'World Heritage Site';
$app_list_strings['marker_image_list']['zoo'] = 'Zoo';

//Reschedule
$app_list_strings['call_reschedule_dom'][''] = '';
$app_list_strings['call_reschedule_dom']['Out of Office'] = 'Out of Office';
$app_list_strings['call_reschedule_dom']['In a Meeting'] = 'In a Meeting';

$app_strings['LBL_RESCHEDULE_LABEL'] = 'Reschedule';
$app_strings['LBL_RESCHEDULE_TITLE'] = 'Please enter the reschedule information';
$app_strings['LBL_RESCHEDULE_DATE'] = 'Date:';
$app_strings['LBL_RESCHEDULE_REASON'] = 'Reason:';
$app_strings['LBL_RESCHEDULE_ERROR1'] = 'Please select a valid date';
$app_strings['LBL_RESCHEDULE_ERROR2'] = 'Please select a reason';

$app_strings['LBL_RESCHEDULE_PANEL'] = 'Reschedule';
$app_strings['LBL_RESCHEDULE_HISTORY'] = 'Call attempt history';
$app_strings['LBL_RESCHEDULE_COUNT'] = 'Call Attempts';

//SecurityGroups
$app_list_strings['moduleList']['SecurityGroups'] = 'Security Groups Management';
$app_strings['LBL_LOGIN_AS'] = 'Login as ';
$app_strings['LBL_LOGOUT_AS'] = 'Logout as ';
$app_strings['LBL_SECURITYGROUP'] = 'Security Group';

$app_list_strings['moduleList']['OutboundEmailAccounts'] = 'Outbound Email Accounts';

//social
$app_strings['FACEBOOK_USER_C'] = 'Facebook';
$app_strings['TWITTER_USER_C'] = 'Twitter';
$app_strings['LBL_FACEBOOK_USER_C'] = 'Facebook User';
$app_strings['LBL_TWITTER_USER_C'] = 'Twitter User';
$app_strings['LBL_PANEL_SOCIAL_FEED'] = 'Social Feed Details';

$app_strings['LBL_SUBPANEL_FILTER_LABEL'] = 'Filter';

$app_strings['LBL_QUICK_ACCOUNT'] = 'Create Account';
$app_strings['LBL_QUICK_CONTACT'] = 'Create Contact';
$app_strings['LBL_QUICK_OPPORTUNITY'] = 'Create Opportunity';
$app_strings['LBL_QUICK_LEAD'] = 'Create Lead';
$app_strings['LBL_QUICK_DOCUMENT'] = 'Create Document';
$app_strings['LBL_QUICK_CALL'] = 'Log Call';
$app_strings['LBL_QUICK_TASK'] = 'Create Task';
$app_strings['LBL_COLLECTION_TYPE'] = 'Type';

$app_strings['LBL_ADD_TAB'] = 'Add Tab';
$app_strings['LBL_EDIT_TAB'] = 'Edit Tabs';
$app_strings['LBL_SUITE_DASHBOARD'] = 'SUITECRM DASHBOARD';
$app_strings['LBL_ENTER_DASHBOARD_NAME'] = 'Enter Dashboard Name:';
$app_strings['LBL_NUMBER_OF_COLUMNS'] = 'Number of Columns:';
$app_strings['LBL_DELETE_DASHBOARD1'] = 'Are you sure you want to delete the';
$app_strings['LBL_DELETE_DASHBOARD2'] = 'dashboard?';
$app_strings['LBL_ADD_DASHBOARD_PAGE'] = 'Add a Dashboard Page';
$app_strings['LBL_DELETE_DASHBOARD_PAGE'] = 'Remove Current Dashboard Page';
$app_strings['LBL_RENAME_DASHBOARD_PAGE'] = 'Rename Dashboard Page';
$app_strings['LBL_SUITE_DASHBOARD_ACTIONS'] = 'ACTIONS';

$app_strings['LBL_DISCOVER_SUITECRM'] = 'Discover SuiteCRM';

$app_list_strings['collection_temp_list'] = array(
    'Tasks' => 'Tasks',
    'Meetings' => 'Meetings',
    'Calls' => 'Calls',
    'Notes' => 'Notes',
    'Emails' => 'Emails'
);

$app_list_strings['moduleList']['TemplateEditor'] = 'Template Part Editor';
$app_strings['LBL_CONFIRM_CANCEL_INLINE_EDITING'] = "You have clicked away from the field you were editing without saving it. Click ok if you're happy to lose your change, or cancel if you would like to continue editing";
$app_strings['LBL_LOADING_ERROR_INLINE_EDITING'] = "There was an error loading the field. Your session may have timed out. Please log in again to fix this";

//SuiteSpots
$app_list_strings['spots_areas'] = array(
    'getSalesSpotsData' => 'Sales',
    'getAccountsSpotsData' => 'Accounts',
    'getLeadsSpotsData' => 'Leads',
    'getServiceSpotsData' => 'Service',
    'getMarketingSpotsData' => 'Marketing',
    'getMarketingActivitySpotsData' => 'Marketing Activity',
    'getActivitiesSpotsData' => 'Activities',
    'getQuotesSpotsData' => 'Quotes'
);

$app_list_strings['moduleList']['Spots'] = 'Spots';

$app_list_strings['moduleList']['AOBH_BusinessHours'] = 'Business Hours';
$app_list_strings['business_hours_list']['0'] = '12am';
$app_list_strings['business_hours_list']['1'] = '1am';
$app_list_strings['business_hours_list']['2'] = '2am';
$app_list_strings['business_hours_list']['3'] = '3am';
$app_list_strings['business_hours_list']['4'] = '4am';
$app_list_strings['business_hours_list']['5'] = '5am';
$app_list_strings['business_hours_list']['6'] = '6am';
$app_list_strings['business_hours_list']['7'] = '7am';
$app_list_strings['business_hours_list']['8'] = '8am';
$app_list_strings['business_hours_list']['9'] = '9am';
$app_list_strings['business_hours_list']['10'] = '10am';
$app_list_strings['business_hours_list']['11'] = '11am';
$app_list_strings['business_hours_list']['12'] = '12pm';
$app_list_strings['business_hours_list']['13'] = '1pm';
$app_list_strings['business_hours_list']['14'] = '2pm';
$app_list_strings['business_hours_list']['15'] = '3pm';
$app_list_strings['business_hours_list']['16'] = '4pm';
$app_list_strings['business_hours_list']['17'] = '5pm';
$app_list_strings['business_hours_list']['18'] = '6pm';
$app_list_strings['business_hours_list']['19'] = '7pm';
$app_list_strings['business_hours_list']['20'] = '8pm';
$app_list_strings['business_hours_list']['21'] = '9pm';
$app_list_strings['business_hours_list']['22'] = '10pm';
$app_list_strings['business_hours_list']['23'] = '11pm';
$app_list_strings['day_list']['Monday'] = 'Monday';
$app_list_strings['day_list']['Tuesday'] = 'Tuesday';
$app_list_strings['day_list']['Wednesday'] = 'Wednesday';
$app_list_strings['day_list']['Thursday'] = 'Thursday';
$app_list_strings['day_list']['Friday'] = 'Friday';
$app_list_strings['day_list']['Saturday'] = 'Saturday';
$app_list_strings['day_list']['Sunday'] = 'Sunday';
$app_list_strings['pdf_page_size_dom']['A4'] = 'A4';
$app_list_strings['pdf_page_size_dom']['Letter'] = 'Letter';
$app_list_strings['pdf_page_size_dom']['Legal'] = 'Legal';
$app_list_strings['pdf_orientation_dom']['Portrait'] = 'Portrait';
$app_list_strings['pdf_orientation_dom']['Landscape'] = 'Landscape';


$app_list_strings['moduleList']['SurveyResponses'] = 'Survey Responses';
$app_list_strings['moduleList']['Surveys'] = 'Surveys';
$app_list_strings['moduleList']['SurveyQuestionResponses'] = 'Survey Question Responses';
$app_list_strings['moduleList']['SurveyQuestions'] = 'Survey Questions';
$app_list_strings['moduleList']['SurveyQuestionOptions'] = 'Survey Question Options';
$app_list_strings['survey_status_list']['Draft'] = 'Draft';
$app_list_strings['survey_status_list']['Public'] = 'Public';
$app_list_strings['survey_status_list']['Closed'] = 'Closed';
$app_list_strings['surveys_question_type']['Text'] = 'Text';
$app_list_strings['surveys_question_type']['Textbox'] = 'Textbox';
$app_list_strings['surveys_question_type']['Checkbox'] = 'Checkbox';
$app_list_strings['surveys_question_type']['Radio'] = 'Radio';
$app_list_strings['surveys_question_type']['Dropdown'] = 'Dropdown';
$app_list_strings['surveys_question_type']['Multiselect'] = 'Multiselect';
$app_list_strings['surveys_question_type']['Matrix'] = 'Matrix';
$app_list_strings['surveys_question_type']['DateTime'] = 'DateTime';
$app_list_strings['surveys_question_type']['Date'] = 'Date';
$app_list_strings['surveys_question_type']['Scale'] = 'Scale';
$app_list_strings['surveys_question_type']['Rating'] = 'Rating';
$app_list_strings['surveys_matrix_options'][0] = 'Satisfied';
$app_list_strings['surveys_matrix_options'][1] = 'Neither Satisfied nor Dissatisfied';
$app_list_strings['surveys_matrix_options'][2] = 'Dissatisfied';

$app_strings['LBL_OPT_IN_PENDING_EMAIL_NOT_SENT'] = 'Pending Confirm opt in, Confirm opt in not sent';
$app_strings['LBL_OPT_IN_PENDING_EMAIL_SENT'] = 'Pending Confirm opt in, Confirm opt in sent';
$app_strings['LBL_OPT_IN'] = 'Opted in';
$app_strings['LBL_OPT_IN_CONFIRMED'] = 'Confirmed Opted in';
$app_strings['LBL_OPT_IN_OPT_OUT'] = 'Opted Out';
$app_strings['LBL_OPT_IN_INVALID'] = 'Invalid';

$app_list_strings['email_settings_opt_in_dom'] = array(
    '' => 'Disabled',
    'opt-in' => 'Opt In',
    'confirmed-opt-in' => 'Confirmed Opt In'
);

$app_strings['RESPONSE_SEND_CONFIRM_OPT_IN_EMAIL'] = 'The confirm opt in email has been added to the email queue for %s email address(es). ';
$app_strings['RESPONSE_SEND_CONFIRM_OPT_IN_EMAIL_NOT_OPT_IN'] = 'Unable to send email to %s email address(es), because they are not opted in. ';
<<<<<<< HEAD
$app_strings['RESPONSE_SEND_CONFIRM_OPT_IN_EMAIL_MISSING_EMAIL_ADDRESS_ID'] = '%s email address do not have a valid id. ';

$app_strings['ERR_EMPTY_EMAIL_ID'] = 'Only imported emails can display the opt in status';
=======
$app_strings['RESPONSE_SEND_CONFIRM_OPT_IN_EMAIL_MISSING_EMAIL_ADDRESS_ID'] = '%s email address do not have a valid id. ';
>>>>>>> c9da326f
<|MERGE_RESOLUTION|>--- conflicted
+++ resolved
@@ -3924,10 +3924,4 @@
 
 $app_strings['RESPONSE_SEND_CONFIRM_OPT_IN_EMAIL'] = 'The confirm opt in email has been added to the email queue for %s email address(es). ';
 $app_strings['RESPONSE_SEND_CONFIRM_OPT_IN_EMAIL_NOT_OPT_IN'] = 'Unable to send email to %s email address(es), because they are not opted in. ';
-<<<<<<< HEAD
-$app_strings['RESPONSE_SEND_CONFIRM_OPT_IN_EMAIL_MISSING_EMAIL_ADDRESS_ID'] = '%s email address do not have a valid id. ';
-
-$app_strings['ERR_EMPTY_EMAIL_ID'] = 'Only imported emails can display the opt in status';
-=======
-$app_strings['RESPONSE_SEND_CONFIRM_OPT_IN_EMAIL_MISSING_EMAIL_ADDRESS_ID'] = '%s email address do not have a valid id. ';
->>>>>>> c9da326f
+$app_strings['RESPONSE_SEND_CONFIRM_OPT_IN_EMAIL_MISSING_EMAIL_ADDRESS_ID'] = '%s email address do not have a valid id. ';