--- conflicted
+++ resolved
@@ -1093,13 +1093,9 @@
     'LBL_EMAIL_REMOVE_SMTP_WARNING' => 'Warning! The outbound account you are trying to delete is associated to an existing inbound account. Are you sure you want to continue?',
     'LBL_EMAIL_ADDRESSES' => 'Email',
     'LBL_EMAIL_ADDRESS_PRIMARY' => 'Email Address',
-<<<<<<< HEAD
-    'LBL_EMAIL_ARCHIVE_TO_SUGAR' => 'Import to SuiteCRM',
-=======
     'LBL_EMAIL_ADDRESS_OPT_IN' => 'You have confirmed that your email address has been opted in: ',
     'LBL_EMAIL_ADDRESS_OPT_IN_ERR' => 'Unable to confirm email address',
     'LBL_EMAIL_ARCHIVE_TO_SUITE' => 'Import to SuiteCRM',
->>>>>>> b29c16a8
     'LBL_EMAIL_ASSIGNMENT' => 'Assignment',
     'LBL_EMAIL_ATTACH_FILE_TO_EMAIL' => 'Attach',
     'LBL_EMAIL_ATTACHMENT' => 'Attach',
