--- conflicted
+++ resolved
@@ -3908,9 +3908,6 @@
 
 $app_list_strings['collection_temp_list'] = array('Tasks' => 'Tasks', 'Meetings' => 'Meetings', 'Calls' => 'Calls', 'Notes' => 'Notes', 'Emails' => 'Emails');
 
-<<<<<<< HEAD
 $app_list_strings['moduleList']['TemplateEditor'] = 'Template Part Editor';
-=======
 $app_strings['LBL_CONFIRM_CANCEL_INLINE_EDITING'] = "You have clicked away from the field you were editing without saving it. Click ok if you're happy to lose your change, or cancel if you would like to continue editing";
-$app_strings['LBL_LOADING_ERROR_INLINE_EDITING'] = "There was an error loading the field. Your session may have timed out. Please log in again to fix this";
->>>>>>> 961f0731
+$app_strings['LBL_LOADING_ERROR_INLINE_EDITING'] = "There was an error loading the field. Your session may have timed out. Please log in again to fix this";