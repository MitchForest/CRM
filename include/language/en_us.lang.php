<?php
/**
 *
 * SugarCRM Community Edition is a customer relationship management program developed by
 * SugarCRM, Inc. Copyright (C) 2004-2013 SugarCRM Inc.
 *
 * SuiteCRM is an extension to SugarCRM Community Edition developed by SalesAgility Ltd.
 * Copyright (C) 2011 - 2018 SalesAgility Ltd.
 *
 * This program is free software; you can redistribute it and/or modify it under
 * the terms of the GNU Affero General Public License version 3 as published by the
 * Free Software Foundation with the addition of the following permission added
 * to Section 15 as permitted in Section 7(a): FOR ANY PART OF THE COVERED WORK
 * IN WHICH THE COPYRIGHT IS OWNED BY SUGARCRM, SUGARCRM DISCLAIMS THE WARRANTY
 * OF NON INFRINGEMENT OF THIRD PARTY RIGHTS.
 *
 * This program is distributed in the hope that it will be useful, but WITHOUT
 * ANY WARRANTY; without even the implied warranty of MERCHANTABILITY or FITNESS
 * FOR A PARTICULAR PURPOSE. See the GNU Affero General Public License for more
 * details.
 *
 * You should have received a copy of the GNU Affero General Public License along with
 * this program; if not, see http://www.gnu.org/licenses or write to the Free
 * Software Foundation, Inc., 51 Franklin Street, Fifth Floor, Boston, MA
 * 02110-1301 USA.
 *
 * You can contact SugarCRM, Inc. headquarters at 10050 North Wolfe Road,
 * SW2-130, Cupertino, CA 95014, USA. or at email address contact@sugarcrm.com.
 *
 * The interactive user interfaces in modified source and object code versions
 * of this program must display Appropriate Legal Notices, as required under
 * Section 5 of the GNU Affero General Public License version 3.
 *
 * In accordance with Section 7(b) of the GNU Affero General Public License version 3,
 * these Appropriate Legal Notices must retain the display of the "Powered by
 * SugarCRM" logo and "Supercharged by SuiteCRM" logo. If the display of the logos is not
 * reasonably feasible for technical reasons, the Appropriate Legal Notices must
 * display the words "Powered by SugarCRM" and "Supercharged by SuiteCRM".
 */


if (!defined('sugarEntry') || !sugarEntry) {
    die('Not A Valid Entry Point');
}

//the left value is the key stored in the db and the right value is ie display value
//to translate, only modify the right value in each key/value pair
$app_list_strings = array(
//e.g. auf Deutsch 'Contacts'=>'Contakten',
    'language_pack_name' => 'US English',
    'moduleList' => array(
        'Home' => 'Home',
        'ResourceCalendar' => 'Resource Calendar',
        'Contacts' => 'Contacts',
        'Accounts' => 'Accounts',
        'Alerts' => 'Alerts',
        'Opportunities' => 'Opportunities',
        'Cases' => 'Cases',
        'Notes' => 'Notes',
        'Calls' => 'Calls',
        'TemplateSectionLine' => 'Template Section Line',
        'Calls_Reschedule' => 'Calls Reschedule',
        'Emails' => 'Emails',
        'EAPM' => 'EAPM',
        'Meetings' => 'Meetings',
        'Tasks' => 'Tasks',
        'Calendar' => 'Calendar',
        'Leads' => 'Leads',
        'Currencies' => 'Currencies',
        'Activities' => 'Activities',
        'Bugs' => 'Bugs',
        'Feeds' => 'RSS',
        'iFrames' => 'My Sites',
        'TimePeriods' => 'Time Periods',
        'ContractTypes' => 'Contract Types',
        'Schedulers' => 'Schedulers',
        'Project' => 'Projects',
        'ProjectTask' => 'Project Tasks',
        'Campaigns' => 'Campaigns',
        'CampaignLog' => 'Campaign Log',
        'Documents' => 'Documents',
        'DocumentRevisions' => 'Document Revisions',
        'Connectors' => 'Connectors',
        'Roles' => 'Roles',
        'Notifications' => 'Notifications',
        'Sync' => 'Sync',
        'Users' => 'Users',
        'Employees' => 'Employees',
        'Administration' => 'Administration',
        'ACLRoles' => 'Roles',
        'InboundEmail' => 'Inbound Email',
        'Releases' => 'Releases',
        'Prospects' => 'Targets',
        'Queues' => 'Queues',
        'EmailMarketing' => 'Email Marketing',
        'EmailTemplates' => 'Email - Templates',
        'ProspectLists' => 'Targets - Lists',
        'SavedSearch' => 'Saved Searches',
        'UpgradeWizard' => 'Upgrade Wizard',
        'Trackers' => 'Trackers',
        'TrackerSessions' => 'Tracker Sessions',
        'TrackerQueries' => 'Tracker Queries',
        'FAQ' => 'FAQ',
        'Newsletters' => 'Newsletters',
        'SugarFeed' => 'SuiteCRM Feed',
        'SugarFavorites' => 'SuiteCRM Favorites',

        'OAuthKeys' => 'OAuth Consumer Keys',
        'OAuthTokens' => 'OAuth Tokens',
        'OAuth2Clients' => 'OAuth Clients',
        'OAuth2Tokens' => 'OAuth Tokens',
    ),

    'moduleListSingular' => array(
        'Home' => 'Home',
        'Dashboard' => 'Dashboard',
        'Contacts' => 'Contact',
        'Accounts' => 'Account',
        'Opportunities' => 'Opportunity',
        'Cases' => 'Case',
        'Notes' => 'Note',
        'Calls' => 'Call',
        'Emails' => 'Email',
        'EmailTemplates' => 'Email Template',
        'Meetings' => 'Meeting',
        'Tasks' => 'Task',
        'Calendar' => 'Calendar',
        'Leads' => 'Lead',
        'Activities' => 'Activity',
        'Bugs' => 'Bug',
        'KBDocuments' => 'KBDocument',
        'Feeds' => 'RSS',
        'iFrames' => 'My Sites',
        'TimePeriods' => 'Time Period',
        'Project' => 'Project',
        'ProjectTask' => 'Project Task',
        'Prospects' => 'Target',
        'Campaigns' => 'Campaign',
        'Documents' => 'Document',
        'Sync' => 'Sync',
        'Users' => 'User',
        'SugarFavorites' => 'SuiteCRM Favorites',

    ),

    'checkbox_dom' => array(
        '' => '',
        '1' => 'Yes',
        '2' => 'No',
    ),

    //e.g. en français 'Analyst'=>'Analyste',
    'account_type_dom' => array(
        '' => '',
        'Analyst' => 'Analyst',
        'Competitor' => 'Competitor',
        'Customer' => 'Customer',
        'Integrator' => 'Integrator',
        'Investor' => 'Investor',
        'Partner' => 'Partner',
        'Press' => 'Press',
        'Prospect' => 'Prospect',
        'Reseller' => 'Reseller',
        'Other' => 'Other',
    ),
    //e.g. en español 'Apparel'=>'Ropa',
    'industry_dom' => array(
        '' => '',
        'Apparel' => 'Apparel',
        'Banking' => 'Banking',
        'Biotechnology' => 'Biotechnology',
        'Chemicals' => 'Chemicals',
        'Communications' => 'Communications',
        'Construction' => 'Construction',
        'Consulting' => 'Consulting',
        'Education' => 'Education',
        'Electronics' => 'Electronics',
        'Energy' => 'Energy',
        'Engineering' => 'Engineering',
        'Entertainment' => 'Entertainment',
        'Environmental' => 'Environmental',
        'Finance' => 'Finance',
        'Government' => 'Government',
        'Healthcare' => 'Healthcare',
        'Hospitality' => 'Hospitality',
        'Insurance' => 'Insurance',
        'Machinery' => 'Machinery',
        'Manufacturing' => 'Manufacturing',
        'Media' => 'Media',
        'Not For Profit' => 'Not For Profit',
        'Recreation' => 'Recreation',
        'Retail' => 'Retail',
        'Shipping' => 'Shipping',
        'Technology' => 'Technology',
        'Telecommunications' => 'Telecommunications',
        'Transportation' => 'Transportation',
        'Utilities' => 'Utilities',
        'Other' => 'Other',
    ),
    'lead_source_default_key' => 'Self Generated',
    'lead_source_dom' => array(
        '' => '',
        'Cold Call' => 'Cold Call',
        'Existing Customer' => 'Existing Customer',
        'Self Generated' => 'Self Generated',
        'Employee' => 'Employee',
        'Partner' => 'Partner',
        'Public Relations' => 'Public Relations',
        'Direct Mail' => 'Direct Mail',
        'Conference' => 'Conference',
        'Trade Show' => 'Trade Show',
        'Web Site' => 'Web Site',
        'Word of mouth' => 'Word of mouth',
        'Email' => 'Email',
        'Campaign' => 'Campaign',
        'Other' => 'Other',
    ),
    'opportunity_type_dom' => array(
        '' => '',
        'Existing Business' => 'Existing Business',
        'New Business' => 'New Business',
    ),
    'roi_type_dom' => array(
        'Revenue' => 'Revenue',
        'Investment' => 'Investment',
        'Expected_Revenue' => 'Expected Revenue',
        'Budget' => 'Budget',

    ),
    //Note:  do not translate opportunity_relationship_type_default_key
//       it is the key for the default opportunity_relationship_type_dom value
    'opportunity_relationship_type_default_key' => 'Primary Decision Maker',
    'opportunity_relationship_type_dom' => array(
        '' => '',
        'Primary Decision Maker' => 'Primary Decision Maker',
        'Business Decision Maker' => 'Business Decision Maker',
        'Business Evaluator' => 'Business Evaluator',
        'Technical Decision Maker' => 'Technical Decision Maker',
        'Technical Evaluator' => 'Technical Evaluator',
        'Executive Sponsor' => 'Executive Sponsor',
        'Influencer' => 'Influencer',
        'Other' => 'Other',
    ),
    //Note:  do not translate case_relationship_type_default_key
//       it is the key for the default case_relationship_type_dom value
    'case_relationship_type_default_key' => 'Primary Contact',
    'case_relationship_type_dom' => array(
        '' => '',
        'Primary Contact' => 'Primary Contact',
        'Alternate Contact' => 'Alternate Contact',
    ),
    'payment_terms' => array(
        '' => '',
        'Net 15' => 'Net 15',
        'Net 30' => 'Net 30',
    ),
    'sales_stage_default_key' => 'Prospecting',
    'sales_stage_dom' => array(
        'Prospecting' => 'Prospecting',
        'Qualification' => 'Qualification',
        'Needs Analysis' => 'Needs Analysis',
        'Value Proposition' => 'Value Proposition',
        'Id. Decision Makers' => 'Identifying Decision Makers',
        'Perception Analysis' => 'Perception Analysis',
        'Proposal/Price Quote' => 'Proposal/Price Quote',
        'Negotiation/Review' => 'Negotiation/Review',
        'Closed Won' => 'Closed Won',
        'Closed Lost' => 'Closed Lost',
    ),
    'sales_probability_dom' => // keys must be the same as sales_stage_dom
        array(
            'Prospecting' => '10',
            'Qualification' => '20',
            'Needs Analysis' => '25',
            'Value Proposition' => '30',
            'Id. Decision Makers' => '40',
            'Perception Analysis' => '50',
            'Proposal/Price Quote' => '65',
            'Negotiation/Review' => '80',
            'Closed Won' => '100',
            'Closed Lost' => '0',
        ),
    'activity_dom' => array(
        'Call' => 'Call',
        'Meeting' => 'Meeting',
        'Task' => 'Task',
        'Email' => 'Email',
        'Note' => 'Note',
    ),
    'salutation_dom' => array(
        '' => '',
        'Mr.' => 'Mr.',
        'Ms.' => 'Ms.',
        'Mrs.' => 'Mrs.',
        'Miss' => 'Miss',
        'Dr.' => 'Dr.',
        'Prof.' => 'Prof.',
    ),
    //time is in seconds; the greater the time the longer it takes;
    'reminder_max_time' => 90000,
    'reminder_time_options' => array(
        60 => '1 minute prior',
        300 => '5 minutes prior',
        600 => '10 minutes prior',
        900 => '15 minutes prior',
        1800 => '30 minutes prior',
        3600 => '1 hour prior',
        7200 => '2 hours prior',
        10800 => '3 hours prior',
        18000 => '5 hours prior',
        86400 => '1 day prior',
    ),

    'task_priority_default' => 'Medium',
    'task_priority_dom' => array(
        'High' => 'High',
        'Medium' => 'Medium',
        'Low' => 'Low',
    ),
    'task_status_default' => 'Not Started',
    'task_status_dom' => array(
        'Not Started' => 'Not Started',
        'In Progress' => 'In Progress',
        'Completed' => 'Completed',
        'Pending Input' => 'Pending Input',
        'Deferred' => 'Deferred',
    ),
    'meeting_status_default' => 'Planned',
    'meeting_status_dom' => array(
        'Planned' => 'Planned',
        'Held' => 'Held',
        'Not Held' => 'Not Held',
    ),
    'extapi_meeting_password' => array(
        'WebEx' => 'WebEx',
    ),
    'meeting_type_dom' => array(
        'Other' => 'Other',
        'Sugar' => 'SuiteCRM',
    ),
    'call_status_default' => 'Planned',
    'call_status_dom' => array(
        'Planned' => 'Planned',
        'Held' => 'Held',
        'Not Held' => 'Not Held',
    ),
    'call_direction_default' => 'Outbound',
    'call_direction_dom' => array(
        'Inbound' => 'Inbound',
        'Outbound' => 'Outbound',
    ),
    'lead_status_dom' => array(
        '' => '',
        'New' => 'New',
        'Assigned' => 'Assigned',
        'In Process' => 'In Process',
        'Converted' => 'Converted',
        'Recycled' => 'Recycled',
        'Dead' => 'Dead',
    ),
    'case_priority_default_key' => 'P2',
    'case_priority_dom' => array(
        'P1' => 'High',
        'P2' => 'Medium',
        'P3' => 'Low',
    ),
    'user_type_dom' => array(
        'RegularUser' => 'Regular User',
        'Administrator' => 'Administrator',
    ),
    'user_status_dom' => array(
        'Active' => 'Active',
        'Inactive' => 'Inactive',
    ),
    'user_factor_auth_interface_dom' => array(
        'FactorAuthEmailCode' => 'Email Code',
    ),
    'employee_status_dom' => array(
        'Active' => 'Active',
        'Terminated' => 'Terminated',
        'Leave of Absence' => 'Leave of Absence',
    ),
    'messenger_type_dom' => array(
        '' => '',
        'MSN' => 'MSN',
        'Yahoo!' => 'Yahoo!',
        'AOL' => 'AOL',
    ),
    'project_task_priority_options' => array(
        'High' => 'High',
        'Medium' => 'Medium',
        'Low' => 'Low',
    ),
    'project_task_priority_default' => 'Medium',

    'project_task_status_options' => array(
        'Not Started' => 'Not Started',
        'In Progress' => 'In Progress',
        'Completed' => 'Completed',
        'Pending Input' => 'Pending Input',
        'Deferred' => 'Deferred',
    ),
    'project_task_utilization_options' => array(
        '0' => 'none',
        '25' => '25',
        '50' => '50',
        '75' => '75',
        '100' => '100',
    ),

    'project_status_dom' => array(
        'Draft' => 'Draft',
        'In Review' => 'In Review',
        'Underway' => 'Underway',
        'On_Hold' => 'On Hold',
        'Completed' => 'Completed',
    ),
    'project_status_default' => 'Draft',

    'project_duration_units_dom' => array(
        'Days' => 'Days',
        'Hours' => 'Hours',
    ),

    'activity_status_type_dom' => array(
        '' => '--None--',
        'active' => 'Active',
        'inactive' => 'Inactive',
    ),

    // Note:  do not translate record_type_default_key
    //        it is the key for the default record_type_module value
    'record_type_default_key' => 'Accounts',
    'record_type_display' => array(
        '' => '',
        'Accounts' => 'Account',
        'Opportunities' => 'Opportunity',
        'Cases' => 'Case',
        'Leads' => 'Lead',
        'Contacts' => 'Contact', // cn (11/22/2005) added to support Emails

        'Bugs' => 'Bug',
        'Project' => 'Project',

        'Prospects' => 'Target',
        'ProjectTask' => 'Project Task',

        'Tasks' => 'Task',

    ),

    'record_type_display_notes' => array(
        'Accounts' => 'Account',
        'Contacts' => 'Contact',
        'Opportunities' => 'Opportunity',
        'Tasks' => 'Task',
        'Emails' => 'Email',

        'Bugs' => 'Bug',
        'Project' => 'Project',
        'ProjectTask' => 'Project Task',
        'Prospects' => 'Target',
        'Cases' => 'Case',
        'Leads' => 'Lead',

        'Meetings' => 'Meeting',
        'Calls' => 'Call',
    ),

    'parent_type_display' => array(
        'Accounts' => 'Account',
        'Contacts' => 'Contact',
        'Tasks' => 'Task',
        'Opportunities' => 'Opportunity',

        'Bugs' => 'Bug',
        'Cases' => 'Case',
        'Leads' => 'Lead',

        'Project' => 'Project',
        'ProjectTask' => 'Project Task',

        'Prospects' => 'Target',

    ),
    'parent_line_items' => array(
        'AOS_Quotes' => 'Quotes',
        'AOS_Invoices' => 'Invoices',
        'AOS_Contracts' => 'Contracts',
    ),
    'issue_priority_default_key' => 'Medium',
    'issue_priority_dom' => array(
        'Urgent' => 'Urgent',
        'High' => 'High',
        'Medium' => 'Medium',
        'Low' => 'Low',
    ),
    'issue_resolution_default_key' => '',
    'issue_resolution_dom' => array(
        '' => '',
        'Accepted' => 'Accepted',
        'Duplicate' => 'Duplicate',
        'Closed' => 'Closed',
        'Out of Date' => 'Out of Date',
        'Invalid' => 'Invalid',
    ),

    'issue_status_default_key' => 'New',
    'issue_status_dom' => array(
        'New' => 'New',
        'Assigned' => 'Assigned',
        'Closed' => 'Closed',
        'Pending' => 'Pending',
        'Rejected' => 'Rejected',
    ),

    'bug_priority_default_key' => 'Medium',
    'bug_priority_dom' => array(
        'Urgent' => 'Urgent',
        'High' => 'High',
        'Medium' => 'Medium',
        'Low' => 'Low',
    ),
    'bug_resolution_default_key' => '',
    'bug_resolution_dom' => array(
        '' => '',
        'Accepted' => 'Accepted',
        'Duplicate' => 'Duplicate',
        'Fixed' => 'Fixed',
        'Out of Date' => 'Out of Date',
        'Invalid' => 'Invalid',
        'Later' => 'Later',
    ),
    'bug_status_default_key' => 'New',
    'bug_status_dom' => array(
        'New' => 'New',
        'Assigned' => 'Assigned',
        'Closed' => 'Closed',
        'Pending' => 'Pending',
        'Rejected' => 'Rejected',
    ),
    'bug_type_default_key' => 'Bug',
    'bug_type_dom' => array(
        'Defect' => 'Defect',
        'Feature' => 'Feature',
    ),
    'case_type_dom' => array(
        'Administration' => 'Administration',
        'Product' => 'Product',
        'User' => 'User',
    ),

    'source_default_key' => '',
    'source_dom' => array(
        '' => '',
        'Internal' => 'Internal',
        'Forum' => 'Forum',
        'Web' => 'Web',
        'InboundEmail' => 'Email',
    ),

    'product_category_default_key' => '',
    'product_category_dom' => array(
        '' => '',
        'Accounts' => 'Accounts',
        'Activities' => 'Activities',
        'Bugs' => 'Bugs',
        'Calendar' => 'Calendar',
        'Calls' => 'Calls',
        'Campaigns' => 'Campaigns',
        'Cases' => 'Cases',
        'Contacts' => 'Contacts',
        'Currencies' => 'Currencies',
        'Dashboard' => 'Dashboard',
        'Documents' => 'Documents',
        'Emails' => 'Emails',
        'Feeds' => 'Feeds',
        'Forecasts' => 'Forecasts',
        'Help' => 'Help',
        'Home' => 'Home',
        'Leads' => 'Leads',
        'Meetings' => 'Meetings',
        'Notes' => 'Notes',
        'Opportunities' => 'Opportunities',
        'Outlook Plugin' => 'Outlook Plugin',
        'Projects' => 'Projects',
        'Quotes' => 'Quotes',
        'Releases' => 'Releases',
        'RSS' => 'RSS',
        'Studio' => 'Studio',
        'Upgrade' => 'Upgrade',
        'Users' => 'Users',
    ),
    /*Added entries 'Queued' and 'Sending' for 4.0 release..*/
    'campaign_status_dom' => array(
        '' => '',
        'Planning' => 'Planning',
        'Active' => 'Active',
        'Inactive' => 'Inactive',
        'Complete' => 'Complete',
        //'In Queue' => 'In Queue',
        //'Sending' => 'Sending',
    ),
    'campaign_type_dom' => array(
        '' => '',
        'Telesales' => 'Telesales',
        'Mail' => 'Mail',
        'Email' => 'Email',
        'Print' => 'Print',
        'Web' => 'Web',
        'Radio' => 'Radio',
        'Television' => 'Television',
        'NewsLetter' => 'Newsletter',
    ),

    'newsletter_frequency_dom' => array(
        '' => '',
        'Weekly' => 'Weekly',
        'Monthly' => 'Monthly',
        'Quarterly' => 'Quarterly',
        'Annually' => 'Annually',
    ),

    'notifymail_sendtype' => array(
        'SMTP' => 'SMTP',
    ),
    'dom_cal_month_long' => array(
        '0' => '',
        '1' => 'January',
        '2' => 'February',
        '3' => 'March',
        '4' => 'April',
        '5' => 'May',
        '6' => 'June',
        '7' => 'July',
        '8' => 'August',
        '9' => 'September',
        '10' => 'October',
        '11' => 'November',
        '12' => 'December',
    ),
    'dom_cal_month_short' => array(
        '0' => '',
        '1' => 'Jan',
        '2' => 'Feb',
        '3' => 'Mar',
        '4' => 'Apr',
        '5' => 'May',
        '6' => 'Jun',
        '7' => 'Jul',
        '8' => 'Aug',
        '9' => 'Sep',
        '10' => 'Oct',
        '11' => 'Nov',
        '12' => 'Dec',
    ),
    'dom_cal_day_long' => array(
        '0' => '',
        '1' => 'Sunday',
        '2' => 'Monday',
        '3' => 'Tuesday',
        '4' => 'Wednesday',
        '5' => 'Thursday',
        '6' => 'Friday',
        '7' => 'Saturday',
    ),
    'dom_cal_day_short' => array(
        '0' => '',
        '1' => 'Sun',
        '2' => 'Mon',
        '3' => 'Tue',
        '4' => 'Wed',
        '5' => 'Thu',
        '6' => 'Fri',
        '7' => 'Sat',
    ),
    'dom_meridiem_lowercase' => array(
        'am' => 'am',
        'pm' => 'pm',
    ),
    'dom_meridiem_uppercase' => array(
        'AM' => 'AM',
        'PM' => 'PM',
    ),

    'dom_email_types' => array(
        'out' => 'Sent',
        'archived' => 'Archived',
        'draft' => 'Draft',
        'inbound' => 'Inbound',
        'campaign' => 'Campaign',
    ),
    'dom_email_status' => array(
        'archived' => 'Archived',
        'closed' => 'Closed',
        'draft' => 'In Draft',
        'read' => 'Read',
        'replied' => 'Replied',
        'sent' => 'Sent',
        'send_error' => 'Send Error',
        'unread' => 'Unread',
    ),
    'dom_email_archived_status' => array(
        'archived' => 'Archived',
    ),

    'dom_email_server_type' => array(
        '' => '--None--',
        'imap' => 'IMAP',
    ),
    'dom_mailbox_type' => array(/*''           => '--None Specified--',*/
        'pick' => '--None--',
        'createcase' => 'Create Case',
        'bounce' => 'Bounce Handling',
    ),
    'dom_email_distribution' => array(
        '' => '--None--',
        'direct' => 'Direct Assign',
        'roundRobin' => 'Round-Robin',
        'leastBusy' => 'Least-Busy',
    ),
    'dom_email_errors' => array(
        1 => 'Only select one user when Direct Assigning items.',
        2 => 'You must assign Only Checked Items when Direct Assigning items.',
    ),
    'dom_email_bool' => array(
        'bool_true' => 'Yes',
        'bool_false' => 'No',
    ),
    'dom_int_bool' => array(
        1 => 'Yes',
        0 => 'No',
    ),
    'dom_switch_bool' => array(
        'on' => 'Yes',
        'off' => 'No',
        '' => 'No',
    ),

    'dom_email_link_type' => array(
        'sugar' => 'SuiteCRM Email Client',
        'mailto' => 'External Email Client',
    ),

    'dom_editor_type' => array(
        'none' => 'Direct HTML',
        'tinymce' => 'TinyMCE',
        'mozaik' => 'Mozaik',
    ),

    'dom_email_editor_option' => array(
        '' => 'Default Email Format',
        'html' => 'HTML Email',
        'plain' => 'Plain Text Email',
    ),

    'schedulers_times_dom' => array(
        'not run' => 'Past Run Time, Not Executed',
        'ready' => 'Ready',
        'in progress' => 'In Progress',
        'failed' => 'Failed',
        'completed' => 'Completed',
        'no curl' => 'Not Run: No cURL available',
    ),

    'scheduler_status_dom' => array(
        'Active' => 'Active',
        'Inactive' => 'Inactive',
    ),

    'scheduler_period_dom' => array(
        'min' => 'Minutes',
        'hour' => 'Hours',
    ),
    'document_category_dom' => array(
        '' => '',
        'Marketing' => 'Marketing',
        'Knowledege Base' => 'Knowledge Base',
        'Sales' => 'Sales',
    ),

    'email_category_dom' => array(
        '' => '',
        'Archived' => 'Archived',
        // TODO: add more categories here...
    ),

    'document_subcategory_dom' => array(
        '' => '',
        'Marketing Collateral' => 'Marketing Collateral',
        'Product Brochures' => 'Product Brochures',
        'FAQ' => 'FAQ',
    ),

    'document_status_dom' => array(
        'Active' => 'Active',
        'Draft' => 'Draft',
        'FAQ' => 'FAQ',
        'Expired' => 'Expired',
        'Under Review' => 'Under Review',
        'Pending' => 'Pending',
    ),
    'document_template_type_dom' => array(
        '' => '',
        'mailmerge' => 'Mail Merge',
        'eula' => 'EULA',
        'nda' => 'NDA',
        'license' => 'License Agreement',
    ),
    'dom_meeting_accept_options' => array(
        'accept' => 'Accept',
        'decline' => 'Decline',
        'tentative' => 'Tentative',
    ),
    'dom_meeting_accept_status' => array(
        'accept' => 'Accepted',
        'decline' => 'Declined',
        'tentative' => 'Tentative',
        'none' => 'None',
    ),
    'duration_intervals' => array(
        '0' => '00',
        '15' => '15',
        '30' => '30',
        '45' => '45',
    ),
    'repeat_type_dom' => array(
        '' => 'None',
        'Daily' => 'Daily',
        'Weekly' => 'Weekly',
        'Monthly' => 'Monthly',
        'Yearly' => 'Yearly',
    ),

    'repeat_intervals' => array(
        '' => '',
        'Daily' => 'day(s)',
        'Weekly' => 'week(s)',
        'Monthly' => 'month(s)',
        'Yearly' => 'year(s)',
    ),

    'duration_dom' => array(
        '' => 'None',
        '900' => '15 minutes',
        '1800' => '30 minutes',
        '2700' => '45 minutes',
        '3600' => '1 hour',
        '5400' => '1.5 hours',
        '7200' => '2 hours',
        '10800' => '3 hours',
        '21600' => '6 hours',
        '86400' => '1 day',
        '172800' => '2 days',
        '259200' => '3 days',
        '604800' => '1 week',
    ),


//prospect list type dom
    'prospect_list_type_dom' => array(
        'default' => 'Default',
        'seed' => 'Seed',
        'exempt_domain' => 'Suppression List - By Domain',
        'exempt_address' => 'Suppression List - By Email Address',
        'exempt' => 'Suppression List - By Id',
        'test' => 'Test',
    ),

    'email_settings_num_dom' => array(
        '10' => '10',
        '20' => '20',
        '50' => '50',
    ),
    'email_marketing_status_dom' => array(
        '' => '',
        'active' => 'Active',
        'inactive' => 'Inactive',
    ),

    'campainglog_activity_type_dom' => array(
        '' => '',
        'targeted' => 'Message Sent/Attempted',
        'send error' => 'Bounced Messages,Other',
        'invalid email' => 'Bounced Messages,Invalid Email',
        'link' => 'Click-thru Link',
        'viewed' => 'Viewed Message',
        'removed' => 'Opted Out',
        'lead' => 'Leads Created',
        'contact' => 'Contacts Created',
        'blocked' => 'Suppressed by address or domain',
    ),

    'campainglog_target_type_dom' => array(
        'Contacts' => 'Contacts',
        'Users' => 'Users',
        'Prospects' => 'Targets',
        'Leads' => 'Leads',
        'Accounts' => 'Accounts',
    ),
    'merge_operators_dom' => array(
        'like' => 'Contains',
        'exact' => 'Exactly',
        'start' => 'Starts With',
    ),

    'custom_fields_importable_dom' => array(
        'true' => 'Yes',
        'false' => 'No',
        'required' => 'Required',
    ),

    'custom_fields_merge_dup_dom' => array(
        0 => 'Disabled',
        1 => 'Enabled',
    ),

    'projects_priority_options' => array(
        'high' => 'High',
        'medium' => 'Medium',
        'low' => 'Low',
    ),

    'projects_status_options' => array(
        'notstarted' => 'Not Started',
        'inprogress' => 'In Progress',
        'completed' => 'Completed',
    ),
    // strings to pass to Flash charts
    'chart_strings' => array(
        'expandlegend' => 'Expand Legend',
        'collapselegend' => 'Collapse Legend',
        'clickfordrilldown' => 'Click for Drilldown',
        'detailview' => 'More Details...',
        'piechart' => 'Pie Chart',
        'groupchart' => 'Group Chart',
        'stackedchart' => 'Stacked Chart',
        'barchart' => 'Bar Chart',
        'horizontalbarchart' => 'Horizontal Bar Chart',
        'linechart' => 'Line Chart',
        'noData' => 'Data not available',
        'print' => 'Print',
        'pieWedgeName' => 'sections',
    ),
    'release_status_dom' => array(
        'Active' => 'Active',
        'Inactive' => 'Inactive',
    ),
    'email_settings_for_ssl' => array(
        '0' => '',
        '1' => 'SSL',
        '2' => 'TLS',
    ),
    'import_enclosure_options' => array(
        '\'' => 'Single Quote (\')',
        '"' => 'Double Quote (")',
        '' => 'None',
        'other' => 'Other:',
    ),
    'import_delimeter_options' => array(
        ',' => ',',
        ';' => ';',
        '\t' => '\t',
        '.' => '.',
        ':' => ':',
        '|' => '|',
        'other' => 'Other:',
    ),
    'link_target_dom' => array(
        '_blank' => 'New Window',
        '_self' => 'Same Window',
    ),
    'dashlet_auto_refresh_options' => array(
        '-1' => 'Do not auto-refresh',
        '30' => 'Every 30 seconds',
        '60' => 'Every 1 minute',
        '180' => 'Every 3 minutes',
        '300' => 'Every 5 minutes',
        '600' => 'Every 10 minutes',
    ),
    'dashlet_auto_refresh_options_admin' => array(
        '-1' => 'Never',
        '30' => 'Every 30 seconds',
        '60' => 'Every 1 minute',
        '180' => 'Every 3 minutes',
        '300' => 'Every 5 minutes',
        '600' => 'Every 10 minutes',
    ),
    'date_range_search_dom' => array(
        '=' => 'Equals',
        'not_equal' => 'Not On',
        'greater_than' => 'After',
        'less_than' => 'Before',
        'last_7_days' => 'Last 7 Days',
        'next_7_days' => 'Next 7 Days',
        'last_30_days' => 'Last 30 Days',
        'next_30_days' => 'Next 30 Days',
        'last_month' => 'Last Month',
        'this_month' => 'This Month',
        'next_month' => 'Next Month',
        'last_year' => 'Last Year',
        'this_year' => 'This Year',
        'next_year' => 'Next Year',
        'between' => 'Is Between',
    ),
    'numeric_range_search_dom' => array(
        '=' => 'Equals',
        'not_equal' => 'Does Not Equal',
        'greater_than' => 'Greater Than',
        'greater_than_equals' => 'Greater Than Or Equal To',
        'less_than' => 'Less Than',
        'less_than_equals' => 'Less Than Or Equal To',
        'between' => 'Is Between',
    ),
    'lead_conv_activity_opt' => array(
        'copy' => 'Copy',
        'move' => 'Move',
        'donothing' => 'Do Nothing',
    ),
);

$app_strings = array(
    'LBL_SEARCH_REAULTS_TITLE' => 'Results',
    'ERR_SEARCH_INVALID_QUERY' => 'An error has occurred while performing the search. Your query syntax might not be valid.',
    'ERR_SEARCH_NO_RESULTS' => 'No results matching your search criteria. Try broadening your search.',
    'LBL_SEARCH_PERFORMED_IN' => 'Search performed in',
    'LBL_EMAIL_CODE' => 'Email Code:',
    'LBL_SEND' => 'Send',
    'LBL_LOGOUT' => 'Logout',
    'LBL_TOUR_NEXT' => 'Next',
    'LBL_TOUR_SKIP' => 'Skip',
    'LBL_TOUR_BACK' => 'Back',
    'LBL_TOUR_TAKE_TOUR' => 'Take the tour',
    'LBL_MOREDETAIL' => 'More Detail' /*for 508 compliance fix*/,
    'LBL_EDIT_INLINE' => 'Edit Inline' /*for 508 compliance fix*/,
    'LBL_VIEW_INLINE' => 'View' /*for 508 compliance fix*/,
    'LBL_BASIC_SEARCH' => 'Filter' /*for 508 compliance fix*/,
    'LBL_Blank' => ' ' /*for 508 compliance fix*/,
    'LBL_ID_FF_ADD' => 'Add' /*for 508 compliance fix*/,
    'LBL_ID_FF_ADD_EMAIL' => 'Add Email Address' /*for 508 compliance fix*/,
    'LBL_HIDE_SHOW' => 'Hide/Show' /*for 508 compliance fix*/,
    'LBL_DELETE_INLINE' => 'Delete' /*for 508 compliance fix*/,
    'LBL_ID_FF_CLEAR' => 'Clear' /*for 508 compliance fix*/,
    'LBL_ID_FF_VCARD' => 'vCard' /*for 508 compliance fix*/,
    'LBL_ID_FF_REMOVE' => 'Remove' /*for 508 compliance fix*/,
    'LBL_ID_FF_REMOVE_EMAIL' => 'Remove Email Address' /*for 508 compliance fix*/,
    'LBL_ID_FF_OPT_OUT' => 'Opt Out',
    'LBL_ID_FF_INVALID' => 'Make Invalid',
    'LBL_ADD' => 'Add' /*for 508 compliance fix*/,
    'LBL_COMPANY_LOGO' => 'Company logo' /*for 508 compliance fix*/,
    'LBL_CONNECTORS_POPUPS' => 'Connectors Popups',
    'LBL_CLOSEINLINE' => 'Close',
    'LBL_VIEWINLINE' => 'View',
    'LBL_INFOINLINE' => 'Info',
    'LBL_PRINT' => 'Print',
    'LBL_HELP' => 'Help',
    'LBL_ID_FF_SELECT' => 'Select',
    'DEFAULT' => 'BASIC',
    'LBL_SORT' => 'Sort',
    'LBL_EMAIL_SMTP_SSL_OR_TLS' => 'Enable SMTP over SSL or TLS?',
    'LBL_NO_ACTION' => 'There is no action by that name: %s',
    'LBL_NO_SHORTCUT_MENU' => 'There are no actions available.',
    'LBL_NO_DATA' => 'No Data',

    'LBL_ROUTING_FLAGGED' => 'flag set',
    'LBL_ROUTING_TO' => 'to',
    'LBL_ROUTING_TO_ADDRESS' => 'to address',
    'LBL_ROUTING_WITH_TEMPLATE' => 'with template',

    'NTC_OVERWRITE_ADDRESS_PHONE_CONFIRM' => 'This record currently contains values in the Office Phone and Address fields. To overwrite these values with the following Office Phone and Address of the Account that you selected, click "OK". To keep the current values, click "Cancel".',
    'LBL_DROP_HERE' => '[Drop Here]',
    'LBL_EMAIL_ACCOUNTS_GMAIL_DEFAULTS' => 'Prefill Gmail&#153; Defaults',
    'LBL_EMAIL_ACCOUNTS_NAME' => 'Name',
    'LBL_EMAIL_ACCOUNTS_OUTBOUND' => 'Outgoing Mail Server Properties',
    'LBL_EMAIL_ACCOUNTS_SMTPPASS' => 'SMTP Password',
    'LBL_EMAIL_ACCOUNTS_SMTPPORT' => 'SMTP Port',
    'LBL_EMAIL_ACCOUNTS_SMTPSERVER' => 'SMTP Server',
    'LBL_EMAIL_ACCOUNTS_SMTPUSER' => 'SMTP Username',
    'LBL_EMAIL_ACCOUNTS_SMTPDEFAULT' => 'Default',
    'LBL_EMAIL_WARNING_MISSING_USER_CREDS' => 'Warning: Missing username and password for outgoing mail account.',
    'LBL_EMAIL_ACCOUNTS_SUBTITLE' => 'Set up Mail Accounts to view incoming emails from your email accounts.',
    'LBL_EMAIL_ACCOUNTS_OUTBOUND_SUBTITLE' => 'Provide SMTP mail server information to use for outgoing email in Mail Accounts.',

    'LBL_EMAIL_ADDRESS_BOOK_ADD' => 'Done',
    'LBL_EMAIL_ADDRESS_BOOK_CLEAR' => 'Clear',
    'LBL_EMAIL_ADDRESS_BOOK_ADD_TO' => 'To:',
    'LBL_EMAIL_ADDRESS_BOOK_ADD_CC' => 'Cc:',
    'LBL_EMAIL_ADDRESS_BOOK_ADD_BCC' => 'Bcc:',
    'LBL_EMAIL_ADDRESS_BOOK_ADRRESS_TYPE' => 'To/Cc/Bcc',
    'LBL_EMAIL_ADDRESS_BOOK_EMAIL_ADDR' => 'Email Address',
    'LBL_EMAIL_ADDRESS_BOOK_FILTER' => 'Filter',
    'LBL_EMAIL_ADDRESS_BOOK_NAME' => 'Name',
    'LBL_EMAIL_ADDRESS_BOOK_NOT_FOUND' => 'No Addresses Found',
    'LBL_EMAIL_ADDRESS_BOOK_SAVE_AND_ADD' => 'Save & Add to Address Book',
    'LBL_EMAIL_ADDRESS_BOOK_SELECT_TITLE' => 'Select Email Recipients',
    'LBL_EMAIL_ADDRESS_BOOK_TITLE' => 'Address Book',
    'LBL_EMAIL_REMOVE_SMTP_WARNING' => 'Warning! The outbound account you are trying to delete is associated to an existing inbound account. Are you sure you want to continue?',
    'LBL_EMAIL_ADDRESSES' => 'Email',
    'LBL_EMAIL_ADDRESS_PRIMARY' => 'Email Address',
    'LBL_EMAIL_ADDRESS_OPT_IN' => 'You have confirmed that your email address has been opted in: ',
    'LBL_EMAIL_ADDRESS_OPT_IN_ERR' => 'Unable to confirm email address',
    'LBL_EMAIL_ARCHIVE_TO_SUITE' => 'Import to SuiteCRM',
    'LBL_EMAIL_ASSIGNMENT' => 'Assignment',
    'LBL_EMAIL_ATTACH_FILE_TO_EMAIL' => 'Attach',
    'LBL_EMAIL_ATTACHMENT' => 'Attach',
    'LBL_EMAIL_ATTACHMENTS' => 'From Local System',
    'LBL_EMAIL_ATTACHMENTS2' => 'From SuiteCRM Documents',
    'LBL_EMAIL_ATTACHMENTS3' => 'Template Attachments',
    'LBL_EMAIL_ATTACHMENTS_FILE' => 'File',
    'LBL_EMAIL_ATTACHMENTS_DOCUMENT' => 'Document',
    'LBL_EMAIL_BCC' => 'BCC',
    'LBL_EMAIL_CANCEL' => 'Cancel',
    'LBL_EMAIL_CC' => 'CC',
    'LBL_EMAIL_CHARSET' => 'Character Set',
    'LBL_EMAIL_CHECK' => 'Check Mail',
    'LBL_EMAIL_CHECKING_NEW' => 'Checking for New Email',
    'LBL_EMAIL_CHECKING_DESC' => 'One moment please... <br><br>If this is the first check for the mail account, it may take some time.',
    'LBL_EMAIL_CLOSE' => 'Close',
    'LBL_EMAIL_COFFEE_BREAK' => 'Checking for New Email. <br><br>Large mail accounts may take a considerable amount of time.',

    'LBL_EMAIL_COMPOSE' => 'Email',
    'LBL_EMAIL_COMPOSE_ERR_NO_RECIPIENTS' => 'Please enter recipient(s) for this email.',
    'LBL_EMAIL_COMPOSE_NO_BODY' => 'The body of this email is empty. Send anyway?',
    'LBL_EMAIL_COMPOSE_NO_SUBJECT' => 'This email has no subject. Send anyway?',
    'LBL_EMAIL_COMPOSE_NO_SUBJECT_LITERAL' => '(no subject)',
    'LBL_EMAIL_COMPOSE_INVALID_ADDRESS' => 'Please enter valid email address for To, CC and BCC fields',

    'LBL_EMAIL_CONFIRM_CLOSE' => 'Discard this email?',
    'LBL_EMAIL_CONFIRM_DELETE_SIGNATURE' => 'Are you sure you want to delete this signature?',

    'LBL_EMAIL_SENT_SUCCESS' => 'Email sent',

    'LBL_EMAIL_CREATE_NEW' => '--Create On Save--',
    'LBL_EMAIL_MULT_GROUP_FOLDER_ACCOUNTS' => 'Multiple',
    'LBL_EMAIL_MULT_GROUP_FOLDER_ACCOUNTS_EMPTY' => 'Empty',
    'LBL_EMAIL_DATE_SENT_BY_SENDER' => 'Date Sent by Sender',
    'LBL_EMAIL_DATE_TODAY' => 'Today',
    'LBL_EMAIL_DELETE' => 'Delete',
    'LBL_EMAIL_DELETE_CONFIRM' => 'Delete selected messages?',
    'LBL_EMAIL_DELETE_SUCCESS' => 'Email deleted successfully.',
    'LBL_EMAIL_DELETING_MESSAGE' => 'Deleting Message',
    'LBL_EMAIL_DETAILS' => 'Details',

    'LBL_EMAIL_EDIT_CONTACT_WARN' => 'Only the Primary address will be used when working with Contacts.',

    'LBL_EMAIL_EMPTYING_TRASH' => 'Emptying Trash',
    'LBL_EMAIL_DELETING_OUTBOUND' => 'Deleting outbound server',
    'LBL_EMAIL_CLEARING_CACHE_FILES' => 'Clearing cache files',
    'LBL_EMAIL_EMPTY_MSG' => 'No emails to display.',
    'LBL_EMAIL_EMPTY_ADDR_MSG' => 'No email addresses to display.',

    'LBL_EMAIL_ERROR_ADD_GROUP_FOLDER' => 'Folder name must be unique and not empty. Please try again.',
    'LBL_EMAIL_ERROR_DELETE_GROUP_FOLDER' => 'Cannot delete a folder. Either the folder or its children has emails or a mail box associated to it.',
    'LBL_EMAIL_ERROR_CANNOT_FIND_NODE' => 'Cannot determine the intended folder from context. Try again.',
    'LBL_EMAIL_ERROR_CHECK_IE_SETTINGS' => 'Please check your settings.',
    'LBL_EMAIL_ERROR_DESC' => 'Errors were detected: ',
    'LBL_EMAIL_DELETE_ERROR_DESC' => 'You do not have access to this area. Contact your site administrator to obtain access.',
    'LBL_EMAIL_ERROR_DUPE_FOLDER_NAME' => 'SuiteCRM Folder names must be unique.',
    'LBL_EMAIL_ERROR_EMPTY' => 'Please enter some search criteria.',
    'LBL_EMAIL_ERROR_GENERAL_TITLE' => 'An error has occurred',
    'LBL_EMAIL_ERROR_MESSAGE_DELETED' => 'Message Removed from Server',
    'LBL_EMAIL_ERROR_IMAP_MESSAGE_DELETED' => 'Either the message was removed from Server or moved to a different folder',
    'LBL_EMAIL_ERROR_MAILSERVERCONNECTION' => 'Connection to the mail server failed. Please contact your Administrator',
    'LBL_EMAIL_ERROR_MOVE' => 'Moving email between servers and/or mail accounts is not supported at this time.',
    'LBL_EMAIL_ERROR_MOVE_TITLE' => 'Move Error',
    'LBL_EMAIL_ERROR_NAME' => 'A name is required.',
    'LBL_EMAIL_ERROR_FROM_ADDRESS' => 'From Address is required. Please enter a valid email address.',
    'LBL_EMAIL_ERROR_NO_FILE' => 'Please provide a file.',
    'LBL_EMAIL_ERROR_SERVER' => 'A mail server address is required.',
    'LBL_EMAIL_ERROR_SAVE_ACCOUNT' => 'The mail account may not have been saved.',
    'LBL_EMAIL_ERROR_TIMEOUT' => 'An error has occurred while communicating with the mail server.',
    'LBL_EMAIL_ERROR_USER' => 'A login name is required.',
    'LBL_EMAIL_ERROR_PORT' => 'A mail server port is required.',
    'LBL_EMAIL_ERROR_PROTOCOL' => 'A server protocol is required.',
    'LBL_EMAIL_ERROR_MONITORED_FOLDER' => 'Monitored Folder is required.',
    'LBL_EMAIL_ERROR_TRASH_FOLDER' => 'Trash Folder is required.',
    'LBL_EMAIL_ERROR_VIEW_RAW_SOURCE' => 'This information is not available',
    'LBL_EMAIL_ERROR_NO_OUTBOUND' => 'No outgoing mail server specified.',
    'LBL_EMAIL_ERROR_SENDING' => 'Error Sending Email. Please contact your administrator for assistance.',
    'LBL_EMAIL_FOLDERS' => SugarThemeRegistry::current()->getImage('icon_email_folder', 'align=absmiddle border=0',
            null, null, '.gif', ''
        ) . 'Folders',
    'LBL_EMAIL_FOLDERS_SHORT' => SugarThemeRegistry::current()->getImage('icon_email_folder',
        'align=absmiddle border=0', null, null, '.gif', ''
    ),
    'LBL_EMAIL_FOLDERS_ADD' => 'Add',
    'LBL_EMAIL_FOLDERS_ADD_DIALOG_TITLE' => 'Add New Folder',
    'LBL_EMAIL_FOLDERS_RENAME_DIALOG_TITLE' => 'Rename Folder',
    'LBL_EMAIL_FOLDERS_ADD_NEW_FOLDER' => 'Save',
    'LBL_EMAIL_FOLDERS_ADD_THIS_TO' => 'Add this folder to',
    'LBL_EMAIL_FOLDERS_CHANGE_HOME' => 'This folder cannot be changed',
    'LBL_EMAIL_FOLDERS_DELETE_CONFIRM' => 'Are you sure you would like to delete this folder?\nThis process cannot be reversed.\nFolder deletions will cascade to all contained folders.',
    'LBL_EMAIL_FOLDERS_NEW_FOLDER' => 'New Folder Name',
    'LBL_EMAIL_FOLDERS_NO_VALID_NODE' => 'Please select a folder before performing this action.',
    'LBL_EMAIL_FOLDERS_TITLE' => 'Folder Management',

    'LBL_EMAIL_FORWARD' => 'Forward',
    'LBL_EMAIL_DELIMITER' => '::;::',
    'LBL_EMAIL_DOWNLOAD_STATUS' => 'Downloaded [[count]] of [[total]] emails',
    'LBL_EMAIL_FROM' => 'From',
    'LBL_EMAIL_GROUP' => 'group',
    'LBL_EMAIL_UPPER_CASE_GROUP' => 'Group',
    'LBL_EMAIL_HOME_FOLDER' => 'Home',
    'LBL_EMAIL_IE_DELETE' => 'Deleting Mail Account',
    'LBL_EMAIL_IE_DELETE_SIGNATURE' => 'Deleting signature',
    'LBL_EMAIL_IE_DELETE_CONFIRM' => 'Are you sure you would like to delete this mail account?',
    'LBL_EMAIL_IE_DELETE_SUCCESSFUL' => 'Deletion successful.',
    'LBL_EMAIL_IE_SAVE' => 'Saving Mail Account Information',
    'LBL_EMAIL_IMPORTING_EMAIL' => 'Importing Email',
    'LBL_EMAIL_IMPORT_EMAIL' => 'Import into SuiteCRM',
    'LBL_EMAIL_IMPORT_SETTINGS' => 'Import Settings',
    'LBL_EMAIL_INVALID' => 'Invalid',
    'LBL_EMAIL_LOADING' => 'Loading...',
    'LBL_EMAIL_MARK' => 'Mark',
    'LBL_EMAIL_MARK_FLAGGED' => 'As Flagged',
    'LBL_EMAIL_MARK_READ' => 'As Read',
    'LBL_EMAIL_MARK_UNFLAGGED' => 'As Unflagged',
    'LBL_EMAIL_MARK_UNREAD' => 'As Unread',
    'LBL_EMAIL_ASSIGN_TO' => 'Assign To',

    'LBL_EMAIL_MENU_ADD_FOLDER' => 'Create Folder',
    'LBL_EMAIL_MENU_COMPOSE' => 'Compose to',
    'LBL_EMAIL_MENU_DELETE_FOLDER' => 'Delete Folder',
    'LBL_EMAIL_MENU_EMPTY_TRASH' => 'Empty Trash',
    'LBL_EMAIL_MENU_SYNCHRONIZE' => 'Synchronize',
    'LBL_EMAIL_MENU_CLEAR_CACHE' => 'Clear cache files',
    'LBL_EMAIL_MENU_REMOVE' => 'Remove',
    'LBL_EMAIL_MENU_RENAME_FOLDER' => 'Rename Folder',
    'LBL_EMAIL_MENU_RENAMING_FOLDER' => 'Renaming Folder',
    'LBL_EMAIL_MENU_MAKE_SELECTION' => 'Please make a selection before trying this operation.',

    'LBL_EMAIL_MENU_HELP_ADD_FOLDER' => 'Create a Folder (remote or in SuiteCRM)',
    'LBL_EMAIL_MENU_HELP_DELETE_FOLDER' => 'Delete a Folder (remote or in SuiteCRM)',
    'LBL_EMAIL_MENU_HELP_EMPTY_TRASH' => 'Empties all Trash folders for your mail accounts',
    'LBL_EMAIL_MENU_HELP_MARK_READ' => 'Mark these email(s) read',
    'LBL_EMAIL_MENU_HELP_MARK_UNFLAGGED' => 'Mark these email(s) unflagged',
    'LBL_EMAIL_MENU_HELP_RENAME_FOLDER' => 'Rename a Folder (remote or in SuiteCRM)',

    'LBL_EMAIL_MESSAGES' => 'messages',

    'LBL_EMAIL_ML_NAME' => 'List Name',
    'LBL_EMAIL_ML_ADDRESSES_1' => 'Selected List Addresses',
    'LBL_EMAIL_ML_ADDRESSES_2' => 'Available List Addresses',

    'LBL_EMAIL_MULTISELECT' => '<b>Ctrl-Click</b> to select multiples<br />(Mac users use <b>CMD-Click</b>)',

    'LBL_EMAIL_NO' => 'No',
    'LBL_EMAIL_NOT_SENT' => 'System is unable to process your request. Please contact the system administrator.',

    'LBL_EMAIL_OK' => 'OK',
    'LBL_EMAIL_ONE_MOMENT' => 'One moment please...',
    'LBL_EMAIL_OPEN_ALL' => 'Open Multiple Messages',
    'LBL_EMAIL_OPTIONS' => 'Options',
    'LBL_EMAIL_QUICK_COMPOSE' => 'Quick Compose',
    'LBL_EMAIL_OPT_OUT' => 'Opted Out',
    'LBL_EMAIL_OPT_OUT_AND_INVALID' => 'Opted Out and Invalid',
    'LBL_EMAIL_PERFORMING_TASK' => 'Performing Task',
    'LBL_EMAIL_PRIMARY' => 'Primary',
    'LBL_EMAIL_PRINT' => 'Print',

    'LBL_EMAIL_QC_BUGS' => 'Bug',
    'LBL_EMAIL_QC_CASES' => 'Case',
    'LBL_EMAIL_QC_LEADS' => 'Lead',
    'LBL_EMAIL_QC_CONTACTS' => 'Contact',
    'LBL_EMAIL_QC_TASKS' => 'Task',
    'LBL_EMAIL_QC_OPPORTUNITIES' => 'Opportunity',
    'LBL_EMAIL_QUICK_CREATE' => 'Quick Create',

    'LBL_EMAIL_REBUILDING_FOLDERS' => 'Rebuilding Folders',
    'LBL_EMAIL_RELATE_TO' => 'Relate',
    'LBL_EMAIL_VIEW_RELATIONSHIPS' => 'View Relationships',
    'LBL_EMAIL_RECORD' => 'Email Record',
    'LBL_EMAIL_REMOVE' => 'Remove',
    'LBL_EMAIL_REPLY' => 'Reply',
    'LBL_EMAIL_REPLY_ALL' => 'Reply All',
    'LBL_EMAIL_REPLY_TO' => 'Reply-to',
    'LBL_EMAIL_RETRIEVING_MESSAGE' => 'Retrieving Message',
    'LBL_EMAIL_RETRIEVING_RECORD' => 'Retrieving Email Record',
    'LBL_EMAIL_SELECT_ONE_RECORD' => 'Please select only one email record',
    'LBL_EMAIL_RETURN_TO_VIEW' => 'Return to Previous Module?',
    'LBL_EMAIL_REVERT' => 'Revert',
    'LBL_EMAIL_RELATE_EMAIL' => 'Relate Email',

    'LBL_EMAIL_RULES_TITLE' => 'Rule Management',

    'LBL_EMAIL_SAVE' => 'Save',
    'LBL_EMAIL_SAVE_AND_REPLY' => 'Save & Reply',
    'LBL_EMAIL_SAVE_DRAFT' => 'Save Draft',
    'LBL_EMAIL_DRAFT_SAVED' => 'Draft has been saved',

    'LBL_EMAIL_SEARCH' => SugarThemeRegistry::current()->getImage('Search', 'align=absmiddle border=0', null, null,
        '.gif', ''
    ),
    'LBL_EMAIL_SEARCH_SHORT' => SugarThemeRegistry::current()->getImage('Search', 'align=absmiddle border=0', null,
        null, '.gif', ''
    ),
    'LBL_EMAIL_SEARCH_DATE_FROM' => 'Date From',
    'LBL_EMAIL_SEARCH_DATE_UNTIL' => 'Date Until',
    'LBL_EMAIL_SEARCH_NO_RESULTS' => 'No results match your search criteria.',
    'LBL_EMAIL_SEARCH_RESULTS_TITLE' => 'Search Results',

    'LBL_EMAIL_SELECT' => 'Select',

    'LBL_EMAIL_SEND' => 'Send',
    'LBL_EMAIL_SENDING_EMAIL' => 'Sending Email',

    'LBL_EMAIL_SETTINGS' => 'Settings',
    'LBL_EMAIL_SETTINGS_ACCOUNTS' => 'Mail Accounts',
    'LBL_EMAIL_SETTINGS_ADD_ACCOUNT' => 'Clear Form',
    'LBL_EMAIL_SETTINGS_CHECK_INTERVAL' => 'Check for New Mail',
    'LBL_EMAIL_SETTINGS_FROM_ADDR' => 'From Address',
    'LBL_EMAIL_SETTINGS_FROM_TO_EMAIL_ADDR' => 'Email Address For Test Notification:',
    'LBL_EMAIL_SETTINGS_FROM_NAME' => 'From Name',
    'LBL_EMAIL_SETTINGS_REPLY_TO_ADDR' => 'Reply to Address',
    'LBL_EMAIL_SETTINGS_FULL_SYNC' => 'Synchronize All Mail Accounts',
    'LBL_EMAIL_TEST_NOTIFICATION_SENT' => 'An email was sent to the specified email address using the provided outgoing mail settings. Please check to see if the email was received to verify the settings are correct.',
    'LBL_EMAIL_TEST_SEE_FULL_SMTP_LOG' => 'See full SMTP Log',
    'LBL_EMAIL_SETTINGS_FULL_SYNC_WARN' => 'Perform a full synchronization?\nLarge mail accounts may take a few minutes.',
    'LBL_EMAIL_SUBSCRIPTION_FOLDER_HELP' => 'Click the Shift key or the Ctrl key to select multiple folders.',
    'LBL_EMAIL_SETTINGS_GENERAL' => 'General',
    'LBL_EMAIL_SETTINGS_GROUP_FOLDERS_CREATE' => 'Create Group Folders',

    'LBL_EMAIL_SETTINGS_GROUP_FOLDERS_EDIT' => 'Edit Group Folder',

    'LBL_EMAIL_SETTINGS_NAME' => 'Mail Account Name',
    'LBL_EMAIL_SETTINGS_REQUIRE_REFRESH' => 'Select the number of emails per page in the Inbox. This setting might require a page refresh in order to take effect.',
    'LBL_EMAIL_SETTINGS_RETRIEVING_ACCOUNT' => 'Retrieving Mail Account',
    'LBL_EMAIL_SETTINGS_SAVED' => 'The settings have been saved.',
    'LBL_EMAIL_SETTINGS_SEND_EMAIL_AS' => 'Send Plain Text Emails Only',
    'LBL_EMAIL_SETTINGS_SHOW_NUM_IN_LIST' => 'Emails per Page',
    'LBL_EMAIL_SETTINGS_TITLE_LAYOUT' => 'Visual Settings',
    'LBL_EMAIL_SETTINGS_TITLE_PREFERENCES' => 'Preferences',
    'LBL_EMAIL_SETTINGS_USER_FOLDERS' => 'Available User Folders',
    'LBL_EMAIL_ERROR_PREPEND' => 'Error:',
    'LBL_EMAIL_INVALID_PERSONAL_OUTBOUND' => 'The outbound mail server selected for the mail account you are using is invalid. Check the settings or select a different mail server for the mail account.',
    'LBL_EMAIL_INVALID_SYSTEM_OUTBOUND' => 'An outgoing mail server is not configured to send emails. Please configure an outgoing mail server or select an outgoing mail server for the mail account that you are using in Settings >> Mail Account.',
    'LBL_DEFAULT_EMAIL_SIGNATURES' => 'Default Signature',
    'LBL_EMAIL_SIGNATURES' => 'Signatures',
    'LBL_SMTPTYPE_GMAIL' => 'Gmail',
    'LBL_SMTPTYPE_YAHOO' => 'Yahoo! Mail',
    'LBL_SMTPTYPE_EXCHANGE' => 'Microsoft Exchange',
    'LBL_SMTPTYPE_OTHER' => 'Other',
    'LBL_EMAIL_SPACER_MAIL_SERVER' => '[ Remote Folders ]',
    'LBL_EMAIL_SPACER_LOCAL_FOLDER' => '[ SuiteCRM Folders ]',
    'LBL_EMAIL_SUBJECT' => 'Subject',
    'LBL_EMAIL_SUCCESS' => 'Success',
    'LBL_EMAIL_SUITE_FOLDER' => 'SuiteCRM Folder',
    'LBL_EMAIL_TEMPLATE_EDIT_PLAIN_TEXT' => 'Email template body is empty',
    'LBL_EMAIL_TEMPLATES' => 'Templates',
    'LBL_EMAIL_TO' => 'To',
    'LBL_EMAIL_VIEW' => 'View',
    'LBL_EMAIL_VIEW_HEADERS' => 'Display Headers',
    'LBL_EMAIL_VIEW_RAW' => 'Display Raw Email',
    'LBL_EMAIL_VIEW_UNSUPPORTED' => 'This feature is unsupported when used with POP3.',
    'LBL_DEFAULT_LINK_TEXT' => 'Default link text.',
    'LBL_EMAIL_YES' => 'Yes',
    'LBL_EMAIL_TEST_OUTBOUND_SETTINGS' => 'Send Test Email',
    'LBL_EMAIL_TEST_OUTBOUND_SETTINGS_SENT' => 'Test Email Sent',
    'LBL_EMAIL_MESSAGE_NO' => 'Message No',
    'LBL_EMAIL_IMPORT_SUCCESS' => 'Import Passed',
    'LBL_EMAIL_IMPORT_FAIL' => 'Import Failed because either the message is already imported or deleted from server',

    'LBL_LINK_NONE' => 'None',
    'LBL_LINK_ALL' => 'All',
    'LBL_LINK_RECORDS' => 'Records',
    'LBL_LINK_SELECT' => 'Select',
    'LBL_LINK_ACTIONS' => 'ACTIONS',
    'LBL_CLOSE_ACTIVITY_HEADER' => 'Confirm',
    'LBL_CLOSE_ACTIVITY_CONFIRM' => 'Do you want to close this #module#?',
    'LBL_INVALID_FILE_EXTENSION' => 'Invalid File Extension',

    'ERR_AJAX_LOAD' => 'An error has occurred:',
    'ERR_AJAX_LOAD_FAILURE' => 'There was an error processing your request, please try again at a later time.',
    'ERR_AJAX_LOAD_FOOTER' => 'If this error persists, please have your administrator disable Ajax for this module',
    'ERR_DECIMAL_SEP_EQ_THOUSANDS_SEP' => 'The decimal separator cannot use the same character as the thousands separator.\\n\\n  Please change the values.',
    'ERR_DELETE_RECORD' => 'A record number must be specified to delete the contact.',
    'ERR_EXPORT_DISABLED' => 'Exports Disabled.',
    'ERR_EXPORT_TYPE' => 'Error exporting ',
    'ERR_INVALID_EMAIL_ADDRESS' => 'not a valid email address.',
    'ERR_INVALID_FILE_REFERENCE' => 'Invalid File Reference',
    'ERR_NO_HEADER_ID' => 'This feature is unavailable in this theme.',
    'ERR_NOT_ADMIN' => 'Unauthorized access to administration.',
    'ERR_MISSING_REQUIRED_FIELDS' => 'Missing required field:',
    'ERR_INVALID_REQUIRED_FIELDS' => 'Invalid required field:',
    'ERR_INVALID_VALUE' => 'Invalid Value:',
    'ERR_NO_SUCH_FILE' => 'File does not exist on system',
    'ERR_NO_SINGLE_QUOTE' => 'Cannot use the single quotation mark for ',
    'ERR_NOTHING_SELECTED' => 'Please make a selection before proceeding.',
    'ERR_SELF_REPORTING' => 'User cannot report to him or herself.',
    'ERR_SQS_NO_MATCH_FIELD' => 'No match for field: ',
    'ERR_SQS_NO_MATCH' => 'No Match',
    'ERR_ADDRESS_KEY_NOT_SPECIFIED' => 'Please specify \'key\' index in displayParams attribute for the Meta-Data definition',
    'ERR_EXISTING_PORTAL_USERNAME' => 'Error: The Portal Name is already assigned to another contact.',
    'ERR_COMPATIBLE_PRECISION_VALUE' => 'Field value is not compatible with precision value',
    'ERR_EXTERNAL_API_SAVE_FAIL' => 'An error occurred when trying to save to the external account.',
    'ERR_NO_DB' => 'Could not connect to the database. Please refer to suitecrm.log for details (0).',
    'ERR_DB_FAIL' => 'Database failure. Please refer to suitecrm.log for details.',
    'ERR_DB_VERSION' => 'SuiteCRM {0} Files May Only Be Used With A SuiteCRM {1} Database.',

    'LBL_ACCOUNT' => 'Account',
    'LBL_ACCOUNTS' => 'Accounts',
    'LBL_ACTIVITIES_SUBPANEL_TITLE' => 'Activities',
    'LBL_ACCUMULATED_HISTORY_BUTTON_KEY' => 'H',
    'LBL_ACCUMULATED_HISTORY_BUTTON_LABEL' => 'View Summary',
    'LBL_ACCUMULATED_HISTORY_BUTTON_TITLE' => 'View Summary',
    'LBL_ADD_BUTTON' => 'Add',
    'LBL_ADD_DOCUMENT' => 'Add Document',
    'LBL_ADD_TO_PROSPECT_LIST_BUTTON_KEY' => 'L',
    'LBL_ADD_TO_PROSPECT_LIST_BUTTON_LABEL' => 'Add To Target List',
    'LBL_ADD_TO_PROSPECT_LIST_BUTTON_LABEL_ACCOUNTS_CONTACTS' => 'Add Contacts To Target List',
    'LBL_ADDITIONAL_DETAILS_CLOSE_TITLE' => 'Click to Close',
    'LBL_ADDITIONAL_DETAILS' => 'Additional Details',
    'LBL_ADMIN' => 'Admin',
    'LBL_ALT_HOT_KEY' => '',
    'LBL_ARCHIVE' => 'Archive',
    'LBL_ASSIGNED_TO_USER' => 'Assigned to User',
    'LBL_ASSIGNED_TO' => 'Assigned to:',
    'LBL_BACK' => 'Back',
    'LBL_BILLING_ADDRESS' => 'Billing Address',
    'LBL_QUICK_CREATE' => 'Create ',
    'LBL_BROWSER_TITLE' => 'SuiteCRM - Open Source CRM',
    'LBL_BUGS' => 'Bugs',
    'LBL_BY' => 'by',
    'LBL_CALLS' => 'Calls',
    'LBL_CAMPAIGNS_SEND_QUEUED' => 'Send Queued Campaign Emails',
    'LBL_SUBMIT_BUTTON_LABEL' => 'Submit',
    'LBL_CASE' => 'Case',
    'LBL_CASES' => 'Cases',
    'LBL_CHANGE_PASSWORD' => 'Change password',
    'LBL_CHARSET' => 'UTF-8',
    'LBL_CHECKALL' => 'Check All',
    'LBL_CITY' => 'City',
    'LBL_CLEAR_BUTTON_LABEL' => 'Clear',
    'LBL_CLEAR_BUTTON_TITLE' => 'Clear',
    'LBL_CLEARALL' => 'Clear All',
    'LBL_CLOSE_BUTTON_TITLE' => 'Close',
    'LBL_CLOSE_AND_CREATE_BUTTON_LABEL' => 'Close and Create New',
    'LBL_CLOSE_AND_CREATE_BUTTON_TITLE' => 'Close and Create New',
    'LBL_CLOSE_AND_CREATE_BUTTON_KEY' => 'C',
    'LBL_OPEN_ITEMS' => 'Open Items:',
    'LBL_COMPOSE_EMAIL_BUTTON_KEY' => 'L',
    'LBL_COMPOSE_EMAIL_BUTTON_LABEL' => 'Compose Email',
    'LBL_COMPOSE_EMAIL_BUTTON_TITLE' => 'Compose Email',
    'LBL_SEARCH_DROPDOWN_YES' => 'Yes',
    'LBL_SEARCH_DROPDOWN_NO' => 'No',
    'LBL_CONTACT_LIST' => 'Contact List',
    'LBL_CONTACT' => 'Contact',
    'LBL_CONTACTS' => 'Contacts',
    'LBL_CONTRACT' => 'Contract',
    'LBL_CONTRACTS' => 'Contracts',
    'LBL_COUNTRY' => 'Country:',
    'LBL_CREATE_BUTTON_LABEL' => 'CREATE',
    'LBL_CREATED_BY_USER' => 'Created by User',
    'LBL_CREATED_USER' => 'Created by User',
    'LBL_CREATED' => 'Created by',
    'LBL_CURRENT_USER_FILTER' => 'My Items:',
    'LBL_CURRENCY' => 'Currency:',
    'LBL_DOCUMENTS' => 'Documents',
    'LBL_DATE_ENTERED' => 'Date Created:',
    'LBL_DATE_MODIFIED' => 'Date Modified:',
    'LBL_EDIT_BUTTON' => 'Edit',
    'LBL_DUPLICATE_BUTTON' => 'Duplicate',
    'LBL_DELETE_BUTTON' => 'Delete',
    'LBL_DELETE' => 'Delete',
    'LBL_DELETED' => 'Deleted',
    'LBL_DIRECT_REPORTS' => 'Direct Reports',
    'LBL_DONE_BUTTON_LABEL' => 'Done',
    'LBL_DONE_BUTTON_TITLE' => 'Done',
    'LBL_FAVORITES' => 'Favorites',
    'LBL_VCARD' => 'vCard',
    'LBL_EMPTY_VCARD' => 'Please select a vCard file',
    'LBL_EMPTY_REQUIRED_VCARD' => 'vCard does not have all the required fields for this module. Please refer to suitecrm.log for details.',
    'LBL_VCARD_ERROR_FILESIZE' => 'The uploaded file exceeds the 30000 bytes size limit which was specified in the HTML form.',
    'LBL_VCARD_ERROR_DEFAULT' => 'There was an error uploading the vCard file. Please refer to suitecrm.log for details.',
    'LBL_IMPORT_VCARD' => 'Import vCard:',
    'LBL_IMPORT_VCARD_BUTTON_LABEL' => 'Import vCard',
    'LBL_IMPORT_VCARD_BUTTON_TITLE' => 'Import vCard',
    'LBL_VIEW_BUTTON' => 'View',
    'LBL_EMAIL_PDF_BUTTON_LABEL' => 'Email as PDF',
    'LBL_EMAIL_PDF_BUTTON_TITLE' => 'Email as PDF',
    'LBL_EMAILS' => 'Emails',
    'LBL_EMPLOYEES' => 'Employees',
    'LBL_ENTER_DATE' => 'Enter Date',
    'LBL_EXPORT' => 'Export',
    'LBL_FAVORITES_FILTER' => 'My Favorites:',
    'LBL_GO_BUTTON_LABEL' => 'Go',
    'LBL_HIDE' => 'Hide',
    'LBL_ID' => 'ID',
    'LBL_IMPORT' => 'Import',
    'LBL_IMPORT_STARTED' => 'Import Started: ',
    'LBL_LAST_VIEWED' => 'Recently Viewed',
    'LBL_LEADS' => 'Leads',
    'LBL_LESS' => 'less',
    'LBL_CAMPAIGN' => 'Campaign:',
    'LBL_CAMPAIGNS' => 'Campaigns',
    'LBL_CAMPAIGNLOG' => 'CampaignLog',
    'LBL_CAMPAIGN_CONTACT' => 'Campaigns',
    'LBL_CAMPAIGN_ID' => 'campaign_id',
    'LBL_CAMPAIGN_NONE' => 'None',
    'LBL_THEME' => 'Theme:',
    'LBL_FOUND_IN_RELEASE' => 'Found In Release',
    'LBL_FIXED_IN_RELEASE' => 'Fixed In Release',
    'LBL_LIST_ACCOUNT_NAME' => 'Account Name',
    'LBL_LIST_ASSIGNED_USER' => 'User',
    'LBL_LIST_CONTACT_NAME' => 'Contact Name',
    'LBL_LIST_CONTACT_ROLE' => 'Contact Role',
    'LBL_LIST_DATE_ENTERED' => 'Date Created',
    'LBL_LIST_EMAIL' => 'Email',
    'LBL_LIST_NAME' => 'Name',
    'LBL_LIST_OF' => 'of',
    'LBL_LIST_PHONE' => 'Phone',
    'LBL_LIST_RELATED_TO' => 'Related to',
    'LBL_LIST_USER_NAME' => 'User Name',
    'LBL_LISTVIEW_NO_SELECTED' => 'Please select at least 1 record to proceed.',
    'LBL_LISTVIEW_TWO_REQUIRED' => 'Please select at least 2 records to proceed.',
    'LBL_LISTVIEW_OPTION_SELECTED' => 'Selected Records',
    'LBL_LISTVIEW_SELECTED_OBJECTS' => 'Selected: ',

    'LBL_LOCALE_NAME_EXAMPLE_FIRST' => 'David',
    'LBL_LOCALE_NAME_EXAMPLE_LAST' => 'Livingstone',
    'LBL_LOCALE_NAME_EXAMPLE_SALUTATION' => 'Dr.',
    'LBL_LOCALE_NAME_EXAMPLE_TITLE' => 'Code Monkey Extraordinaire',
    'LBL_CANCEL' => 'Cancel',
    'LBL_VERIFY' => 'Verify',
    'LBL_RESEND' => 'Resend',
    'LBL_PROFILE' => 'Profile',
    'LBL_MAILMERGE' => 'Mail Merge',
    'LBL_MASS_UPDATE' => 'Mass Update',
    'LBL_NO_MASS_UPDATE_FIELDS_AVAILABLE' => 'There are no fields available for the Mass Update operation',
    'LBL_OPT_OUT_FLAG_PRIMARY' => 'Opt out Primary Email',
    'LBL_OPT_IN_FLAG_PRIMARY' => 'Opt in Primary Email',
    'LBL_MEETINGS' => 'Meetings',
    'LBL_MEETING_GO_BACK' => 'Go back to the meeting',
    'LBL_MEMBERS' => 'Members',
    'LBL_MEMBER_OF' => 'Member Of',
    'LBL_MODIFIED_BY_USER' => 'Modified by User',
    'LBL_MODIFIED_USER' => 'Modified by User',
    'LBL_MODIFIED' => 'Modified by',
    'LBL_MODIFIED_NAME' => 'Modified By Name',
    'LBL_MORE' => 'More',
    'LBL_MY_ACCOUNT' => 'My Settings',
    'LBL_NAME' => 'Name',
    'LBL_NEW_BUTTON_KEY' => 'N',
    'LBL_NEW_BUTTON_LABEL' => 'Create',
    'LBL_NEW_BUTTON_TITLE' => 'Create',
    'LBL_NEXT_BUTTON_LABEL' => 'Next',
    'LBL_NONE' => '--None--',
    'LBL_NOTES' => 'Notes',
    'LBL_OPPORTUNITIES' => 'Opportunities',
    'LBL_OPPORTUNITY_NAME' => 'Opportunity Name',
    'LBL_OPPORTUNITY' => 'Opportunity',
    'LBL_OR' => 'OR',
    'LBL_PANEL_OVERVIEW' => 'OVERVIEW',
    'LBL_PANEL_ASSIGNMENT' => 'OTHER',
    'LBL_PANEL_ADVANCED' => 'MORE INFORMATION',
    'LBL_PARENT_TYPE' => 'Parent Type',
    'LBL_PERCENTAGE_SYMBOL' => '%',
    'LBL_POSTAL_CODE' => 'Postal Code:',
    'LBL_PRIMARY_ADDRESS_CITY' => 'Primary Address City:',
    'LBL_PRIMARY_ADDRESS_COUNTRY' => 'Primary Address Country:',
    'LBL_PRIMARY_ADDRESS_POSTALCODE' => 'Primary Address Postal Code:',
    'LBL_PRIMARY_ADDRESS_STATE' => 'Primary Address State:',
    'LBL_PRIMARY_ADDRESS_STREET_2' => 'Primary Address Street 2:',
    'LBL_PRIMARY_ADDRESS_STREET_3' => 'Primary Address Street 3:',
    'LBL_PRIMARY_ADDRESS_STREET' => 'Primary Address Street:',
    'LBL_PRIMARY_ADDRESS' => 'Primary Address:',

    'LBL_PROSPECTS' => 'Prospects',
    'LBL_PRODUCTS' => 'Products',
    'LBL_PROJECT_TASKS' => 'Project Tasks',
    'LBL_PROJECTS' => 'Projects',
    'LBL_QUOTES' => 'Quotes',

    'LBL_RELATED' => 'Related',
    'LBL_RELATED_RECORDS' => 'Related Records',
    'LBL_REMOVE' => 'Remove',
    'LBL_REPORTS_TO' => 'Reports To',
    'LBL_REQUIRED_SYMBOL' => '*',
    'LBL_REQUIRED_TITLE' => 'Indicates required field',
    'LBL_EMAIL_DONE_BUTTON_LABEL' => 'Done',
    'LBL_FULL_FORM_BUTTON_KEY' => 'L',
    'LBL_FULL_FORM_BUTTON_LABEL' => 'Full Form',
    'LBL_FULL_FORM_BUTTON_TITLE' => 'Full Form',
    'LBL_SAVE_NEW_BUTTON_LABEL' => 'Save & Create New',
    'LBL_SAVE_NEW_BUTTON_TITLE' => 'Save & Create New',
    'LBL_SAVE_OBJECT' => 'Save {0}',
    'LBL_SEARCH_BUTTON_KEY' => 'Q',
    'LBL_SEARCH_BUTTON_LABEL' => 'Search',
    'LBL_SEARCH_BUTTON_TITLE' => 'Search',
    'LBL_FILTER' => 'Filter',
    'LBL_SEARCH' => 'Search',
    'LBL_SEARCH_ALT' => '',
    'LBL_SEARCH_MORE' => 'more',
    'LBL_UPLOAD_IMAGE_FILE_INVALID' => 'Invalid file format, only image file can be uploaded.',
    'LBL_SELECT_BUTTON_KEY' => 'T',
    'LBL_SELECT_BUTTON_LABEL' => 'Select',
    'LBL_SELECT_BUTTON_TITLE' => 'Select',
    'LBL_BROWSE_DOCUMENTS_BUTTON_LABEL' => 'Browse Documents',
    'LBL_BROWSE_DOCUMENTS_BUTTON_TITLE' => 'Browse Documents',
    'LBL_SELECT_CONTACT_BUTTON_KEY' => 'T',
    'LBL_SELECT_CONTACT_BUTTON_LABEL' => 'Select Contact',
    'LBL_SELECT_CONTACT_BUTTON_TITLE' => 'Select Contact',
    'LBL_SELECT_REPORTS_BUTTON_LABEL' => 'SELECT FROM Reports',
    'LBL_SELECT_REPORTS_BUTTON_TITLE' => 'Select Reports',
    'LBL_SELECT_USER_BUTTON_KEY' => 'U',
    'LBL_SELECT_USER_BUTTON_LABEL' => 'Select User',
    'LBL_SELECT_USER_BUTTON_TITLE' => 'Select User',
    // Clear buttons take up too many keys, lets default the relate and collection ones to be empty
    'LBL_ACCESSKEY_CLEAR_RELATE_KEY' => ' ',
    'LBL_ACCESSKEY_CLEAR_RELATE_TITLE' => 'Clear Selection',
    'LBL_ACCESSKEY_CLEAR_RELATE_LABEL' => 'Clear Selection',
    'LBL_ACCESSKEY_CLEAR_COLLECTION_KEY' => ' ',
    'LBL_ACCESSKEY_CLEAR_COLLECTION_TITLE' => 'Clear Selection',
    'LBL_ACCESSKEY_CLEAR_COLLECTION_LABEL' => 'Clear Selection',
    'LBL_ACCESSKEY_SELECT_FILE_KEY' => 'F',
    'LBL_ACCESSKEY_SELECT_FILE_TITLE' => 'Select File',
    'LBL_ACCESSKEY_SELECT_FILE_LABEL' => 'Select File',
    'LBL_ACCESSKEY_CLEAR_FILE_KEY' => ' ',
    'LBL_ACCESSKEY_CLEAR_FILE_TITLE' => 'Clear File',
    'LBL_ACCESSKEY_CLEAR_FILE_LABEL' => 'Clear File',

    'LBL_ACCESSKEY_SELECT_USERS_KEY' => 'U',
    'LBL_ACCESSKEY_SELECT_USERS_TITLE' => 'Select User',
    'LBL_ACCESSKEY_SELECT_USERS_LABEL' => 'Select User',
    'LBL_ACCESSKEY_CLEAR_USERS_KEY' => ' ',
    'LBL_ACCESSKEY_CLEAR_USERS_TITLE' => 'Clear User',
    'LBL_ACCESSKEY_CLEAR_USERS_LABEL' => 'Clear User',
    'LBL_ACCESSKEY_SELECT_ACCOUNTS_KEY' => 'A',
    'LBL_ACCESSKEY_SELECT_ACCOUNTS_TITLE' => 'Select Account',
    'LBL_ACCESSKEY_SELECT_ACCOUNTS_LABEL' => 'Select Account',
    'LBL_ACCESSKEY_CLEAR_ACCOUNTS_KEY' => ' ',
    'LBL_ACCESSKEY_CLEAR_ACCOUNTS_TITLE' => 'Clear Account',
    'LBL_ACCESSKEY_CLEAR_ACCOUNTS_LABEL' => 'Clear Account',
    'LBL_ACCESSKEY_SELECT_CAMPAIGNS_KEY' => 'M',
    'LBL_ACCESSKEY_SELECT_CAMPAIGNS_TITLE' => 'Select Campaign',
    'LBL_ACCESSKEY_SELECT_CAMPAIGNS_LABEL' => 'Select Campaign',
    'LBL_ACCESSKEY_CLEAR_CAMPAIGNS_KEY' => ' ',
    'LBL_ACCESSKEY_CLEAR_CAMPAIGNS_TITLE' => 'Clear Campaign',
    'LBL_ACCESSKEY_CLEAR_CAMPAIGNS_LABEL' => 'Clear Campaign',
    'LBL_ACCESSKEY_SELECT_CONTACTS_KEY' => 'C',
    'LBL_ACCESSKEY_SELECT_CONTACTS_TITLE' => 'Select Contact',
    'LBL_ACCESSKEY_SELECT_CONTACTS_LABEL' => 'Select Contact',
    'LBL_ACCESSKEY_CLEAR_CONTACTS_KEY' => ' ',
    'LBL_ACCESSKEY_CLEAR_CONTACTS_TITLE' => 'Clear Contact',
    'LBL_ACCESSKEY_CLEAR_CONTACTS_LABEL' => 'Clear Contact',
    'LBL_ACCESSKEY_SELECT_TEAMSET_KEY' => 'Z',
    'LBL_ACCESSKEY_SELECT_TEAMSET_TITLE' => 'Select Team',
    'LBL_ACCESSKEY_SELECT_TEAMSET_LABEL' => 'Select Team',
    'LBL_ACCESSKEY_CLEAR_TEAMS_KEY' => ' ',
    'LBL_ACCESSKEY_CLEAR_TEAMS_TITLE' => 'Clear Team',
    'LBL_ACCESSKEY_CLEAR_TEAMS_LABEL' => 'Clear Team',
    'LBL_SERVER_RESPONSE_RESOURCES' => 'Resources used to construct this page (queries, files)',
    'LBL_SERVER_RESPONSE_TIME_SECONDS' => 'seconds.',
    'LBL_SERVER_RESPONSE_TIME' => 'Server response time:',
    'LBL_SERVER_MEMORY_BYTES' => 'bytes',
    'LBL_SERVER_MEMORY_USAGE' => 'Server Memory Usage: {0} ({1})',
    'LBL_SERVER_MEMORY_LOG_MESSAGE' => 'Usage: - module: {0} - action: {1}',
    'LBL_SERVER_PEAK_MEMORY_USAGE' => 'Server Peak Memory Usage: {0} ({1})',
    'LBL_SHIPPING_ADDRESS' => 'Shipping Address',
    'LBL_SHOW' => 'Show',
    'LBL_STATE' => 'State:',
    'LBL_STATUS_UPDATED' => 'Your Status for this event has been updated!',
    'LBL_STATUS' => 'Status:',
    'LBL_STREET' => 'Street',
    'LBL_SUBJECT' => 'Subject',

    'LBL_INBOUNDEMAIL_ID' => 'Inbound Email ID',

    'LBL_SCENARIO_SALES' => 'Sales',
    'LBL_SCENARIO_MARKETING' => 'Marketing',
    'LBL_SCENARIO_FINANCE' => 'Finance',
    'LBL_SCENARIO_SERVICE' => 'Service',
    'LBL_SCENARIO_PROJECT' => 'Project Management',

    'LBL_SCENARIO_SALES_DESCRIPTION' => 'This scenario facilitates the management of sales items',
    'LBL_SCENARIO_MAKETING_DESCRIPTION' => 'This scenario facilitates the management of marketing items',
    'LBL_SCENARIO_FINANCE_DESCRIPTION' => 'This scenario facilitates the management of finance related items',
    'LBL_SCENARIO_SERVICE_DESCRIPTION' => 'This scenario facilitates the management of service related items',
    'LBL_SCENARIO_PROJECT_DESCRIPTION' => 'This scenario facilitates the management of project related items',

    'LBL_SYNC' => 'Sync',
    'LBL_TABGROUP_ALL' => 'All',
    'LBL_TABGROUP_ACTIVITIES' => 'Activities',
    'LBL_TABGROUP_COLLABORATION' => 'Collaboration',
    'LBL_TABGROUP_MARKETING' => 'Marketing',
    'LBL_TABGROUP_OTHER' => 'Other',
    'LBL_TABGROUP_SALES' => 'Sales',
    'LBL_TABGROUP_SUPPORT' => 'Support',
    'LBL_TASKS' => 'Tasks',
    'LBL_THOUSANDS_SYMBOL' => 'K',
    'LBL_TRACK_EMAIL_BUTTON_LABEL' => 'Archive Email',
    'LBL_TRACK_EMAIL_BUTTON_TITLE' => 'Archive Email',
    'LBL_UNDELETE_BUTTON_LABEL' => 'Undelete',
    'LBL_UNDELETE_BUTTON_TITLE' => 'Undelete',
    'LBL_UNDELETE_BUTTON' => 'Undelete',
    'LBL_UNDELETE' => 'Undelete',
    'LBL_UNSYNC' => 'Unsync',
    'LBL_UPDATE' => 'Update',
    'LBL_USER_LIST' => 'User List',
    'LBL_USERS' => 'Users',
    'LBL_VERIFY_EMAIL_ADDRESS' => 'Checking for existing email entry...',
    'LBL_VERIFY_PORTAL_NAME' => 'Checking for existing portal name...',
    'LBL_VIEW_IMAGE' => 'view',

    'LNK_ABOUT' => 'About',
    'LNK_ADVANCED_FILTER' => 'Advanced Filter',
    'LNK_BASIC_FILTER' => 'Quick Filter',
    'LBL_ADVANCED_SEARCH' => 'Advanced Filter',
    'LBL_QUICK_FILTER' => 'Quick Filter',
    'LNK_SEARCH_NONFTS_VIEW_ALL' => 'Show All',
    'LNK_CLOSE' => 'Close',
    'LBL_MODIFY_CURRENT_FILTER' => 'Modify current filter',
    'LNK_SAVED_VIEWS' => 'Layout Options',
    'LNK_DELETE' => 'Delete',
    'LNK_EDIT' => 'Edit',
    'LNK_GET_LATEST' => 'Get latest',
    'LNK_GET_LATEST_TOOLTIP' => 'Replace with latest version',
    'LNK_HELP' => 'Help',
    'LNK_CREATE' => 'Create',
    'LNK_LIST_END' => 'End',
    'LNK_LIST_NEXT' => 'Next',
    'LNK_LIST_PREVIOUS' => 'Previous',
    'LNK_LIST_RETURN' => 'Return to List',
    'LNK_LIST_START' => 'Start',
    'LNK_LOAD_SIGNED' => 'Sign',
    'LNK_LOAD_SIGNED_TOOLTIP' => 'Replace with signed document',
    'LNK_PRINT' => 'Print',
    'LNK_BACKTOTOP' => 'Back to top',
    'LNK_REMOVE' => 'Remove',
    'LNK_RESUME' => 'Resume',
    'LNK_VIEW_CHANGE_LOG' => 'View Change Log',

    'NTC_CLICK_BACK' => 'Please click the browser back button and fix the error.',
    'NTC_DATE_FORMAT' => '(yyyy-mm-dd)',
    'NTC_DELETE_CONFIRMATION_MULTIPLE' => 'Are you sure you want to delete selected record(s)?',
    'NTC_TEMPLATE_IS_USED' => 'The template is used in at least one email marketing record. Are you sure you want to delete it?',
    'NTC_TEMPLATES_IS_USED' => 'The following templates are used in email marketing records. Are you sure you want to delete them?' . PHP_EOL,
    'NTC_DELETE_CONFIRMATION' => 'Are you sure you want to delete this record?',
    'NTC_DELETE_CONFIRMATION_NUM' => 'Are you sure you want to delete the ',
    'NTC_UPDATE_CONFIRMATION_NUM' => 'Are you sure you want to update the ',
    'NTC_DELETE_SELECTED_RECORDS' => ' selected record(s)?',
    'NTC_LOGIN_MESSAGE' => 'Please enter your user name and password.',
    'NTC_NO_ITEMS_DISPLAY' => 'none',
    'NTC_REMOVE_CONFIRMATION' => 'Are you sure you want to remove this relationship? Only the relationship will be removed. The record will not be deleted.',
    'NTC_REQUIRED' => 'Indicates required field',
    'NTC_TIME_FORMAT' => '(24:00)',
    'NTC_WELCOME' => 'Welcome',
    'NTC_YEAR_FORMAT' => '(yyyy)',
    'WARN_UNSAVED_CHANGES' => 'You are about to leave this record without saving any changes you may have made to the record. Are you sure you want to navigate away from this record?',
    'ERROR_NO_RECORD' => 'Error retrieving record. This record may be deleted or you may not be authorized to view it.',
    'WARN_BROWSER_VERSION_WARNING' => '<b>Warning:</b> Your browser version is no longer supported or you are using an unsupported browser.<p></p>The following browser versions are recommended:<p></p><ul><li>Internet Explorer 10 (compatibility view not supported)<li>Firefox 32.0<li>Safari 5.1<li>Chrome 37</ul>',
    'WARN_BROWSER_IE_COMPATIBILITY_MODE_WARNING' => '<b>Warning:</b> Your browser is in IE compatibility view which is not supported.',
    'ERROR_TYPE_NOT_VALID' => 'Error. This type is not valid.',
    'ERROR_NO_BEAN' => 'Failed to get bean.',
    'LBL_DUP_MERGE' => 'Find Duplicates',
    'LBL_MANAGE_SUBSCRIPTIONS' => 'Manage Subscriptions',
    'LBL_MANAGE_SUBSCRIPTIONS_FOR' => 'Manage Subscriptions for ',
    // Ajax status strings
    'LBL_LOADING' => 'Loading...',
    'LBL_SEARCHING' => 'Searching...',
    'LBL_SAVING_LAYOUT' => 'Saving Layout...',
    'LBL_SAVED_LAYOUT' => 'Layout has been saved.',
    'LBL_SAVED' => 'Saved',
    'LBL_SAVING' => 'Saving',
    'LBL_DISPLAY_COLUMNS' => 'Display Columns',
    'LBL_HIDE_COLUMNS' => 'Hide Columns',
    'LBL_SEARCH_CRITERIA' => 'Search Criteria',
    'LBL_SAVED_VIEWS' => 'Saved Views',
    'LBL_PROCESSING_REQUEST' => 'Processing...',
    'LBL_REQUEST_PROCESSED' => 'Done',
    'LBL_AJAX_FAILURE' => 'Ajax failure',
    'LBL_MERGE_DUPLICATES' => 'Merge',
    'LBL_SAVED_FILTER_SHORTCUT' => 'My Filters',
    'LBL_SEARCH_POPULATE_ONLY' => 'Perform a search using the search form above',
    'LBL_DETAILVIEW' => 'Detail View',
    'LBL_LISTVIEW' => 'List View',
    'LBL_EDITVIEW' => 'Edit View',
    'LBL_BILLING_STREET' => 'Street:',
    'LBL_SHIPPING_STREET' => 'Street:',
    'LBL_SEARCHFORM' => 'Search Form',
    'LBL_SAVED_SEARCH_ERROR' => 'Please provide a name for this view.',
    'LBL_DISPLAY_LOG' => 'Display Log',
    'ERROR_JS_ALERT_SYSTEM_CLASS' => 'System',
    'ERROR_JS_ALERT_TIMEOUT_TITLE' => 'Session Timeout',
    'ERROR_JS_ALERT_TIMEOUT_MSG_1' => 'Your session is about to timeout in 2 minutes. Please save your work.',
    'ERROR_JS_ALERT_TIMEOUT_MSG_2' => 'Your session has timed out.',
    'MSG_JS_ALERT_MTG_REMINDER_AGENDA' => "\nAgenda: ",
    'MSG_JS_ALERT_MTG_REMINDER_MEETING' => 'Meeting',
    'MSG_JS_ALERT_MTG_REMINDER_CALL' => 'Call',
    'MSG_JS_ALERT_MTG_REMINDER_TIME' => 'Time: ',
    'MSG_JS_ALERT_MTG_REMINDER_LOC' => 'Location: ',
    'MSG_JS_ALERT_MTG_REMINDER_DESC' => 'Description: ',
    'MSG_JS_ALERT_MTG_REMINDER_STATUS' => 'Status: ',
    'MSG_JS_ALERT_MTG_REMINDER_RELATED_TO' => 'Related To: ',
    'MSG_JS_ALERT_MTG_REMINDER_CALL_MSG' => "\nClick OK to view this call or click Cancel to dismiss this message.",
    'MSG_JS_ALERT_MTG_REMINDER_MEETING_MSG' => "\nClick OK to view this meeting or click Cancel to dismiss this message.",
    'MSG_JS_ALERT_MTG_REMINDER_NO_EVENT_NAME' => 'Event',
    'MSG_JS_ALERT_MTG_REMINDER_NO_DESCRIPTION' => 'Event isn\'t set.',
    'MSG_JS_ALERT_MTG_REMINDER_NO_LOCATION' => 'Location isn\'t set.',
    'MSG_JS_ALERT_MTG_REMINDER_NO_START_DATE' => 'Start date isn\'t defined.',
    'MSG_LIST_VIEW_NO_RESULTS_BASIC' => 'No results found.',
    'MSG_LIST_VIEW_NO_RESULTS_CHANGE_CRITERIA' => 'No results found... Perhaps change your search criteria and try again?',
    'MSG_LIST_VIEW_NO_RESULTS' => 'No results found for <item1>',
    'MSG_LIST_VIEW_NO_RESULTS_SUBMSG' => 'Create <item1> as a new <item2>',
    'MSG_LIST_VIEW_CHANGE_SEARCH' => 'or change your search criteria',
    'MSG_EMPTY_LIST_VIEW_NO_RESULTS' => 'You currently have no records saved. <item2> or <item3> one now.',

    'LBL_CLICK_HERE' => 'Click here',
    // contextMenu strings
    'LBL_ADD_TO_FAVORITES' => 'Add to My Favorites',
    'LBL_CREATE_CONTACT' => 'Create Contact',
    'LBL_CREATE_CASE' => 'Create Case',
    'LBL_CREATE_NOTE' => 'Create Note',
    'LBL_CREATE_OPPORTUNITY' => 'Create Opportunity',
    'LBL_SCHEDULE_CALL' => 'Log Call',
    'LBL_SCHEDULE_MEETING' => 'Schedule Meeting',
    'LBL_CREATE_TASK' => 'Create Task',
    //web to lead
    'LBL_GENERATE_WEB_TO_LEAD_FORM' => 'Generate Form',
    'LBL_SAVE_WEB_TO_LEAD_FORM' => 'Save Web Form',
    'LBL_AVAILABLE_FIELDS' => 'Available Fields',
    'LBL_FIRST_FORM_COLUMN' => 'First Form Column',
    'LBL_SECOND_FORM_COLUMN' => 'Second Form Column',
    'LBL_ASSIGNED_TO_REQUIRED' => 'Missing required field: Assigned to',
    'LBL_RELATED_CAMPAIGN_REQUIRED' => 'Missing required field: Related campaign',
    'LBL_TYPE_OF_PERSON_FOR_FORM' => 'Web form to create ',
    'LBL_TYPE_OF_PERSON_FOR_FORM_DESC' => 'Submitting this form will create ',

    'LBL_ADD_ALL_LEAD_FIELDS' => 'Add All Fields',
    'LBL_RESET_ALL_LEAD_FIELDS' => 'Reset all Fields',
    'LBL_REMOVE_ALL_LEAD_FIELDS' => 'Remove All Fields',
    'LBL_NEXT_BTN' => 'Next',
    'LBL_ONLY_IMAGE_ATTACHMENT' => 'Only the following supported image type attachments can be embedded: JPG, PNG.',
    'LBL_TRAINING' => 'Support Forum',
    'ERR_MSSQL_DB_CONTEXT' => 'Changed database context to',
    'ERR_MSSQL_WARNING' => 'Warning:',

    //Meta-Data framework
    'ERR_CANNOT_CREATE_METADATA_FILE' => 'Error: File [[file]] is missing. Unable to create because no corresponding HTML file was found.',
    'ERR_CANNOT_FIND_MODULE' => 'Error: Module [module] does not exist.',
    'LBL_ALT_ADDRESS' => 'Other Address:',
    'ERR_SMARTY_UNEQUAL_RELATED_FIELD_PARAMETERS' => 'Error: There are an unequal number of arguments for the \'key\' and \'copy\' elements in the displayParams array.',

    /* MySugar Framework (for Home and Dashboard) */
    'LBL_DASHLET_CONFIGURE_GENERAL' => 'General',
    'LBL_DASHLET_CONFIGURE_FILTERS' => 'Filters',
    'LBL_DASHLET_CONFIGURE_MY_ITEMS_ONLY' => 'Only My Items',
    'LBL_DASHLET_CONFIGURE_TITLE' => 'Title',
    'LBL_DASHLET_CONFIGURE_DISPLAY_ROWS' => 'Display Rows',

    // MySugar status strings
    'LBL_MAX_DASHLETS_REACHED' => 'You have reached the maximum number of SuiteCRM Dashlets your adminstrator has set. Please remove a SuiteCRM Dashlet to add more.',
    'LBL_ADDING_DASHLET' => 'Adding SuiteCRM Dashlet...',
    'LBL_ADDED_DASHLET' => 'SuiteCRM Dashlet Added',
    'LBL_REMOVE_DASHLET_CONFIRM' => 'Are you sure you want to remove this SuiteCRM Dashlet?',
    'LBL_REMOVING_DASHLET' => 'Removing SuiteCRM Dashlet...',
    'LBL_REMOVED_DASHLET' => 'SuiteCRM Dashlet Removed',

    // MySugar Menu Options

    'LBL_LOADING_PAGE' => 'Loading page, please wait...',

    'LBL_RELOAD_PAGE' => 'Please <a href="javascript: window.location.reload()">reload the window</a> to use this SuiteCRM Dashlet.',
    'LBL_ADD_DASHLETS' => 'Add Dashlets',
    'LBL_CLOSE_DASHLETS' => 'Close',
    'LBL_OPTIONS' => 'Options',
    'LBL_1_COLUMN' => '1 Column',
    'LBL_2_COLUMN' => '2 Column',
    'LBL_3_COLUMN' => '3 Column',
    'LBL_PAGE_NAME' => 'Page Name',

    'LBL_SEARCH_RESULTS' => 'Search Results',
    'LBL_SEARCH_MODULES' => 'Modules',
    'LBL_SEARCH_TOOLS' => 'Tools',
    'LBL_SEARCH_HELP_TITLE' => 'Search Tips',
    /* End MySugar Framework strings */

    'LBL_NO_IMAGE' => 'No Image',

    'LBL_MODULE' => 'Module',

    //adding a label for address copy from left
    'LBL_COPY_ADDRESS_FROM_LEFT' => 'Copy address from left:',
    'LBL_SAVE_AND_CONTINUE' => 'Save and Continue',

    'LBL_SEARCH_HELP_TEXT' => '<p><br /><strong>Multiselect controls</strong></p><ul><li>Click on the values to select an attribute.</li><li>Ctrl-click&nbsp;to&nbsp;select multiple. Mac users use CMD-click.</li><li>To select all values between two attributes,&nbsp; click first value&nbsp;and then shift-click last value.</li></ul><p><strong>Advanced Search & Layout Options</strong><br><br>Using the <b>Saved Search & Layout</b> option, you can save a set of search parameters and/or a custom List View layout in order to quickly obtain the desired search results in the future. You can save an unlimited number of custom searches and layouts. All saved searches appear by name in the Saved Searches list, with the last loaded saved search appearing at the top of the list.<br><br>To customize the List View layout, use the Hide Columns and Display Columns boxes to select which fields to display in the search results. For example, you can view or hide details such as the record name, and assigned user, and assigned team in the search results. To add a column to List View, select the field from the Hide Columns list and use the left arrow to move it to the Display Columns list. To remove a column from List View, select it from the Display Columns list and use the right arrow to move it to the Hide Columns list.<br><br>If you save layout settings, you will be able to load them at any time to view the search results in the custom layout.<br><br>To save and update a search and/or layout:<ol><li>Enter a name for the search results in the <b>Save this search as</b> field and click <b>Save</b>.The name now displays in the Saved Searches list adjacent to the <b>Clear</b> button.</li><li>To view a saved search, select it from the Saved Searches list. The search results are displayed in the List View.</li><li>To update the properties of a saved search, select the saved search from the list, enter the new search criteria and/or layout options in the Advanced Search area, and click <b>Update</b> next to <b>Modify Current Search</b>.</li><li>To delete a saved search, select it in the Saved Searches list, click <b>Delete</b> next to <b>Modify Current Search</b>, and then click <b>OK</b> to confirm the deletion.</li></ol><p><strong>Tips</strong><br><br>By using the % as a wildcard operator you can make your search more broad. For example instead of just searching for results that equal "Apples" you could change your search to "Apples%" which would match all results that start with the word Apples but could contain other characters as well.</p>',

    //resource management
    'ERR_QUERY_LIMIT' => 'Error: Query limit of $limit reached for $module module.',
    'ERROR_NOTIFY_OVERRIDE' => 'Error: ResourceObserver->notify() needs to be overridden.',

    //tracker labels
    'ERR_MONITOR_FILE_MISSING' => 'Error: Unable to create monitor because metadata file is empty or file does not exist.',
    'ERR_MONITOR_NOT_CONFIGURED' => 'Error: There is no monitor configured for requested name',
    'ERR_UNDEFINED_METRIC' => 'Error: Unable to set value for undefined metric',
    'ERR_STORE_FILE_MISSING' => 'Error: Unable to find Store implementation file',

    'LBL_MONITOR_ID' => 'Monitor Id',
    'LBL_USER_ID' => 'User Id',
    'LBL_MODULE_NAME' => 'Module Name',
    'LBL_ITEM_ID' => 'Item Id',
    'LBL_ITEM_SUMMARY' => 'Item Summary',
    'LBL_ACTION' => 'Action',
    'LBL_SESSION_ID' => 'Session Id',
    'LBL_BREADCRUMBSTACK_CREATED' => 'BreadCrumbStack created for user id {0}',
    'LBL_VISIBLE' => 'Record Visible',
    'LBL_DATE_LAST_ACTION' => 'Date of Last Action',

    //jc:#12287 - For javascript validation messages
    'MSG_IS_NOT_BEFORE' => 'is not before',
    'MSG_IS_MORE_THAN' => 'is more than',
    'MSG_SHOULD_BE' => 'should be',
    'MSG_OR_GREATER' => 'or greater',

    'LBL_LIST' => 'List',
    'LBL_CREATE_BUG' => 'Create Bug',

    'LBL_OBJECT_IMAGE' => 'object image',
    //jchi #12300
    'LBL_MASSUPDATE_DATE' => 'Select Date',

    'LBL_VALIDATE_RANGE' => 'is not within the valid range',
    'LBL_CHOOSE_START_AND_END_DATES' => 'Please choose both a starting and ending date range',
    'LBL_CHOOSE_START_AND_END_ENTRIES' => 'Please choose both starting and ending range entries',

    //jchi #  20776
    'LBL_DROPDOWN_LIST_ALL' => 'All',

    //Connector
    'ERR_CONNECTOR_FILL_BEANS_SIZE_MISMATCH' => 'Error: The Array count of the bean parameter does not match the Array count of the results.',
    'ERR_MISSING_MAPPING_ENTRY_FORM_MODULE' => 'Error: Missing mapping entry for module.',
    'ERROR_UNABLE_TO_RETRIEVE_DATA' => 'Error: Unable to retrieve data for {0} Connector. The service may currently be inaccessible or the configuration settings may be invalid. Connector error message: ({1}).',

    // fastcgi checks
    'LBL_FASTCGI_LOGGING' => 'For optimal experience using IIS/FastCGI sapi, set fastcgi.logging to 0 in your php.ini file.',

    //Collection Field
    'LBL_COLLECTION_NAME' => 'Name',
    'LBL_COLLECTION_PRIMARY' => 'Primary',
    'ERROR_MISSING_COLLECTION_SELECTION' => 'Empty required field',

    //MB -Fixed Bug #32812 -Max
    'LBL_ASSIGNED_TO_NAME' => 'Assigned to',
    'LBL_DESCRIPTION' => 'Description',

    'LBL_YESTERDAY' => 'yesterday',
    'LBL_TODAY' => 'today',
    'LBL_TOMORROW' => 'tomorrow',
    'LBL_NEXT_WEEK' => 'next week',
    'LBL_NEXT_MONDAY' => 'next monday',
    'LBL_NEXT_FRIDAY' => 'next friday',
    'LBL_TWO_WEEKS' => 'two weeks',
    'LBL_NEXT_MONTH' => 'next month',
    'LBL_FIRST_DAY_OF_NEXT_MONTH' => 'first day of next month',
    'LBL_THREE_MONTHS' => 'three months',
    'LBL_SIXMONTHS' => 'six months',
    'LBL_NEXT_YEAR' => 'next year',

    //Datetimecombo fields
    'LBL_HOURS' => 'Hours',
    'LBL_MINUTES' => 'Minutes',
    'LBL_MERIDIEM' => 'Meridiem',
    'LBL_DATE' => 'Date',
    'LBL_DASHLET_CONFIGURE_AUTOREFRESH' => 'Auto-Refresh',

    'LBL_DURATION_DAY' => 'day',
    'LBL_DURATION_HOUR' => 'hour',
    'LBL_DURATION_MINUTE' => 'minute',
    'LBL_DURATION_DAYS' => 'days',
    'LBL_DURATION_HOURS' => 'Duration Hours',
    'LBL_DURATION_MINUTES' => 'Duration Minutes',

    //Calendar widget labels
    'LBL_CHOOSE_MONTH' => 'Choose Month',
    'LBL_ENTER_YEAR' => 'Enter Year',
    'LBL_ENTER_VALID_YEAR' => 'Please enter a valid year',

    //File write error label
    'ERR_FILE_WRITE' => 'Error: Could not write file {0}. Please check system and web server permissions.',
    'ERR_FILE_NOT_FOUND' => 'Error: Could not load file {0}. Please check system and web server permissions.',

    'LBL_AND' => 'And',

    // File fields
    'LBL_SEARCH_EXTERNAL_API' => 'File on External Source',
    'LBL_EXTERNAL_SECURITY_LEVEL' => 'Security',

    //IMPORT SAMPLE TEXT
    'LBL_IMPORT_SAMPLE_FILE_TEXT' => '
"This is a sample import file which provides an example of the expected contents of a file that is ready for import."
"The file is a comma-delimited .csv file, using double-quotes as the field qualifier."

"The header row is the top-most row in the file and contains the field labels as you would see them in the application."
"These labels are used for mapping the data in the file to the fields in the application."

"Notes: The database names could also be used in the header row. This is useful when you are using phpMyAdmin or another database tool to provide an exported list of data to import."
"The column order is not critical as the import process matches the data to the appropriate fields based on the header row."


"To use this file as a template, do the following:"
"1. Remove the sample rows of data"
"2. Remove the help text that you are reading right now"
"3. Input your own data into the appropriate rows and columns"
"4. Save the file to a known location on your system"
"5. Click on the Import option from the Actions menu in the application and choose the file to upload"
   ',
    //define labels to be used for overriding local values during import/export

    'LBL_NOTIFICATIONS_NONE' => 'No Current Notifications',
    'LBL_ALT_SORT_DESC' => 'Sorted Descending',
    'LBL_ALT_SORT_ASC' => 'Sorted Ascending',
    'LBL_ALT_SORT' => 'Sort',
    'LBL_ALT_SHOW_OPTIONS' => 'Show Options',
    'LBL_ALT_HIDE_OPTIONS' => 'Hide Options',
    'LBL_ALT_MOVE_COLUMN_LEFT' => 'Move selected entry to the list on the left',
    'LBL_ALT_MOVE_COLUMN_RIGHT' => 'Move selected entry to the list on the right',
    'LBL_ALT_MOVE_COLUMN_UP' => 'Move selected entry up in the displayed list order',
    'LBL_ALT_MOVE_COLUMN_DOWN' => 'Move selected entry down in the displayed list order',
    'LBL_ALT_INFO' => 'Information',
    'MSG_DUPLICATE' => 'The {0} record you are about to create might be a duplicate of an {0} record that already exists. {1} records containing similar names are listed below.<br>Click Create {1} to continue creating this new {0}, or select an existing {0} listed below.',
    'MSG_SHOW_DUPLICATES' => 'The {0} record you are about to create might be a duplicate of a {0} record that already exists. {1} records containing similar names are listed below. Click Save to continue creating this new {0}, or click Cancel to return to the module without creating the {0}.',
    'LBL_EMAIL_TITLE' => 'email address',
    'LBL_EMAIL_OPT_TITLE' => 'opted out email address',
    'LBL_EMAIL_INV_TITLE' => 'invalid email address',
    'LBL_EMAIL_PRIM_TITLE' => 'Make Primary Email Address',
    'LBL_SELECT_ALL_TITLE' => 'Select all',
    'LBL_SELECT_THIS_ROW_TITLE' => 'Select this row',

    //for upload errors
    'UPLOAD_ERROR_TEXT' => 'ERROR: There was an error during upload. Error code: {0} - {1}',
    'UPLOAD_ERROR_TEXT_SIZEINFO' => 'ERROR: There was an error during upload. Error code: {0} - {1}. The upload_maxsize is {2} ',
    'UPLOAD_ERROR_HOME_TEXT' => 'ERROR: There was an error during your upload, please contact an administrator for help.',
    'UPLOAD_MAXIMUM_EXCEEDED' => 'Size of Upload ({0} bytes) Exceeded Allowed Maximum: {1} bytes',
    'UPLOAD_REQUEST_ERROR' => 'An error has occurred. Please refresh your page and try again.',

    //508 used Access Keys
    'LBL_EDIT_BUTTON_KEY' => 'i',
    'LBL_EDIT_BUTTON_LABEL' => 'Edit',
    'LBL_EDIT_BUTTON_TITLE' => 'Edit',
    'LBL_DUPLICATE_BUTTON_KEY' => 'u',
    'LBL_DUPLICATE_BUTTON_LABEL' => 'Duplicate',
    'LBL_DUPLICATE_BUTTON_TITLE' => 'Duplicate',
    'LBL_DELETE_BUTTON_KEY' => 'd',
    'LBL_DELETE_BUTTON_LABEL' => 'Delete',
    'LBL_DELETE_BUTTON_TITLE' => 'Delete',
    'LBL_BULK_ACTION_BUTTON_LABEL' => 'BULK ACTION',
    'LBL_BULK_ACTION_BUTTON_LABEL_MOBILE' => 'ACTION',
    'LBL_SAVE_BUTTON_KEY' => 'a',
    'LBL_SAVE_BUTTON_LABEL' => 'Save',
    'LBL_SAVE_BUTTON_TITLE' => 'Save',
    'LBL_CANCEL_BUTTON_KEY' => 'l',
    'LBL_CANCEL_BUTTON_LABEL' => 'Cancel',
    'LBL_CANCEL_BUTTON_TITLE' => 'Cancel',
    'LBL_FIRST_INPUT_EDIT_VIEW_KEY' => '7',
    'LBL_ADV_SEARCH_LNK_KEY' => '8',
    'LBL_FIRST_INPUT_SEARCH_KEY' => '9',

    'ERR_CONNECTOR_NOT_ARRAY' => 'connector array in {0} been defined incorrectly or is empty and could not be used.',
    'ERR_SUHOSIN' => 'Upload stream is blocked by Suhosin, please add &quot;upload&quot; to suhosin.executor.include.whitelist (See suitecrm.log for more information)',
    'ERR_BAD_RESPONSE_FROM_SERVER' => 'Bad response from the server',
    'LBL_ACCOUNT_PRODUCT_QUOTE_LINK' => 'Quote',
    'LBL_ACCOUNT_PRODUCT_SALE_PRICE' => 'Sale Price',
    'LBL_EMAIL_CHECK_INTERVAL_DOM' => array(
        '-1' => 'Manually',
        '5' => 'Every 5 minutes',
        '15' => 'Every 15 minutes',
        '30' => 'Every 30 minutes',
        '60' => 'Every hour',
    ),

    'ERR_A_REMINDER_IS_EMPTY_OR_INCORRECT' => 'A reminder is empty or incorrect.',
    'ERR_REMINDER_IS_NOT_SET_POPUP_OR_EMAIL' => 'Reminder is not set for either a popup or email.',
    'ERR_NO_INVITEES_FOR_REMINDER' => 'No invitees for reminder.',
    'LBL_DELETE_REMINDER_CONFIRM' => 'Reminder doesn\'t include any invitees, do you want to remove the reminder?',
    'LBL_DELETE_REMINDER' => 'Delete Reminder',
    'LBL_OK' => 'Ok',

    'LBL_COLUMNS_FILTER_HEADER_TITLE' => 'Choose columns',
    'LBL_COLUMN_CHOOSER' => 'Column Chooser',
    'LBL_SAVE_CHANGES_BUTTON_TITLE' => 'Save changes',
    'LBL_DISPLAYED' => 'Displayed',
    'LBL_HIDDEN' => 'Hidden',
    'ERR_EMPTY_COLUMNS_LIST' => 'At least, one element required',

    'LBL_FILTER_HEADER_TITLE' => 'Filter',

    'LBL_CATEGORY' => 'Category',
    'LBL_LIST_CATEGORY' => 'Category',
    'ERR_FACTOR_TPL_INVALID' => 'Factor Authentication message is invalid, please contact to your administrator.',
    'LBL_SUBTHEMES' => 'Style',
    'LBL_SUBTHEME_OPTIONS_DAWN' => 'Dawn',
    'LBL_SUBTHEME_OPTIONS_DAY' => 'Day',
    'LBL_SUBTHEME_OPTIONS_DUSK' => 'Dusk',
    'LBL_SUBTHEME_OPTIONS_NIGHT' => 'Night',

    'LBL_CONFIRM_DISREGARD_DRAFT_TITLE' => 'Disregard draft',
    'LBL_CONFIRM_DISREGARD_DRAFT_BODY' => 'This operation will delete this email, do you want to continue?',
    'LBL_CONFIRM_DISREGARD_EMAIL_TITLE' => 'Exit compose dialog',
    'LBL_CONFIRM_DISREGARD_EMAIL_BODY' => 'By leaving the compose dialog all entered information will be lost, do you wish to continue?',
    'LBL_CONFIRM_APPLY_EMAIL_TEMPLATE_TITLE' => 'Apply an Email Template',
    'LBL_CONFIRM_APPLY_EMAIL_TEMPLATE_BODY' => 'This operation will override the email Body and Subject fields, do you want to continue?',

    'LBL_CONFIRM_OPT_IN_TITLE' => 'Confirmed Opt In',
    'LBL_OPT_IN_TITLE' => 'Opt In',
    'LBL_CONFIRM_OPT_IN_DATE' => 'Confirmed Opt In Date',
    'LBL_CONFIRM_OPT_IN_SENT_DATE' => 'Confirmed Opt In Sent Date',
    'LBL_CONFIRM_OPT_IN_FAIL_DATE' => 'Confirmed Opt In Fail Date',
    'LBL_CONFIRM_OPT_IN_TOKEN' => 'Confirm Opt In Token',
    'ERR_OPT_IN_TPL_NOT_SET' => 'Opt In Email Template is not configured. Please set up in email settings.',
    'ERR_OPT_IN_RELATION_INCORRECT' => 'Opt In requires the email to be related to Account/Contact/Lead/Target',

    'LBL_SECURITYGROUP_NONINHERITABLE' => 'Non-Inheritable Group',
    'LBL_PRIMARY_GROUP' => "Primary Group",

    // footer
    'LBL_SUITE_TOP' => 'Back to top',
    'LBL_SUITE_SUPERCHARGED' => 'Supercharged by SuiteCRM',
    'LBL_SUITE_POWERED_BY' => 'Powered By SugarCRM',
    'LBL_SUITE_DESC1' => 'SuiteCRM has been written and assembled by <a href="https://salesagility.com">SalesAgility</a>. The Program is provided AS IS, without warranty. Licensed under AGPLv3.',
    'LBL_SUITE_DESC2' => 'This program is free software; you can redistribute it and/or modify it under the terms of the GNU Affero General Public License version 3 as published by the Free Software Foundation, including the additional permission set forth in the source code header.',
    'LBL_SUITE_DESC3' => 'SuiteCRM is a trademark of SalesAgility Ltd. All other company and product names may be trademarks of the respective companies with which they are associated.',
    'LBL_GENERATE_PASSWORD_BUTTON_TITLE' => 'Reset Password',
    'LBL_SEND_CONFIRM_OPT_IN_EMAIL' => 'Send Confirm Opt In Email',
    'LBL_CONFIRM_OPT_IN_ONLY_FOR_PERSON' => 'Confirm Opt In Email sending only for Accounts/Contacts/Leads/Prospects',
    'LBL_CONFIRM_OPT_IN_IS_DISABLED' => 'Confirm Opt In Email sending is disabled, enable Confirm Opt In option in Email Settings or contact your Administrator.',
    'LBL_CONTACT_HAS_NO_PRIMARY_EMAIL' => 'Confirm Opt In Email sending is not possible because the Contact has not Primary Email Address',
    'LBL_CONFIRM_EMAIL_SENDING_FAILED' => 'Confirm Opt In Email sending failed',
    'LBL_CONFIRM_EMAIL_SENT' => 'Confirm Opt In Email sent successfully',
);

$app_list_strings['moduleList']['Library'] = 'Library';
$app_list_strings['moduleList']['EmailAddresses'] = 'Email Address';
$app_list_strings['project_priority_default'] = 'Medium';
$app_list_strings['project_priority_options'] = array(
    'High' => 'High',
    'Medium' => 'Medium',
    'Low' => 'Low',
);

//GDPR lawful basis options
$app_list_strings['lawful_basis_dom'] = array(
    '' => '',
    'consent' => 'Consent',
    'contract' => 'Contract',
    'legal_obligation' => 'Legal obligation',
    'protection_of_interest' => 'Protection of interest',
    'public_interest' => 'Public interest',
    'legitimate_interest' => 'Legitimate interest',
    'withdrawn' => 'Withdrawn',
);
//End GDPR lawful basis options

//GDPR lawful basis source options
$app_list_strings['lawful_basis_source_dom'] = array(
    '' => '',
    'website' => 'Website',
    'phone' => 'Phone',
    'given_to_user' => 'Given to User',
    'email' => 'Email',
    'third_party' => 'Third Party',
);
//End GDPR lawful basis source options

$app_list_strings['moduleList']['KBDocuments'] = 'Knowledge Base';

$app_list_strings['countries_dom'] = array(
    '' => '',
    'ABU DHABI' => 'ABU DHABI',
    'ADEN' => 'ADEN',
    'AFGHANISTAN' => 'AFGHANISTAN',
    'ALBANIA' => 'ALBANIA',
    'ALGERIA' => 'ALGERIA',
    'AMERICAN SAMOA' => 'AMERICAN SAMOA',
    'ANDORRA' => 'ANDORRA',
    'ANGOLA' => 'ANGOLA',
    'ANTARCTICA' => 'ANTARCTICA',
    'ANTIGUA' => 'ANTIGUA',
    'ARGENTINA' => 'ARGENTINA',
    'ARMENIA' => 'ARMENIA',
    'ARUBA' => 'ARUBA',
    'AUSTRALIA' => 'AUSTRALIA',
    'AUSTRIA' => 'AUSTRIA',
    'AZERBAIJAN' => 'AZERBAIJAN',
    'BAHAMAS' => 'BAHAMAS',
    'BAHRAIN' => 'BAHRAIN',
    'BANGLADESH' => 'BANGLADESH',
    'BARBADOS' => 'BARBADOS',
    'BELARUS' => 'BELARUS',
    'BELGIUM' => 'BELGIUM',
    'BELIZE' => 'BELIZE',
    'BENIN' => 'BENIN',
    'BERMUDA' => 'BERMUDA',
    'BHUTAN' => 'BHUTAN',
    'BOLIVIA' => 'BOLIVIA',
    'BOSNIA' => 'BOSNIA',
    'BOTSWANA' => 'BOTSWANA',
    'BOUVET ISLAND' => 'BOUVET ISLAND',
    'BRAZIL' => 'BRAZIL',
    'BRITISH ANTARCTICA TERRITORY' => 'BRITISH ANTARCTICA TERRITORY',
    'BRITISH INDIAN OCEAN TERRITORY' => 'BRITISH INDIAN OCEAN TERRITORY',
    'BRITISH VIRGIN ISLANDS' => 'BRITISH VIRGIN ISLANDS',
    'BRITISH WEST INDIES' => 'BRITISH WEST INDIES',
    'BRUNEI' => 'BRUNEI',
    'BULGARIA' => 'BULGARIA',
    'BURKINA FASO' => 'BURKINA FASO',
    'BURUNDI' => 'BURUNDI',
    'CAMBODIA' => 'CAMBODIA',
    'CAMEROON' => 'CAMEROON',
    'CANADA' => 'CANADA',
    'CANAL ZONE' => 'CANAL ZONE',
    'CANARY ISLAND' => 'CANARY ISLAND',
    'CAPE VERDI ISLANDS' => 'CAPE VERDI ISLANDS',
    'CAYMAN ISLANDS' => 'CAYMAN ISLANDS',
    'CHAD' => 'CHAD',
    'CHANNEL ISLAND UK' => 'CHANNEL ISLAND UK',
    'CHILE' => 'CHILE',
    'CHINA' => 'CHINA',
    'CHRISTMAS ISLAND' => 'CHRISTMAS ISLAND',
    'COCOS (KEELING) ISLAND' => 'COCOS (KEELING) ISLAND',
    'COLOMBIA' => 'COLOMBIA',
    'COMORO ISLANDS' => 'COMORO ISLANDS',
    'CONGO' => 'CONGO',
    'CONGO KINSHASA' => 'CONGO KINSHASA',
    'COOK ISLANDS' => 'COOK ISLANDS',
    'COSTA RICA' => 'COSTA RICA',
    'CROATIA' => 'CROATIA',
    'CUBA' => 'CUBA',
    'CURACAO' => 'CURACAO',
    'CYPRUS' => 'CYPRUS',
    'CZECH REPUBLIC' => 'CZECH REPUBLIC',
    'DAHOMEY' => 'DAHOMEY',
    'DENMARK' => 'DENMARK',
    'DJIBOUTI' => 'DJIBOUTI',
    'DOMINICA' => 'DOMINICA',
    'DOMINICAN REPUBLIC' => 'DOMINICAN REPUBLIC',
    'DUBAI' => 'DUBAI',
    'ECUADOR' => 'ECUADOR',
    'EGYPT' => 'EGYPT',
    'EL SALVADOR' => 'EL SALVADOR',
    'EQUATORIAL GUINEA' => 'EQUATORIAL GUINEA',
    'ESTONIA' => 'ESTONIA',
    'ETHIOPIA' => 'ETHIOPIA',
    'FAEROE ISLANDS' => 'FAEROE ISLANDS',
    'FALKLAND ISLANDS' => 'FALKLAND ISLANDS',
    'FIJI' => 'FIJI',
    'FINLAND' => 'FINLAND',
    'FRANCE' => 'FRANCE',
    'FRENCH GUIANA' => 'FRENCH GUIANA',
    'FRENCH POLYNESIA' => 'FRENCH POLYNESIA',
    'GABON' => 'GABON',
    'GAMBIA' => 'GAMBIA',
    'GEORGIA' => 'GEORGIA',
    'GERMANY' => 'GERMANY',
    'GHANA' => 'GHANA',
    'GIBRALTAR' => 'GIBRALTAR',
    'GREECE' => 'GREECE',
    'GREENLAND' => 'GREENLAND',
    'GUADELOUPE' => 'GUADELOUPE',
    'GUAM' => 'GUAM',
    'GUATEMALA' => 'GUATEMALA',
    'GUINEA' => 'GUINEA',
    'GUYANA' => 'GUYANA',
    'HAITI' => 'HAITI',
    'HONDURAS' => 'HONDURAS',
    'HONG KONG' => 'HONG KONG',
    'HUNGARY' => 'HUNGARY',
    'ICELAND' => 'ICELAND',
    'IFNI' => 'IFNI',
    'INDIA' => 'INDIA',
    'INDONESIA' => 'INDONESIA',
    'IRAN' => 'IRAN',
    'IRAQ' => 'IRAQ',
    'IRELAND' => 'IRELAND',
    'ISRAEL' => 'ISRAEL',
    'ITALY' => 'ITALY',
    'IVORY COAST' => 'IVORY COAST',
    'JAMAICA' => 'JAMAICA',
    'JAPAN' => 'JAPAN',
    'JORDAN' => 'JORDAN',
    'KAZAKHSTAN' => 'KAZAKHSTAN',
    'KENYA' => 'KENYA',
    'KOREA' => 'KOREA',
    'KOREA, SOUTH' => 'KOREA, SOUTH',
    'KUWAIT' => 'KUWAIT',
    'KYRGYZSTAN' => 'KYRGYZSTAN',
    'LAOS' => 'LAOS',
    'LATVIA' => 'LATVIA',
    'LEBANON' => 'LEBANON',
    'LEEWARD ISLANDS' => 'LEEWARD ISLANDS',
    'LESOTHO' => 'LESOTHO',
    'LIBYA' => 'LIBYA',
    'LIECHTENSTEIN' => 'LIECHTENSTEIN',
    'LITHUANIA' => 'LITHUANIA',
    'LUXEMBOURG' => 'LUXEMBOURG',
    'MACAO' => 'MACAO',
    'MACEDONIA' => 'MACEDONIA',
    'MADAGASCAR' => 'MADAGASCAR',
    'MALAWI' => 'MALAWI',
    'MALAYSIA' => 'MALAYSIA',
    'MALDIVES' => 'MALDIVES',
    'MALI' => 'MALI',
    'MALTA' => 'MALTA',
    'MARTINIQUE' => 'MARTINIQUE',
    'MAURITANIA' => 'MAURITANIA',
    'MAURITIUS' => 'MAURITIUS',
    'MELANESIA' => 'MELANESIA',
    'MEXICO' => 'MEXICO',
    'MOLDOVIA' => 'MOLDOVIA',
    'MONACO' => 'MONACO',
    'MONGOLIA' => 'MONGOLIA',
    'MOROCCO' => 'MOROCCO',
    'MOZAMBIQUE' => 'MOZAMBIQUE',
    'MYANAMAR' => 'MYANAMAR',
    'NAMIBIA' => 'NAMIBIA',
    'NEPAL' => 'NEPAL',
    'NETHERLANDS' => 'NETHERLANDS',
    'NETHERLANDS ANTILLES' => 'NETHERLANDS ANTILLES',
    'NETHERLANDS ANTILLES NEUTRAL ZONE' => 'NETHERLANDS ANTILLES NEUTRAL ZONE',
    'NEW CALADONIA' => 'NEW CALADONIA',
    'NEW HEBRIDES' => 'NEW HEBRIDES',
    'NEW ZEALAND' => 'NEW ZEALAND',
    'NICARAGUA' => 'NICARAGUA',
    'NIGER' => 'NIGER',
    'NIGERIA' => 'NIGERIA',
    'NORFOLK ISLAND' => 'NORFOLK ISLAND',
    'NORWAY' => 'NORWAY',
    'OMAN' => 'OMAN',
    'OTHER' => 'OTHER',
    'PACIFIC ISLAND' => 'PACIFIC ISLAND',
    'PAKISTAN' => 'PAKISTAN',
    'PANAMA' => 'PANAMA',
    'PAPUA NEW GUINEA' => 'PAPUA NEW GUINEA',
    'PARAGUAY' => 'PARAGUAY',
    'PERU' => 'PERU',
    'PHILIPPINES' => 'PHILIPPINES',
    'POLAND' => 'POLAND',
    'PORTUGAL' => 'PORTUGAL',
    'PORTUGUESE TIMOR' => 'EAST TIMOR',
    'PUERTO RICO' => 'PUERTO RICO',
    'QATAR' => 'QATAR',
    'REPUBLIC OF BELARUS' => 'REPUBLIC OF BELARUS',
    'REPUBLIC OF SOUTH AFRICA' => 'REPUBLIC OF SOUTH AFRICA',
    'REUNION' => 'REUNION',
    'ROMANIA' => 'ROMANIA',
    'RUSSIA' => 'RUSSIA',
    'RWANDA' => 'RWANDA',
    'RYUKYU ISLANDS' => 'RYUKYU ISLANDS',
    'SABAH' => 'SABAH',
    'SAN MARINO' => 'SAN MARINO',
    'SAUDI ARABIA' => 'SAUDI ARABIA',
    'SENEGAL' => 'SENEGAL',
    'SERBIA' => 'SERBIA',
    'SEYCHELLES' => 'SEYCHELLES',
    'SIERRA LEONE' => 'SIERRA LEONE',
    'SINGAPORE' => 'SINGAPORE',
    'SLOVAKIA' => 'SLOVAKIA',
    'SLOVENIA' => 'SLOVENIA',
    'SOMALILIAND' => 'SOMALILIAND',
    'SOUTH AFRICA' => 'SOUTH AFRICA',
    'SOUTH YEMEN' => 'SOUTH YEMEN',
    'SPAIN' => 'SPAIN',
    'SPANISH SAHARA' => 'SPANISH SAHARA',
    'SRI LANKA' => 'SRI LANKA',
    'ST. KITTS AND NEVIS' => 'ST. KITTS AND NEVIS',
    'ST. LUCIA' => 'ST. LUCIA',
    'SUDAN' => 'SUDAN',
    'SURINAM' => 'SURINAM',
    'SW AFRICA' => 'SW AFRICA',
    'SWAZILAND' => 'SWAZILAND',
    'SWEDEN' => 'SWEDEN',
    'SWITZERLAND' => 'SWITZERLAND',
    'SYRIA' => 'SYRIA',
    'TAIWAN' => 'TAIWAN',
    'TAJIKISTAN' => 'TAJIKISTAN',
    'TANZANIA' => 'TANZANIA',
    'THAILAND' => 'THAILAND',
    'TONGA' => 'TONGA',
    'TRINIDAD' => 'TRINIDAD',
    'TUNISIA' => 'TUNISIA',
    'TURKEY' => 'TURKEY',
    'UGANDA' => 'UGANDA',
    'UKRAINE' => 'UKRAINE',
    'UNITED ARAB EMIRATES' => 'UNITED ARAB EMIRATES',
    'UNITED KINGDOM' => 'UNITED KINGDOM',
    'URUGUAY' => 'URUGUAY',
    'US PACIFIC ISLAND' => 'US PACIFIC ISLAND',
    'US VIRGIN ISLANDS' => 'US VIRGIN ISLANDS',
    'USA' => 'USA',
    'UZBEKISTAN' => 'UZBEKISTAN',
    'VANUATU' => 'VANUATU',
    'VATICAN CITY' => 'VATICAN CITY',
    'VENEZUELA' => 'VENEZUELA',
    'VIETNAM' => 'VIETNAM',
    'WAKE ISLAND' => 'WAKE ISLAND',
    'WEST INDIES' => 'WEST INDIES',
    'WESTERN SAHARA' => 'WESTERN SAHARA',
    'YEMEN' => 'YEMEN',
    'ZAIRE' => 'ZAIRE',
    'ZAMBIA' => 'ZAMBIA',
    'ZIMBABWE' => 'ZIMBABWE',
);

$app_list_strings['charset_dom'] = array(
    'BIG-5' => 'BIG-5 (Taiwan and Hong Kong)',
    /*'CP866'     => 'CP866', // ms-dos Cyrillic */
    /*'CP949'     => 'CP949 (Microsoft Korean)', */
    'CP1251' => 'CP1251 (MS Cyrillic)',
    'CP1252' => 'CP1252 (MS Western European & US)',
    'EUC-CN' => 'EUC-CN (Simplified Chinese GB2312)',
    'EUC-JP' => 'EUC-JP (Unix Japanese)',
    'EUC-KR' => 'EUC-KR (Korean)',
    'EUC-TW' => 'EUC-TW (Taiwanese)',
    'ISO-2022-JP' => 'ISO-2022-JP (Japanese)',
    'ISO-2022-KR' => 'ISO-2022-KR (Korean)',
    'ISO-8859-1' => 'ISO-8859-1 (Western European and US)',
    'ISO-8859-2' => 'ISO-8859-2 (Central and Eastern European)',
    'ISO-8859-3' => 'ISO-8859-3 (Latin 3)',
    'ISO-8859-4' => 'ISO-8859-4 (Latin 4)',
    'ISO-8859-5' => 'ISO-8859-5 (Cyrillic)',
    'ISO-8859-6' => 'ISO-8859-6 (Arabic)',
    'ISO-8859-7' => 'ISO-8859-7 (Greek)',
    'ISO-8859-8' => 'ISO-8859-8 (Hebrew)',
    'ISO-8859-9' => 'ISO-8859-9 (Latin 5)',
    'ISO-8859-10' => 'ISO-8859-10 (Latin 6)',
    'ISO-8859-13' => 'ISO-8859-13 (Latin 7)',
    'ISO-8859-14' => 'ISO-8859-14 (Latin 8)',
    'ISO-8859-15' => 'ISO-8859-15 (Latin 9)',
    'KOI8-R' => 'KOI8-R (Cyrillic Russian)',
    'KOI8-U' => 'KOI8-U (Cyrillic Ukranian)',
    'SJIS' => 'SJIS (MS Japanese)',
    'UTF-8' => 'UTF-8',
);

$app_list_strings['timezone_dom'] = array(

    'Africa/Algiers' => 'Africa/Algiers',
    'Africa/Luanda' => 'Africa/Luanda',
    'Africa/Porto-Novo' => 'Africa/Porto-Novo',
    'Africa/Gaborone' => 'Africa/Gaborone',
    'Africa/Ouagadougou' => 'Africa/Ouagadougou',
    'Africa/Bujumbura' => 'Africa/Bujumbura',
    'Africa/Douala' => 'Africa/Douala',
    'Atlantic/Cape_Verde' => 'Atlantic/Cape Verde',
    'Africa/Bangui' => 'Africa/Bangui',
    'Africa/Ndjamena' => 'Africa/Ndjamena',
    'Indian/Comoro' => 'Indian/Comoro',
    'Africa/Kinshasa' => 'Africa/Kinshasa',
    'Africa/Lubumbashi' => 'Africa/Lubumbashi',
    'Africa/Brazzaville' => 'Africa/Brazzaville',
    'Africa/Abidjan' => 'Africa/Abidjan',
    'Africa/Djibouti' => 'Africa/Djibouti',
    'Africa/Cairo' => 'Africa/Cairo',
    'Africa/Malabo' => 'Africa/Malabo',
    'Africa/Asmera' => 'Africa/Asmera',
    'Africa/Addis_Ababa' => 'Africa/Addis Ababa',
    'Africa/Libreville' => 'Africa/Libreville',
    'Africa/Banjul' => 'Africa/Banjul',
    'Africa/Accra' => 'Africa/Accra',
    'Africa/Conakry' => 'Africa/Conakry',
    'Africa/Bissau' => 'Africa/Bissau',
    'Africa/Nairobi' => 'Africa/Nairobi',
    'Africa/Maseru' => 'Africa/Maseru',
    'Africa/Monrovia' => 'Africa/Monrovia',
    'Africa/Tripoli' => 'Africa/Tripoli',
    'Indian/Antananarivo' => 'Indian/Antananarivo',
    'Africa/Blantyre' => 'Africa/Blantyre',
    'Africa/Bamako' => 'Africa/Bamako',
    'Africa/Nouakchott' => 'Africa/Nouakchott',
    'Indian/Mauritius' => 'Indian/Mauritius',
    'Indian/Mayotte' => 'Indian/Mayotte',
    'Africa/Casablanca' => 'Africa/Casablanca',
    'Africa/El_Aaiun' => 'Africa/El Aaiun',
    'Africa/Maputo' => 'Africa/Maputo',
    'Africa/Windhoek' => 'Africa/Windhoek',
    'Africa/Niamey' => 'Africa/Niamey',
    'Africa/Lagos' => 'Africa/Lagos',
    'Indian/Reunion' => 'Indian/Reunion',
    'Africa/Kigali' => 'Africa/Kigali',
    'Atlantic/St_Helena' => 'Atlantic/St. Helena',
    'Africa/Sao_Tome' => 'Africa/Sao Tome',
    'Africa/Dakar' => 'Africa/Dakar',
    'Indian/Mahe' => 'Indian/Mahe',
    'Africa/Freetown' => 'Africa/Freetown',
    'Africa/Mogadishu' => 'Africa/Mogadishu',
    'Africa/Johannesburg' => 'Africa/Johannesburg',
    'Africa/Khartoum' => 'Africa/Khartoum',
    'Africa/Mbabane' => 'Africa/Mbabane',
    'Africa/Dar_es_Salaam' => 'Africa/Dar es Salaam',
    'Africa/Lome' => 'Africa/Lome',
    'Africa/Tunis' => 'Africa/Tunis',
    'Africa/Kampala' => 'Africa/Kampala',
    'Africa/Lusaka' => 'Africa/Lusaka',
    'Africa/Harare' => 'Africa/Harare',
    'Antarctica/Casey' => 'Antarctica/Casey',
    'Antarctica/Davis' => 'Antarctica/Davis',
    'Antarctica/Mawson' => 'Antarctica/Mawson',
    'Indian/Kerguelen' => 'Indian/Kerguelen',
    'Antarctica/DumontDUrville' => 'Antarctica/DumontDUrville',
    'Antarctica/Syowa' => 'Antarctica/Syowa',
    'Antarctica/Vostok' => 'Antarctica/Vostok',
    'Antarctica/Rothera' => 'Antarctica/Rothera',
    'Antarctica/Palmer' => 'Antarctica/Palmer',
    'Antarctica/McMurdo' => 'Antarctica/McMurdo',
    'Asia/Kabul' => 'Asia/Kabul',
    'Asia/Yerevan' => 'Asia/Yerevan',
    'Asia/Baku' => 'Asia/Baku',
    'Asia/Bahrain' => 'Asia/Bahrain',
    'Asia/Dhaka' => 'Asia/Dhaka',
    'Asia/Thimphu' => 'Asia/Thimphu',
    'Indian/Chagos' => 'Indian/Chagos',
    'Asia/Brunei' => 'Asia/Brunei',
    'Asia/Rangoon' => 'Asia/Rangoon',
    'Asia/Phnom_Penh' => 'Asia/Phnom Penh',
    'Asia/Beijing' => 'Asia/Beijing',
    'Asia/Harbin' => 'Asia/Harbin',
    'Asia/Shanghai' => 'Asia/Shanghai',
    'Asia/Chongqing' => 'Asia/Chongqing',
    'Asia/Urumqi' => 'Asia/Urumqi',
    'Asia/Kashgar' => 'Asia/Kashgar',
    'Asia/Hong_Kong' => 'Asia/Hong Kong',
    'Asia/Taipei' => 'Asia/Taipei',
    'Asia/Macau' => 'Asia/Macau',
    'Asia/Nicosia' => 'Asia/Nicosia',
    'Asia/Tbilisi' => 'Asia/Tbilisi',
    'Asia/Dili' => 'Asia/Dili',
    'Asia/Calcutta' => 'Asia/Calcutta',
    'Asia/Jakarta' => 'Asia/Jakarta',
    'Asia/Pontianak' => 'Asia/Pontianak',
    'Asia/Makassar' => 'Asia/Makassar',
    'Asia/Jayapura' => 'Asia/Jayapura',
    'Asia/Tehran' => 'Asia/Tehran',
    'Asia/Baghdad' => 'Asia/Baghdad',
    'Asia/Jerusalem' => 'Asia/Jerusalem',
    'Asia/Tokyo' => 'Asia/Tokyo',
    'Asia/Amman' => 'Asia/Amman',
    'Asia/Almaty' => 'Asia/Almaty',
    'Asia/Qyzylorda' => 'Asia/Qyzylorda',
    'Asia/Aqtobe' => 'Asia/Aqtobe',
    'Asia/Aqtau' => 'Asia/Aqtau',
    'Asia/Oral' => 'Asia/Oral',
    'Asia/Bishkek' => 'Asia/Bishkek',
    'Asia/Seoul' => 'Asia/Seoul',
    'Asia/Pyongyang' => 'Asia/Pyongyang',
    'Asia/Kuwait' => 'Asia/Kuwait',
    'Asia/Vientiane' => 'Asia/Vientiane',
    'Asia/Beirut' => 'Asia/Beirut',
    'Asia/Kuala_Lumpur' => 'Asia/Kuala Lumpur',
    'Asia/Kuching' => 'Asia/Kuching',
    'Indian/Maldives' => 'Indian/Maldives',
    'Asia/Hovd' => 'Asia/Hovd',
    'Asia/Ulaanbaatar' => 'Asia/Ulaanbaatar',
    'Asia/Choibalsan' => 'Asia/Choibalsan',
    'Asia/Katmandu' => 'Asia/Katmandu',
    'Asia/Muscat' => 'Asia/Muscat',
    'Asia/Karachi' => 'Asia/Karachi',
    'Asia/Gaza' => 'Asia/Gaza',
    'Asia/Manila' => 'Asia/Manila',
    'Asia/Qatar' => 'Asia/Qatar',
    'Asia/Riyadh' => 'Asia/Riyadh',
    'Asia/Singapore' => 'Asia/Singapore',
    'Asia/Colombo' => 'Asia/Colombo',
    'Asia/Damascus' => 'Asia/Damascus',
    'Asia/Dushanbe' => 'Asia/Dushanbe',
    'Asia/Bangkok' => 'Asia/Bangkok',
    'Asia/Ashgabat' => 'Asia/Ashgabat',
    'Asia/Dubai' => 'Asia/Dubai',
    'Asia/Samarkand' => 'Asia/Samarkand',
    'Asia/Tashkent' => 'Asia/Tashkent',
    'Asia/Saigon' => 'Asia/Saigon',
    'Asia/Aden' => 'Asia/Aden',
    'Australia/Darwin' => 'Australia/Darwin',
    'Australia/Perth' => 'Australia/Perth',
    'Australia/Brisbane' => 'Australia/Brisbane',
    'Australia/Lindeman' => 'Australia/Lindeman',
    'Australia/Adelaide' => 'Australia/Adelaide',
    'Australia/Hobart' => 'Australia/Hobart',
    'Australia/Currie' => 'Australia/Currie',
    'Australia/Melbourne' => 'Australia/Melbourne',
    'Australia/Sydney' => 'Australia/Sydney',
    'Australia/Broken_Hill' => 'Australia/Broken Hill',
    'Indian/Christmas' => 'Indian/Christmas',
    'Pacific/Rarotonga' => 'Pacific/Rarotonga',
    'Indian/Cocos' => 'Indian/Cocos',
    'Pacific/Fiji' => 'Pacific/Fiji',
    'Pacific/Gambier' => 'Pacific/Gambier',
    'Pacific/Marquesas' => 'Pacific/Marquesas',
    'Pacific/Tahiti' => 'Pacific/Tahiti',
    'Pacific/Guam' => 'Pacific/Guam',
    'Pacific/Tarawa' => 'Pacific/Tarawa',
    'Pacific/Enderbury' => 'Pacific/Enderbury',
    'Pacific/Kiritimati' => 'Pacific/Kiritimati',
    'Pacific/Saipan' => 'Pacific/Saipan',
    'Pacific/Majuro' => 'Pacific/Majuro',
    'Pacific/Kwajalein' => 'Pacific/Kwajalein',
    'Pacific/Truk' => 'Pacific/Truk',
    'Pacific/Pohnpei' => 'Pacific/Pohnpei',
    'Pacific/Kosrae' => 'Pacific/Kosrae',
    'Pacific/Nauru' => 'Pacific/Nauru',
    'Pacific/Noumea' => 'Pacific/Noumea',
    'Pacific/Auckland' => 'Pacific/Auckland',
    'Pacific/Chatham' => 'Pacific/Chatham',
    'Pacific/Niue' => 'Pacific/Niue',
    'Pacific/Norfolk' => 'Pacific/Norfolk',
    'Pacific/Palau' => 'Pacific/Palau',
    'Pacific/Port_Moresby' => 'Pacific/Port Moresby',
    'Pacific/Pitcairn' => 'Pacific/Pitcairn',
    'Pacific/Pago_Pago' => 'Pacific/Pago Pago',
    'Pacific/Apia' => 'Pacific/Apia',
    'Pacific/Guadalcanal' => 'Pacific/Guadalcanal',
    'Pacific/Fakaofo' => 'Pacific/Fakaofo',
    'Pacific/Tongatapu' => 'Pacific/Tongatapu',
    'Pacific/Funafuti' => 'Pacific/Funafuti',
    'Pacific/Johnston' => 'Pacific/Johnston',
    'Pacific/Midway' => 'Pacific/Midway',
    'Pacific/Wake' => 'Pacific/Wake',
    'Pacific/Efate' => 'Pacific/Efate',
    'Pacific/Wallis' => 'Pacific/Wallis',
    'Europe/London' => 'Europe/London',
    'Europe/Dublin' => 'Europe/Dublin',
    'WET' => 'WET',
    'CET' => 'CET',
    'MET' => 'MET',
    'EET' => 'EET',
    'Europe/Tirane' => 'Europe/Tirane',
    'Europe/Andorra' => 'Europe/Andorra',
    'Europe/Vienna' => 'Europe/Vienna',
    'Europe/Minsk' => 'Europe/Minsk',
    'Europe/Brussels' => 'Europe/Brussels',
    'Europe/Sofia' => 'Europe/Sofia',
    'Europe/Prague' => 'Europe/Prague',
    'Europe/Copenhagen' => 'Europe/Copenhagen',
    'Atlantic/Faeroe' => 'Atlantic/Faeroe',
    'America/Danmarkshavn' => 'America/Danmarkshavn',
    'America/Scoresbysund' => 'America/Scoresbysund',
    'America/Godthab' => 'America/Godthab',
    'America/Thule' => 'America/Thule',
    'Europe/Tallinn' => 'Europe/Tallinn',
    'Europe/Helsinki' => 'Europe/Helsinki',
    'Europe/Paris' => 'Europe/Paris',
    'Europe/Berlin' => 'Europe/Berlin',
    'Europe/Gibraltar' => 'Europe/Gibraltar',
    'Europe/Athens' => 'Europe/Athens',
    'Europe/Budapest' => 'Europe/Budapest',
    'Atlantic/Reykjavik' => 'Atlantic/Reykjavik',
    'Europe/Rome' => 'Europe/Rome',
    'Europe/Riga' => 'Europe/Riga',
    'Europe/Vaduz' => 'Europe/Vaduz',
    'Europe/Vilnius' => 'Europe/Vilnius',
    'Europe/Luxembourg' => 'Europe/Luxembourg',
    'Europe/Malta' => 'Europe/Malta',
    'Europe/Chisinau' => 'Europe/Chisinau',
    'Europe/Monaco' => 'Europe/Monaco',
    'Europe/Amsterdam' => 'Europe/Amsterdam',
    'Europe/Oslo' => 'Europe/Oslo',
    'Europe/Warsaw' => 'Europe/Warsaw',
    'Europe/Lisbon' => 'Europe/Lisbon',
    'Atlantic/Azores' => 'Atlantic/Azores',
    'Atlantic/Madeira' => 'Atlantic/Madeira',
    'Europe/Bucharest' => 'Europe/Bucharest',
    'Europe/Kaliningrad' => 'Europe/Kaliningrad',
    'Europe/Moscow' => 'Europe/Moscow',
    'Europe/Samara' => 'Europe/Samara',
    'Asia/Yekaterinburg' => 'Asia/Yekaterinburg',
    'Asia/Omsk' => 'Asia/Omsk',
    'Asia/Novosibirsk' => 'Asia/Novosibirsk',
    'Asia/Krasnoyarsk' => 'Asia/Krasnoyarsk',
    'Asia/Irkutsk' => 'Asia/Irkutsk',
    'Asia/Yakutsk' => 'Asia/Yakutsk',
    'Asia/Vladivostok' => 'Asia/Vladivostok',
    'Asia/Sakhalin' => 'Asia/Sakhalin',
    'Asia/Magadan' => 'Asia/Magadan',
    'Asia/Kamchatka' => 'Asia/Kamchatka',
    'Asia/Anadyr' => 'Asia/Anadyr',
    'Europe/Belgrade' => 'Europe/Belgrade',
    'Europe/Madrid' => 'Europe/Madrid',
    'Africa/Ceuta' => 'Africa/Ceuta',
    'Atlantic/Canary' => 'Atlantic/Canary',
    'Europe/Stockholm' => 'Europe/Stockholm',
    'Europe/Zurich' => 'Europe/Zurich',
    'Europe/Istanbul' => 'Europe/Istanbul',
    'Europe/Kiev' => 'Europe/Kiev',
    'Europe/Uzhgorod' => 'Europe/Uzhgorod',
    'Europe/Zaporozhye' => 'Europe/Zaporozhye',
    'Europe/Simferopol' => 'Europe/Simferopol',
    'America/New_York' => 'America/New York',
    'America/Chicago' => 'America/Chicago',
    'America/North_Dakota/Center' => 'America/North Dakota/Center',
    'America/Denver' => 'America/Denver',
    'America/Los_Angeles' => 'America/Los Angeles',
    'America/Juneau' => 'America/Juneau',
    'America/Yakutat' => 'America/Yakutat',
    'America/Anchorage' => 'America/Anchorage',
    'America/Nome' => 'America/Nome',
    'America/Adak' => 'America/Adak',
    'Pacific/Honolulu' => 'Pacific/Honolulu',
    'America/Phoenix' => 'America/Phoenix',
    'America/Boise' => 'America/Boise',
    'America/Indiana/Indianapolis' => 'America/Indiana/Indianapolis',
    'America/Indiana/Marengo' => 'America/Indiana/Marengo',
    'America/Indiana/Knox' => 'America/Indiana/Knox',
    'America/Indiana/Vevay' => 'America/Indiana/Vevay',
    'America/Kentucky/Louisville' => 'America/Kentucky/Louisville',
    'America/Kentucky/Monticello' => 'America/Kentucky/Monticello',
    'America/Detroit' => 'America/Detroit',
    'America/Menominee' => 'America/Menominee',
    'America/St_Johns' => 'America/St. Johns',
    'America/Goose_Bay' => 'America/Goose_Bay',
    'America/Halifax' => 'America/Halifax',
    'America/Glace_Bay' => 'America/Glace Bay',
    'America/Montreal' => 'America/Montreal',
    'America/Toronto' => 'America/Toronto',
    'America/Thunder_Bay' => 'America/Thunder Bay',
    'America/Nipigon' => 'America/Nipigon',
    'America/Rainy_River' => 'America/Rainy River',
    'America/Winnipeg' => 'America/Winnipeg',
    'America/Regina' => 'America/Regina',
    'America/Swift_Current' => 'America/Swift Current',
    'America/Edmonton' => 'America/Edmonton',
    'America/Vancouver' => 'America/Vancouver',
    'America/Dawson_Creek' => 'America/Dawson Creek',
    'America/Pangnirtung' => 'America/Pangnirtung',
    'America/Iqaluit' => 'America/Iqaluit',
    'America/Coral_Harbour' => 'America/Coral Harbour',
    'America/Rankin_Inlet' => 'America/Rankin Inlet',
    'America/Cambridge_Bay' => 'America/Cambridge Bay',
    'America/Yellowknife' => 'America/Yellowknife',
    'America/Inuvik' => 'America/Inuvik',
    'America/Whitehorse' => 'America/Whitehorse',
    'America/Dawson' => 'America/Dawson',
    'America/Cancun' => 'America/Cancun',
    'America/Merida' => 'America/Merida',
    'America/Monterrey' => 'America/Monterrey',
    'America/Mexico_City' => 'America/Mexico City',
    'America/Chihuahua' => 'America/Chihuahua',
    'America/Hermosillo' => 'America/Hermosillo',
    'America/Mazatlan' => 'America/Mazatlan',
    'America/Tijuana' => 'America/Tijuana',
    'America/Anguilla' => 'America/Anguilla',
    'America/Antigua' => 'America/Antigua',
    'America/Nassau' => 'America/Nassau',
    'America/Barbados' => 'America/Barbados',
    'America/Belize' => 'America/Belize',
    'Atlantic/Bermuda' => 'Atlantic/Bermuda',
    'America/Cayman' => 'America/Cayman',
    'America/Costa_Rica' => 'America/Costa Rica',
    'America/Havana' => 'America/Havana',
    'America/Dominica' => 'America/Dominica',
    'America/Santo_Domingo' => 'America/Santo Domingo',
    'America/El_Salvador' => 'America/El Salvador',
    'America/Grenada' => 'America/Grenada',
    'America/Guadeloupe' => 'America/Guadeloupe',
    'America/Guatemala' => 'America/Guatemala',
    'America/Port-au-Prince' => 'America/Port-au-Prince',
    'America/Tegucigalpa' => 'America/Tegucigalpa',
    'America/Jamaica' => 'America/Jamaica',
    'America/Martinique' => 'America/Martinique',
    'America/Montserrat' => 'America/Montserrat',
    'America/Managua' => 'America/Managua',
    'America/Panama' => 'America/Panama',
    'America/Puerto_Rico' => 'America/Puerto_Rico',
    'America/St_Kitts' => 'America/St_Kitts',
    'America/St_Lucia' => 'America/St_Lucia',
    'America/Miquelon' => 'America/Miquelon',
    'America/St_Vincent' => 'America/St. Vincent',
    'America/Grand_Turk' => 'America/Grand Turk',
    'America/Tortola' => 'America/Tortola',
    'America/St_Thomas' => 'America/St. Thomas',
    'America/Argentina/Buenos_Aires' => 'America/Argentina/Buenos Aires',
    'America/Argentina/Cordoba' => 'America/Argentina/Cordoba',
    'America/Argentina/Tucuman' => 'America/Argentina/Tucuman',
    'America/Argentina/La_Rioja' => 'America/Argentina/La_Rioja',
    'America/Argentina/San_Juan' => 'America/Argentina/San_Juan',
    'America/Argentina/Jujuy' => 'America/Argentina/Jujuy',
    'America/Argentina/Catamarca' => 'America/Argentina/Catamarca',
    'America/Argentina/Mendoza' => 'America/Argentina/Mendoza',
    'America/Argentina/Rio_Gallegos' => 'America/Argentina/Rio Gallegos',
    'America/Argentina/Ushuaia' => 'America/Argentina/Ushuaia',
    'America/Aruba' => 'America/Aruba',
    'America/La_Paz' => 'America/La Paz',
    'America/Noronha' => 'America/Noronha',
    'America/Belem' => 'America/Belem',
    'America/Fortaleza' => 'America/Fortaleza',
    'America/Recife' => 'America/Recife',
    'America/Araguaina' => 'America/Araguaina',
    'America/Maceio' => 'America/Maceio',
    'America/Bahia' => 'America/Bahia',
    'America/Sao_Paulo' => 'America/Sao Paulo',
    'America/Campo_Grande' => 'America/Campo Grande',
    'America/Cuiaba' => 'America/Cuiaba',
    'America/Porto_Velho' => 'America/Porto_Velho',
    'America/Boa_Vista' => 'America/Boa Vista',
    'America/Manaus' => 'America/Manaus',
    'America/Eirunepe' => 'America/Eirunepe',
    'America/Rio_Branco' => 'America/Rio Branco',
    'America/Santiago' => 'America/Santiago',
    'Pacific/Easter' => 'Pacific/Easter',
    'America/Bogota' => 'America/Bogota',
    'America/Curacao' => 'America/Curacao',
    'America/Guayaquil' => 'America/Guayaquil',
    'Pacific/Galapagos' => 'Pacific/Galapagos',
    'Atlantic/Stanley' => 'Atlantic/Stanley',
    'America/Cayenne' => 'America/Cayenne',
    'America/Guyana' => 'America/Guyana',
    'America/Asuncion' => 'America/Asuncion',
    'America/Lima' => 'America/Lima',
    'Atlantic/South_Georgia' => 'Atlantic/South Georgia',
    'America/Paramaribo' => 'America/Paramaribo',
    'America/Port_of_Spain' => 'America/Port-of-Spain',
    'America/Montevideo' => 'America/Montevideo',
    'America/Caracas' => 'America/Caracas',
);

$app_list_strings['eapm_list'] = array(
    'Sugar' => 'SuiteCRM',
    'WebEx' => 'WebEx',
    'GoToMeeting' => 'GoToMeeting',
    'IBMSmartCloud' => 'IBM SmartCloud',
    'Google' => 'Google',
    'Box' => 'Box.net',
    'Facebook' => 'Facebook',
    'Twitter' => 'Twitter',
);
$app_list_strings['eapm_list_import'] = array(
    'Google' => 'Google Contacts',
);
$app_list_strings['eapm_list_documents'] = array(
    'Google' => 'Google Drive',
);
$app_list_strings['token_status'] = array(
    1 => 'Request',
    2 => 'Access',
    3 => 'Invalid',
);

$app_list_strings ['emailTemplates_type_list'] = array(
    '' => '',
    'campaign' => 'Campaign',
    'email' => 'Email',
);

$app_list_strings ['emailTemplates_type_list_campaigns'] = array(
    '' => '',
    'campaign' => 'Campaign',
);

$app_list_strings ['emailTemplates_type_list_no_workflow'] = array(
    '' => '',
    'campaign' => 'Campaign',
    'email' => 'Email',
    'system' => 'System',
);

// knowledge base
$app_list_strings['moduleList']['AOK_KnowledgeBase'] = 'Knowledge Base';
$app_list_strings['moduleList']['AOK_Knowledge_Base_Categories'] = 'KB - Categories';
$app_list_strings['aok_status_list']['Draft'] = 'Draft';
$app_list_strings['aok_status_list']['Expired'] = 'Expired';
$app_list_strings['aok_status_list']['In_Review'] = 'In Review';
//$app_list_strings['aok_status_list']['Published'] = 'Published';
$app_list_strings['aok_status_list']['published_private'] = 'Private';
$app_list_strings['aok_status_list']['published_public'] = 'Public';

$app_list_strings['moduleList']['FP_events'] = 'Events';
$app_list_strings['moduleList']['FP_Event_Locations'] = 'Locations';

//events
$app_list_strings['fp_event_invite_status_dom']['Invited'] = 'Invited';
$app_list_strings['fp_event_invite_status_dom']['Not Invited'] = 'Not Invited';
$app_list_strings['fp_event_invite_status_dom']['Attended'] = 'Attended';
$app_list_strings['fp_event_invite_status_dom']['Not Attended'] = 'Not Attended';
$app_list_strings['fp_event_status_dom']['Accepted'] = 'Accepted';
$app_list_strings['fp_event_status_dom']['Declined'] = 'Declined';
$app_list_strings['fp_event_status_dom']['No Response'] = 'No Response';

$app_strings['LBL_STATUS_EVENT'] = 'Invite Status';
$app_strings['LBL_ACCEPT_STATUS'] = 'Accept Status';
$app_strings['LBL_LISTVIEW_OPTION_CURRENT'] = 'Select This Page';
$app_strings['LBL_LISTVIEW_OPTION_ENTIRE'] = 'Select All';
$app_strings['LBL_LISTVIEW_NONE'] = 'Deselect All';

//aod
$app_list_strings['moduleList']['AOD_IndexEvent'] = 'Index Event';
$app_list_strings['moduleList']['AOD_Index'] = 'Index';

$app_list_strings['moduleList']['AOP_Case_Events'] = 'Case Events';
$app_list_strings['moduleList']['AOP_Case_Updates'] = 'Case Updates';
$app_strings['LBL_AOP_EMAIL_REPLY_DELIMITER'] = '========== Please reply above this line ==========';


//aop
$app_list_strings['case_state_default_key'] = 'Open';
$app_list_strings['case_state_dom'] =
    array(
        'Open' => 'Open',
        'Closed' => 'Closed',
    );
$app_list_strings['case_status_default_key'] = 'Open_New';
$app_list_strings['case_status_dom'] =
    array(
        'Open_New' => 'New',
        'Open_Assigned' => 'Assigned',
        'Closed_Closed' => 'Closed',
        'Open_Pending Input' => 'Pending Input',
        'Closed_Rejected' => 'Rejected',
        'Closed_Duplicate' => 'Duplicate',
    );
$app_list_strings['contact_portal_user_type_dom'] =
    array(
        'Single' => 'Single user',
        'Account' => 'Account user',
    );
$app_list_strings['dom_email_distribution_for_auto_create'] = array(
    'AOPDefault' => 'Use AOP Default',
    'singleUser' => 'Single User',
    'roundRobin' => 'Round-Robin',
    'leastBusy' => 'Least-Busy',
    'random' => 'Random',
);

//aor
$app_list_strings['moduleList']['AOR_Reports'] = 'Reports';
$app_list_strings['moduleList']['AOR_Conditions'] = 'Report Conditions';
$app_list_strings['moduleList']['AOR_Charts'] = 'Report Charts';
$app_list_strings['moduleList']['AOR_Fields'] = 'Report Fields';
$app_list_strings['moduleList']['AOR_Scheduled_Reports'] = 'Scheduled Reports';
$app_list_strings['aor_operator_list']['Equal_To'] = 'Equal To';
$app_list_strings['aor_operator_list']['Not_Equal_To'] = 'Not Equal To';
$app_list_strings['aor_operator_list']['Greater_Than'] = 'Greater Than';
$app_list_strings['aor_operator_list']['Less_Than'] = 'Less Than';
$app_list_strings['aor_operator_list']['Greater_Than_or_Equal_To'] = 'Greater Than or Equal To';
$app_list_strings['aor_operator_list']['Less_Than_or_Equal_To'] = 'Less Than or Equal To';
$app_list_strings['aor_operator_list']['Contains'] = 'Contains';
$app_list_strings['aor_operator_list']['Starts_With'] = 'Starts With';
$app_list_strings['aor_operator_list']['Ends_With'] = 'Ends With';
$app_list_strings['aor_format_options'][''] = '';
$app_list_strings['aor_format_options']['Y-m-d'] = 'Y-m-d';
$app_list_strings['aor_format_options']['Ymd'] = 'Ymd';
$app_list_strings['aor_format_options']['Y-m'] = 'Y-m';
$app_list_strings['aor_format_options']['d/m/Y'] = 'd/m/Y';
$app_list_strings['aor_format_options']['Y'] = 'Y';
$app_list_strings['aor_condition_operator_list']['And'] = 'And';
$app_list_strings['aor_condition_operator_list']['OR'] = 'OR';
$app_list_strings['aor_condition_type_list']['Value'] = 'Value';
$app_list_strings['aor_condition_type_list']['Field'] = 'Field';
$app_list_strings['aor_condition_type_list']['Date'] = 'Date';
$app_list_strings['aor_condition_type_list']['Multi'] = 'One of';
$app_list_strings['aor_condition_type_list']['Period'] = 'Period';
$app_list_strings['aor_condition_type_list']['CurrentUserID'] = 'Current User';
$app_list_strings['aor_date_type_list'][''] = '';
$app_list_strings['aor_date_type_list']['minute'] = 'Minutes';
$app_list_strings['aor_date_type_list']['hour'] = 'Hours';
$app_list_strings['aor_date_type_list']['day'] = 'Days';
$app_list_strings['aor_date_type_list']['week'] = 'Weeks';
$app_list_strings['aor_date_type_list']['month'] = 'Months';
$app_list_strings['aor_date_type_list']['business_hours'] = 'Business Hours';
$app_list_strings['aor_date_options']['now'] = 'Now';
$app_list_strings['aor_date_options']['field'] = 'This Field';
$app_list_strings['aor_date_operator']['now'] = '';
$app_list_strings['aor_date_operator']['plus'] = '+';
$app_list_strings['aor_date_operator']['minus'] = '-';
$app_list_strings['aor_sort_operator'][''] = '';
$app_list_strings['aor_sort_operator']['ASC'] = 'Ascending';
$app_list_strings['aor_sort_operator']['DESC'] = 'Descending';
$app_list_strings['aor_function_list'][''] = '';
$app_list_strings['aor_function_list']['COUNT'] = 'Count';
$app_list_strings['aor_function_list']['MIN'] = 'Minimum';
$app_list_strings['aor_function_list']['MAX'] = 'Maximum';
$app_list_strings['aor_function_list']['SUM'] = 'Sum';
$app_list_strings['aor_function_list']['AVG'] = 'Average';
$app_list_strings['aor_total_options'][''] = '';
$app_list_strings['aor_total_options']['COUNT'] = 'Count';
$app_list_strings['aor_total_options']['SUM'] = 'Sum';
$app_list_strings['aor_total_options']['AVG'] = 'Average';
$app_list_strings['aor_chart_types']['bar'] = 'Bar chart';
$app_list_strings['aor_chart_types']['line'] = 'Line chart';
$app_list_strings['aor_chart_types']['pie'] = 'Pie chart';
$app_list_strings['aor_chart_types']['radar'] = 'Radar chart';
$app_list_strings['aor_chart_types']['stacked_bar'] = 'Stacked bar';
$app_list_strings['aor_chart_types']['grouped_bar'] = 'Grouped bar';
$app_list_strings['aor_scheduled_report_schedule_types']['monthly'] = 'Monthly';
$app_list_strings['aor_scheduled_report_schedule_types']['weekly'] = 'Weekly';
$app_list_strings['aor_scheduled_report_schedule_types']['daily'] = 'Daily';
$app_list_strings['aor_scheduled_reports_status_dom']['active'] = 'Active';
$app_list_strings['aor_scheduled_reports_status_dom']['inactive'] = 'Inactive';
$app_list_strings['aor_email_type_list']['Email Address'] = 'Email';
$app_list_strings['aor_email_type_list']['Specify User'] = 'User';
$app_list_strings['aor_email_type_list']['Users'] = 'Users';
$app_list_strings['aor_assign_options']['all'] = 'ALL Users';
$app_list_strings['aor_assign_options']['role'] = 'ALL Users in Role';
$app_list_strings['aor_assign_options']['security_group'] = 'ALL Users in Security Group';
$app_list_strings['date_time_period_list']['today'] = 'Today';
$app_list_strings['date_time_period_list']['yesterday'] = 'Yesterday';
$app_list_strings['date_time_period_list']['this_week'] = 'This Week';
$app_list_strings['date_time_period_list']['last_week'] = 'Last Week';
$app_list_strings['date_time_period_list']['last_month'] = 'Last Month';
$app_list_strings['date_time_period_list']['this_month'] = 'This Month';
$app_list_strings['date_time_period_list']['this_quarter'] = 'This Quarter';
$app_list_strings['date_time_period_list']['last_quarter'] = 'Last Quarter';
$app_list_strings['date_time_period_list']['this_year'] = 'This year';
$app_list_strings['date_time_period_list']['last_year'] = 'Last year';
$app_strings['LBL_CRON_ON_THE_MONTHDAY'] = 'on the';
$app_strings['LBL_CRON_ON_THE_WEEKDAY'] = 'on';
$app_strings['LBL_CRON_AT'] = 'at';
$app_strings['LBL_CRON_RAW'] = 'Advanced';
$app_strings['LBL_CRON_MIN'] = 'Min';
$app_strings['LBL_CRON_HOUR'] = 'Hour';
$app_strings['LBL_CRON_DAY'] = 'Day';
$app_strings['LBL_CRON_MONTH'] = 'Month';
$app_strings['LBL_CRON_DOW'] = 'DOW';
$app_strings['LBL_CRON_DAILY'] = 'Daily';
$app_strings['LBL_CRON_WEEKLY'] = 'Weekly';
$app_strings['LBL_CRON_MONTHLY'] = 'Monthly';

//aos
$app_list_strings['moduleList']['AOS_Contracts'] = 'Contracts';
$app_list_strings['moduleList']['AOS_Invoices'] = 'Invoices';
$app_list_strings['moduleList']['AOS_PDF_Templates'] = 'PDF - Templates';
$app_list_strings['moduleList']['AOS_Product_Categories'] = 'Products - Categories';
$app_list_strings['moduleList']['AOS_Products'] = 'Products';
$app_list_strings['moduleList']['AOS_Products_Quotes'] = 'Line Items';
$app_list_strings['moduleList']['AOS_Line_Item_Groups'] = 'Line Item Groups';
$app_list_strings['moduleList']['AOS_Quotes'] = 'Quotes';
$app_list_strings['aos_quotes_type_dom'][''] = '';
$app_list_strings['aos_quotes_type_dom']['Analyst'] = 'Analyst';
$app_list_strings['aos_quotes_type_dom']['Competitor'] = 'Competitor';
$app_list_strings['aos_quotes_type_dom']['Customer'] = 'Customer';
$app_list_strings['aos_quotes_type_dom']['Integrator'] = 'Integrator';
$app_list_strings['aos_quotes_type_dom']['Investor'] = 'Investor';
$app_list_strings['aos_quotes_type_dom']['Partner'] = 'Partner';
$app_list_strings['aos_quotes_type_dom']['Press'] = 'Press';
$app_list_strings['aos_quotes_type_dom']['Prospect'] = 'Prospect';
$app_list_strings['aos_quotes_type_dom']['Reseller'] = 'Reseller';
$app_list_strings['aos_quotes_type_dom']['Other'] = 'Other';
$app_list_strings['template_ddown_c_list'][''] = '';
$app_list_strings['quote_stage_dom']['Draft'] = 'Draft';
$app_list_strings['quote_stage_dom']['Negotiation'] = 'Negotiation';
$app_list_strings['quote_stage_dom']['Delivered'] = 'Delivered';
$app_list_strings['quote_stage_dom']['On Hold'] = 'On Hold';
$app_list_strings['quote_stage_dom']['Confirmed'] = 'Confirmed';
$app_list_strings['quote_stage_dom']['Closed Accepted'] = 'Closed Accepted';
$app_list_strings['quote_stage_dom']['Closed Lost'] = 'Closed Lost';
$app_list_strings['quote_stage_dom']['Closed Dead'] = 'Closed Dead';
$app_list_strings['quote_term_dom']['Net 15'] = 'Nett 15';
$app_list_strings['quote_term_dom']['Net 30'] = 'Nett 30';
$app_list_strings['quote_term_dom'][''] = '';
$app_list_strings['approval_status_dom']['Approved'] = 'Approved';
$app_list_strings['approval_status_dom']['Not Approved'] = 'Not Approved';
$app_list_strings['approval_status_dom'][''] = '';
$app_list_strings['vat_list']['0.0'] = '0%';
$app_list_strings['vat_list']['5.0'] = '5%';
$app_list_strings['vat_list']['7.5'] = '7.5%';
$app_list_strings['vat_list']['17.5'] = '17.5%';
$app_list_strings['vat_list']['20.0'] = '20%';
$app_list_strings['discount_list']['Percentage'] = 'Pct';
$app_list_strings['discount_list']['Amount'] = 'Amt';
$app_list_strings['aos_invoices_type_dom'][''] = '';
$app_list_strings['aos_invoices_type_dom']['Analyst'] = 'Analyst';
$app_list_strings['aos_invoices_type_dom']['Competitor'] = 'Competitor';
$app_list_strings['aos_invoices_type_dom']['Customer'] = 'Customer';
$app_list_strings['aos_invoices_type_dom']['Integrator'] = 'Integrator';
$app_list_strings['aos_invoices_type_dom']['Investor'] = 'Investor';
$app_list_strings['aos_invoices_type_dom']['Partner'] = 'Partner';
$app_list_strings['aos_invoices_type_dom']['Press'] = 'Press';
$app_list_strings['aos_invoices_type_dom']['Prospect'] = 'Prospect';
$app_list_strings['aos_invoices_type_dom']['Reseller'] = 'Reseller';
$app_list_strings['aos_invoices_type_dom']['Other'] = 'Other';
$app_list_strings['invoice_status_dom']['Paid'] = 'Paid';
$app_list_strings['invoice_status_dom']['Unpaid'] = 'Unpaid';
$app_list_strings['invoice_status_dom']['Cancelled'] = 'Cancelled';
$app_list_strings['invoice_status_dom'][''] = '';
$app_list_strings['quote_invoice_status_dom']['Not Invoiced'] = 'Not Invoiced';
$app_list_strings['quote_invoice_status_dom']['Invoiced'] = 'Invoiced';
$app_list_strings['product_code_dom']['XXXX'] = 'XXXX';
$app_list_strings['product_code_dom']['YYYY'] = 'YYYY';
$app_list_strings['product_category_dom']['Laptops'] = 'Laptops';
$app_list_strings['product_category_dom']['Desktops'] = 'Desktops';
$app_list_strings['product_category_dom'][''] = '';
$app_list_strings['product_type_dom']['Good'] = 'Good';
$app_list_strings['product_type_dom']['Service'] = 'Service';
$app_list_strings['product_quote_parent_type_dom']['AOS_Quotes'] = 'Quotes';
$app_list_strings['product_quote_parent_type_dom']['AOS_Invoices'] = 'Invoices';
$app_list_strings['product_quote_parent_type_dom']['AOS_Contracts'] = 'Contracts';
$app_list_strings['pdf_template_type_dom']['AOS_Quotes'] = 'Quotes';
$app_list_strings['pdf_template_type_dom']['AOS_Invoices'] = 'Invoices';
$app_list_strings['pdf_template_type_dom']['AOS_Contracts'] = 'Contracts';
$app_list_strings['pdf_template_type_dom']['Accounts'] = 'Accounts';
$app_list_strings['pdf_template_type_dom']['Contacts'] = 'Contacts';
$app_list_strings['pdf_template_type_dom']['Leads'] = 'Leads';
$app_list_strings['pdf_template_sample_dom'][''] = '';
$app_list_strings['contract_status_list']['Not Started'] = 'Not Started';
$app_list_strings['contract_status_list']['In Progress'] = 'In Progress';
$app_list_strings['contract_status_list']['Signed'] = 'Signed';
$app_list_strings['contract_type_list']['Type'] = 'Type';
$app_strings['LBL_PRINT_AS_PDF'] = 'Print as PDF';
$app_strings['LBL_SELECT_TEMPLATE'] = 'Please Select a Template';
$app_strings['LBL_NO_TEMPLATE'] = 'ERROR\nNo templates found.\nPlease go to the PDF templates module and create one';

//aow
$app_list_strings['moduleList']['AOW_WorkFlow'] = 'WorkFlow';
$app_list_strings['moduleList']['AOW_Conditions'] = 'WorkFlow Conditions';
$app_list_strings['moduleList']['AOW_Processed'] = 'Process Audit';
$app_list_strings['moduleList']['AOW_Actions'] = 'WorkFlow Actions';
$app_list_strings['aow_status_list']['Active'] = 'Active';
$app_list_strings['aow_status_list']['Inactive'] = 'Inactive';
$app_list_strings['aow_operator_list']['Equal_To'] = 'Equal To';
$app_list_strings['aow_operator_list']['Not_Equal_To'] = 'Not Equal To';
$app_list_strings['aow_operator_list']['Greater_Than'] = 'Greater Than';
$app_list_strings['aow_operator_list']['Less_Than'] = 'Less Than';
$app_list_strings['aow_operator_list']['Greater_Than_or_Equal_To'] = 'Greater Than or Equal To';
$app_list_strings['aow_operator_list']['Less_Than_or_Equal_To'] = 'Less Than or Equal To';
$app_list_strings['aow_operator_list']['Contains'] = 'Contains';
$app_list_strings['aow_operator_list']['Starts_With'] = 'Starts With';
$app_list_strings['aow_operator_list']['Ends_With'] = 'Ends With';
$app_list_strings['aow_operator_list']['is_null'] = 'Is Null';
$app_list_strings['aow_process_status_list']['Complete'] = 'Complete';
$app_list_strings['aow_process_status_list']['Running'] = 'Running';
$app_list_strings['aow_process_status_list']['Pending'] = 'Pending';
$app_list_strings['aow_process_status_list']['Failed'] = 'Failed';
$app_list_strings['aow_condition_operator_list']['And'] = 'And';
$app_list_strings['aow_condition_operator_list']['OR'] = 'OR';
$app_list_strings['aow_condition_type_list']['Value'] = 'Value';
$app_list_strings['aow_condition_type_list']['Field'] = 'Field';
$app_list_strings['aow_condition_type_list']['Any_Change'] = 'Any Change';
$app_list_strings['aow_condition_type_list']['SecurityGroup'] = 'In SecurityGroup';
$app_list_strings['aow_condition_type_list']['Date'] = 'Date';
$app_list_strings['aow_condition_type_list']['Multi'] = 'One of';
$app_list_strings['aow_action_type_list']['Value'] = 'Value';
$app_list_strings['aow_action_type_list']['Field'] = 'Field';
$app_list_strings['aow_action_type_list']['Date'] = 'Date';
$app_list_strings['aow_action_type_list']['Round_Robin'] = 'Round Robin';
$app_list_strings['aow_action_type_list']['Least_Busy'] = 'Least Busy';
$app_list_strings['aow_action_type_list']['Random'] = 'Random';
$app_list_strings['aow_rel_action_type_list']['Value'] = 'Value';
$app_list_strings['aow_rel_action_type_list']['Field'] = 'Field';
$app_list_strings['aow_date_type_list'][''] = '';
$app_list_strings['aow_date_type_list']['minute'] = 'Minutes';
$app_list_strings['aow_date_type_list']['hour'] = 'Hours';
$app_list_strings['aow_date_type_list']['day'] = 'Days';
$app_list_strings['aow_date_type_list']['week'] = 'Weeks';
$app_list_strings['aow_date_type_list']['month'] = 'Months';
$app_list_strings['aow_date_type_list']['business_hours'] = 'Business Hours';
$app_list_strings['aow_date_options']['now'] = 'Now';
$app_list_strings['aow_date_options']['today'] = 'Today';
$app_list_strings['aow_date_options']['field'] = 'This Field';
$app_list_strings['aow_date_operator']['now'] = '';
$app_list_strings['aow_date_operator']['plus'] = '+';
$app_list_strings['aow_date_operator']['minus'] = '-';
$app_list_strings['aow_assign_options']['all'] = 'ALL Users';
$app_list_strings['aow_assign_options']['role'] = 'ALL Users in Role';
$app_list_strings['aow_assign_options']['security_group'] = 'ALL Users in Security Group';
$app_list_strings['aow_email_type_list']['Email Address'] = 'Email';
$app_list_strings['aow_email_type_list']['Record Email'] = 'Record Email';
$app_list_strings['aow_email_type_list']['Related Field'] = 'Related Field';
$app_list_strings['aow_email_type_list']['Specify User'] = 'User';
$app_list_strings['aow_email_type_list']['Users'] = 'Users';
$app_list_strings['aow_email_to_list']['to'] = 'To';
$app_list_strings['aow_email_to_list']['cc'] = 'Cc';
$app_list_strings['aow_email_to_list']['bcc'] = 'Bcc';
$app_list_strings['aow_run_on_list']['All_Records'] = 'All Records';
$app_list_strings['aow_run_on_list']['New_Records'] = 'New Records';
$app_list_strings['aow_run_on_list']['Modified_Records'] = 'Modified Records';
$app_list_strings['aow_run_when_list']['Always'] = 'Always';
$app_list_strings['aow_run_when_list']['On_Save'] = 'Only On Save';
$app_list_strings['aow_run_when_list']['In_Scheduler'] = 'Only In The Scheduler';

//gant
$app_list_strings['moduleList']['AM_ProjectTemplates'] = 'Projects - Templates';
$app_list_strings['moduleList']['AM_TaskTemplates'] = 'Project Task Templates';
$app_list_strings['relationship_type_list']['FS'] = 'Finish to Start';
$app_list_strings['relationship_type_list']['SS'] = 'Start to Start';
$app_list_strings['duration_unit_dom']['Days'] = 'Days';
$app_list_strings['duration_unit_dom']['Hours'] = 'Hours';
$app_strings['LBL_GANTT_BUTTON_LABEL'] = 'View Gantt';
$app_strings['LBL_DETAIL_BUTTON_LABEL'] = 'View Detail';
$app_strings['LBL_CREATE_PROJECT'] = 'Create Project';

//gmaps
$app_strings['LBL_MAP'] = 'Map';

$app_strings['LBL_JJWG_MAPS_LNG'] = 'Longitude';
$app_strings['LBL_JJWG_MAPS_LAT'] = 'Latitude';
$app_strings['LBL_JJWG_MAPS_GEOCODE_STATUS'] = 'Geocode Status';
$app_strings['LBL_JJWG_MAPS_ADDRESS'] = 'Address';

$app_list_strings['moduleList']['jjwg_Maps'] = 'Maps';
$app_list_strings['moduleList']['jjwg_Markers'] = 'Maps - Markers';
$app_list_strings['moduleList']['jjwg_Areas'] = 'Maps - Areas';
$app_list_strings['moduleList']['jjwg_Address_Cache'] = 'Maps - Address Cache';

$app_list_strings['moduleList']['jjwp_Partners'] = 'JJWP Partners';

$app_list_strings['map_unit_type_list']['mi'] = 'Miles';
$app_list_strings['map_unit_type_list']['km'] = 'Kilometers';

$app_list_strings['map_module_type_list']['Accounts'] = 'Accounts';
$app_list_strings['map_module_type_list']['Contacts'] = 'Contacts';
$app_list_strings['map_module_type_list']['Cases'] = 'Cases';
$app_list_strings['map_module_type_list']['Leads'] = 'Leads';
$app_list_strings['map_module_type_list']['Meetings'] = 'Meetings';
$app_list_strings['map_module_type_list']['Opportunities'] = 'Opportunities';
$app_list_strings['map_module_type_list']['Project'] = 'Projects';
$app_list_strings['map_module_type_list']['Prospects'] = 'Targets';

$app_list_strings['map_relate_type_list']['Accounts'] = 'Account';
$app_list_strings['map_relate_type_list']['Contacts'] = 'Contact';
$app_list_strings['map_relate_type_list']['Cases'] = 'Case';
$app_list_strings['map_relate_type_list']['Leads'] = 'Lead';
$app_list_strings['map_relate_type_list']['Meetings'] = 'Meeting';
$app_list_strings['map_relate_type_list']['Opportunities'] = 'Opportunity';
$app_list_strings['map_relate_type_list']['Project'] = 'Project';
$app_list_strings['map_relate_type_list']['Prospects'] = 'Target';

$app_list_strings['marker_image_list']['accident'] = 'Accident';
$app_list_strings['marker_image_list']['administration'] = 'Administration';
$app_list_strings['marker_image_list']['agriculture'] = 'Agriculture';
$app_list_strings['marker_image_list']['aircraft_small'] = 'Aircraft Small';
$app_list_strings['marker_image_list']['airplane_tourism'] = 'Airplane Tourism';
$app_list_strings['marker_image_list']['airport'] = 'Airport';
$app_list_strings['marker_image_list']['amphitheater'] = 'Amphitheater';
$app_list_strings['marker_image_list']['apartment'] = 'Apartment';
$app_list_strings['marker_image_list']['aquarium'] = 'Aquarium';
$app_list_strings['marker_image_list']['arch'] = 'Arch';
$app_list_strings['marker_image_list']['atm'] = 'Atm';
$app_list_strings['marker_image_list']['audio'] = 'Audio';
$app_list_strings['marker_image_list']['bank'] = 'Bank';
$app_list_strings['marker_image_list']['bank_euro'] = 'Bank Euro';
$app_list_strings['marker_image_list']['bank_pound'] = 'Bank Pound';
$app_list_strings['marker_image_list']['bar'] = 'Bar';
$app_list_strings['marker_image_list']['beach'] = 'Beach';
$app_list_strings['marker_image_list']['beautiful'] = 'Beautiful';
$app_list_strings['marker_image_list']['bicycle_parking'] = 'Bicycle Parking';
$app_list_strings['marker_image_list']['big_city'] = 'Big City';
$app_list_strings['marker_image_list']['bridge'] = 'Bridge';
$app_list_strings['marker_image_list']['bridge_modern'] = 'Bridge Modern';
$app_list_strings['marker_image_list']['bus'] = 'Bus';
$app_list_strings['marker_image_list']['cable_car'] = 'Cable Car';
$app_list_strings['marker_image_list']['car'] = 'Car';
$app_list_strings['marker_image_list']['car_rental'] = 'Car Rental';
$app_list_strings['marker_image_list']['carrepair'] = 'Carrepair';
$app_list_strings['marker_image_list']['castle'] = 'Castle';
$app_list_strings['marker_image_list']['cathedral'] = 'Cathedral';
$app_list_strings['marker_image_list']['chapel'] = 'Chapel';
$app_list_strings['marker_image_list']['church'] = 'Church';
$app_list_strings['marker_image_list']['city_square'] = 'City Square';
$app_list_strings['marker_image_list']['cluster'] = 'Cluster';
$app_list_strings['marker_image_list']['cluster_2'] = 'Cluster 2';
$app_list_strings['marker_image_list']['cluster_3'] = 'Cluster 3';
$app_list_strings['marker_image_list']['cluster_4'] = 'Cluster 4';
$app_list_strings['marker_image_list']['cluster_5'] = 'Cluster 5';
$app_list_strings['marker_image_list']['coffee'] = 'Coffee';
$app_list_strings['marker_image_list']['community_centre'] = 'Community Centre';
$app_list_strings['marker_image_list']['company'] = 'Company';
$app_list_strings['marker_image_list']['conference'] = 'Conference';
$app_list_strings['marker_image_list']['construction'] = 'Construction';
$app_list_strings['marker_image_list']['convenience'] = 'Convenience';
$app_list_strings['marker_image_list']['court'] = 'Court';
$app_list_strings['marker_image_list']['cruise'] = 'Cruise';
$app_list_strings['marker_image_list']['currency_exchange'] = 'Currency Exchange';
$app_list_strings['marker_image_list']['customs'] = 'Customs';
$app_list_strings['marker_image_list']['cycling'] = 'Cycling';
$app_list_strings['marker_image_list']['dam'] = 'Dam';
$app_list_strings['marker_image_list']['dentist'] = 'Dentist';
$app_list_strings['marker_image_list']['deptartment_store'] = 'Deptartment Store';
$app_list_strings['marker_image_list']['disability'] = 'Disability';
$app_list_strings['marker_image_list']['disabled_parking'] = 'Disabled Parking';
$app_list_strings['marker_image_list']['doctor'] = 'Doctor';
$app_list_strings['marker_image_list']['dog_leash'] = 'Dog Leash';
$app_list_strings['marker_image_list']['down'] = 'Down';
$app_list_strings['marker_image_list']['down_left'] = 'Down Left';
$app_list_strings['marker_image_list']['down_right'] = 'Down Right';
$app_list_strings['marker_image_list']['down_then_left'] = 'Down Then Left';
$app_list_strings['marker_image_list']['down_then_right'] = 'Down Then Right';
$app_list_strings['marker_image_list']['drugs'] = 'Drugs';
$app_list_strings['marker_image_list']['elevator'] = 'Elevator';
$app_list_strings['marker_image_list']['embassy'] = 'Embassy';
$app_list_strings['marker_image_list']['expert'] = 'Expert';
$app_list_strings['marker_image_list']['factory'] = 'Factory';
$app_list_strings['marker_image_list']['falling_rocks'] = 'Falling Rocks';
$app_list_strings['marker_image_list']['fast_food'] = 'Fast Food';
$app_list_strings['marker_image_list']['festival'] = 'Festival';
$app_list_strings['marker_image_list']['fjord'] = 'Fjord';
$app_list_strings['marker_image_list']['forest'] = 'Forest';
$app_list_strings['marker_image_list']['fountain'] = 'Fountain';
$app_list_strings['marker_image_list']['friday'] = 'Friday';
$app_list_strings['marker_image_list']['garden'] = 'Garden';
$app_list_strings['marker_image_list']['gas_station'] = 'Gas Station';
$app_list_strings['marker_image_list']['geyser'] = 'Geyser';
$app_list_strings['marker_image_list']['gifts'] = 'Gifts';
$app_list_strings['marker_image_list']['gourmet'] = 'Gourmet';
$app_list_strings['marker_image_list']['grocery'] = 'Grocery';
$app_list_strings['marker_image_list']['hairsalon'] = 'Hairsalon';
$app_list_strings['marker_image_list']['helicopter'] = 'Helicopter';
$app_list_strings['marker_image_list']['highway'] = 'Highway';
$app_list_strings['marker_image_list']['historical_quarter'] = 'Historical Quarter';
$app_list_strings['marker_image_list']['home'] = 'Home';
$app_list_strings['marker_image_list']['hospital'] = 'Hospital';
$app_list_strings['marker_image_list']['hostel'] = 'Hostel';
$app_list_strings['marker_image_list']['hotel'] = 'Hotel';
$app_list_strings['marker_image_list']['hotel_1_star'] = 'Hotel 1 Star';
$app_list_strings['marker_image_list']['hotel_2_stars'] = 'Hotel 2 Stars';
$app_list_strings['marker_image_list']['hotel_3_stars'] = 'Hotel 3 Stars';
$app_list_strings['marker_image_list']['hotel_4_stars'] = 'Hotel 4 Stars';
$app_list_strings['marker_image_list']['hotel_5_stars'] = 'Hotel 5 Stars';
$app_list_strings['marker_image_list']['info'] = 'Info';
$app_list_strings['marker_image_list']['justice'] = 'Justice';
$app_list_strings['marker_image_list']['lake'] = 'Lake';
$app_list_strings['marker_image_list']['laundromat'] = 'Laundromat';
$app_list_strings['marker_image_list']['left'] = 'Left';
$app_list_strings['marker_image_list']['left_then_down'] = 'Left Then Down';
$app_list_strings['marker_image_list']['left_then_up'] = 'Left Then Up';
$app_list_strings['marker_image_list']['library'] = 'Library';
$app_list_strings['marker_image_list']['lighthouse'] = 'Lighthouse';
$app_list_strings['marker_image_list']['liquor'] = 'Liquor';
$app_list_strings['marker_image_list']['lock'] = 'Lock';
$app_list_strings['marker_image_list']['main_road'] = 'Main Road';
$app_list_strings['marker_image_list']['massage'] = 'Massage';
$app_list_strings['marker_image_list']['mobile_phone_tower'] = 'Mobile Phone Tower';
$app_list_strings['marker_image_list']['modern_tower'] = 'Modern Tower';
$app_list_strings['marker_image_list']['monastery'] = 'Monastery';
$app_list_strings['marker_image_list']['monday'] = 'Monday';
$app_list_strings['marker_image_list']['monument'] = 'Monument';
$app_list_strings['marker_image_list']['mosque'] = 'Mosque';
$app_list_strings['marker_image_list']['motorcycle'] = 'Motorcycle';
$app_list_strings['marker_image_list']['museum'] = 'Museum';
$app_list_strings['marker_image_list']['music_live'] = 'Music Live';
$app_list_strings['marker_image_list']['oil_pump_jack'] = 'Oil Pump Jack';
$app_list_strings['marker_image_list']['pagoda'] = 'Pagoda';
$app_list_strings['marker_image_list']['palace'] = 'Palace';
$app_list_strings['marker_image_list']['panoramic'] = 'Panoramic';
$app_list_strings['marker_image_list']['park'] = 'Park';
$app_list_strings['marker_image_list']['park_and_ride'] = 'Park And Ride';
$app_list_strings['marker_image_list']['parking'] = 'Parking';
$app_list_strings['marker_image_list']['photo'] = 'Photo';
$app_list_strings['marker_image_list']['picnic'] = 'Picnic';
$app_list_strings['marker_image_list']['places_unvisited'] = 'Places Unvisited';
$app_list_strings['marker_image_list']['places_visited'] = 'Places Visited';
$app_list_strings['marker_image_list']['playground'] = 'Playground';
$app_list_strings['marker_image_list']['police'] = 'Police';
$app_list_strings['marker_image_list']['port'] = 'Port';
$app_list_strings['marker_image_list']['postal'] = 'Postal';
$app_list_strings['marker_image_list']['power_line_pole'] = 'Power Line Pole';
$app_list_strings['marker_image_list']['power_plant'] = 'Power Plant';
$app_list_strings['marker_image_list']['power_substation'] = 'Power Substation';
$app_list_strings['marker_image_list']['public_art'] = 'Public Art';
$app_list_strings['marker_image_list']['rain'] = 'Rain';
$app_list_strings['marker_image_list']['real_estate'] = 'Real Estate';
$app_list_strings['marker_image_list']['regroup'] = 'Regroup';
$app_list_strings['marker_image_list']['resort'] = 'Resort';
$app_list_strings['marker_image_list']['restaurant'] = 'Restaurant';
$app_list_strings['marker_image_list']['restaurant_african'] = 'Restaurant African';
$app_list_strings['marker_image_list']['restaurant_barbecue'] = 'Restaurant Barbecue';
$app_list_strings['marker_image_list']['restaurant_buffet'] = 'Restaurant Buffet';
$app_list_strings['marker_image_list']['restaurant_chinese'] = 'Restaurant Chinese';
$app_list_strings['marker_image_list']['restaurant_fish'] = 'Restaurant Fish';
$app_list_strings['marker_image_list']['restaurant_fish_chips'] = 'Restaurant Fish Chips';
$app_list_strings['marker_image_list']['restaurant_gourmet'] = 'Restaurant Gourmet';
$app_list_strings['marker_image_list']['restaurant_greek'] = 'Restaurant Greek';
$app_list_strings['marker_image_list']['restaurant_indian'] = 'Restaurant Indian';
$app_list_strings['marker_image_list']['restaurant_italian'] = 'Restaurant Italian';
$app_list_strings['marker_image_list']['restaurant_japanese'] = 'Restaurant Japanese';
$app_list_strings['marker_image_list']['restaurant_kebab'] = 'Restaurant Kebab';
$app_list_strings['marker_image_list']['restaurant_korean'] = 'Restaurant Korean';
$app_list_strings['marker_image_list']['restaurant_mediterranean'] = 'Restaurant Mediterranean';
$app_list_strings['marker_image_list']['restaurant_mexican'] = 'Restaurant Mexican';
$app_list_strings['marker_image_list']['restaurant_romantic'] = 'Restaurant Romantic';
$app_list_strings['marker_image_list']['restaurant_thai'] = 'Restaurant Thai';
$app_list_strings['marker_image_list']['restaurant_turkish'] = 'Restaurant Turkish';
$app_list_strings['marker_image_list']['right'] = 'Right';
$app_list_strings['marker_image_list']['right_then_down'] = 'Right Then Down';
$app_list_strings['marker_image_list']['right_then_up'] = 'Right Then Up';
$app_list_strings['marker_image_list']['saturday'] = 'Saturday';
$app_list_strings['marker_image_list']['school'] = 'School';
$app_list_strings['marker_image_list']['shopping_mall'] = 'Shopping Mall';
$app_list_strings['marker_image_list']['shore'] = 'Shore';
$app_list_strings['marker_image_list']['sight'] = 'Sight';
$app_list_strings['marker_image_list']['small_city'] = 'Small City';
$app_list_strings['marker_image_list']['snow'] = 'Snow';
$app_list_strings['marker_image_list']['spaceport'] = 'Spaceport';
$app_list_strings['marker_image_list']['speed_100'] = 'Speed 100';
$app_list_strings['marker_image_list']['speed_110'] = 'Speed 110';
$app_list_strings['marker_image_list']['speed_120'] = 'Speed 120';
$app_list_strings['marker_image_list']['speed_130'] = 'Speed 130';
$app_list_strings['marker_image_list']['speed_20'] = 'Speed 20';
$app_list_strings['marker_image_list']['speed_30'] = 'Speed 30';
$app_list_strings['marker_image_list']['speed_40'] = 'Speed 40';
$app_list_strings['marker_image_list']['speed_50'] = 'Speed 50';
$app_list_strings['marker_image_list']['speed_60'] = 'Speed 60';
$app_list_strings['marker_image_list']['speed_70'] = 'Speed 70';
$app_list_strings['marker_image_list']['speed_80'] = 'Speed 80';
$app_list_strings['marker_image_list']['speed_90'] = 'Speed 90';
$app_list_strings['marker_image_list']['speed_hump'] = 'Speed Hump';
$app_list_strings['marker_image_list']['stadium'] = 'Stadium';
$app_list_strings['marker_image_list']['statue'] = 'Statue';
$app_list_strings['marker_image_list']['steam_train'] = 'Steam Train';
$app_list_strings['marker_image_list']['stop'] = 'Stop';
$app_list_strings['marker_image_list']['stoplight'] = 'Stoplight';
$app_list_strings['marker_image_list']['subway'] = 'Subway';
$app_list_strings['marker_image_list']['sun'] = 'Sun';
$app_list_strings['marker_image_list']['sunday'] = 'Sunday';
$app_list_strings['marker_image_list']['supermarket'] = 'Supermarket';
$app_list_strings['marker_image_list']['synagogue'] = 'Synagogue';
$app_list_strings['marker_image_list']['tapas'] = 'Tapas';
$app_list_strings['marker_image_list']['taxi'] = 'Taxi';
$app_list_strings['marker_image_list']['taxiway'] = 'Taxiway';
$app_list_strings['marker_image_list']['teahouse'] = 'Teahouse';
$app_list_strings['marker_image_list']['telephone'] = 'Telephone';
$app_list_strings['marker_image_list']['temple_hindu'] = 'Temple Hindu';
$app_list_strings['marker_image_list']['terrace'] = 'Terrace';
$app_list_strings['marker_image_list']['text'] = 'Text';
$app_list_strings['marker_image_list']['theater'] = 'Theater';
$app_list_strings['marker_image_list']['theme_park'] = 'Theme Park';
$app_list_strings['marker_image_list']['thursday'] = 'Thursday';
$app_list_strings['marker_image_list']['toilets'] = 'Toilets';
$app_list_strings['marker_image_list']['toll_station'] = 'Toll Station';
$app_list_strings['marker_image_list']['tower'] = 'Tower';
$app_list_strings['marker_image_list']['traffic_enforcement_camera'] = 'Traffic Enforcement Camera';
$app_list_strings['marker_image_list']['train'] = 'Train';
$app_list_strings['marker_image_list']['tram'] = 'Tram';
$app_list_strings['marker_image_list']['truck'] = 'Truck';
$app_list_strings['marker_image_list']['tuesday'] = 'Tuesday';
$app_list_strings['marker_image_list']['tunnel'] = 'Tunnel';
$app_list_strings['marker_image_list']['turn_left'] = 'Turn Left';
$app_list_strings['marker_image_list']['turn_right'] = 'Turn Right';
$app_list_strings['marker_image_list']['university'] = 'University';
$app_list_strings['marker_image_list']['up'] = 'Up';
$app_list_strings['marker_image_list']['up_left'] = 'Up Left';
$app_list_strings['marker_image_list']['up_right'] = 'Up Right';
$app_list_strings['marker_image_list']['up_then_left'] = 'Up Then Left';
$app_list_strings['marker_image_list']['up_then_right'] = 'Up Then Right';
$app_list_strings['marker_image_list']['vespa'] = 'Vespa';
$app_list_strings['marker_image_list']['video'] = 'Video';
$app_list_strings['marker_image_list']['villa'] = 'Villa';
$app_list_strings['marker_image_list']['water'] = 'Water';
$app_list_strings['marker_image_list']['waterfall'] = 'Waterfall';
$app_list_strings['marker_image_list']['watermill'] = 'Watermill';
$app_list_strings['marker_image_list']['waterpark'] = 'Waterpark';
$app_list_strings['marker_image_list']['watertower'] = 'Watertower';
$app_list_strings['marker_image_list']['wednesday'] = 'Wednesday';
$app_list_strings['marker_image_list']['wifi'] = 'Wifi';
$app_list_strings['marker_image_list']['wind_turbine'] = 'Wind Turbine';
$app_list_strings['marker_image_list']['windmill'] = 'Windmill';
$app_list_strings['marker_image_list']['winery'] = 'Winery';
$app_list_strings['marker_image_list']['work_office'] = 'Work Office';
$app_list_strings['marker_image_list']['world_heritage_site'] = 'World Heritage Site';
$app_list_strings['marker_image_list']['zoo'] = 'Zoo';

//Reschedule
$app_list_strings['call_reschedule_dom'][''] = '';
$app_list_strings['call_reschedule_dom']['Out of Office'] = 'Out of Office';
$app_list_strings['call_reschedule_dom']['In a Meeting'] = 'In a Meeting';

$app_strings['LBL_RESCHEDULE_LABEL'] = 'Reschedule';
$app_strings['LBL_RESCHEDULE_TITLE'] = 'Please enter the reschedule information';
$app_strings['LBL_RESCHEDULE_DATE'] = 'Date:';
$app_strings['LBL_RESCHEDULE_REASON'] = 'Reason:';
$app_strings['LBL_RESCHEDULE_ERROR1'] = 'Please select a valid date';
$app_strings['LBL_RESCHEDULE_ERROR2'] = 'Please select a reason';

$app_strings['LBL_RESCHEDULE_PANEL'] = 'Reschedule';
$app_strings['LBL_RESCHEDULE_HISTORY'] = 'Call attempt history';
$app_strings['LBL_RESCHEDULE_COUNT'] = 'Call Attempts';

//SecurityGroups
$app_list_strings['moduleList']['SecurityGroups'] = 'Security Suite Management';
$app_strings['LBL_LOGIN_AS'] = 'Login as ';
$app_strings['LBL_LOGOUT_AS'] = 'Logout as ';
$app_strings['LBL_SECURITYGROUP'] = 'Security Group';

$app_list_strings['moduleList']['OutboundEmailAccounts'] = 'Outbound Email Accounts';

//social
$app_strings['FACEBOOK_USER_C'] = 'Facebook';
$app_strings['TWITTER_USER_C'] = 'Twitter';
$app_strings['LBL_PANEL_SOCIAL_FEED'] = 'Social Feed Details';

$app_strings['LBL_SUBPANEL_FILTER_LABEL'] = 'Filter';

$app_strings['LBL_COLLECTION_TYPE'] = 'Type';

$app_strings['LBL_ADD_TAB'] = 'Add Tab';
$app_strings['LBL_EDIT_TAB'] = 'Edit Tabs';
$app_strings['LBL_SUITE_DASHBOARD'] = 'SUITECRM DASHBOARD';
$app_strings['LBL_ENTER_DASHBOARD_NAME'] = 'Enter Dashboard Name:';
$app_strings['LBL_NUMBER_OF_COLUMNS'] = 'Number of Columns:';
$app_strings['LBL_DELETE_DASHBOARD1'] = 'Are you sure you want to delete the';
$app_strings['LBL_DELETE_DASHBOARD2'] = 'dashboard?';
$app_strings['LBL_ADD_DASHBOARD_PAGE'] = 'Add a Dashboard Page';
$app_strings['LBL_DELETE_DASHBOARD_PAGE'] = 'Remove Current Dashboard Page';
$app_strings['LBL_RENAME_DASHBOARD_PAGE'] = 'Rename Dashboard Page';
$app_strings['LBL_SUITE_DASHBOARD_ACTIONS'] = 'ACTIONS';

$app_list_strings['collection_temp_list'] = array(
    'Tasks' => 'Tasks',
    'Meetings' => 'Meetings',
    'Calls' => 'Calls',
    'Notes' => 'Notes',
    'Emails' => 'Emails'
);

$app_list_strings['moduleList']['TemplateEditor'] = 'Template Part Editor';
$app_strings['LBL_CONFIRM_CANCEL_INLINE_EDITING'] = "You have clicked away from the field you were editing without saving it. Click ok if you're happy to lose your change, or cancel if you would like to continue editing";
$app_strings['LBL_LOADING_ERROR_INLINE_EDITING'] = "There was an error loading the field. Your session may have timed out. Please log in again to fix this";

//SuiteSpots
$app_list_strings['spots_areas'] = array(
    'getSalesSpotsData' => 'Sales',
    'getAccountsSpotsData' => 'Accounts',
    'getLeadsSpotsData' => 'Leads',
    'getServiceSpotsData' => 'Service',
    'getMarketingSpotsData' => 'Marketing',
    'getMarketingActivitySpotsData' => 'Marketing Activity',
    'getActivitiesSpotsData' => 'Activities',
    'getQuotesSpotsData' => 'Quotes'
);

$app_list_strings['moduleList']['Spots'] = 'Spots';

$app_list_strings['moduleList']['AOBH_BusinessHours'] = 'Business Hours';
$app_list_strings['business_hours_list']['0'] = '12am';
$app_list_strings['business_hours_list']['1'] = '1am';
$app_list_strings['business_hours_list']['2'] = '2am';
$app_list_strings['business_hours_list']['3'] = '3am';
$app_list_strings['business_hours_list']['4'] = '4am';
$app_list_strings['business_hours_list']['5'] = '5am';
$app_list_strings['business_hours_list']['6'] = '6am';
$app_list_strings['business_hours_list']['7'] = '7am';
$app_list_strings['business_hours_list']['8'] = '8am';
$app_list_strings['business_hours_list']['9'] = '9am';
$app_list_strings['business_hours_list']['10'] = '10am';
$app_list_strings['business_hours_list']['11'] = '11am';
$app_list_strings['business_hours_list']['12'] = '12pm';
$app_list_strings['business_hours_list']['13'] = '1pm';
$app_list_strings['business_hours_list']['14'] = '2pm';
$app_list_strings['business_hours_list']['15'] = '3pm';
$app_list_strings['business_hours_list']['16'] = '4pm';
$app_list_strings['business_hours_list']['17'] = '5pm';
$app_list_strings['business_hours_list']['18'] = '6pm';
$app_list_strings['business_hours_list']['19'] = '7pm';
$app_list_strings['business_hours_list']['20'] = '8pm';
$app_list_strings['business_hours_list']['21'] = '9pm';
$app_list_strings['business_hours_list']['22'] = '10pm';
$app_list_strings['business_hours_list']['23'] = '11pm';
$app_list_strings['day_list']['Monday'] = 'Monday';
$app_list_strings['day_list']['Tuesday'] = 'Tuesday';
$app_list_strings['day_list']['Wednesday'] = 'Wednesday';
$app_list_strings['day_list']['Thursday'] = 'Thursday';
$app_list_strings['day_list']['Friday'] = 'Friday';
$app_list_strings['day_list']['Saturday'] = 'Saturday';
$app_list_strings['day_list']['Sunday'] = 'Sunday';
$app_list_strings['pdf_page_size_dom']['A4'] = 'A4';
$app_list_strings['pdf_page_size_dom']['Letter'] = 'Letter';
$app_list_strings['pdf_page_size_dom']['Legal'] = 'Legal';
$app_list_strings['pdf_orientation_dom']['Portrait'] = 'Portrait';
$app_list_strings['pdf_orientation_dom']['Landscape'] = 'Landscape';


$app_list_strings['moduleList']['SurveyResponses'] = 'Survey Responses';
$app_list_strings['moduleList']['Surveys'] = 'Surveys';
$app_list_strings['moduleList']['SurveyQuestionResponses'] = 'Survey Question Responses';
$app_list_strings['moduleList']['SurveyQuestions'] = 'Survey Questions';
$app_list_strings['moduleList']['SurveyQuestionOptions'] = 'Survey Question Options';
$app_list_strings['survey_status_list']['Draft'] = 'Draft';
$app_list_strings['survey_status_list']['Public'] = 'Public';
$app_list_strings['survey_status_list']['Closed'] = 'Closed';
$app_list_strings['surveys_question_type']['Text'] = 'Text';
$app_list_strings['surveys_question_type']['Textbox'] = 'Textbox';
$app_list_strings['surveys_question_type']['Checkbox'] = 'Checkbox';
$app_list_strings['surveys_question_type']['Radio'] = 'Radio';
$app_list_strings['surveys_question_type']['Dropdown'] = 'Dropdown';
$app_list_strings['surveys_question_type']['Multiselect'] = 'Multiselect';
$app_list_strings['surveys_question_type']['Matrix'] = 'Matrix';
$app_list_strings['surveys_question_type']['DateTime'] = 'DateTime';
$app_list_strings['surveys_question_type']['Date'] = 'Date';
$app_list_strings['surveys_question_type']['Scale'] = 'Scale';
$app_list_strings['surveys_question_type']['Rating'] = 'Rating';
$app_list_strings['surveys_matrix_options'][0] = 'Satisfied';
$app_list_strings['surveys_matrix_options'][1] = 'Neither Satisfied nor Dissatisfied';
$app_list_strings['surveys_matrix_options'][2] = 'Dissatisfied';

$app_strings['LBL_OPT_IN_PENDING_EMAIL_NOT_SENT'] = 'Pending Confirm opt in, Confirm opt in not sent';
$app_strings['LBL_OPT_IN_PENDING_EMAIL_FAILED'] = 'Confirm opt in email sending failed';
$app_strings['LBL_OPT_IN_PENDING_EMAIL_SENT'] = 'Pending Confirm opt in, Confirm opt in sent';
$app_strings['LBL_OPT_IN'] = 'Opted in';
$app_strings['LBL_OPT_IN_CONFIRMED'] = 'Confirmed Opted in';
$app_strings['LBL_OPT_IN_OPT_OUT'] = 'Opted Out';
$app_strings['LBL_OPT_IN_INVALID'] = 'Invalid';

/** @see SugarEmailAddress */
$app_list_strings['email_settings_opt_in_dom'] = array(
    'not-opt-in' => 'Disabled',
    'opt-in' => 'Opt In',
    'confirmed-opt-in' => 'Confirmed Opt In'
);

$app_list_strings['email_confirmed_opt_in_dom'] = array(
    'not-opt-in' => 'Not Opt In',
    'opt-in' => 'Opt In',
    'confirmed-opt-in' => 'Confirmed Opt In'
);

$app_strings['RESPONSE_SEND_CONFIRM_OPT_IN_EMAIL'] = 'The confirm opt in email has been added to the email queue for %s email address(es). ';
$app_strings['RESPONSE_SEND_CONFIRM_OPT_IN_EMAIL_NOT_OPT_IN'] = 'Unable to send email to %s email address(es), because they are not opted in. ';
$app_strings['RESPONSE_SEND_CONFIRM_OPT_IN_EMAIL_MISSING_EMAIL_ADDRESS_ID'] = '%s email address do not have a valid id. ';

$app_strings['ERR_TWO_FACTOR_FAILED'] = 'Two Factor Authentication failed';
$app_strings['ERR_TWO_FACTOR_CODE_SENT'] = 'Two Factor Authentication code sent.';
$app_strings['ERR_TWO_FACTOR_CODE_FAILED'] = 'Two Factor Authentication code failed to send.';
$app_strings['LBL_THANKS_FOR_SUBMITTING'] = 'Thank you for submitting your interest.';

$app_strings['ERR_IP_CHANGE'] = 'Your session was terminated due to a significant change in your IP address';
$app_strings['ERR_RETURN'] = 'Return to Home';


$app_list_strings['oauth2_grant_type_dom'] = array(
    'password' => 'Password Grant',
    'client_credentials' => 'Client Credentials',
    'implicit' => 'Implicit',
    'authorization_code' => 'Authorization Code'
);

$app_list_strings['oauth2_duration_units'] = [
    'minute' => 'minutes',
    'hour' => 'hours',
    'day' => 'days',
    'week' => 'weeks',
    'month' => 'months',
];

$app_list_strings['search_controllers'] = [
    'Search' => 'Search (new)',
    'UnifiedSearch' => 'Global Unified Search (legacy)'
];


$app_strings['LBL_DEFAULT_API_ERROR_TITLE'] = 'JSON API Error';
$app_strings['LBL_DEFAULT_API_ERROR_DETAIL'] = 'JSON API Error occured.';
$app_strings['LBL_API_EXCEPTION_DETAIL'] = 'Api Version: 8';
$app_strings['LBL_BAD_REQUEST_EXCEPTION_DETAIL'] = 'Please ensure you fill in the fields required';
$app_strings['LBL_EMPTY_BODY_EXCEPTION_DETAIL'] = 'Json API expects body of the request to be JSON';
$app_strings['LBL_INVALID_JSON_API_REQUEST_EXCEPTION_DETAIL'] = 'Unable to validate the Json Api Payload Request';
$app_strings['LBL_INVALID_JSON_API_RESPONSE_EXCEPTION_DETAIL'] = 'Unable to validate the Json Api Payload Response';
$app_strings['LBL_MODULE_NOT_FOUND_EXCEPTION_DETAIL'] = 'Json API cannot find resource';
$app_strings['LBL_NOT_ACCEPTABLE_EXCEPTION_DETAIL'] = 'Json API expects the "Accept" header to be application/vnd.api+json';
$app_strings['LBL_UNSUPPORTED_MEDIA_TYPE_EXCEPTION_DETAIL'] = 'Json API expects the "Content-Type" header to be application/vnd.api+json';

$app_strings['MSG_BROWSER_NOTIFICATIONS_ENABLED'] = 'Desktop notifications are now enabled for this web browser.';
$app_strings['MSG_BROWSER_NOTIFICATIONS_DISABLED'] = 'Desktop notifications are disabled for this web browser. Use your browser preferences to enable them again.';
$app_strings['MSG_BROWSER_NOTIFICATIONS_UNSUPPORTED'] = 'This browser does not support desktop notifications.';

<<<<<<< HEAD
$app_strings['LBL_SEARCH_TITLE']                   = 'Search';
$app_strings['LBL_SEARCH_TEXT_FIELD_TITLE_ATTR']   = 'Input Search Criteria';
$app_strings['LBL_SEARCH_SUBMIT_FIELD_TITLE_ATTR'] = 'Search';
$app_strings['LBL_SEARCH_SUBMIT_FIELD_VALUE']      = 'Search';
$app_strings['LBL_SEARCH_QUERY']                   = 'Search query: ';
$app_strings['LBL_SEARCH_RESULTS_PER_PAGE']        = 'Results per page: ';
$app_strings['LBL_SEARCH_ENGINE']                  = 'Engine: ';
=======
$app_strings['IMAP_HANDLER_ERROR'] = 'ERROR: {error}; key was: "{key}".';
$app_strings['IMAP_HANDLER_SUCCESS'] = 'OK: test settings changed to "{key}"';
$app_strings['IMAP_HANDLER_ERROR_INVALID_REQUEST'] = 'Invalid request, use "{var}" value.';
$app_strings['IMAP_HANDLER_ERROR_UNKNOWN_BY_KEY'] = 'Unknown error occured, key "{key}" not saved.';
$app_strings['IMAP_HANDLER_ERROR_NO_TEST_SET'] = 'Test settings does not exists.';
$app_strings['IMAP_HANDLER_ERROR_NO_KEY'] = 'Key not found.';
$app_strings['IMAP_HANDLER_ERROR_KEY_SAVE'] = 'Key saving error.';
$app_strings['IMAP_HANDLER_ERROR_UNKNOWN'] = 'Unknown error';
>>>>>>> 920133ee
<|MERGE_RESOLUTION|>--- conflicted
+++ resolved
@@ -3647,15 +3647,6 @@
 $app_strings['MSG_BROWSER_NOTIFICATIONS_DISABLED'] = 'Desktop notifications are disabled for this web browser. Use your browser preferences to enable them again.';
 $app_strings['MSG_BROWSER_NOTIFICATIONS_UNSUPPORTED'] = 'This browser does not support desktop notifications.';
 
-<<<<<<< HEAD
-$app_strings['LBL_SEARCH_TITLE']                   = 'Search';
-$app_strings['LBL_SEARCH_TEXT_FIELD_TITLE_ATTR']   = 'Input Search Criteria';
-$app_strings['LBL_SEARCH_SUBMIT_FIELD_TITLE_ATTR'] = 'Search';
-$app_strings['LBL_SEARCH_SUBMIT_FIELD_VALUE']      = 'Search';
-$app_strings['LBL_SEARCH_QUERY']                   = 'Search query: ';
-$app_strings['LBL_SEARCH_RESULTS_PER_PAGE']        = 'Results per page: ';
-$app_strings['LBL_SEARCH_ENGINE']                  = 'Engine: ';
-=======
 $app_strings['IMAP_HANDLER_ERROR'] = 'ERROR: {error}; key was: "{key}".';
 $app_strings['IMAP_HANDLER_SUCCESS'] = 'OK: test settings changed to "{key}"';
 $app_strings['IMAP_HANDLER_ERROR_INVALID_REQUEST'] = 'Invalid request, use "{var}" value.';
@@ -3664,4 +3655,10 @@
 $app_strings['IMAP_HANDLER_ERROR_NO_KEY'] = 'Key not found.';
 $app_strings['IMAP_HANDLER_ERROR_KEY_SAVE'] = 'Key saving error.';
 $app_strings['IMAP_HANDLER_ERROR_UNKNOWN'] = 'Unknown error';
->>>>>>> 920133ee
+$app_strings['LBL_SEARCH_TITLE']                   = 'Search';
+$app_strings['LBL_SEARCH_TEXT_FIELD_TITLE_ATTR']   = 'Input Search Criteria';
+$app_strings['LBL_SEARCH_SUBMIT_FIELD_TITLE_ATTR'] = 'Search';
+$app_strings['LBL_SEARCH_SUBMIT_FIELD_VALUE']      = 'Search';
+$app_strings['LBL_SEARCH_QUERY']                   = 'Search query: ';
+$app_strings['LBL_SEARCH_RESULTS_PER_PAGE']        = 'Results per page: ';
+$app_strings['LBL_SEARCH_ENGINE']                  = 'Engine: ';