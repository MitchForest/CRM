<?php
/**
 *
 * SugarCRM Community Edition is a customer relationship management program developed by
 * SugarCRM, Inc. Copyright (C) 2004-2013 SugarCRM Inc.
 *
 * SuiteCRM is an extension to SugarCRM Community Edition developed by SalesAgility Ltd.
 * Copyright (C) 2011 - 2018 SalesAgility Ltd.
 *
 * This program is free software; you can redistribute it and/or modify it under
 * the terms of the GNU Affero General Public License version 3 as published by the
 * Free Software Foundation with the addition of the following permission added
 * to Section 15 as permitted in Section 7(a): FOR ANY PART OF THE COVERED WORK
 * IN WHICH THE COPYRIGHT IS OWNED BY SUGARCRM, SUGARCRM DISCLAIMS THE WARRANTY
 * OF NON INFRINGEMENT OF THIRD PARTY RIGHTS.
 *
 * This program is distributed in the hope that it will be useful, but WITHOUT
 * ANY WARRANTY; without even the implied warranty of MERCHANTABILITY or FITNESS
 * FOR A PARTICULAR PURPOSE. See the GNU Affero General Public License for more
 * details.
 *
 * You should have received a copy of the GNU Affero General Public License along with
 * this program; if not, see http://www.gnu.org/licenses or write to the Free
 * Software Foundation, Inc., 51 Franklin Street, Fifth Floor, Boston, MA
 * 02110-1301 USA.
 *
 * You can contact SugarCRM, Inc. headquarters at 10050 North Wolfe Road,
 * SW2-130, Cupertino, CA 95014, USA. or at email address contact@sugarcrm.com.
 *
 * The interactive user interfaces in modified source and object code versions
 * of this program must display Appropriate Legal Notices, as required under
 * Section 5 of the GNU Affero General Public License version 3.
 *
 * In accordance with Section 7(b) of the GNU Affero General Public License version 3,
 * these Appropriate Legal Notices must retain the display of the "Powered by
 * SugarCRM" logo and "Supercharged by SuiteCRM" logo. If the display of the logos is not
 * reasonably feasible for technical reasons, the Appropriate Legal Notices must
 * display the words "Powered by SugarCRM" and "Supercharged by SuiteCRM".
 */

if (!defined('sugarEntry') || !sugarEntry) {
    die('Not A Valid Entry Point');
}

//the left value is the key stored in the db and the right value is ie display value
//to translate, only modify the right value in each key/value pair
$app_list_strings = array(
//e.g. auf Deutsch 'Contacts'=>'Contakten',
    'language_pack_name' => 'US English',
    'moduleList' => array(
        'Home' => 'Home',
        'ResourceCalendar' => 'Resource Calendar',
        'Contacts' => 'Contacts',
        'Accounts' => 'Accounts',
        'Alerts' => 'Alerts',
        'Opportunities' => 'Opportunities',
        'Cases' => 'Cases',
        'Notes' => 'Notes',
        'Calls' => 'Calls',
        'TemplateSectionLine' => 'Template Section Line',
        'Calls_Reschedule' => 'Calls Reschedule',
        'Emails' => 'Emails',
        'EAPM' => 'EAPM',
        'Meetings' => 'Meetings',
        'Tasks' => 'Tasks',
        'Calendar' => 'Calendar',
        'Leads' => 'Leads',
        'Currencies' => 'Currencies',
        'Activities' => 'Activities',
        'Bugs' => 'Bugs',
        'Feeds' => 'RSS',
        'iFrames' => 'My Sites',
        'TimePeriods' => 'Time Periods',
        'ContractTypes' => 'Contract Types',
        'Schedulers' => 'Schedulers',
        'Project' => 'Projects',
        'ProjectTask' => 'Project Tasks',
        'Campaigns' => 'Campaigns',
        'CampaignLog' => 'Campaign Log',
        'Documents' => 'Documents',
        'DocumentRevisions' => 'Document Revisions',
        'Connectors' => 'Connectors',
        'Roles' => 'Roles',
        'Notifications' => 'Notifications',
        'Sync' => 'Sync',
        'Users' => 'Users',
        'Employees' => 'Employees',
        'Administration' => 'Administration',
        'ACLRoles' => 'Roles',
        'InboundEmail' => 'Inbound Email',
        'Releases' => 'Releases',
        'Prospects' => 'Targets',
        'Queues' => 'Queues',
        'EmailMarketing' => 'Email Marketing',
        'EmailTemplates' => 'Email Templates',
        'ProspectLists' => 'Target Lists',
        'SavedSearch' => 'Saved Searches',
        'UpgradeWizard' => 'Upgrade Wizard',
        'Trackers' => 'Trackers',
        'TrackerSessions' => 'Tracker Sessions',
        'TrackerQueries' => 'Tracker Queries',
        'FAQ' => 'FAQ',
        'Newsletters' => 'Newsletters',
        'SugarFeed' => 'SuiteCRM Feed',
        'SugarFavorites' => 'SuiteCRM Favorites',

        'OAuthKeys' => 'OAuth Consumer Keys',
        'OAuthTokens' => 'OAuth Tokens',
    ),

    'moduleListSingular' => array(
        'Home' => 'Home',
        'Dashboard' => 'Dashboard',
        'Contacts' => 'Contact',
        'Accounts' => 'Account',
        'Opportunities' => 'Opportunity',
        'Cases' => 'Case',
        'Notes' => 'Note',
        'Calls' => 'Call',
        'Emails' => 'Email',
        'EmailTemplates' => 'Email Template',
        'Meetings' => 'Meeting',
        'Tasks' => 'Task',
        'Calendar' => 'Calendar',
        'Leads' => 'Lead',
        'Activities' => 'Activity',
        'Bugs' => 'Bug',
        'KBDocuments' => 'KBDocument',
        'Feeds' => 'RSS',
        'iFrames' => 'My Sites',
        'TimePeriods' => 'Time Period',
        'Project' => 'Project',
        'ProjectTask' => 'Project Task',
        'Prospects' => 'Target',
        'Campaigns' => 'Campaign',
        'Documents' => 'Document',
        'Sync' => 'Sync',
        'Users' => 'User',
        'SugarFavorites' => 'SuiteCRM Favorites',

    ),

    'checkbox_dom' => array(
        '' => '',
        '1' => 'Yes',
        '2' => 'No',
    ),

    //e.g. en franï¿½ais 'Analyst'=>'Analyste',
    'account_type_dom' => array(
        '' => '',
        'Analyst' => 'Analyst',
        'Competitor' => 'Competitor',
        'Customer' => 'Customer',
        'Integrator' => 'Integrator',
        'Investor' => 'Investor',
        'Partner' => 'Partner',
        'Press' => 'Press',
        'Prospect' => 'Prospect',
        'Reseller' => 'Reseller',
        'Other' => 'Other',
    ),
    //e.g. en espaï¿½ol 'Apparel'=>'Ropa',
    'industry_dom' => array(
        '' => '',
        'Apparel' => 'Apparel',
        'Banking' => 'Banking',
        'Biotechnology' => 'Biotechnology',
        'Chemicals' => 'Chemicals',
        'Communications' => 'Communications',
        'Construction' => 'Construction',
        'Consulting' => 'Consulting',
        'Education' => 'Education',
        'Electronics' => 'Electronics',
        'Energy' => 'Energy',
        'Engineering' => 'Engineering',
        'Entertainment' => 'Entertainment',
        'Environmental' => 'Environmental',
        'Finance' => 'Finance',
        'Government' => 'Government',
        'Healthcare' => 'Healthcare',
        'Hospitality' => 'Hospitality',
        'Insurance' => 'Insurance',
        'Machinery' => 'Machinery',
        'Manufacturing' => 'Manufacturing',
        'Media' => 'Media',
        'Not For Profit' => 'Not For Profit',
        'Recreation' => 'Recreation',
        'Retail' => 'Retail',
        'Shipping' => 'Shipping',
        'Technology' => 'Technology',
        'Telecommunications' => 'Telecommunications',
        'Transportation' => 'Transportation',
        'Utilities' => 'Utilities',
        'Other' => 'Other',
    ),
    'lead_source_default_key' => 'Self Generated',
    'lead_source_dom' => array(
        '' => '',
        'Cold Call' => 'Cold Call',
        'Existing Customer' => 'Existing Customer',
        'Self Generated' => 'Self Generated',
        'Employee' => 'Employee',
        'Partner' => 'Partner',
        'Public Relations' => 'Public Relations',
        'Direct Mail' => 'Direct Mail',
        'Conference' => 'Conference',
        'Trade Show' => 'Trade Show',
        'Web Site' => 'Web Site',
        'Word of mouth' => 'Word of mouth',
        'Email' => 'Email',
        'Campaign' => 'Campaign',
        'Other' => 'Other',
    ),
    'opportunity_type_dom' => array(
        '' => '',
        'Existing Business' => 'Existing Business',
        'New Business' => 'New Business',
    ),
    'roi_type_dom' => array(
        'Revenue' => 'Revenue',
        'Investment' => 'Investment',
        'Expected_Revenue' => 'Expected Revenue',
        'Budget' => 'Budget',

    ),
    //Note:  do not translate opportunity_relationship_type_default_key
//       it is the key for the default opportunity_relationship_type_dom value
    'opportunity_relationship_type_default_key' => 'Primary Decision Maker',
    'opportunity_relationship_type_dom' => array(
        '' => '',
        'Primary Decision Maker' => 'Primary Decision Maker',
        'Business Decision Maker' => 'Business Decision Maker',
        'Business Evaluator' => 'Business Evaluator',
        'Technical Decision Maker' => 'Technical Decision Maker',
        'Technical Evaluator' => 'Technical Evaluator',
        'Executive Sponsor' => 'Executive Sponsor',
        'Influencer' => 'Influencer',
        'Other' => 'Other',
    ),
    //Note:  do not translate case_relationship_type_default_key
//       it is the key for the default case_relationship_type_dom value
    'case_relationship_type_default_key' => 'Primary Contact',
    'case_relationship_type_dom' => array(
        '' => '',
        'Primary Contact' => 'Primary Contact',
        'Alternate Contact' => 'Alternate Contact',
    ),
    'payment_terms' => array(
        '' => '',
        'Net 15' => 'Net 15',
        'Net 30' => 'Net 30',
    ),
    'sales_stage_default_key' => 'Prospecting',
    'sales_stage_dom' => array(
        'Prospecting' => 'Prospecting',
        'Qualification' => 'Qualification',
        'Needs Analysis' => 'Needs Analysis',
        'Value Proposition' => 'Value Proposition',
        'Id. Decision Makers' => 'Identifying Decision Makers',
        'Perception Analysis' => 'Perception Analysis',
        'Proposal/Price Quote' => 'Proposal/Price Quote',
        'Negotiation/Review' => 'Negotiation/Review',
        'Closed Won' => 'Closed Won',
        'Closed Lost' => 'Closed Lost',
    ),
    'in_total_group_stages' => array(
        'Draft' => 'Draft',
        'Negotiation' => 'Negotiation',
        'Delivered' => 'Delivered',
        'On Hold' => 'On Hold',
        'Confirmed' => 'Confirmed',
        'Closed Accepted' => 'Closed Accepted',
        'Closed Lost' => 'Closed Lost',
        'Closed Dead' => 'Closed Dead',
    ),
    'sales_probability_dom' => // keys must be the same as sales_stage_dom
        array(
            'Prospecting' => '10',
            'Qualification' => '20',
            'Needs Analysis' => '25',
            'Value Proposition' => '30',
            'Id. Decision Makers' => '40',
            'Perception Analysis' => '50',
            'Proposal/Price Quote' => '65',
            'Negotiation/Review' => '80',
            'Closed Won' => '100',
            'Closed Lost' => '0',
        ),
    'activity_dom' => array(
        'Call' => 'Call',
        'Meeting' => 'Meeting',
        'Task' => 'Task',
        'Email' => 'Email',
        'Note' => 'Note',
    ),
    'salutation_dom' => array(
        '' => '',
        'Mr.' => 'Mr.',
        'Ms.' => 'Ms.',
        'Mrs.' => 'Mrs.',
        'Miss' => 'Miss',
        'Dr.' => 'Dr.',
        'Prof.' => 'Prof.',
    ),
    //time is in seconds; the greater the time the longer it takes;
    'reminder_max_time' => 90000,
    'reminder_time_options' => array(
        60 => '1 minute prior',
        300 => '5 minutes prior',
        600 => '10 minutes prior',
        900 => '15 minutes prior',
        1800 => '30 minutes prior',
        3600 => '1 hour prior',
        7200 => '2 hours prior',
        10800 => '3 hours prior',
        18000 => '5 hours prior',
        86400 => '1 day prior',
    ),

    'task_priority_default' => 'Medium',
    'task_priority_dom' => array(
        'High' => 'High',
        'Medium' => 'Medium',
        'Low' => 'Low',
    ),
    'task_status_default' => 'Not Started',
    'task_status_dom' => array(
        'Not Started' => 'Not Started',
        'In Progress' => 'In Progress',
        'Completed' => 'Completed',
        'Pending Input' => 'Pending Input',
        'Deferred' => 'Deferred',
    ),
    'meeting_status_default' => 'Planned',
    'meeting_status_dom' => array(
        'Planned' => 'Planned',
        'Held' => 'Held',
        'Not Held' => 'Not Held',
    ),
    'extapi_meeting_password' => array(
        'WebEx' => 'WebEx',
    ),
    'meeting_type_dom' => array(
        'Other' => 'Other',
        'Sugar' => 'SuiteCRM',
    ),
    'call_status_default' => 'Planned',
    'call_status_dom' => array(
        'Planned' => 'Planned',
        'Held' => 'Held',
        'Not Held' => 'Not Held',
    ),
    'call_direction_default' => 'Outbound',
    'call_direction_dom' => array(
        'Inbound' => 'Inbound',
        'Outbound' => 'Outbound',
    ),
    'lead_status_dom' => array(
        '' => '',
        'New' => 'New',
        'Assigned' => 'Assigned',
        'In Process' => 'In Process',
        'Converted' => 'Converted',
        'Recycled' => 'Recycled',
        'Dead' => 'Dead',
    ),
    'gender_list' => array(
        'male' => 'Male',
        'female' => 'Female',
    ),
    'case_priority_default_key' => 'P2',
    'case_priority_dom' => array(
        'P1' => 'High',
        'P2' => 'Medium',
        'P3' => 'Low',
    ),
    'user_type_dom' => array(
        'RegularUser' => 'Regular User',
        'Administrator' => 'Administrator',
    ),
    'user_status_dom' => array(
        'Active' => 'Active',
        'Inactive' => 'Inactive',
    ),
    'user_factor_auth_interface_dom' => array(
        'FactorAuthEmailCode' => 'Email Code',
    ),
    'employee_status_dom' => array(
        'Active' => 'Active',
        'Terminated' => 'Terminated',
        'Leave of Absence' => 'Leave of Absence',
    ),
    'messenger_type_dom' => array(
        '' => '',
        'MSN' => 'MSN',
        'Yahoo!' => 'Yahoo!',
        'AOL' => 'AOL',
    ),
    'project_task_priority_options' => array(
        'High' => 'High',
        'Medium' => 'Medium',
        'Low' => 'Low',
    ),
    'project_task_priority_default' => 'Medium',

    'project_task_status_options' => array(
        'Not Started' => 'Not Started',
        'In Progress' => 'In Progress',
        'Completed' => 'Completed',
        'Pending Input' => 'Pending Input',
        'Deferred' => 'Deferred',
    ),
    'project_task_utilization_options' => array(
        '0' => 'none',
        '25' => '25',
        '50' => '50',
        '75' => '75',
        '100' => '100',
    ),

    'project_status_dom' => array(
        'Draft' => 'Draft',
        'In Review' => 'In Review',
        'Underway' => 'Underway',
        'On_Hold' => 'On Hold',
        'Completed' => 'Completed',
    ),
    'project_status_default' => 'Draft',

    'project_duration_units_dom' => array(
        'Days' => 'Days',
        'Hours' => 'Hours',
    ),

    'activity_status_type_dom' => array(
        '' => '--None--',
        'active' => 'Active',
        'inactive' => 'Inactive',
    ),

    // Note:  do not translate record_type_default_key
    //        it is the key for the default record_type_module value
    'record_type_default_key' => 'Accounts',
    'record_type_display' => array(
        '' => '',
        'Accounts' => 'Account',
        'Opportunities' => 'Opportunity',
        'Cases' => 'Case',
        'Leads' => 'Lead',
        'Contacts' => 'Contact', // cn (11/22/2005) added to support Emails

        'Bugs' => 'Bug',
        'Project' => 'Project',

        'Prospects' => 'Target',
        'ProjectTask' => 'Project Task',

        'Tasks' => 'Task',

    ),

    'record_type_display_notes' => array(
        'Accounts' => 'Account',
        'Contacts' => 'Contact',
        'Opportunities' => 'Opportunity',
        'Tasks' => 'Task',
        'Emails' => 'Email',

        'Bugs' => 'Bug',
        'Project' => 'Project',
        'ProjectTask' => 'Project Task',
        'Prospects' => 'Target',
        'Cases' => 'Case',
        'Leads' => 'Lead',

        'Meetings' => 'Meeting',
        'Calls' => 'Call',
    ),

    'parent_type_display' => array(
        'Accounts' => 'Account',
        'Contacts' => 'Contact',
        'Tasks' => 'Task',
        'Opportunities' => 'Opportunity',

        'Bugs' => 'Bug',
        'Cases' => 'Case',
        'Leads' => 'Lead',

        'Project' => 'Project',
        'ProjectTask' => 'Project Task',

        'Prospects' => 'Target',

        ),
    'parent_line_items' => array(
        'AOS_Quotes' => 'Quotes',
        'AOS_Invoices' => 'Invoices',
        'AOS_Contracts' => 'Contracts',
    ),
    'issue_priority_default_key' => 'Medium',
    'issue_priority_dom' => array(
        'Urgent' => 'Urgent',
        'High' => 'High',
        'Medium' => 'Medium',
        'Low' => 'Low',
    ),
    'issue_resolution_default_key' => '',
    'issue_resolution_dom' => array(
        '' => '',
        'Accepted' => 'Accepted',
        'Duplicate' => 'Duplicate',
        'Closed' => 'Closed',
        'Out of Date' => 'Out of Date',
        'Invalid' => 'Invalid',
    ),

    'issue_status_default_key' => 'New',
    'issue_status_dom' => array(
        'New' => 'New',
        'Assigned' => 'Assigned',
        'Closed' => 'Closed',
        'Pending' => 'Pending',
        'Rejected' => 'Rejected',
    ),

    'bug_priority_default_key' => 'Medium',
    'bug_priority_dom' => array(
        'Urgent' => 'Urgent',
        'High' => 'High',
        'Medium' => 'Medium',
        'Low' => 'Low',
    ),
    'bug_resolution_default_key' => '',
    'bug_resolution_dom' => array(
        '' => '',
        'Accepted' => 'Accepted',
        'Duplicate' => 'Duplicate',
        'Fixed' => 'Fixed',
        'Out of Date' => 'Out of Date',
        'Invalid' => 'Invalid',
        'Later' => 'Later',
    ),
    'bug_status_default_key' => 'New',
    'bug_status_dom' => array(
        'New' => 'New',
        'Assigned' => 'Assigned',
        'Closed' => 'Closed',
        'Pending' => 'Pending',
        'Rejected' => 'Rejected',
    ),
    'bug_type_default_key' => 'Bug',
    'bug_type_dom' => array(
        'Defect' => 'Defect',
        'Feature' => 'Feature',
    ),
    'case_type_dom' => array(
        'Administration' => 'Administration',
        'Product' => 'Product',
        'User' => 'User',
    ),

    'source_default_key' => '',
    'source_dom' => array(
        '' => '',
        'Internal' => 'Internal',
        'Forum' => 'Forum',
        'Web' => 'Web',
        'InboundEmail' => 'Email',
    ),

    'product_category_default_key' => '',
    'product_category_dom' => array(
        '' => '',
        'Accounts' => 'Accounts',
        'Activities' => 'Activities',
        'Bugs' => 'Bugs',
        'Calendar' => 'Calendar',
        'Calls' => 'Calls',
        'Campaigns' => 'Campaigns',
        'Cases' => 'Cases',
        'Contacts' => 'Contacts',
        'Currencies' => 'Currencies',
        'Dashboard' => 'Dashboard',
        'Documents' => 'Documents',
        'Emails' => 'Emails',
        'Feeds' => 'Feeds',
        'Forecasts' => 'Forecasts',
        'Help' => 'Help',
        'Home' => 'Home',
        'Leads' => 'Leads',
        'Meetings' => 'Meetings',
        'Notes' => 'Notes',
        'Opportunities' => 'Opportunities',
        'Outlook Plugin' => 'Outlook Plugin',
        'Projects' => 'Projects',
        'Quotes' => 'Quotes',
        'Releases' => 'Releases',
        'RSS' => 'RSS',
        'Studio' => 'Studio',
        'Upgrade' => 'Upgrade',
        'Users' => 'Users',
    ),
    /*Added entries 'Queued' and 'Sending' for 4.0 release..*/
    'campaign_status_dom' => array(
        '' => '',
        'Planning' => 'Planning',
        'Active' => 'Active',
        'Inactive' => 'Inactive',
        'Complete' => 'Complete',
        //'In Queue' => 'In Queue',
        //'Sending' => 'Sending',
    ),
    'campaign_type_dom' => array(
        '' => '',
        'Telesales' => 'Telesales',
        'Mail' => 'Mail',
        'Email' => 'Email',
        'Print' => 'Print',
        'Web' => 'Web',
        'Radio' => 'Radio',
        'Television' => 'Television',
        'NewsLetter' => 'Newsletter',
    ),

    'newsletter_frequency_dom' => array(
        '' => '',
        'Weekly' => 'Weekly',
        'Monthly' => 'Monthly',
        'Quarterly' => 'Quarterly',
        'Annually' => 'Annually',
    ),

    'notifymail_sendtype' => array(
        'SMTP' => 'SMTP',
    ),
    'dom_cal_month_long' => array(
        '0' => '',
        '1' => 'January',
        '2' => 'February',
        '3' => 'March',
        '4' => 'April',
        '5' => 'May',
        '6' => 'June',
        '7' => 'July',
        '8' => 'August',
        '9' => 'September',
        '10' => 'October',
        '11' => 'November',
        '12' => 'December',
    ),
    'dom_cal_month_short' => array(
        '0' => '',
        '1' => 'Jan',
        '2' => 'Feb',
        '3' => 'Mar',
        '4' => 'Apr',
        '5' => 'May',
        '6' => 'Jun',
        '7' => 'Jul',
        '8' => 'Aug',
        '9' => 'Sep',
        '10' => 'Oct',
        '11' => 'Nov',
        '12' => 'Dec',
    ),
    'dom_cal_day_long' => array(
        '0' => '',
        '1' => 'Sunday',
        '2' => 'Monday',
        '3' => 'Tuesday',
        '4' => 'Wednesday',
        '5' => 'Thursday',
        '6' => 'Friday',
        '7' => 'Saturday',
    ),
    'dom_cal_day_short' => array(
        '0' => '',
        '1' => 'Sun',
        '2' => 'Mon',
        '3' => 'Tue',
        '4' => 'Wed',
        '5' => 'Thu',
        '6' => 'Fri',
        '7' => 'Sat',
    ),
    'dom_meridiem_lowercase' => array(
        'am' => 'am',
        'pm' => 'pm',
    ),
    'dom_meridiem_uppercase' => array(
        'AM' => 'AM',
        'PM' => 'PM',
    ),

    'dom_report_types' => array(
        'tabular' => 'Rows and Columns',
        'summary' => 'Summation',
        'detailed_summary' => 'Summation with details',
        'Matrix' => 'Matrix',
    ),

    'dom_email_types' => array(
        'out' => 'Sent',
        'archived' => 'Archived',
        'draft' => 'Draft',
        'inbound' => 'Inbound',
        'campaign' => 'Campaign',
    ),
    'dom_email_status' => array(
        'archived' => 'Archived',
        'closed' => 'Closed',
        'draft' => 'In Draft',
        'read' => 'Read',
        'replied' => 'Replied',
        'sent' => 'Sent',
        'send_error' => 'Send Error',
        'unread' => 'Unread',
    ),
    'dom_email_archived_status' => array(
        'archived' => 'Archived',
    ),

    'dom_email_server_type' => array(
        '' => '--None--',
        'imap' => 'IMAP',
    ),
    'dom_mailbox_type' => array(/*''           => '--None Specified--',*/
        'pick' => '--None--',
        'createcase' => 'Create Case',
        'bounce' => 'Bounce Handling',
    ),
    'dom_email_distribution' => array(
        '' => '--None--',
        'direct' => 'Direct Assign',
        'roundRobin' => 'Round-Robin',
        'leastBusy' => 'Least-Busy',
    ),
    'dom_email_errors' => array(
        1 => 'Only select one user when Direct Assigning items.',
        2 => 'You must assign Only Checked Items when Direct Assigning items.',
    ),
    'dom_email_bool' => array(
        'bool_true' => 'Yes',
        'bool_false' => 'No',
    ),
    'dom_int_bool' => array(
        1 => 'Yes',
        0 => 'No',
    ),
    'dom_switch_bool' => array(
        'on' => 'Yes',
        'off' => 'No',
        '' => 'No',
    ),

    'dom_email_link_type' => array(
        'sugar' => 'SuiteCRM Email Client',
        'mailto' => 'External Email Client',
    ),

    'dom_editor_type' => array(
        'none' => 'Direct HTML',
        'tinymce' => 'TinyMCE',
        'mozaik' => 'Mozaik',
    ),

    'dom_email_editor_option' => array(
        '' => 'Default Email Format',
        'html' => 'HTML Email',
        'plain' => 'Plain Text Email',
    ),

    'schedulers_times_dom' => array(
        'not run' => 'Past Run Time, Not Executed',
        'ready' => 'Ready',
        'in progress' => 'In Progress',
        'failed' => 'Failed',
        'completed' => 'Completed',
        'no curl' => 'Not Run: No cURL available',
    ),

    'scheduler_status_dom' => array(
        'Active' => 'Active',
        'Inactive' => 'Inactive',
    ),

    'scheduler_period_dom' => array(
        'min' => 'Minutes',
        'hour' => 'Hours',
    ),
    'forecast_schedule_status_dom' => array(
        'Active' => 'Active',
        'Inactive' => 'Inactive',
    ),
    'forecast_type_dom' => array(
        'Direct' => 'Direct',
        'Rollup' => 'Rollup',
    ),
    'document_category_dom' => array(
        '' => '',
        'Marketing' => 'Marketing',
        'Knowledege Base' => 'Knowledge Base',
        'Sales' => 'Sales',
    ),

    'email_category_dom' => array(
        '' => '',
        'Archived' => 'Archived',
        // TODO: add more categories here...
    ),

    'document_subcategory_dom' => array(
        '' => '',
        'Marketing Collateral' => 'Marketing Collateral',
        'Product Brochures' => 'Product Brochures',
        'FAQ' => 'FAQ',
    ),

    'document_status_dom' => array(
        'Active' => 'Active',
        'Draft' => 'Draft',
        'FAQ' => 'FAQ',
        'Expired' => 'Expired',
        'Under Review' => 'Under Review',
        'Pending' => 'Pending',
    ),
    'document_template_type_dom' => array(
        '' => '',
        'mailmerge' => 'Mail Merge',
        'eula' => 'EULA',
        'nda' => 'NDA',
        'license' => 'License Agreement',
    ),
    'dom_meeting_accept_options' => array(
        'accept' => 'Accept',
        'decline' => 'Decline',
        'tentative' => 'Tentative',
    ),
    'dom_meeting_accept_status' => array(
        'accept' => 'Accepted',
        'decline' => 'Declined',
        'tentative' => 'Tentative',
        'none' => 'None',
    ),
    'duration_intervals' => array(
        '0' => '00',
        '15' => '15',
        '30' => '30',
        '45' => '45',
    ),
    'repeat_type_dom' => array(
        '' => 'None',
        'Daily' => 'Daily',
        'Weekly' => 'Weekly',
        'Monthly' => 'Monthly',
        'Yearly' => 'Yearly',
    ),

    'repeat_intervals' => array(
        '' => '',
        'Daily' => 'day(s)',
        'Weekly' => 'week(s)',
        'Monthly' => 'month(s)',
        'Yearly' => 'year(s)',
    ),

    'duration_dom' => array(
        '' => 'None',
        '900' => '15 minutes',
        '1800' => '30 minutes',
        '2700' => '45 minutes',
        '3600' => '1 hour',
        '5400' => '1.5 hours',
        '7200' => '2 hours',
        '10800' => '3 hours',
        '21600' => '6 hours',
        '86400' => '1 day',
        '172800' => '2 days',
        '259200' => '3 days',
        '604800' => '1 week',
    ),

// deferred
    /*// QUEUES MODULE DOMs
    'queue_type_dom' => array(
        'Users' => 'Users',
        'Mailbox' => 'Mailbox',
    ),
    */
//prospect list type dom
    'prospect_list_type_dom' => array(
        'default' => 'Default',
        'seed' => 'Seed',
        'exempt_domain' => 'Suppression List - By Domain',
        'exempt_address' => 'Suppression List - By Email Address',
        'exempt' => 'Suppression List - By Id',
        'test' => 'Test',
    ),

    'email_settings_num_dom' => array(
        '10' => '10',
        '20' => '20',
        '50' => '50',
    ),
    'email_marketing_status_dom' => array(
        '' => '',
        'active' => 'Active',
        'inactive' => 'Inactive',
    ),

    'campainglog_activity_type_dom' => array(
        '' => '',
        'targeted' => 'Message Sent/Attempted',
        'send error' => 'Bounced Messages,Other',
        'invalid email' => 'Bounced Messages,Invalid Email',
        'link' => 'Click-thru Link',
        'viewed' => 'Viewed Message',
        'removed' => 'Opted Out',
        'lead' => 'Leads Created',
        'contact' => 'Contacts Created',
        'blocked' => 'Suppressed by address or domain',
    ),

    'campainglog_target_type_dom' => array(
        'Contacts' => 'Contacts',
        'Users' => 'Users',
        'Prospects' => 'Targets',
        'Leads' => 'Leads',
        'Accounts' => 'Accounts',
    ),
    'merge_operators_dom' => array(
        'like' => 'Contains',
        'exact' => 'Exactly',
        'start' => 'Starts With',
    ),

    'custom_fields_importable_dom' => array(
        'true' => 'Yes',
        'false' => 'No',
        'required' => 'Required',
    ),

    'custom_fields_merge_dup_dom' => array(
        0 => 'Disabled',
        1 => 'Enabled',
    ),

    'navigation_paradigms' => array(
        'm' => 'Modules',
        'gm' => 'Grouped Modules',
    ),

    'projects_priority_options' => array(
        'high' => 'High',
        'medium' => 'Medium',
        'low' => 'Low',
    ),

    'projects_status_options' => array(
        'notstarted' => 'Not Started',
        'inprogress' => 'In Progress',
        'completed' => 'Completed',
    ),
    // strings to pass to Flash charts
    'chart_strings' => array(
        'expandlegend' => 'Expand Legend',
        'collapselegend' => 'Collapse Legend',
        'clickfordrilldown' => 'Click for Drilldown',
        'detailview' => 'More Details...',
        'piechart' => 'Pie Chart',
        'groupchart' => 'Group Chart',
        'stackedchart' => 'Stacked Chart',
        'barchart' => 'Bar Chart',
        'horizontalbarchart' => 'Horizontal Bar Chart',
        'linechart' => 'Line Chart',
        'noData' => 'Data not available',
        'print' => 'Print',
        'pieWedgeName' => 'sections',
    ),
    'release_status_dom' => array(
        'Active' => 'Active',
        'Inactive' => 'Inactive',
    ),
    'email_settings_for_ssl' => array(
        '0' => '',
        '1' => 'SSL',
        '2' => 'TLS',
    ),
    'import_enclosure_options' => array(
        '\'' => 'Single Quote (\')',
        '"' => 'Double Quote (")',
        '' => 'None',
        'other' => 'Other:',
    ),
    'import_delimeter_options' => array(
        ',' => ',',
        ';' => ';',
        '\t' => '\t',
        '.' => '.',
        ':' => ':',
        '|' => '|',
        'other' => 'Other:',
    ),
    'link_target_dom' => array(
        '_blank' => 'New Window',
        '_self' => 'Same Window',
    ),
    'dashlet_auto_refresh_options' => array(
        '-1' => 'Do not auto-refresh',
        '30' => 'Every 30 seconds',
        '60' => 'Every 1 minute',
        '180' => 'Every 3 minutes',
        '300' => 'Every 5 minutes',
        '600' => 'Every 10 minutes',
    ),
    'dashlet_auto_refresh_options_admin' => array(
        '-1' => 'Never',
        '30' => 'Every 30 seconds',
        '60' => 'Every 1 minute',
        '180' => 'Every 3 minutes',
        '300' => 'Every 5 minutes',
        '600' => 'Every 10 minutes',
    ),
    'date_range_search_dom' => array(
        '=' => 'Equals',
        'not_equal' => 'Not On',
        'greater_than' => 'After',
        'less_than' => 'Before',
        'last_7_days' => 'Last 7 Days',
        'next_7_days' => 'Next 7 Days',
        'last_30_days' => 'Last 30 Days',
        'next_30_days' => 'Next 30 Days',
        'last_month' => 'Last Month',
        'this_month' => 'This Month',
        'next_month' => 'Next Month',
        'last_year' => 'Last Year',
        'this_year' => 'This Year',
        'next_year' => 'Next Year',
        'between' => 'Is Between',
    ),
    'numeric_range_search_dom' => array(
        '=' => 'Equals',
        'not_equal' => 'Does Not Equal',
        'greater_than' => 'Greater Than',
        'greater_than_equals' => 'Greater Than Or Equal To',
        'less_than' => 'Less Than',
        'less_than_equals' => 'Less Than Or Equal To',
        'between' => 'Is Between',
    ),
    'lead_conv_activity_opt' => array(
        'copy' => 'Copy',
        'move' => 'Move',
        'donothing' => 'Do Nothing',
    ),
);

$app_strings = array(
    'LBL_EMAIL_CODE' => 'Email Code:',
    'LBL_SEND' => 'Send',
    'LBL_LOGOUT' => 'Logout',
    'LBL_TOUR_NEXT' => 'Next',
    'LBL_TOUR_SKIP' => 'Skip',
    'LBL_TOUR_BACK' => 'Back',
    'LBL_TOUR_CLOSE' => 'Close',
    'LBL_TOUR_TAKE_TOUR' => 'Take the tour',
    'LBL_MOREDETAIL' => 'More Detail' /*for 508 compliance fix*/,
    'LBL_EDIT_INLINE' => 'Edit Inline' /*for 508 compliance fix*/,
    'LBL_VIEW_INLINE' => 'View' /*for 508 compliance fix*/,
    'LBL_BASIC_SEARCH' => 'Filter' /*for 508 compliance fix*/,
    'LBL_PROJECT_MINUS' => 'Remove' /*for 508 compliance fix*/,
    'LBL_PROJECT_PLUS' => 'Add' /*for 508 compliance fix*/,
    'LBL_Blank' => ' ' /*for 508 compliance fix*/,
    'LBL_ID_FF_ADD' => 'Add' /*for 508 compliance fix*/,
    'LBL_ID_FF_ADD_EMAIL' => 'Add Email Address' /*for 508 compliance fix*/,
    'LBL_HIDE_SHOW' => 'Hide/Show' /*for 508 compliance fix*/,
    'LBL_DELETE_INLINE' => 'Delete' /*for 508 compliance fix*/,
    'LBL_PLUS_INLINE' => 'Add' /*for 508 compliance fix*/,
    'LBL_ID_FF_CLEAR' => 'Clear' /*for 508 compliance fix*/,
    'LBL_ID_FF_VCARD' => 'vCard' /*for 508 compliance fix*/,
    'LBL_ID_FF_REMOVE' => 'Remove' /*for 508 compliance fix*/,
    'LBL_ID_FF_REMOVE_EMAIL' => 'Remove Email Address' /*for 508 compliance fix*/,
    'LBL_ID_FF_OPT_OUT' => 'Opt Out',
    'LBL_ID_FF_INVALID' => 'Make Invalid',
    'LBL_ADD' => 'Add' /*for 508 compliance fix*/,
    'LBL_COMPANY_LOGO' => 'Company logo' /*for 508 compliance fix*/,
    'LBL_JS_CALENDAR' => 'Calendar' /*for 508 compliance fix*/,
    'LBL_CONNECTORS_POPUPS' => 'Connectors Popups',
    'LBL_CLOSEINLINE' => 'Close',
    'LBL_EDITINLINE' => 'Edit',
    'LBL_VIEWINLINE' => 'View',
    'LBL_INFOINLINE' => 'Info',
    'LBL_POWERED_BY_SUGARCRM' => 'Powered by SugarCRM',
    'LBL_PRINT' => 'Print',
    'LBL_HELP' => 'Help',
    'LBL_ID_FF_SELECT' => 'Select',
    'DEFAULT' => 'BASIC',
    'LBL_SORT' => 'Sort',
    'LBL_OUTBOUND_EMAIL_ADD_SERVER' => 'Add Server...',
    'LBL_EMAIL_SMTP_SSL_OR_TLS' => 'Enable SMTP over SSL or TLS?',
    'LBL_NO_ACTION' => 'There is no action by that name: %s',
    'LBL_NO_SHORTCUT_MENU' => 'There are no actions available.',
    'LBL_NO_DATA' => 'No Data',

    'LBL_ROUTING_FLAGGED' => 'flag set',
    'LBL_ROUTING_TO' => 'to',
    'LBL_ROUTING_TO_ADDRESS' => 'to address',
    'LBL_ROUTING_WITH_TEMPLATE' => 'with template',

    'NTC_OVERWRITE_ADDRESS_PHONE_CONFIRM' => 'This record currently contains values in the Office Phone and Address fields. To overwrite these values with the following Office Phone and Address of the Account that you selected, click "OK". To keep the current values, click "Cancel".',
    'LBL_DROP_HERE' => '[Drop Here]',
    'LBL_EMAIL_ACCOUNTS_EDIT' => 'Edit',
    'LBL_EMAIL_ACCOUNTS_GMAIL_DEFAULTS' => 'Prefill Gmail&#153; Defaults',
    'LBL_EMAIL_ACCOUNTS_NAME' => 'Name',
    'LBL_EMAIL_ACCOUNTS_OUTBOUND' => 'Outgoing Mail Server Properties',
    'LBL_EMAIL_ACCOUNTS_SENDTYPE' => 'Mail transfer agent',
    'LBL_EMAIL_ACCOUNTS_SMTPAUTH_REQ' => 'Use SMTP Authentication?',
    'LBL_EMAIL_ACCOUNTS_SMTPPASS' => 'SMTP Password',
    'LBL_EMAIL_ACCOUNTS_SMTPPORT' => 'SMTP Port',
    'LBL_EMAIL_ACCOUNTS_SMTPSERVER' => 'SMTP Server',
    'LBL_EMAIL_ACCOUNTS_SMTPSSL' => 'Use SSL when connecting',
    'LBL_EMAIL_ACCOUNTS_SMTPUSER' => 'SMTP Username',
    'LBL_EMAIL_ACCOUNTS_SMTPDEFAULT' => 'Default',
    'LBL_EMAIL_WARNING_MISSING_USER_CREDS' => 'Warning: Missing username and password for outgoing mail account.',
    'LBL_EMAIL_ACCOUNTS_SMTPUSER_REQD' => 'SMTP Username is required',
    'LBL_EMAIL_ACCOUNTS_SMTPPASS_REQD' => 'SMTP Password is required',
    'LBL_EMAIL_ACCOUNTS_TITLE' => 'Mail Account Management',
    'LBL_EMAIL_POP3_REMOVE_MESSAGE' => 'Mail Server Protocol of type POP3 will not be supported in the next release. Only IMAP will be supported.',
    'LBL_EMAIL_ACCOUNTS_SUBTITLE' => 'Set up Mail Accounts to view incoming emails from your email accounts.',
    'LBL_EMAIL_ACCOUNTS_OUTBOUND_SUBTITLE' => 'Provide SMTP mail server information to use for outgoing email in Mail Accounts.',
    'LBL_EMAIL_ADD' => 'Add Address',

    'LBL_EMAIL_ADDRESS_BOOK_ADD' => 'Done',
    'LBL_EMAIL_ADDRESS_BOOK_CLEAR' => 'Clear',
    'LBL_EMAIL_ADDRESS_BOOK_ADD_TO' => 'To:',
    'LBL_EMAIL_ADDRESS_BOOK_ADD_CC' => 'Cc:',
    'LBL_EMAIL_ADDRESS_BOOK_ADD_BCC' => 'Bcc:',
    'LBL_EMAIL_ADDRESS_BOOK_ADRRESS_TYPE' => 'To/Cc/Bcc',
    'LBL_EMAIL_ADDRESS_BOOK_ADD_LIST' => 'New List',
    'LBL_EMAIL_ADDRESS_BOOK_EMAIL_ADDR' => 'Email Address',
    'LBL_EMAIL_ADDRESS_BOOK_ERR_NOT_CONTACT' => 'Only Contact editting is supported at this time.',
    'LBL_EMAIL_ADDRESS_BOOK_FILTER' => 'Filter',
    'LBL_EMAIL_ADDRESS_BOOK_FIRST_NAME' => 'First Name/Account Name',
    'LBL_EMAIL_ADDRESS_BOOK_LAST_NAME' => 'Last Name',
    'LBL_EMAIL_ADDRESS_BOOK_MY_CONTACTS' => 'My Contacts',
    'LBL_EMAIL_ADDRESS_BOOK_MY_LISTS' => 'My Mailing Lists',
    'LBL_EMAIL_ADDRESS_BOOK_NAME' => 'Name',
    'LBL_EMAIL_ADDRESS_BOOK_NOT_FOUND' => 'No Addresses Found',
    'LBL_EMAIL_ADDRESS_BOOK_SAVE_AND_ADD' => 'Save & Add to Address Book',
    'LBL_EMAIL_ADDRESS_BOOK_SEARCH' => 'Search',
    'LBL_EMAIL_ADDRESS_BOOK_SELECT_TITLE' => 'Select Email Recipients',
    'LBL_EMAIL_ADDRESS_BOOK_TITLE' => 'Address Book',
    'LBL_EMAIL_REPORTS_TITLE' => 'Reports',
    'LBL_EMAIL_ADDRESS_BOOK_TITLE_ICON' => SugarThemeRegistry::current()->getImage('icon_email_addressbook', '', null,
            null, '.gif', 'Address Book') . ' Address Book',
    'LBL_EMAIL_ADDRESS_BOOK_TITLE_ICON_SHORT' => SugarThemeRegistry::current()->getImage('icon_email_addressbook',
        'align=absmiddle border=0', 14, 14, '.gif', ''),
    'LBL_EMAIL_REMOVE_SMTP_WARNING' => 'Warning! The outbound account you are trying to delete is associated to an existing inbound account. Are you sure you want to continue?',
    'LBL_EMAIL_ADDRESSES' => 'Email',
    'LBL_EMAIL_ADDRESS_PRIMARY' => 'Email Address',
    'LBL_EMAIL_ADDRESSES_TITLE' => 'Email Addresses',
    'LBL_EMAIL_ARCHIVE_TO_SUGAR' => 'Import to SuiteCRM',
    'LBL_EMAIL_ASSIGNMENT' => 'Assignment',
    'LBL_EMAIL_ATTACH_FILE_TO_EMAIL' => 'Attach',
    'LBL_EMAIL_ATTACHMENT' => 'Attach',
    'LBL_EMAIL_ATTACHMENTS' => 'From Local System',
    'LBL_EMAIL_ATTACHMENTS2' => 'From SuiteCRM Documents',
    'LBL_EMAIL_ATTACHMENTS3' => 'Template Attachments',
    'LBL_EMAIL_ATTACHMENTS_FILE' => 'File',
    'LBL_EMAIL_ATTACHMENTS_DOCUMENT' => 'Document',
    'LBL_EMAIL_BCC' => 'BCC',
    'LBL_EMAIL_CANCEL' => 'Cancel',
    'LBL_EMAIL_CC' => 'CC',
    'LBL_EMAIL_CHARSET' => 'Character Set',
    'LBL_EMAIL_CHECK' => 'Check Mail',
    'LBL_EMAIL_CHECKING_NEW' => 'Checking for New Email',
    'LBL_EMAIL_CHECKING_DESC' => 'One moment please... <br><br>If this is the first check for the mail account, it may take some time.',
    'LBL_EMAIL_CLOSE' => 'Close',
    'LBL_EMAIL_COFFEE_BREAK' => 'Checking for New Email. <br><br>Large mail accounts may take a considerable amount of time.',
    'LBL_EMAIL_COMMON' => 'Common',

    'LBL_EMAIL_COMPOSE' => 'Email',
    'LBL_EMAIL_COMPOSE_ERR_NO_RECIPIENTS' => 'Please enter recipient(s) for this email.',
    'LBL_EMAIL_COMPOSE_LINK_TO' => 'Associate with',
    'LBL_EMAIL_COMPOSE_NO_BODY' => 'The body of this email is empty. Send anyway?',
    'LBL_EMAIL_COMPOSE_NO_SUBJECT' => 'This email has no subject. Send anyway?',
    'LBL_EMAIL_COMPOSE_NO_SUBJECT_LITERAL' => '(no subject)',
    'LBL_EMAIL_COMPOSE_READ' => 'Read & Compose Email',
    'LBL_EMAIL_COMPOSE_SEND_FROM' => 'Send From Mail Account',
    'LBL_EMAIL_COMPOSE_OPTIONS' => 'Options',
    'LBL_EMAIL_COMPOSE_INVALID_ADDRESS' => 'Please enter valid email address for To, CC and BCC fields',

    'LBL_EMAIL_CONFIRM_CLOSE' => 'Discard this email?',
    'LBL_EMAIL_CONFIRM_DELETE' => 'Remove these entries from your Address Book?',
    'LBL_EMAIL_CONFIRM_DELETE_SIGNATURE' => 'Are you sure you want to delete this signature?',

    'LBL_EMAIL_SENT_SUCCESS' => 'Email sent',

    'LBL_EMAIL_CREATE_NEW' => '--Create On Save--',
    'LBL_EMAIL_MULT_GROUP_FOLDER_ACCOUNTS' => 'Multiple',
    'LBL_EMAIL_MULT_GROUP_FOLDER_ACCOUNTS_EMPTY' => 'Empty',
    'LBL_EMAIL_DATE_SENT_BY_SENDER' => 'Date Sent by Sender',
    'LBL_EMAIL_DATE_RECEIVED' => 'Date Received',
    'LBL_EMAIL_ASSIGNED_TO_USER' => 'Assigned to User',
    'LBL_EMAIL_DATE_TODAY' => 'Today',
    'LBL_EMAIL_DATE_YESTERDAY' => 'Yesterday',
    'LBL_EMAIL_DD_TEXT' => 'email(s) selected.',
    'LBL_EMAIL_DEFAULTS' => 'Defaults',
    'LBL_EMAIL_DELETE' => 'Delete',
    'LBL_EMAIL_DELETE_CONFIRM' => 'Delete selected messages?',
    'LBL_EMAIL_DELETE_SUCCESS' => 'Email deleted successfully.',
    'LBL_EMAIL_DELETING_MESSAGE' => 'Deleting Message',
    'LBL_EMAIL_DETAILS' => 'Details',
    'LBL_EMAIL_DISPLAY_MSG' => 'Displaying email(s) {0} - {1} of {2}',
    'LBL_EMAIL_ADDR_DISPLAY_MSG' => 'Displaying email address(es) {0} - {1} of {2}',

    'LBL_EMAIL_EDIT_CONTACT' => 'Edit Contact',
    'LBL_EMAIL_EDIT_CONTACT_WARN' => 'Only the Primary address will be used when working with Contacts.',
    'LBL_EMAIL_EDIT_MAILING_LIST' => 'Edit Mailing List',

    'LBL_EMAIL_EMPTYING_TRASH' => 'Emptying Trash',
    'LBL_EMAIL_DELETING_OUTBOUND' => 'Deleting outbound server',
    'LBL_EMAIL_CLEARING_CACHE_FILES' => 'Clearing cache files',
    'LBL_EMAIL_EMPTY_MSG' => 'No emails to display.',
    'LBL_EMAIL_EMPTY_ADDR_MSG' => 'No email addresses to display.',

    'LBL_EMAIL_ERROR_ADD_GROUP_FOLDER' => 'Folder name must be unique and not empty. Please try again.',
    'LBL_EMAIL_ERROR_DELETE_GROUP_FOLDER' => 'Cannot delete a folder. Either the folder or its children has emails or a mail box associated to it.',
    'LBL_EMAIL_ERROR_CANNOT_FIND_NODE' => 'Cannot determine the intended folder from context. Try again.',
    'LBL_EMAIL_ERROR_CHECK_IE_SETTINGS' => 'Please check your settings.',
    'LBL_EMAIL_ERROR_CONTACT_NAME' => 'Please make sure you enter a last name.',
    'LBL_EMAIL_ERROR_DESC' => 'Errors were detected: ',
    'LBL_EMAIL_DELETE_ERROR_DESC' => 'You do not have access to this area. Contact your site administrator to obtain access.',
    'LBL_EMAIL_ERROR_DUPE_FOLDER_NAME' => 'SuiteCRM Folder names must be unique.',
    'LBL_EMAIL_ERROR_EMPTY' => 'Please enter some search criteria.',
    'LBL_EMAIL_ERROR_GENERAL_TITLE' => 'An error has occurred',
    'LBL_EMAIL_ERROR_LIST_NAME' => 'An email list with that name already exists',
    'LBL_EMAIL_ERROR_MESSAGE_DELETED' => 'Message Removed from Server',
    'LBL_EMAIL_ERROR_IMAP_MESSAGE_DELETED' => 'Either the message was removed from Server or moved to a different folder',
    'LBL_EMAIL_ERROR_MAILSERVERCONNECTION' => 'Connection to the mail server failed. Please contact your Administrator',
    'LBL_EMAIL_ERROR_MOVE' => 'Moving email between servers and/or mail accounts is not supported at this time.',
    'LBL_EMAIL_ERROR_MOVE_TITLE' => 'Move Error',
    'LBL_EMAIL_ERROR_NAME' => 'A name is required.',
    'LBL_EMAIL_ERROR_FROM_ADDRESS' => 'From Address is required. Please enter a valid email address.',
    'LBL_EMAIL_ERROR_NO_FILE' => 'Please provide a file.',
    'LBL_EMAIL_ERROR_NO_IMAP_FOLDER_RENAME' => 'IMAP folder renaming is not supported at this time.',
    'LBL_EMAIL_ERROR_SERVER' => 'A mail server address is required.',
    'LBL_EMAIL_ERROR_SAVE_ACCOUNT' => 'The mail account may not have been saved.',
    'LBL_EMAIL_ERROR_TIMEOUT' => 'An error has occurred while communicating with the mail server.',
    'LBL_EMAIL_ERROR_USER' => 'A login name is required.',
    'LBL_EMAIL_ERROR_PASSWORD' => 'A password is required.',
    'LBL_EMAIL_ERROR_PORT' => 'A mail server port is required.',
    'LBL_EMAIL_ERROR_PROTOCOL' => 'A server protocol is required.',
    'LBL_EMAIL_ERROR_MONITORED_FOLDER' => 'Monitored Folder is required.',
    'LBL_EMAIL_ERROR_TRASH_FOLDER' => 'Trash Folder is required.',
    'LBL_EMAIL_ERROR_VIEW_RAW_SOURCE' => 'This information is not available',
    'LBL_EMAIL_ERROR_NO_OUTBOUND' => 'No outgoing mail server specified.',
    'LBL_EMAIL_ERROR_SENDING' => 'Error Sending Email. Please contact your administrator for assistance.',
    'LBL_EMAIL_ERROR_SAVING' => 'Error Saving Email. Please contact your administrator for assistance.',
    'LBL_EMAIL_FOLDERS' => SugarThemeRegistry::current()->getImage('icon_email_folder', 'align=absmiddle border=0',
            null, null, '.gif', ''
        ) . 'Folders',
    'LBL_EMAIL_FOLDERS_SHORT' => SugarThemeRegistry::current()->getImage('icon_email_folder',
        'align=absmiddle border=0', null, null, '.gif', ''
    ),
    'LBL_EMAIL_FOLDERS_ACTIONS' => 'Move To',
    'LBL_EMAIL_FOLDERS_ADD' => 'Add',
    'LBL_EMAIL_FOLDERS_ADD_DIALOG_TITLE' => 'Add New Folder',
    'LBL_EMAIL_FOLDERS_RENAME_DIALOG_TITLE' => 'Rename Folder',
    'LBL_EMAIL_FOLDERS_ADD_NEW_FOLDER' => 'Save',
    'LBL_EMAIL_FOLDERS_ADD_THIS_TO' => 'Add this folder to',
    'LBL_EMAIL_FOLDERS_CHANGE_HOME' => 'This folder cannot be changed',
    'LBL_EMAIL_FOLDERS_DELETE_CONFIRM' => 'Are you sure you would like to delete this folder?\nThis process cannot be reversed.\nFolder deletions will cascade to all contained folders.',
    'LBL_EMAIL_FOLDERS_NEW_FOLDER' => 'New Folder Name',
    'LBL_EMAIL_FOLDERS_NO_VALID_NODE' => 'Please select a folder before performing this action.',
    'LBL_EMAIL_FOLDERS_TITLE' => 'Folder Management',
    'LBL_EMAIL_FOLDERS_USING_GROUP_USER' => 'Using Group',

    'LBL_EMAIL_FORWARD' => 'Forward',
    'LBL_EMAIL_DELIMITER' => '::;::',
    'LBL_EMAIL_DOWNLOAD_STATUS' => 'Downloaded [[count]] of [[total]] emails',
    'LBL_EMAIL_FOUND' => 'Found',
    'LBL_EMAIL_FROM' => 'From',
    'LBL_EMAIL_GROUP' => 'group',
    'LBL_EMAIL_UPPER_CASE_GROUP' => 'Group',
    'LBL_EMAIL_HOME_FOLDER' => 'Home',
    'LBL_EMAIL_HTML_RTF' => 'Send HTML',
    'LBL_EMAIL_IE_DELETE' => 'Deleting Mail Account',
    'LBL_EMAIL_IE_DELETE_SIGNATURE' => 'Deleting signature',
    'LBL_EMAIL_IE_DELETE_CONFIRM' => 'Are you sure you would like to delete this mail account?',
    'LBL_EMAIL_IE_DELETE_SUCCESSFUL' => 'Deletion successful.',
    'LBL_EMAIL_IE_SAVE' => 'Saving Mail Account Information',
    'LBL_EMAIL_IMPORTING_EMAIL' => 'Importing Email',
    'LBL_EMAIL_IMPORT_EMAIL' => 'Import into SuiteCRM',
    'LBL_EMAIL_IMPORT_SETTINGS' => 'Import Settings',
    'LBL_EMAIL_INVALID' => 'Invalid',
    'LBL_EMAIL_LOADING' => 'Loading...',
    'LBL_EMAIL_MARK' => 'Mark',
    'LBL_EMAIL_MARK_FLAGGED' => 'As Flagged',
    'LBL_EMAIL_MARK_READ' => 'As Read',
    'LBL_EMAIL_MARK_UNFLAGGED' => 'As Unflagged',
    'LBL_EMAIL_MARK_UNREAD' => 'As Unread',
    'LBL_EMAIL_ASSIGN_TO' => 'Assign To',

    'LBL_EMAIL_MENU_ADD_FOLDER' => 'Create Folder',
    'LBL_EMAIL_MENU_COMPOSE' => 'Compose to',
    'LBL_EMAIL_MENU_DELETE_FOLDER' => 'Delete Folder',
    'LBL_EMAIL_MENU_EDIT' => 'Edit',
    'LBL_EMAIL_MENU_EMPTY_TRASH' => 'Empty Trash',
    'LBL_EMAIL_MENU_SYNCHRONIZE' => 'Synchronize',
    'LBL_EMAIL_MENU_CLEAR_CACHE' => 'Clear cache files',
    'LBL_EMAIL_MENU_REMOVE' => 'Remove',
    'LBL_EMAIL_MENU_RENAME' => 'Rename',
    'LBL_EMAIL_MENU_RENAME_FOLDER' => 'Rename Folder',
    'LBL_EMAIL_MENU_RENAMING_FOLDER' => 'Renaming Folder',
    'LBL_EMAIL_MENU_MAKE_SELECTION' => 'Please make a selection before trying this operation.',

    'LBL_EMAIL_MENU_HELP_ADD_FOLDER' => 'Create a Folder (remote or in SuiteCRM)',
    'LBL_EMAIL_MENU_HELP_ARCHIVE' => 'Archive these email(s) to SuiteCRM',
    'LBL_EMAIL_MENU_HELP_COMPOSE_TO_LIST' => 'Email selected Mailing Lists',
    'LBL_EMAIL_MENU_HELP_CONTACT_COMPOSE' => 'Email this Contact',
    'LBL_EMAIL_MENU_HELP_CONTACT_REMOVE' => 'Remove a Contact',
    'LBL_EMAIL_MENU_HELP_DELETE' => 'Delete these email(s)',
    'LBL_EMAIL_MENU_HELP_DELETE_FOLDER' => 'Delete a Folder (remote or in SuiteCRM)',
    'LBL_EMAIL_MENU_HELP_EDIT_CONTACT' => 'Edit a Contact',
    'LBL_EMAIL_MENU_HELP_EDIT_LIST' => 'Edit a Mailing List',
    'LBL_EMAIL_MENU_HELP_EMPTY_TRASH' => 'Empties all Trash folders for your mail accounts',
    'LBL_EMAIL_MENU_HELP_MARK_FLAGGED' => 'Mark these email(s) flagged',
    'LBL_EMAIL_MENU_HELP_MARK_READ' => 'Mark these email(s) read',
    'LBL_EMAIL_MENU_HELP_MARK_UNFLAGGED' => 'Mark these email(s) unflagged',
    'LBL_EMAIL_MENU_HELP_MARK_UNREAD' => 'Mark these email(s) unread',
    'LBL_EMAIL_MENU_HELP_REMOVE_LIST' => 'Removes Mailing Lists',
    'LBL_EMAIL_MENU_HELP_RENAME_FOLDER' => 'Rename a Folder (remote or in SuiteCRM)',
    'LBL_EMAIL_MENU_HELP_REPLY' => 'Reply to these email(s)',
    'LBL_EMAIL_MENU_HELP_REPLY_ALL' => 'Reply to all recipients for these email(s)',

    'LBL_EMAIL_MESSAGES' => 'messages',

    'LBL_EMAIL_ML_NAME' => 'List Name',
    'LBL_EMAIL_ML_ADDRESSES_1' => 'Selected List Addresses',
    'LBL_EMAIL_ML_ADDRESSES_2' => 'Available List Addresses',

    'LBL_EMAIL_MULTISELECT' => '<b>Ctrl-Click</b> to select multiples<br />(Mac users use <b>CMD-Click</b>)',

    'LBL_EMAIL_NO' => 'No',
    'LBL_EMAIL_NOT_SENT' => 'System is unable to process your request. Please contact the system administrator.',

    'LBL_EMAIL_OK' => 'OK',
    'LBL_EMAIL_ONE_MOMENT' => 'One moment please...',
    'LBL_EMAIL_OPEN_ALL' => 'Open Multiple Messages',
    'LBL_EMAIL_OPTIONS' => 'Options',
    'LBL_EMAIL_QUICK_COMPOSE' => 'Quick Compose',
    'LBL_EMAIL_OPT_OUT' => 'Opted Out',
    'LBL_EMAIL_OPT_OUT_AND_INVALID' => 'Opted Out and Invalid',
    'LBL_EMAIL_PAGE_AFTER' => 'of {0}',
    'LBL_EMAIL_PAGE_BEFORE' => 'Page',
    'LBL_EMAIL_PERFORMING_TASK' => 'Performing Task',
    'LBL_EMAIL_PRIMARY' => 'Primary',
    'LBL_EMAIL_PRINT' => 'Print',

    'LBL_EMAIL_QC_BUGS' => 'Bug',
    'LBL_EMAIL_QC_CASES' => 'Case',
    'LBL_EMAIL_QC_LEADS' => 'Lead',
    'LBL_EMAIL_QC_CONTACTS' => 'Contact',
    'LBL_EMAIL_QC_TASKS' => 'Task',
    'LBL_EMAIL_QC_OPPORTUNITIES' => 'Opportunity',
    'LBL_EMAIL_QUICK_CREATE' => 'Quick Create',

    'LBL_EMAIL_REBUILDING_FOLDERS' => 'Rebuilding Folders',
    'LBL_EMAIL_RELATE_TO' => 'Relate',
    'LBL_EMAIL_VIEW_RELATIONSHIPS' => 'View Relationships',
    'LBL_EMAIL_RECORD' => 'Email Record',
    'LBL_EMAIL_REMOVE' => 'Remove',
    'LBL_EMAIL_REPLY' => 'Reply',
    'LBL_EMAIL_REPLY_ALL' => 'Reply All',
    'LBL_EMAIL_REPLY_TO' => 'Reply-to',
    'LBL_EMAIL_RETRIEVING_LIST' => 'Retrieving Email List',
    'LBL_EMAIL_RETRIEVING_MESSAGE' => 'Retrieving Message',
    'LBL_EMAIL_RETRIEVING_RECORD' => 'Retrieving Email Record',
    'LBL_EMAIL_SELECT_ONE_RECORD' => 'Please select only one email record',
    'LBL_EMAIL_RETURN_TO_VIEW' => 'Return to Previous Module?',
    'LBL_EMAIL_REVERT' => 'Revert',
    'LBL_EMAIL_RELATE_EMAIL' => 'Relate Email',

    'LBL_EMAIL_RULES_TITLE' => 'Rule Management',

    'LBL_EMAIL_SAVE' => 'Save',
    'LBL_EMAIL_SAVE_AND_REPLY' => 'Save & Reply',
    'LBL_EMAIL_SAVE_DRAFT' => 'Save Draft',
    'LBL_EMAIL_DRAFT_SAVED' => 'Draft has been saved',
    'LBL_EMAIL_DRAFT_CONFIRM_DISCARD' => 'Please select OK confirm that you wish to discard the email.',

    'LBL_EMAIL_SEARCHING' => 'Conducting Search',
    'LBL_EMAIL_SEARCH' => SugarThemeRegistry::current()->getImage('Search', 'align=absmiddle border=0', null, null,
        '.gif', ''
    ),
    'LBL_EMAIL_SEARCH_SHORT' => SugarThemeRegistry::current()->getImage('Search', 'align=absmiddle border=0', null,
        null, '.gif', ''
    ),
    'LBL_EMAIL_SEARCH_ADVANCED' => 'Advanced Search',
    'LBL_EMAIL_SEARCH_DATE_FROM' => 'Date From',
    'LBL_EMAIL_SEARCH_DATE_UNTIL' => 'Date Until',
    'LBL_EMAIL_SEARCH_FULL_TEXT' => 'Body Text',
    'LBL_EMAIL_SEARCH_NO_RESULTS' => 'No results match your search criteria.',
    'LBL_EMAIL_SEARCH_RESULTS_TITLE' => 'Search Results',
    'LBL_EMAIL_SEARCH_TITLE' => 'Simple Search',
    'LBL_EMAIL_SEARCH__FROM_ACCOUNTS' => 'Search email account',

    'LBL_EMAIL_SELECT' => 'Select',

    'LBL_EMAIL_SEND' => 'Send',
    'LBL_EMAIL_SENDING_EMAIL' => 'Sending Email',

    'LBL_EMAIL_SETTINGS' => 'Settings',
    'LBL_EMAIL_SETTINGS_2_ROWS' => '2 Rows',
    'LBL_EMAIL_SETTINGS_3_COLS' => '3 Columns',
    'LBL_EMAIL_SETTINGS_LAYOUT' => 'Layout Style',
    'LBL_EMAIL_SETTINGS_ACCOUNTS' => 'Mail Accounts',
    'LBL_EMAIL_SETTINGS_ADD_ACCOUNT' => 'Clear Form',
    'LBL_EMAIL_SETTINGS_AUTO_IMPORT' => 'Import Email Upon View',
    'LBL_EMAIL_SETTINGS_CHECK_INTERVAL' => 'Check for New Mail',
    'LBL_EMAIL_SETTINGS_COMPOSE_POPUP' => 'Use Popup Window',
    'LBL_EMAIL_SETTINGS_DISPLAY_NUM' => 'Number emails per page',
    'LBL_EMAIL_SETTINGS_EDIT_ACCOUNT' => 'Edit Mail Account',
    'LBL_EMAIL_SETTINGS_FOLDERS' => 'Folders',
    'LBL_EMAIL_SETTINGS_FROM_ADDR' => 'From Address',
    'LBL_EMAIL_SETTINGS_FROM_TO_EMAIL_ADDR' => 'Email Address For Test Notification:',
    'LBL_EMAIL_SETTINGS_TO_EMAIL_ADDR' => 'To Email Address',
    'LBL_EMAIL_SETTINGS_FROM_NAME' => 'From Name',
    'LBL_EMAIL_SETTINGS_REPLY_TO_ADDR' => 'Reply to Address',
    'LBL_EMAIL_SETTINGS_FULL_SCREEN' => 'Full Screen',
    'LBL_EMAIL_SETTINGS_FULL_SYNC' => 'Synchronize All Mail Accounts',
    'LBL_EMAIL_TEST_NOTIFICATION_SENT' => 'An email was sent to the specified email address using the provided outgoing mail settings. Please check to see if the email was received to verify the settings are correct.',
    'LBL_EMAIL_SETTINGS_FULL_SYNC_DESC' => 'Performing this action will synchronize mail accounts and their contents.',
    'LBL_EMAIL_SETTINGS_FULL_SYNC_WARN' => 'Perform a full synchronization?\nLarge mail accounts may take a few minutes.',
    'LBL_EMAIL_SUBSCRIPTION_FOLDER_HELP' => 'Click the Shift key or the Ctrl key to select multiple folders.',
    'LBL_EMAIL_SETTINGS_GENERAL' => 'General',
    'LBL_EMAIL_SETTINGS_GROUP_FOLDERS' => 'Available Group Folders',
    'LBL_EMAIL_SETTINGS_GROUP_FOLDERS_CREATE' => 'Create Group Folders',
    'LBL_EMAIL_SETTINGS_GROUP_FOLDERS_Save' => 'Saving Group Folders',
    'LBL_EMAIL_SETTINGS_RETRIEVING_GROUP' => 'Retrieving Group Folder',

    'LBL_EMAIL_SETTINGS_GROUP_FOLDERS_EDIT' => 'Edit Group Folder',

    'LBL_EMAIL_SETTINGS_NAME' => 'Mail Account Name',
    'LBL_EMAIL_SETTINGS_REQUIRE_REFRESH' => 'Select the number of emails per page in the Inbox. This setting might require a page refresh in order to take effect.',
    'LBL_EMAIL_SETTINGS_RETRIEVING_ACCOUNT' => 'Retrieving Mail Account',
    'LBL_EMAIL_SETTINGS_RULES' => 'Rules',
    'LBL_EMAIL_SETTINGS_SAVED' => 'The settings have been saved.',
    'LBL_EMAIL_SETTINGS_SEND_EMAIL_AS' => 'Send Plain Text Emails Only',
    'LBL_EMAIL_SETTINGS_SHOW_IN_FOLDERS' => 'Active',
    'LBL_EMAIL_SETTINGS_SHOW_NUM_IN_LIST' => 'Emails per Page',
    'LBL_EMAIL_SETTINGS_TAB_POS' => 'Place Tabs at Bottom',
    'LBL_EMAIL_SETTINGS_TITLE_LAYOUT' => 'Visual Settings',
    'LBL_EMAIL_SETTINGS_TITLE_PREFERENCES' => 'Preferences',
    'LBL_EMAIL_SETTINGS_TOGGLE_ADV' => 'Show Advanced',
    'LBL_EMAIL_SETTINGS_USER_FOLDERS' => 'Available User Folders',
    'LBL_EMAIL_ERROR_PREPEND' => 'Error:',
    'LBL_EMAIL_INVALID_PERSONAL_OUTBOUND' => 'The outbound mail server selected for the mail account you are using is invalid. Check the settings or select a different mail server for the mail account.',
    'LBL_EMAIL_INVALID_SYSTEM_OUTBOUND' => 'An outgoing mail server is not configured to send emails. Please configure an outgoing mail server or select an outgoing mail server for the mail account that you are using in Settings >> Mail Account.',
    'LBL_EMAIL_SHOW_READ' => 'Show All',
    'LBL_EMAIL_SHOW_UNREAD_ONLY' => 'Show Unread Only',
    'LBL_DEFAULT_EMAIL_SIGNATURES' => 'Default Signature',
    'LBL_EMAIL_SIGNATURES' => 'Signatures',
    'LBL_EMAIL_SIGNATURE_CREATE' => 'Create Signature',
    'LBL_EMAIL_SIGNATURE_NAME' => 'Signature Name',
    'LBL_EMAIL_SIGNATURE_TEXT' => 'Signature Body',
    'LBL_SMTPTYPE_GMAIL' => 'Gmail',
    'LBL_SMTPTYPE_YAHOO' => 'Yahoo! Mail',
    'LBL_SMTPTYPE_EXCHANGE' => 'Microsoft Exchange',
    'LBL_SMTPTYPE_OTHER' => 'Other',
    'LBL_EMAIL_SPACER_MAIL_SERVER' => '[ Remote Folders ]',
    'LBL_EMAIL_SPACER_LOCAL_FOLDER' => '[ SuiteCRM Folders ]',
    'LBL_EMAIL_SUBJECT' => 'Subject',
    'LBL_EMAIL_SUCCESS' => 'Success',
    'LBL_EMAIL_SUGAR_FOLDER' => 'SuiteCRM Folder',
    'LBL_EMAIL_TEMPLATE_EDIT_PLAIN_TEXT' => 'Email template body is empty',
    'LBL_EMAIL_TEMPLATES' => 'Templates',
    'LBL_EMAIL_TEXT_FIRST' => 'First Page',
    'LBL_EMAIL_TEXT_PREV' => 'Previous Page',
    'LBL_EMAIL_TEXT_NEXT' => 'Next Page',
    'LBL_EMAIL_TEXT_LAST' => 'Last Page',
    'LBL_EMAIL_TEXT_REFRESH' => 'Refresh',
    'LBL_EMAIL_TO' => 'To',
    'LBL_EMAIL_VIEW' => 'View',
    'LBL_EMAIL_VIEWS' => 'Views',
    'LBL_EMAIL_VIEW_HEADERS' => 'Display Headers',
    'LBL_EMAIL_VIEW_PRINTABLE' => 'Printable Version',
    'LBL_EMAIL_VIEW_RAW' => 'Display Raw Email',
    'LBL_EMAIL_VIEW_UNSUPPORTED' => 'This feature is unsupported when used with POP3.',
    'LBL_DEFAULT_LINK_TEXT' => 'Default link text.',
    'LBL_EMAIL_YES' => 'Yes',
    'LBL_EMAIL_TEST_OUTBOUND_SETTINGS' => 'Send Test Email',
    'LBL_EMAIL_TEST_OUTBOUND_SETTINGS_SENT' => 'Test Email Sent',
    'LBL_EMAIL_MESSAGE_NO' => 'Message No',
    'LBL_EMAIL_IMPORT_SUCCESS' => 'Import Passed',
    'LBL_EMAIL_IMPORT_FAIL' => 'Import Failed because either the message is already imported or deleted from server',

    'LBL_LINK_NONE' => 'None',
    'LBL_LINK_ALL' => 'All',
    'LBL_LINK_RECORDS' => 'Records',
    'LBL_LINK_SELECT' => 'Select',
    'LBL_LINK_ACTIONS' => 'ACTIONS',
    'LBL_CLOSE_ACTIVITY_HEADER' => 'Confirm',
    'LBL_CLOSE_ACTIVITY_CONFIRM' => 'Do you want to close this #module#?',
    'LBL_CLOSE_ACTIVITY_REMEMBER' => 'Do not display this message in the future: &nbsp;',
    'LBL_INVALID_FILE_EXTENSION' => 'Invalid File Extension',

    'ERR_AJAX_LOAD' => 'An error has occurred:',
    'ERR_AJAX_LOAD_FAILURE' => 'There was an error processing your request, please try again at a later time.',
    'ERR_AJAX_LOAD_FOOTER' => 'If this error persists, please have your administrator disable Ajax for this module',
    'ERR_CREATING_FIELDS' => 'Error filling in additional detail fields: ',
    'ERR_CREATING_TABLE' => 'Error creating table: ',
    'ERR_DECIMAL_SEP_EQ_THOUSANDS_SEP' => 'The decimal separator cannot use the same character as the thousands separator.\\n\\n  Please change the values.',
    'ERR_DELETE_RECORD' => 'A record number must be specified to delete the contact.',
    'ERR_EXPORT_DISABLED' => 'Exports Disabled.',
    'ERR_EXPORT_TYPE' => 'Error exporting ',
    'ERR_INVALID_AMOUNT' => 'Please enter a valid amount.',
    'ERR_INVALID_DATE_FORMAT' => 'The date format must be: ',
    'ERR_INVALID_DATE' => 'Please enter a valid date.',
    'ERR_INVALID_DAY' => 'Please enter a valid day.',
    'ERR_INVALID_EMAIL_ADDRESS' => 'not a valid email address.',
    'ERR_INVALID_FILE_REFERENCE' => 'Invalid File Reference',
    'ERR_INVALID_HOUR' => 'Please enter a valid hour.',
    'ERR_INVALID_MONTH' => 'Please enter a valid month.',
    'ERR_INVALID_TIME' => 'Please enter a valid time.',
    'ERR_INVALID_YEAR' => 'Please enter a valid 4 digit year.',
    'ERR_NEED_ACTIVE_SESSION' => 'An active session is required to export content.',
    'ERR_NO_HEADER_ID' => 'This feature is unavailable in this theme.',
    'ERR_NOT_ADMIN' => 'Unauthorized access to administration.',
    'ERR_MISSING_REQUIRED_FIELDS' => 'Missing required field:',
    'ERR_INVALID_REQUIRED_FIELDS' => 'Invalid required field:',
    'ERR_INVALID_VALUE' => 'Invalid Value:',
    'ERR_NO_SUCH_FILE' => 'File does not exist on system',
    'ERR_NO_SINGLE_QUOTE' => 'Cannot use the single quotation mark for ',
    'ERR_NOTHING_SELECTED' => 'Please make a selection before proceeding.',
    'ERR_OPPORTUNITY_NAME_DUPE' => 'An opportunity with the name %s already exists. Please enter another name below.',
    'ERR_OPPORTUNITY_NAME_MISSING' => 'An opportunity name was not entered. Please enter an opportunity name below.',
    'ERR_POTENTIAL_SEGFAULT' => 'A potential Apache segmentation fault was detected. Please notify your system administrator to confirm this problem and have her/him report it to SuiteCRM.',
    'ERR_SELF_REPORTING' => 'User cannot report to him or herself.',
    'ERR_SINGLE_QUOTE' => 'Using the single quote is not supported for this field. Please change the value.',
    'ERR_SQS_NO_MATCH_FIELD' => 'No match for field: ',
    'ERR_SQS_NO_MATCH' => 'No Match',
    'ERR_ADDRESS_KEY_NOT_SPECIFIED' => 'Please specify \'key\' index in displayParams attribute for the Meta-Data definition',
    'ERR_EXISTING_PORTAL_USERNAME' => 'Error: The Portal Name is already assigned to another contact.',
    'ERR_COMPATIBLE_PRECISION_VALUE' => 'Field value is not compatible with precision value',
    'ERR_EXTERNAL_API_SAVE_FAIL' => 'An error occurred when trying to save to the external account.',
    'ERR_EXTERNAL_API_UPLOAD_FAIL' => 'An error occurred while uploading. Please ensure the file you are uploading is not empty.',
    'ERR_NO_DB' => 'Could not connect to the database. Please refer to suitecrm.log for details (0).',
    'ERR_DB_FAIL' => 'Database failure. Please refer to suitecrm.log for details.',
    'ERR_EXTERNAL_API_403' => 'Permission Denied. File type is not supported.',
    'ERR_EXTERNAL_API_NO_OAUTH_TOKEN' => 'OAuth Access Token is missing.',
    'ERR_DB_VERSION' => 'SuiteCRM {0} Files May Only Be Used With A SuiteCRM {1} Database.',

    'LBL_ACCOUNT' => 'Account',
    'LBL_ACCOUNTS' => 'Accounts',
    'LBL_ACTIVITIES_SUBPANEL_TITLE' => 'Activities',
    'LBL_ACCUMULATED_HISTORY_BUTTON_KEY' => 'H',
    'LBL_ACCUMULATED_HISTORY_BUTTON_LABEL' => 'View Summary',
    'LBL_ACCUMULATED_HISTORY_BUTTON_TITLE' => 'View Summary',
    'LBL_ADD_BUTTON_TITLE' => 'Add',
    'LBL_ADD_BUTTON' => 'Add',
    'LBL_ADD_DOCUMENT' => 'Add Document',
    'LBL_REPLACE_BUTTON' => 'Replace',
    'LBL_ADD_TO_PROSPECT_LIST_BUTTON_KEY' => 'L',
    'LBL_ADD_TO_PROSPECT_LIST_BUTTON_LABEL' => 'Add To Target List',
    'LBL_ADD_TO_PROSPECT_LIST_BUTTON_TITLE' => 'Add To Target List',
    'LBL_ADD_TO_PROSPECT_LIST_BUTTON_LABEL_ACCOUNTS_CONTACTS' => 'Add Contacts To Target List',
    'LBL_SEND_CONFIRM_OPT_IN_EMAIL' => 'Send Confirm Opt In Email',
    'LBL_ADDITIONAL_DETAILS_CLOSE_TITLE' => 'Click to Close',
    'LBL_ADDITIONAL_DETAILS_CLOSE' => 'Close',
    'LBL_ADDITIONAL_DETAILS' => 'Additional Details',
    'LBL_ADMIN' => 'Admin',
    'LBL_ALT_HOT_KEY' => '',
    'LBL_ARCHIVE' => 'Archive',
    'LBL_ASSIGNED_TO_USER' => 'Assigned to User',
    'LBL_ASSIGNED_TO' => 'Assigned to:',
    'LBL_BACK' => 'Back',
    'LBL_BILL_TO_ACCOUNT' => 'Bill to Account',
    'LBL_BILL_TO_CONTACT' => 'Bill to Contact',
    'LBL_BILLING_ADDRESS' => 'Billing Address',
    'LBL_QUICK_CREATE_TITLE' => 'Quick Create',
    'LBL_BROWSER_TITLE' => 'SuiteCRM - Open Source CRM',
    'LBL_BUGS' => 'Bugs',
    'LBL_BY' => 'by',
    'LBL_CALLS' => 'Calls',
    'LBL_CALL' => 'Call',
    'LBL_CAMPAIGNS_SEND_QUEUED' => 'Send Queued Campaign Emails',
    'LBL_SUBMIT_BUTTON_LABEL' => 'Submit',
    'LBL_CASE' => 'Case',
    'LBL_CASES' => 'Cases',
    'LBL_CHANGE_PASSWORD' => 'Change password',
    'LBL_CHANGE_BUTTON_LABEL' => 'Change',
    'LBL_CHANGE_BUTTON_TITLE' => 'Change',
    'LBL_CHARSET' => 'UTF-8',
    'LBL_CHECKALL' => 'Check All',
    'LBL_CITY' => 'City',
    'LBL_CLEAR_BUTTON_LABEL' => 'Clear',
    'LBL_CLEAR_BUTTON_TITLE' => 'Clear',
    'LBL_CLEARALL' => 'Clear All',
    'LBL_CLOSE_BUTTON_TITLE' => 'Close',
    'LBL_CLOSE_WINDOW' => 'Close Window',
    'LBL_CLOSEALL_BUTTON_LABEL' => 'Close All',
    'LBL_CLOSEALL_BUTTON_TITLE' => 'Close All',
    'LBL_CLOSE_AND_CREATE_BUTTON_LABEL' => 'Close and Create New',
    'LBL_CLOSE_AND_CREATE_BUTTON_TITLE' => 'Close and Create New',
    'LBL_CLOSE_AND_CREATE_BUTTON_KEY' => 'C',
    'LBL_OPEN_ITEMS' => 'Open Items:',
    'LBL_COMPOSE_EMAIL_BUTTON_KEY' => 'L',
    'LBL_COMPOSE_EMAIL_BUTTON_LABEL' => 'Compose Email',
    'LBL_COMPOSE_EMAIL_BUTTON_TITLE' => 'Compose Email',
    'LBL_SEARCH_DROPDOWN_YES' => 'Yes',
    'LBL_SEARCH_DROPDOWN_NO' => 'No',
    'LBL_CONTACT_LIST' => 'Contact List',
    'LBL_CONTACT' => 'Contact',
    'LBL_CONTACTS' => 'Contacts',
    'LBL_CONTRACT' => 'Contract',
    'LBL_CONTRACTS' => 'Contracts',
    'LBL_COUNTRY' => 'Country:',
    'LBL_CREATE_BUTTON_LABEL' => 'CREATE',
    'LBL_CREATED_BY_USER' => 'Created by User',
    'LBL_CREATED_USER' => 'Created by User',
    'LBL_CREATED_ID' => 'Created By Id',
    'LBL_CREATED' => 'Created by',
    'LBL_CURRENT_USER_FILTER' => 'My Items:',
    'LBL_CURRENCY' => 'Currency:',
    'LBL_DOCUMENTS' => 'Documents',
    'LBL_DATE_ENTERED' => 'Date Created:',
    'LBL_DATE_MODIFIED' => 'Date Modified:',
    'LBL_EDIT_BUTTON' => 'Edit',
    'LBL_DUPLICATE_BUTTON' => 'Duplicate',
    'LBL_DELETE_BUTTON' => 'Delete',
    'LBL_DELETE' => 'Delete',
    'LBL_DELETED' => 'Deleted',
    'LBL_DIRECT_REPORTS' => 'Direct Reports',
    'LBL_DONE_BUTTON_LABEL' => 'Done',
    'LBL_DONE_BUTTON_TITLE' => 'Done',
    'LBL_DST_NEEDS_FIXIN' => 'The application requires a Daylight Saving Time fix to be applied. Please go to the <a href="index.php?module=Administration&action=DstFix">Repair</a> link in the Admin console and apply the Daylight Saving Time fix.',
    'LBL_EDIT_AS_NEW_BUTTON_LABEL' => 'Edit As New',
    'LBL_EDIT_AS_NEW_BUTTON_TITLE' => 'Edit As New',
    'LBL_FAVORITES' => 'Favorites',
    'LBL_VCARD' => 'vCard',
    'LBL_EMPTY_VCARD' => 'Please select a vCard file',
    'LBL_EMPTY_REQUIRED_VCARD' => 'vCard does not have all the required fields for this module. Please refer to suitecrm.log for details.',
    'LBL_VCARD_ERROR_FILESIZE' => 'The uploaded file exceeds the 30000 bytes size limit which was specified in the HTML form.',
    'LBL_VCARD_ERROR_DEFAULT' => 'There was an error uploading the vCard file. Please refer to suitecrm.log for details.',
    'LBL_IMPORT_VCARD' => 'Import vCard:',
    'LBL_IMPORT_VCARD_BUTTON_LABEL' => 'Import vCard',
    'LBL_IMPORT_VCARD_BUTTON_TITLE' => 'Import vCard',
    'LBL_VIEW_BUTTON_LABEL' => 'View',
    'LBL_VIEW_BUTTON_TITLE' => 'View',
    'LBL_VIEW_BUTTON' => 'View',
    'LBL_EMAIL_PDF_BUTTON_LABEL' => 'Email as PDF',
    'LBL_EMAIL_PDF_BUTTON_TITLE' => 'Email as PDF',
    'LBL_EMAILS' => 'Emails',
    'LBL_EMPLOYEES' => 'Employees',
    'LBL_ENTER_DATE' => 'Enter Date',
    'LBL_EXPORT_ALL' => 'Export All',
    'LBL_EXPORT' => 'Export',
    'LBL_FAVORITES_FILTER' => 'My Favorites:',
    'LBL_GO_BUTTON_LABEL' => 'Go',
    'LBL_GS_HELP' => 'The fields in this module used in this search appear above.  The highlighted text matches your search criteria.',
    'LBL_HIDE' => 'Hide',
    'LBL_ID' => 'ID',
    'LBL_IMPORT' => 'Import',
    'LBL_IMPORT_STARTED' => 'Import Started: ',
    'LBL_MISSING_CUSTOM_DELIMITER' => 'Must specify a custom delimiter.',
    'LBL_LAST_VIEWED' => 'Recently Viewed',
    'LBL_TODAYS_ACTIVITIES' => 'Today\'s Activities',
    'LBL_LEADS' => 'Leads',
    'LBL_LESS' => 'less',
    'LBL_CAMPAIGN' => 'Campaign:',
    'LBL_CAMPAIGNS' => 'Campaigns',
    'LBL_CAMPAIGNLOG' => 'CampaignLog',
    'LBL_CAMPAIGN_CONTACT' => 'Campaigns',
    'LBL_CAMPAIGN_ID' => 'campaign_id',
    'LBL_CAMPAIGN_NONE' => 'None',
    'LBL_SITEMAP' => 'Sitemap',
    'LBL_THEME' => 'Theme:',
    'LBL_THEME_PICKER' => 'Page Style',
    'LBL_THEME_PICKER_IE6COMPAT_CHECK' => 'Warning: Internet Explorer 6 is not supported for the selected theme. Click OK to select it anyways or Cancel to select a different theme.',
    'LBL_FOUND_IN_RELEASE' => 'Found In Release',
    'LBL_FIXED_IN_RELEASE' => 'Fixed In Release',
    'LBL_LIST_ACCOUNT_NAME' => 'Account Name',
    'LBL_LIST_ASSIGNED_USER' => 'User',
    'LBL_LIST_CONTACT_NAME' => 'Contact Name',
    'LBL_LIST_CONTACT_ROLE' => 'Contact Role',
    'LBL_LIST_DATE_ENTERED' => 'Date Created',
    'LBL_LIST_EMAIL' => 'Email',
    'LBL_LIST_NAME' => 'Name',
    'LBL_LIST_OF' => 'of',
    'LBL_LIST_PHONE' => 'Phone',
    'LBL_LIST_RELATED_TO' => 'Related to',
    'LBL_LIST_USER_NAME' => 'User Name',
    'LBL_LISTVIEW_MASS_UPDATE_CONFIRM' => 'Are you sure you want to update the entire list?',
    'LBL_LISTVIEW_NO_SELECTED' => 'Please select at least 1 record to proceed.',
    'LBL_LISTVIEW_TWO_REQUIRED' => 'Please select at least 2 records to proceed.',
    'LBL_LISTVIEW_LESS_THAN_TEN_SELECT' => 'Please select less than 10 records to proceed.',
    'LBL_LISTVIEW_ALL' => 'All',
    'LBL_LISTVIEW_OPTION_SELECTED' => 'Selected Records',
    'LBL_LISTVIEW_SELECTED_OBJECTS' => 'Selected: ',

    'LBL_LOCALE_NAME_EXAMPLE_FIRST' => 'David',
    'LBL_LOCALE_NAME_EXAMPLE_LAST' => 'Livingstone',
    'LBL_LOCALE_NAME_EXAMPLE_SALUTATION' => 'Dr.',
    'LBL_LOCALE_NAME_EXAMPLE_TITLE' => 'Code Monkey Extraordinaire',
    'LBL_LOGIN_TO_ACCESS' => 'Please sign in to access this area.',
    'LBL_LOGOUT' => 'Log Out',
    'LBL_CANCEL' => 'Cancel',
    'LBL_VERIFY' => 'Verify',
    'LBL_PROFILE' => 'Profile',
    'LBL_MAILMERGE' => 'Mail Merge',
    'LBL_MASS_UPDATE' => 'Mass Update',
    'LBL_NO_MASS_UPDATE_FIELDS_AVAILABLE' => 'There are no fields available for the Mass Update operation',
    'LBL_OPT_OUT_FLAG_PRIMARY' => 'Opt out Primary Email',
    'LBL_MEETINGS' => 'Meetings',
    'LBL_MEETING' => 'Meeting',
    'LBL_MEETING_GO_BACK' => 'Go back to the meeting',
    'LBL_MEMBERS' => 'Members',
    'LBL_MEMBER_OF' => 'Member Of',
    'LBL_MODIFIED_BY_USER' => 'Modified by User',
    'LBL_MODIFIED_USER' => 'Modified by User',
    'LBL_MODIFIED' => 'Modified by',
    'LBL_MODIFIED_NAME' => 'Modified By Name',
    'LBL_MODIFIED_ID' => 'Modified By Id',
    'LBL_MORE' => 'More',
    'LBL_MY_ACCOUNT' => 'My Settings',
    'LBL_NAME' => 'Name',
    'LBL_NEW_BUTTON_KEY' => 'N',
    'LBL_NEW_BUTTON_LABEL' => 'Create',
    'LBL_NEW_BUTTON_TITLE' => 'Create',
    'LBL_NEXT_BUTTON_LABEL' => 'Next',
    'LBL_NONE' => '--None--',
    'LBL_NOTES' => 'Notes',
    'LBL_OPENALL_BUTTON_LABEL' => 'Open All',
    'LBL_OPENALL_BUTTON_TITLE' => 'Open All',
    'LBL_OPENTO_BUTTON_LABEL' => 'Open To: ',
    'LBL_OPENTO_BUTTON_TITLE' => 'Open To:',
    'LBL_OPPORTUNITIES' => 'Opportunities',
    'LBL_OPPORTUNITY_NAME' => 'Opportunity Name',
    'LBL_OPPORTUNITY' => 'Opportunity',
    'LBL_OR' => 'OR',
    'LBL_LOWER_OR' => 'or',
    'LBL_PANEL_OVERVIEW' => 'OVERVIEW',
    'LBL_PANEL_ASSIGNMENT' => 'OTHER',
    'LBL_PANEL_ADVANCED' => 'MORE INFORMATION',
    'LBL_PARENT_TYPE' => 'Parent Type',
    'LBL_PERCENTAGE_SYMBOL' => '%',
    'LBL_PHASE' => 'Range',
    'LBL_POSTAL_CODE' => 'Postal Code:',
    'LBL_PRIMARY_ADDRESS_CITY' => 'Primary Address City:',
    'LBL_PRIMARY_ADDRESS_COUNTRY' => 'Primary Address Country:',
    'LBL_PRIMARY_ADDRESS_POSTALCODE' => 'Primary Address Postal Code:',
    'LBL_PRIMARY_ADDRESS_STATE' => 'Primary Address State:',
    'LBL_PRIMARY_ADDRESS_STREET_2' => 'Primary Address Street 2:',
    'LBL_PRIMARY_ADDRESS_STREET_3' => 'Primary Address Street 3:',
    'LBL_PRIMARY_ADDRESS_STREET' => 'Primary Address Street:',
    'LBL_PRIMARY_ADDRESS' => 'Primary Address:',

    'LBL_BILLING_STREET' => 'Street:',
    'LBL_SHIPPING_STREET' => 'Street:',

    'LBL_PROSPECTS' => 'Prospects',
    'LBL_PRODUCT_BUNDLES' => 'Product Bundles',
    'LBL_PRODUCTS' => 'Products',
    'LBL_PROJECT_TASKS' => 'Project Tasks',
    'LBL_PROJECTS' => 'Projects',
    'LBL_QUOTE_TO_OPPORTUNITY_LABEL' => 'Create Opportunity from Quote',
    'LBL_QUOTE_TO_OPPORTUNITY_TITLE' => 'Create Opportunity from Quote',
    'LBL_QUOTES_SHIP_TO' => 'Quotes Ship to',
    'LBL_QUOTES' => 'Quotes',

    'LBL_RELATED' => 'Related',
    'LBL_RELATED_RECORDS' => 'Related Records',
    'LBL_REMOVE' => 'Remove',
    'LBL_REPORTS_TO' => 'Reports To',
    'LBL_REQUIRED_SYMBOL' => '*',
    'LBL_REQUIRED_TITLE' => 'Indicates required field',
    'LBL_EMAIL_DONE_BUTTON_LABEL' => 'Done',
    'LBL_SAVE_AS_BUTTON_LABEL' => 'Save As',
    'LBL_SAVE_AS_BUTTON_TITLE' => 'Save As',
    'LBL_FULL_FORM_BUTTON_KEY' => 'L',
    'LBL_FULL_FORM_BUTTON_LABEL' => 'Full Form',
    'LBL_FULL_FORM_BUTTON_TITLE' => 'Full Form',
    'LBL_SAVE_NEW_BUTTON_LABEL' => 'Save & Create New',
    'LBL_SAVE_NEW_BUTTON_TITLE' => 'Save & Create New',
    'LBL_SAVE_OBJECT' => 'Save {0}',
    'LBL_SEARCH_BUTTON_KEY' => 'Q',
    'LBL_SEARCH_BUTTON_LABEL' => 'Search',
    'LBL_SEARCH_BUTTON_TITLE' => 'Search',
    'LBL_FILTER' => 'Filter',
    'LBL_SEARCH' => 'Search',
    'LBL_SEARCH_ALT' => '',
    'LBL_SEARCH_MORE' => 'more',
    'LBL_SEE_ALL' => 'See All',
    'LBL_UPLOAD_IMAGE_FILE_INVALID' => 'Invalid file format, only image file can be uploaded.',
    'LBL_SELECT_BUTTON_KEY' => 'T',
    'LBL_SELECT_BUTTON_LABEL' => 'Select',
    'LBL_SELECT_BUTTON_TITLE' => 'Select',
    'LBL_BROWSE_DOCUMENTS_BUTTON_LABEL' => 'Browse Documents',
    'LBL_BROWSE_DOCUMENTS_BUTTON_TITLE' => 'Browse Documents',
    'LBL_SELECT_CONTACT_BUTTON_KEY' => 'T',
    'LBL_SELECT_CONTACT_BUTTON_LABEL' => 'Select Contact',
    'LBL_SELECT_CONTACT_BUTTON_TITLE' => 'Select Contact',
    'LBL_GRID_SELECTED_FILE' => 'selected file',
    'LBL_GRID_SELECTED_FILES' => 'selected files',
    'LBL_SELECT_REPORTS_BUTTON_LABEL' => 'SELECT FROM Reports',
    'LBL_SELECT_REPORTS_BUTTON_TITLE' => 'Select Reports',
    'LBL_SELECT_USER_BUTTON_KEY' => 'U',
    'LBL_SELECT_USER_BUTTON_LABEL' => 'Select User',
    'LBL_SELECT_USER_BUTTON_TITLE' => 'Select User',
    // Clear buttons take up too many keys, lets default the relate and collection ones to be empty
    'LBL_ACCESSKEY_CLEAR_RELATE_KEY' => ' ',
    'LBL_ACCESSKEY_CLEAR_RELATE_TITLE' => 'Clear Selection',
    'LBL_ACCESSKEY_CLEAR_RELATE_LABEL' => 'Clear Selection',
    'LBL_ACCESSKEY_CLEAR_COLLECTION_KEY' => ' ',
    'LBL_ACCESSKEY_CLEAR_COLLECTION_TITLE' => 'Clear Selection',
    'LBL_ACCESSKEY_CLEAR_COLLECTION_LABEL' => 'Clear Selection',
    'LBL_ACCESSKEY_SELECT_FILE_KEY' => 'F',
    'LBL_ACCESSKEY_SELECT_FILE_TITLE' => 'Select File',
    'LBL_ACCESSKEY_SELECT_FILE_LABEL' => 'Select File',
    'LBL_ACCESSKEY_CLEAR_FILE_KEY' => ' ',
    'LBL_ACCESSKEY_CLEAR_FILE_TITLE' => 'Clear File',
    'LBL_ACCESSKEY_CLEAR_FILE_LABEL' => 'Clear File',

    'LBL_ACCESSKEY_SELECT_USERS_KEY' => 'U',
    'LBL_ACCESSKEY_SELECT_USERS_TITLE' => 'Select User',
    'LBL_ACCESSKEY_SELECT_USERS_LABEL' => 'Select User',
    'LBL_ACCESSKEY_CLEAR_USERS_KEY' => ' ',
    'LBL_ACCESSKEY_CLEAR_USERS_TITLE' => 'Clear User',
    'LBL_ACCESSKEY_CLEAR_USERS_LABEL' => 'Clear User',
    'LBL_ACCESSKEY_SELECT_ACCOUNTS_KEY' => 'A',
    'LBL_ACCESSKEY_SELECT_ACCOUNTS_TITLE' => 'Select Account',
    'LBL_ACCESSKEY_SELECT_ACCOUNTS_LABEL' => 'Select Account',
    'LBL_ACCESSKEY_CLEAR_ACCOUNTS_KEY' => ' ',
    'LBL_ACCESSKEY_CLEAR_ACCOUNTS_TITLE' => 'Clear Account',
    'LBL_ACCESSKEY_CLEAR_ACCOUNTS_LABEL' => 'Clear Account',
    'LBL_ACCESSKEY_SELECT_CAMPAIGNS_KEY' => 'M',
    'LBL_ACCESSKEY_SELECT_CAMPAIGNS_TITLE' => 'Select Campaign',
    'LBL_ACCESSKEY_SELECT_CAMPAIGNS_LABEL' => 'Select Campaign',
    'LBL_ACCESSKEY_CLEAR_CAMPAIGNS_KEY' => ' ',
    'LBL_ACCESSKEY_CLEAR_CAMPAIGNS_TITLE' => 'Clear Campaign',
    'LBL_ACCESSKEY_CLEAR_CAMPAIGNS_LABEL' => 'Clear Campaign',
    'LBL_ACCESSKEY_SELECT_CONTACTS_KEY' => 'C',
    'LBL_ACCESSKEY_SELECT_CONTACTS_TITLE' => 'Select Contact',
    'LBL_ACCESSKEY_SELECT_CONTACTS_LABEL' => 'Select Contact',
    'LBL_ACCESSKEY_CLEAR_CONTACTS_KEY' => ' ',
    'LBL_ACCESSKEY_CLEAR_CONTACTS_TITLE' => 'Clear Contact',
    'LBL_ACCESSKEY_CLEAR_CONTACTS_LABEL' => 'Clear Contact',
    'LBL_ACCESSKEY_SELECT_TEAMSET_KEY' => 'Z',
    'LBL_ACCESSKEY_SELECT_TEAMSET_TITLE' => 'Select Team',
    'LBL_ACCESSKEY_SELECT_TEAMSET_LABEL' => 'Select Team',
    'LBL_ACCESSKEY_CLEAR_TEAMS_KEY' => ' ',
    'LBL_ACCESSKEY_CLEAR_TEAMS_TITLE' => 'Clear Team',
    'LBL_ACCESSKEY_CLEAR_TEAMS_LABEL' => 'Clear Team',
    'LBL_SERVER_RESPONSE_RESOURCES' => 'Resources used to construct this page (queries, files)',
    'LBL_SERVER_RESPONSE_TIME_SECONDS' => 'seconds.',
    'LBL_SERVER_RESPONSE_TIME' => 'Server response time:',
    'LBL_SERVER_MEMORY_BYTES' => 'bytes',
    'LBL_SERVER_MEMORY_USAGE' => 'Server Memory Usage: {0} ({1})',
    'LBL_SERVER_MEMORY_LOG_MESSAGE' => 'Usage: - module: {0} - action: {1}',
    'LBL_SERVER_PEAK_MEMORY_USAGE' => 'Server Peak Memory Usage: {0} ({1})',
    'LBL_SHIP_TO_ACCOUNT' => 'Ship to Account',
    'LBL_SHIP_TO_CONTACT' => 'Ship to Contact',
    'LBL_SHIPPING_ADDRESS' => 'Shipping Address',
    'LBL_SHORTCUTS' => 'Shortcuts',
    'LBL_SHOW' => 'Show',
    'LBL_SQS_INDICATOR' => '',
    'LBL_STATE' => 'State:',
    'LBL_STATUS_UPDATED' => 'Your Status for this event has been updated!',
    'LBL_STATUS' => 'Status:',
    'LBL_STREET' => 'Street',
    'LBL_SUBJECT' => 'Subject',

    'LBL_INBOUNDEMAIL_ID' => 'Inbound Email ID',

    /* The following version of LBL_SUGAR_COPYRIGHT is intended for Sugar Open Source only. */

    'LBL_SUGAR_COPYRIGHT' => '&copy; 2004-2013 SugarCRM Inc. The Program is provided AS IS, without warranty. Licensed under <a href="LICENSE.txt" target="_blank" class="copyRightLink">AGPLv3</a>.<br />SugarCRM is a trademark of SugarCRM, Inc. All other company and product names may be trademarks of the respective companies with which they are associated.',

    // The following version of LBL_SUGAR_COPYRIGHT is for Professional and Enterprise editions.

    'LBL_SUGAR_COPYRIGHT_SUB' => '&copy; 2004-2013 <a href="http://www.sugarcrm.com" target="_blank" class="copyRightLink">SugarCRM Inc.</a> All Rights Reserved.<br />SugarCRM is a trademark of SugarCRM, Inc. All other company and product names may be trademarks of the respective companies with which they are associated.',

    'LBL_SCENARIO_SALES' => 'Sales',
    'LBL_SCENARIO_MARKETING' => 'Marketing',
    'LBL_SCENARIO_FINANCE' => 'Finance',
    'LBL_SCENARIO_SERVICE' => 'Service',
    'LBL_SCENARIO_PROJECT' => 'Project Management',

    'LBL_SCENARIO_SALES_DESCRIPTION' => 'This scenario facilitates the management of sales items',
    'LBL_SCENARIO_MAKETING_DESCRIPTION' => 'This scenario facilitates the management of marketing items',
    'LBL_SCENARIO_FINANCE_DESCRIPTION' => 'This scenario facilitates the management of finance related items',
    'LBL_SCENARIO_SERVICE_DESCRIPTION' => 'This scenario facilitates the management of service related items',
    'LBL_SCENARIO_PROJECT_DESCRIPTION' => 'This scenario facilitates the management of project related items',

    'LBL_SYNC' => 'Sync',
    'LBL_TABGROUP_ALL' => 'All',
    'LBL_TABGROUP_ACTIVITIES' => 'Activities',
    'LBL_TABGROUP_COLLABORATION' => 'Collaboration',
    'LBL_TABGROUP_HOME' => 'Dashboard',
    'LBL_TABGROUP_MARKETING' => 'Marketing',
    'LBL_TABGROUP_MY_PORTALS' => 'My Sites',
    'LBL_TABGROUP_OTHER' => 'Other',
    'LBL_TABGROUP_REPORTS' => 'Reports',
    'LBL_TABGROUP_SALES' => 'Sales',
    'LBL_TABGROUP_SUPPORT' => 'Support',
    'LBL_TABGROUP_TOOLS' => 'Tools',
    'LBL_TASKS' => 'Tasks',
    'LBL_THOUSANDS_SYMBOL' => 'K',
    'LBL_TRACK_EMAIL_BUTTON_LABEL' => 'Archive Email',
    'LBL_TRACK_EMAIL_BUTTON_TITLE' => 'Archive Email',
    'LBL_UNAUTH_ADMIN' => 'Unauthorized access to administration',
    'LBL_UNDELETE_BUTTON_LABEL' => 'Undelete',
    'LBL_UNDELETE_BUTTON_TITLE' => 'Undelete',
    'LBL_UNDELETE_BUTTON' => 'Undelete',
    'LBL_UNDELETE' => 'Undelete',
    'LBL_UNSYNC' => 'Unsync',
    'LBL_UPDATE' => 'Update',
    'LBL_USER_LIST' => 'User List',
    'LBL_USERS_SYNC' => 'Users Sync',
    'LBL_USERS' => 'Users',
    'LBL_VERIFY_EMAIL_ADDRESS' => 'Checking for existing email entry...',
    'LBL_VERIFY_PORTAL_NAME' => 'Checking for existing portal name...',
    'LBL_VIEW_IMAGE' => 'view',
    'LBL_VIEW_PDF_BUTTON_LABEL' => 'Print as PDF',
    'LBL_VIEW_PDF_BUTTON_TITLE' => 'Print as PDF',

    'LNK_ABOUT' => 'About',
    'LNK_ADVANCED_FILTER' => 'Advanced Filter',
    'LNK_BASIC_FILTER' => 'Quick Filter',
    'LBL_ADVANCED_SEARCH' => 'Advanced Filter',
    'LBL_QUICK_FILTER' => 'Quick Filter',
    'LNK_SEARCH_FTS_VIEW_ALL' => 'View all results',
    'LNK_SEARCH_NONFTS_VIEW_ALL' => 'Show All',
    'LNK_CLOSE' => 'Close',
    'LBL_MODIFY_CURRENT_FILTER' => 'Modify current filter',
    'LNK_SAVED_VIEWS' => 'Layout Options',
    'LNK_DELETE_ALL' => 'Delete all',
    'LNK_DELETE' => 'Delete',
    'LNK_EDIT' => 'Edit',
    'LNK_GET_LATEST' => 'Get latest',
    'LNK_GET_LATEST_TOOLTIP' => 'Replace with latest version',
    'LNK_HELP' => 'Help',
    'LNK_CREATE' => 'Create',
    'LNK_LIST_END' => 'End',
    'LNK_LIST_NEXT' => 'Next',
    'LNK_LIST_PREVIOUS' => 'Previous',
    'LNK_LIST_RETURN' => 'Return to List',
    'LNK_LIST_START' => 'Start',
    'LNK_LOAD_SIGNED' => 'Sign',
    'LNK_LOAD_SIGNED_TOOLTIP' => 'Replace with signed document',
    'LNK_PRINT' => 'Print',
    'LNK_BACKTOTOP' => 'Back to top',
    'LNK_REMOVE' => 'Remove',
    'LNK_RESUME' => 'Resume',
    'LNK_VIEW_CHANGE_LOG' => 'View Change Log',

    'NTC_CLICK_BACK' => 'Please click the browser back button and fix the error.',
    'NTC_DATE_FORMAT' => '(yyyy-mm-dd)',
    'NTC_DATE_TIME_FORMAT' => '(yyyy-mm-dd 24:00)',
    'NTC_DELETE_CONFIRMATION_MULTIPLE' => 'Are you sure you want to delete selected record(s)?',
    'NTC_TEMPLATE_IS_USED' => 'The template is used in at least one email marketing record. Are you sure you want to delete it?',
    'NTC_TEMPLATES_IS_USED' => 'The following templates are used in email marketing records. Are you sure you want to delete them?' . PHP_EOL,
    'NTC_DELETE_CONFIRMATION' => 'Are you sure you want to delete this record?',
    'NTC_DELETE_CONFIRMATION_NUM' => 'Are you sure you want to delete the ',
    'NTC_UPDATE_CONFIRMATION_NUM' => 'Are you sure you want to update the ',
    'NTC_DELETE_SELECTED_RECORDS' => ' selected record(s)?',
    'NTC_LOGIN_MESSAGE' => 'Please enter your user name and password.',
    'NTC_NO_ITEMS_DISPLAY' => 'none',
    'NTC_REMOVE_CONFIRMATION' => 'Are you sure you want to remove this relationship? Only the relationship will be removed. The record will not be deleted.',
    'NTC_REQUIRED' => 'Indicates required field',
    'NTC_TIME_FORMAT' => '(24:00)',
    'NTC_WELCOME' => 'Welcome',
    'NTC_YEAR_FORMAT' => '(yyyy)',
    'LOGIN_LOGO_ERROR' => 'Please replace the SuiteCRM logos.',
    'WARN_ONLY_ADMINS' => 'Only admins may log in.',
    'WARN_UNSAVED_CHANGES' => 'You are about to leave this record without saving any changes you may have made to the record. Are you sure you want to navigate away from this record?',
    'ERROR_NO_RECORD' => 'Error retrieving record. This record may be deleted or you may not be authorized to view it.',
    'WARN_BROWSER_VERSION_WARNING' => '<b>Warning:</b> Your browser version is no longer supported or you are using an unsupported browser.<p></p>The following browser versions are recommended:<p></p><ul><li>Internet Explorer 10 (compatibility view not supported)<li>Firefox 32.0<li>Safari 5.1<li>Chrome 37</ul>',
    'WARN_BROWSER_IE_COMPATIBILITY_MODE_WARNING' => '<b>Warning:</b> Your browser is in IE compatibility view which is not supported.',
    'ERROR_TYPE_NOT_VALID' => 'Error. This type is not valid.',
    'ERROR_NO_BEAN' => 'Failed to get bean.',
    'LBL_DUP_MERGE' => 'Find Duplicates',
    'LBL_MANAGE_SUBSCRIPTIONS' => 'Manage Subscriptions',
    'LBL_MANAGE_SUBSCRIPTIONS_FOR' => 'Manage Subscriptions for ',
    'LBL_SUBSCRIBE' => 'Subscribe',
    'LBL_UNSUBSCRIBE' => 'Unsubscribe',
    // Ajax status strings
<<<<<<< HEAD
    'LBL_LOADING' => 'Loading ...',
    'LBL_SEARCHING' => 'Searching...',
    'LBL_SAVING_LAYOUT' => 'Saving Layout ...',
=======
    'LBL_LOADING' => 'Loading...',
    'LBL_SAVING_LAYOUT' => 'Saving Layout...',
>>>>>>> ff05eaa4
    'LBL_SAVED_LAYOUT' => 'Layout has been saved.',
    'LBL_SAVED' => 'Saved',
    'LBL_SAVING' => 'Saving',
    'LBL_FAILED' => 'Failed!',
    'LBL_DISPLAY_COLUMNS' => 'Display Columns',
    'LBL_HIDE_COLUMNS' => 'Hide Columns',
<<<<<<< HEAD
    'LBL_SEARCH_CRITERIA' => 'Search Criteria',
    'LBL_SAVED_VIEWS' => 'Saved Views',
    'LBL_PROCESSING_REQUEST' => 'Processing..',
=======
    'LBL_PROCESSING_REQUEST' => 'Processing...',
>>>>>>> ff05eaa4
    'LBL_REQUEST_PROCESSED' => 'Done',
    'LBL_AJAX_FAILURE' => 'Ajax failure',
    'LBL_MERGE_DUPLICATES' => 'Merge',
    'LBL_SAVED_FILTER_SHORTCUT' => 'My Filters',
    'LBL_SEARCH_POPULATE_ONLY' => 'Perform a search using the search form above',
    'LBL_DETAILVIEW' => 'Detail View',
    'LBL_LISTVIEW' => 'List View',
    'LBL_EDITVIEW' => 'Edit View',
    'LBL_SEARCHFORM' => 'Search Form',
    'LBL_SAVED_SEARCH_ERROR' => 'Please provide a name for this view.',
    'LBL_DISPLAY_LOG' => 'Display Log',
    'ERROR_JS_ALERT_SYSTEM_CLASS' => 'System',
    'ERROR_JS_ALERT_TIMEOUT_TITLE' => 'Session Timeout',
    'ERROR_JS_ALERT_TIMEOUT_MSG_1' => 'Your session is about to timeout in 2 minutes. Please save your work.',
    'ERROR_JS_ALERT_TIMEOUT_MSG_2' => 'Your session has timed out.',
    'MSG_JS_ALERT_MTG_REMINDER_AGENDA' => "\nAgenda: ",
    'MSG_JS_ALERT_MTG_REMINDER_MEETING' => 'Meeting',
    'MSG_JS_ALERT_MTG_REMINDER_CALL' => 'Call',
    'MSG_JS_ALERT_MTG_REMINDER_TIME' => 'Time: ',
    'MSG_JS_ALERT_MTG_REMINDER_LOC' => 'Location: ',
    'MSG_JS_ALERT_MTG_REMINDER_DESC' => 'Description: ',
    'MSG_JS_ALERT_MTG_REMINDER_STATUS' => 'Status: ',
    'MSG_JS_ALERT_MTG_REMINDER_RELATED_TO' => 'Related To: ',
    'MSG_JS_ALERT_MTG_REMINDER_CALL_MSG' => "\nClick OK to view this call or click Cancel to dismiss this message.",
    'MSG_JS_ALERT_MTG_REMINDER_MEETING_MSG' => "\nClick OK to view this meeting or click Cancel to dismiss this message.",
    'MSG_JS_ALERT_MTG_REMINDER_NO_EVENT_NAME' => 'Event',
    'MSG_JS_ALERT_MTG_REMINDER_NO_DESCRIPTION' => 'Event isn\'t set.',
    'MSG_JS_ALERT_MTG_REMINDER_NO_LOCATION' => 'Location isn\'t set.',
    'MSG_JS_ALERT_MTG_REMINDER_NO_START_DATE' => 'Start date isn\'t defined.',
    'MSG_LIST_VIEW_NO_RESULTS_BASIC' => 'No results found.',
    'MSG_LIST_VIEW_NO_RESULTS_CHANGE_CRITERIA' => 'No results found... Perhaps change your search criteria and try again?',
    'MSG_LIST_VIEW_NO_RESULTS' => 'No results found for <item1>',
    'MSG_LIST_VIEW_NO_RESULTS_SUBMSG' => 'Create <item1> as a new <item2>',
    'MSG_LIST_VIEW_CHANGE_SEARCH' => 'or change your search criteria',
    'MSG_EMPTY_LIST_VIEW_NO_RESULTS' => 'You currently have no records saved. <item2> or <item3> one now.',
    'MSG_EMPTY_LIST_VIEW_NO_RESULTS_SUBMSG' => '<item4> to learn more about the <item1> module. In order to access more information, use the user menu drop down located on the main navigation bar to access Help.',

    'LBL_CLICK_HERE' => 'Click here',
    // contextMenu strings
    'LBL_ADD_TO_FAVORITES' => 'Add to My Favorites',
    'LBL_MARK_AS_FAVORITES' => 'Mark as Favorite',
    'LBL_CREATE_CONTACT' => 'Create Contact',
    'LBL_CREATE_CASE' => 'Create Case',
    'LBL_CREATE_NOTE' => 'Create Note',
    'LBL_CREATE_OPPORTUNITY' => 'Create Opportunity',
    'LBL_SCHEDULE_CALL' => 'Log Call',
    'LBL_SCHEDULE_MEETING' => 'Schedule Meeting',
    'LBL_CREATE_TASK' => 'Create Task',
    'LBL_REMOVE_FROM_FAVORITES' => 'Remove From My Favorites',
    //web to lead
    'LBL_GENERATE_WEB_TO_LEAD_FORM' => 'Generate Form',
    'LBL_SAVE_WEB_TO_LEAD_FORM' => 'Save Web Form',
    'LBL_AVAILABLE_FIELDS' => 'Available Fields',
    'LBL_FIRST_FORM_COLUMN' => 'First Form Column',
    'LBL_SECOND_FORM_COLUMN' => 'Second Form Column',
    'LBL_ASSIGNED_TO_REQUIRED' => 'Missing required field: Assigned to',
    'LBL_RELATED_CAMPAIGN_REQUIRED' => 'Missing required field: Related campaign',
    'LBL_TYPE_OF_PERSON_FOR_FORM' => 'Web form to create ',
    'LBL_TYPE_OF_PERSON_FOR_FORM_DESC' => 'Submitting this form will create ',

    'LBL_PLEASE_SELECT' => 'Please Select',
    'LBL_REDIRECT_URL' => 'Redirect URL',
    'LBL_RELATED_CAMPAIGN' => 'Related campaign',
    'LBL_ADD_ALL_LEAD_FIELDS' => 'Add All Fields',
    'LBL_RESET_ALL_LEAD_FIELDS' => 'Reset all Fields',
    'LBL_REMOVE_ALL_LEAD_FIELDS' => 'Remove All Fields',
    'LBL_NEXT_BTN' => 'Next',
    'LBL_ONLY_IMAGE_ATTACHMENT' => 'Only the following supported image type attachments can be embedded: JPG, PNG.',
    'LBL_TRAINING' => 'Support Forum',
    'ERR_DATABASE_CONN_DROPPED' => 'Error executing a query. Possibly, your database dropped the connection. Please refresh this page, you may need to restart you web server.',
    'ERR_MSSQL_DB_CONTEXT' => 'Changed database context to',
    'ERR_MSSQL_WARNING' => 'Warning:',

    //Meta-Data framework
    'ERR_CANNOT_CREATE_METADATA_FILE' => 'Error: File [[file]] is missing.  Unable to create because no corresponding HTML file was found.',
    'ERR_MISSING_VARDEF_NAME' => 'Warning: field [[field]] does not have a mapped entry in [moduleDir] vardefs.php file',
    'ERR_CANNOT_FIND_MODULE' => 'Error: Module [module] does not exist.',
    'LBL_ALT_ADDRESS' => 'Other Address:',
    'ERR_SMARTY_UNEQUAL_RELATED_FIELD_PARAMETERS' => 'Error: There are an unequal number of arguments for the \'key\' and \'copy\' elements in the displayParams array.',

    /* MySugar Framework (for Home and Dashboard) */
    'LBL_DASHLET_CONFIGURE_GENERAL' => 'General',
    'LBL_DASHLET_CONFIGURE_FILTERS' => 'Filters',
    'LBL_DASHLET_CONFIGURE_MY_ITEMS_ONLY' => 'Only My Items',
    'LBL_DASHLET_CONFIGURE_TITLE' => 'Title',
    'LBL_DASHLET_CONFIGURE_DISPLAY_ROWS' => 'Display Rows',

    // MySugar status strings
    'LBL_CREATING_NEW_PAGE' => 'Creating New Page ...',
    'LBL_NEW_PAGE_FEEDBACK' => 'You have created a new page. You may add new content with the Add Dashlets menu option.',
    'LBL_DELETE_PAGE_CONFIRM' => 'Are you sure you want to delete this page?',
    'LBL_SAVING_PAGE_TITLE' => 'Saving Page Title ...',
    'LBL_RETRIEVING_PAGE' => 'Retrieving Page ...',
    'LBL_MAX_DASHLETS_REACHED' => 'You have reached the maximum number of SuiteCRM Dashlets your adminstrator has set. Please remove a SuiteCRM Dashlet to add more.',
    'LBL_ADDING_DASHLET' => 'Adding SuiteCRM Dashlet...',
    'LBL_ADDED_DASHLET' => 'SuiteCRM Dashlet Added',
    'LBL_REMOVE_DASHLET_CONFIRM' => 'Are you sure you want to remove this SuiteCRM Dashlet?',
    'LBL_REMOVING_DASHLET' => 'Removing SuiteCRM Dashlet...',
    'LBL_REMOVED_DASHLET' => 'SuiteCRM Dashlet Removed',

    // MySugar Menu Options
    'LBL_ADD_PAGE' => 'Add Page',
    'LBL_DELETE_PAGE' => 'Delete Page',
    'LBL_CHANGE_LAYOUT' => 'Change Layout',
    'LBL_RENAME_PAGE' => 'Rename Page',

    'LBL_LOADING_PAGE' => 'Loading page, please wait...',

    'LBL_RELOAD_PAGE' => 'Please <a href="javascript: window.location.reload()">reload the window</a> to use this SuiteCRM Dashlet.',
    'LBL_ADD_DASHLETS' => 'Add Dashlets',
    'LBL_CLOSE_DASHLETS' => 'Close',
    'LBL_OPTIONS' => 'Options',
    'LBL_1_COLUMN' => '1 Column',
    'LBL_2_COLUMN' => '2 Column',
    'LBL_3_COLUMN' => '3 Column',
    'LBL_PAGE_NAME' => 'Page Name',

    'LBL_SEARCH_RESULTS' => 'Search Results',
    'LBL_SEARCH_MODULES' => 'Modules',
    'LBL_SEARCH_CHARTS' => 'Charts',
    'LBL_SEARCH_TOOLS' => 'Tools',
    'LBL_SEARCH_HELP_TITLE' => 'Search Tips',
    /* End MySugar Framework strings */

    'LBL_NO_IMAGE' => 'No Image',

    'LBL_MODULE' => 'Module',

    //adding a label for address copy from left
    'LBL_COPY_ADDRESS_FROM_LEFT' => 'Copy address from left:',
    'LBL_SAVE_AND_CONTINUE' => 'Save and Continue',

    'LBL_SEARCH_HELP_TEXT' => '<p><br /><strong>Multiselect controls</strong></p><ul><li>Click on the values to select an attribute.</li><li>Ctrl-click&nbsp;to&nbsp;select multiple. Mac users use CMD-click.</li><li>To select all values between two attributes,&nbsp; click first value&nbsp;and then shift-click last value.</li></ul><p><strong>Advanced Search & Layout Options</strong><br><br>Using the <b>Saved Search & Layout</b> option, you can save a set of search parameters and/or a custom List View layout in order to quickly obtain the desired search results in the future. You can save an unlimited number of custom searches and layouts. All saved searches appear by name in the Saved Searches list, with the last loaded saved search appearing at the top of the list.<br><br>To customize the List View layout, use the Hide Columns and Display Columns boxes to select which fields to display in the search results. For example, you can view or hide details such as the record name, and assigned user, and assigned team in the search results. To add a column to List View, select the field from the Hide Columns list and use the left arrow to move it to the Display Columns list. To remove a column from List View, select it from the Display Columns list and use the right arrow to move it to the Hide Columns list.<br><br>If you save layout settings, you will be able to load them at any time to view the search results in the custom layout.<br><br>To save and update a search and/or layout:<ol><li>Enter a name for the search results in the <b>Save this search as</b> field and click <b>Save</b>.The name now displays in the Saved Searches list adjacent to the <b>Clear</b> button.</li><li>To view a saved search, select it from the Saved Searches list. The search results are displayed in the List View.</li><li>To update the properties of a saved search, select the saved search from the list, enter the new search criteria and/or layout options in the Advanced Search area, and click <b>Update</b> next to <b>Modify Current Search</b>.</li><li>To delete a saved search, select it in the Saved Searches list, click <b>Delete</b> next to <b>Modify Current Search</b>, and then click <b>OK</b> to confirm the deletion.</li></ol><p><strong>Tips</strong><br><br>By using the % as a wildcard operator you can make your search more broad. For example instead of just searching for results that equal "Apples" you could change your search to "Apples%" which would match all results that start with the word Apples but could contain other characters as well.</p>',

    //resource management
    'ERR_QUERY_LIMIT' => 'Error: Query limit of $limit reached for $module module.',
    'ERROR_NOTIFY_OVERRIDE' => 'Error: ResourceObserver->notify() needs to be overridden.',

    //tracker labels
    'ERR_MONITOR_FILE_MISSING' => 'Error: Unable to create monitor because metadata file is empty or file does not exist.',
    'ERR_MONITOR_NOT_CONFIGURED' => 'Error: There is no monitor configured for requested name',
    'ERR_UNDEFINED_METRIC' => 'Error: Unable to set value for undefined metric',
    'ERR_STORE_FILE_MISSING' => 'Error: Unable to find Store implementation file',

    'LBL_MONITOR_ID' => 'Monitor Id',
    'LBL_USER_ID' => 'User Id',
    'LBL_MODULE_NAME' => 'Module Name',
    'LBL_ITEM_ID' => 'Item Id',
    'LBL_ITEM_SUMMARY' => 'Item Summary',
    'LBL_ACTION' => 'Action',
    'LBL_SESSION_ID' => 'Session Id',
    'LBL_BREADCRUMBSTACK_CREATED' => 'BreadCrumbStack created for user id {0}',
    'LBL_VISIBLE' => 'Record Visible',
    'LBL_DATE_LAST_ACTION' => 'Date of Last Action',

    //jc:#12287 - For javascript validation messages
    'MSG_IS_NOT_BEFORE' => 'is not before',
    'MSG_IS_MORE_THAN' => 'is more than',
    'MSG_IS_LESS_THAN' => 'is less than',
    'MSG_SHOULD_BE' => 'should be',
    'MSG_OR_GREATER' => 'or greater',

    'LBL_PORTAL_WELCOME_TITLE' => 'Welcome to SuiteCRM Portal',
    'LBL_PORTAL_WELCOME_INFO' => 'SuiteCRM Portal is a framework which provides real-time view of cases, bugs & newsletters etc to customers. This is an external facing interface to SuiteCRM that can be deployed within any website.',
    'LBL_LIST' => 'List',
    'LBL_CREATE_BUG' => 'Create Bug',
    'LBL_NO_RECORDS_FOUND' => '- 0 Records Found -',

    'DATA_TYPE_DUE' => 'Due:',
    'DATA_TYPE_START' => 'Start:',
    'DATA_TYPE_SENT' => 'Sent:',
    'DATA_TYPE_MODIFIED' => 'Modified:',

    //jchi at 608/06/2008 10913am china time for the bug 12253.
    'LBL_REPORT_NEWREPORT_COLUMNS_TAB_COUNT' => 'Count',
    //jchi #19433
    'LBL_OBJECT_IMAGE' => 'object image',
    //jchi #12300
    'LBL_MASSUPDATE_DATE' => 'Select Date',

    'LBL_VALIDATE_RANGE' => 'is not within the valid range',
    'LBL_CHOOSE_START_AND_END_DATES' => 'Please choose both a starting and ending date range',
    'LBL_CHOOSE_START_AND_END_ENTRIES' => 'Please choose both starting and ending range entries',

    //jchi #  20776
    'LBL_DROPDOWN_LIST_ALL' => 'All',

    //Connector
    'ERR_CONNECTOR_FILL_BEANS_SIZE_MISMATCH' => 'Error: The Array count of the bean parameter does not match the Array count of the results.',
    'ERR_MISSING_MAPPING_ENTRY_FORM_MODULE' => 'Error: Missing mapping entry for module.',
    'ERROR_UNABLE_TO_RETRIEVE_DATA' => 'Error: Unable to retrieve data for {0} Connector. The service may currently be inaccessible or the configuration settings may be invalid. Connector error message: ({1}).',
    'LBL_MERGE_CONNECTORS' => 'Get Data',
    'LBL_REMOVE_MODULE_ENTRY' => 'Are you sure you want to disable connector integration for this module?',

    // fastcgi checks
    'LBL_FASTCGI_LOGGING' => 'For optimal experience using IIS/FastCGI sapi, set fastcgi.logging to 0 in your php.ini file.',

    //Collection Field
    'LBL_COLLECTION_NAME' => 'Name',
    'LBL_COLLECTION_PRIMARY' => 'Primary',
    'ERROR_MISSING_COLLECTION_SELECTION' => 'Empty required field',

    //MB -Fixed Bug #32812 -Max
    'LBL_ASSIGNED_TO_NAME' => 'Assigned to',
    'LBL_DESCRIPTION' => 'Description',

    'LBL_YESTERDAY' => 'yesterday',
    'LBL_TODAY' => 'today',
    'LBL_TOMORROW' => 'tomorrow',
    'LBL_NEXT_WEEK' => 'next week',
    'LBL_NEXT_MONDAY' => 'next monday',
    'LBL_NEXT_FRIDAY' => 'next friday',
    'LBL_TWO_WEEKS' => 'two weeks',
    'LBL_NEXT_MONTH' => 'next month',
    'LBL_FIRST_DAY_OF_NEXT_MONTH' => 'first day of next month',
    'LBL_THREE_MONTHS' => 'three months',
    'LBL_SIXMONTHS' => 'six months',
    'LBL_NEXT_YEAR' => 'next year',
    'LBL_FILTERED' => 'Filtered',

    //Datetimecombo fields
    'LBL_HOURS' => 'Hours',
    'LBL_MINUTES' => 'Minutes',
    'LBL_MERIDIEM' => 'Meridiem',
    'LBL_DATE' => 'Date',
    'LBL_DASHLET_CONFIGURE_AUTOREFRESH' => 'Auto-Refresh',

    'LBL_DURATION_DAY' => 'day',
    'LBL_DURATION_HOUR' => 'hour',
    'LBL_DURATION_MINUTE' => 'minute',
    'LBL_DURATION_DAYS' => 'days',
    'LBL_DURATION_HOURS' => 'Duration Hours',
    'LBL_DURATION_MINUTES' => 'Duration Minutes',

    //Calendar widget labels
    'LBL_CHOOSE_MONTH' => 'Choose Month',
    'LBL_ENTER_YEAR' => 'Enter Year',
    'LBL_ENTER_VALID_YEAR' => 'Please enter a valid year',

    //SugarFieldPhone labels
    'LBL_INVALID_USA_PHONE_FORMAT' => 'Please enter a numeric U.S. phone number, including area code.',

    //File write error label
    'ERR_FILE_WRITE' => 'Error: Could not write file {0}. Please check system and web server permissions.',
    'ERR_FILE_NOT_FOUND' => 'Error: Could not load file {0}. Please check system and web server permissions.',

    'LBL_AND' => 'And',
    'LBL_BEFORE' => 'Before',

    // File fields
    'LBL_SEARCH_EXTERNAL_API' => 'File on External Source',
    'LBL_EXTERNAL_SECURITY_LEVEL' => 'Security',

    //IMPORT SAMPLE TEXT
    'LBL_IMPORT_SAMPLE_FILE_TEXT' => '
"This is a sample import file which provides an example of the expected contents of a file that is ready for import."
"The file is a comma-delimited .csv file, using double-quotes as the field qualifier."

"The header row is the top-most row in the file and contains the field labels as you would see them in the application."
"These labels are used for mapping the data in the file to the fields in the application."

"Notes: The database names could also be used in the header row. This is useful when you are using phpMyAdmin or another database tool to provide an exported list of data to import."
"The column order is not critical as the import process matches the data to the appropriate fields based on the header row."


"To use this file as a template, do the following:"
"1. Remove the sample rows of data"
"2. Remove the help text that you are reading right now"
"3. Input your own data into the appropriate rows and columns"
"4. Save the file to a known location on your system"
"5. Click on the Import option from the Actions menu in the application and choose the file to upload"
   ',
    //define labels to be used for overriding local values during import/export
    'LBL_EXPORT_ASSIGNED_USER_ID' => 'Assigned To',
    'LBL_EXPORT_ASSIGNED_USER_NAME' => 'Assigned User',

    'LBL_PENDING_NOTIFICATIONS' => 'Notifications',
    'LBL_NOTIFICATIONS_NONE' => 'No Current Notifications',
    'LBL_ALT_REMOVE_TEAM_ROW' => 'Remove team',
    'LBL_ALT_SORT_DESC' => 'Sorted Descending',
    'LBL_ALT_SORT_ASC' => 'Sorted Ascending',
    'LBL_ALT_SORT' => 'Sort',
    'LBL_ALT_SHOW_OPTIONS' => 'Show Options',
    'LBL_ALT_HIDE_OPTIONS' => 'Hide Options',
    'LBL_ALT_MOVE_COLUMN_LEFT' => 'Move selected entry to the list on the left',
    'LBL_ALT_MOVE_COLUMN_RIGHT' => 'Move selected entry to the list on the right',
    'LBL_ALT_MOVE_COLUMN_UP' => 'Move selected entry up in the displayed list order',
    'LBL_ALT_MOVE_COLUMN_DOWN' => 'Move selected entry down in the displayed list order',
    'LBL_ALT_INFO' => 'Information',
    'MSG_DUPLICATE' => 'The {0} record you are about to create might be a duplicate of an {0} record that already exists. {1} records containing similar names are listed below.<br>Click Create {1} to continue creating this new {0}, or select an existing {0} listed below.',
    'MSG_SHOW_DUPLICATES' => 'The {0} record you are about to create might be a duplicate of a {0} record that already exists. {1} records containing similar names are listed below. Click Save to continue creating this new {0}, or click Cancel to return to the module without creating the {0}.',
    'LBL_EMAIL_TITLE' => 'email address',
    'LBL_EMAIL_OPT_TITLE' => 'opted out email address',
    'LBL_EMAIL_INV_TITLE' => 'invalid email address',
    'LBL_EMAIL_PRIM_TITLE' => 'Make Primary Email Address',
    'LBL_SELECT_ALL_TITLE' => 'Select all',
    'LBL_SELECT_THIS_ROW_TITLE' => 'Select this row',

    //for upload errors
    'UPLOAD_ERROR_TEXT' => 'ERROR: There was an error during upload. Error code: {0} - {1}',
    'UPLOAD_ERROR_TEXT_SIZEINFO' => 'ERROR: There was an error during upload. Error code: {0} - {1}. The upload_maxsize is {2} ',
    'UPLOAD_ERROR_HOME_TEXT' => 'ERROR: There was an error during your upload, please contact an administrator for help.',
    'UPLOAD_MAXIMUM_EXCEEDED' => 'Size of Upload ({0} bytes) Exceeded Allowed Maximum: {1} bytes',
    'UPLOAD_REQUEST_ERROR' => 'An error has occurred. Please refresh your page and try again.',

    //508 used Access Keys
    'LBL_EDIT_BUTTON_KEY' => 'i',
    'LBL_EDIT_BUTTON_LABEL' => 'Edit',
    'LBL_EDIT_BUTTON_TITLE' => 'Edit',
    'LBL_DUPLICATE_BUTTON_KEY' => 'u',
    'LBL_DUPLICATE_BUTTON_LABEL' => 'Duplicate',
    'LBL_DUPLICATE_BUTTON_TITLE' => 'Duplicate',
    'LBL_DELETE_BUTTON_KEY' => 'd',
    'LBL_DELETE_BUTTON_LABEL' => 'Delete',
    'LBL_DELETE_BUTTON_TITLE' => 'Delete',
    'LBL_BULK_ACTION_BUTTON_LABEL' => 'BULK ACTION',
    'LBL_BULK_ACTION_BUTTON_LABEL_MOBILE' => 'ACTION',
    'LBL_SAVE_BUTTON_KEY' => 'a',
    'LBL_SAVE_BUTTON_LABEL' => 'Save',
    'LBL_SAVE_BUTTON_TITLE' => 'Save',
    'LBL_CANCEL_BUTTON_KEY' => 'l',
    'LBL_CANCEL_BUTTON_LABEL' => 'Cancel',
    'LBL_CANCEL_BUTTON_TITLE' => 'Cancel',
    'LBL_FIRST_INPUT_EDIT_VIEW_KEY' => '7',
    'LBL_ADV_SEARCH_LNK_KEY' => '8',
    'LBL_FIRST_INPUT_SEARCH_KEY' => '9',

    'ERR_CONNECTOR_NOT_ARRAY' => 'connector array in {0} been defined incorrectly or is empty and could not be used.',
    'ERR_SUHOSIN' => 'Upload stream is blocked by Suhosin, please add &quot;upload&quot; to suhosin.executor.include.whitelist (See suitecrm.log for more information)',
    'ERR_BAD_RESPONSE_FROM_SERVER' => 'Bad response from the server',
    'LBL_ACCOUNT_PRODUCT_QUOTE_LINK' => 'Quote',
    'LBL_ACCOUNT_PRODUCT_SALE_PRICE' => 'Sale Price',
    'LBL_EMAIL_CHECK_INTERVAL_DOM' => array(
        '-1' => 'Manually',
        '5' => 'Every 5 minutes',
        '15' => 'Every 15 minutes',
        '30' => 'Every 30 minutes',
        '60' => 'Every hour',
    ),

    'ERR_A_REMINDER_IS_EMPTY_OR_INCORRECT' => 'A reminder is empty or incorrect.',
    'ERR_REMINDER_IS_NOT_SET_POPUP_OR_EMAIL' => 'Reminder is not set for either a popup or email.',
    'ERR_NO_INVITEES_FOR_REMINDER' => 'No invitees for reminder.',
    'LBL_DELETE_REMINDER_CONFIRM' => 'Reminder doesn\'t include any invitees, do you want to remove the reminder?',
    'LBL_DELETE_REMINDER' => 'Delete Reminder',
    'LBL_OK' => 'Ok',

    'LBL_COLUMNS_FILTER_HEADER_TITLE' => 'Choose columns',
    'LBL_COLUMN_CHOOSER' => 'Column Chooser',
    'LBL_SAVE_CHANGES_BUTTON_TITLE' => 'Save changes',
    'LBL_DISPLAYED' => 'Displayed',
    'LBL_HIDDEN' => 'Hidden',
    'ERR_EMPTY_COLUMNS_LIST' => 'At least, one element required',

    'LBL_FILTER_HEADER_TITLE' => 'Filter',

    'LBL_CATEGORY' => 'Category',
    'LBL_LIST_CATEGORY' => 'Category',
    'ERR_FACTOR_TPL_INVALID' => 'Factor Authentication message is invalid, please contact to your administrator.',
    'LBL_SUBTHEMES' => 'Style',
    'LBL_SUBTHEME_OPTIONS_DAWN' => 'Dawn',
    'LBL_SUBTHEME_OPTIONS_DAY' => 'Day',
    'LBL_SUBTHEME_OPTIONS_DUSK' => 'Dusk',
    'LBL_SUBTHEME_OPTIONS_NIGHT' => 'Night',
    'LBL_CONFIRM_OPT_IN_TITLE' => 'Confirmed Opt In',
    'LBL_CONFIRM_OPT_IN_DATE' => 'Confirmed Opt In Date',
    'LBL_CONFIRM_OPT_IN_SENT_DATE' => 'Confirmed Opt In Sent Date',
    'ERR_OPT_IN_TPL_NOT_SET' => 'Opt In Email Template is not configured. Please set up in email settings.',
    'ERR_OPT_IN_RELATION_INCORRECT' => 'Opt In requires the email to be related to Account/Contact/Lead/Target',

    'LBL_SECURITYGROUP_NONINHERITABLE' => 'Non-Inheritable Group',
    'LBL_PRIMARY_GROUP' => "Primary Group",

    'LBL_CONFIRM_DISREGARD_DRAFT_TITLE' => 'Disregard draft',
    'LBL_CONFIRM_DISREGARD_DRAFT_BODY' => 'This operation will delete this email, do you want to continue?',
    'LBL_CONFIRM_APPLY_EMAIL_TEMPLATE_TITLE' => 'Apply an Email Template',
    'LBL_CONFIRM_APPLY_EMAIL_TEMPLATE_BODY' => 'This operation will override the email Body and Subject fields, do you want to continue?',

    // footer
    'LBL_SUITE_TOP' => 'Back to top',
    'LBL_SUITE_SUPERCHARGED' => 'Supercharged by SuiteCRM',
    'LBL_SUITE_POWERED_BY' => 'Powered By SugarCRM',
    'LBL_SUITE_DESC1' => 'SuiteCRM has been written and assembled by <a href="https://salesagility.com">SalesAgility</a>. The Program is provided AS IS, without warranty. Licensed under AGPLv3.',
    'LBL_SUITE_DESC2' => 'This program is free software; you can redistribute it and/or modify it under the terms of the GNU Affero General Public License version 3 as published by the Free Software Foundation, including the additional permission set forth in the source code header.',
    'LBL_SUITE_DESC3' => 'SuiteCRM is a trademark of SalesAgility Ltd. All other company and product names may be trademarks of the respective companies with which they are associated.',
    'LBL_GENERATE_PASSWORD_BUTTON_TITLE' => 'Reset Password',
);

$app_list_strings['moduleList']['Library'] = 'Library';
$app_list_strings['library_type'] = array(
    'Books' => 'Book',
    'Music' => 'Music',
    'DVD' => 'DVD',
    'Magazines' => 'Magazines'
);
$app_list_strings['moduleList']['EmailAddresses'] = 'Email Address';
$app_list_strings['project_priority_default'] = 'Medium';
$app_list_strings['project_priority_options'] = array(
    'High' => 'High',
    'Medium' => 'Medium',
    'Low' => 'Low',
);

$app_list_strings['kbadmin_actions_dom'] =
    array(
        '' => '--Admin Actions--',
        'Create New Tag' => 'Create New Tag',
        'Delete Tag' => 'Delete Tag',
        'Rename Tag' => 'Rename Tag',
        'Move Selected Articles' => 'Move Selected Articles',
        'Apply Tags On Articles' => 'Apply Tags To Articles',
        'Delete Selected Articles' => 'Delete Selected Articles',
    );

$app_list_strings['kbdocument_attachment_option_dom'] =
    array(
        '' => '',
        'some' => 'Has Attachments',
        'none' => 'Has None',
        'mime' => 'Specify Mime Type',
        'name' => 'Specify Name',
    );

$app_list_strings['moduleList']['KBDocuments'] = 'Knowledge Base';
$app_strings['LBL_CREATE_KB_DOCUMENT'] = 'Create Article';
$app_list_strings['kbdocument_viewing_frequency_dom'] =
    array(
        '' => '',
        'Top_5' => 'Top 5',
        'Top_10' => 'Top 10',
        'Top_20' => 'Top 20',
        'Bot_5' => 'Bottom 5',
        'Bot_10' => 'Bottom 10',
        'Bot_20' => 'Bottom 20',
    );

$app_list_strings['kbdocument_canned_search'] =
    array(
        'all' => 'All',
        'added' => 'Added Last 30 days',
        'pending' => 'Pending my Approval',
        'updated' => 'Updated Last 30 days',
        'faqs' => 'FAQs',
    );
$app_list_strings['kbdocument_date_filter_options'] =
    array(
        '' => '',
        'on' => 'On',
        'before' => 'Before',
        'after' => 'After',
        'between_dates' => 'Is Between',
        'last_7_days' => 'Last 7 Days',
        'next_7_days' => 'Next 7 Days',
        'last_month' => 'Last Month',
        'this_month' => 'This Month',
        'next_month' => 'Next Month',
        'last_30_days' => 'Last 30 Days',
        'next_30_days' => 'Next 30 Days',
        'last_year' => 'Last Year',
        'this_year' => 'This Year',
        'next_year' => 'Next Year',
        'isnull' => 'Is Null',
    );

$app_list_strings['countries_dom'] = array(
    '' => '',
    'ABU DHABI' => 'ABU DHABI',
    'ADEN' => 'ADEN',
    'AFGHANISTAN' => 'AFGHANISTAN',
    'ALBANIA' => 'ALBANIA',
    'ALGERIA' => 'ALGERIA',
    'AMERICAN SAMOA' => 'AMERICAN SAMOA',
    'ANDORRA' => 'ANDORRA',
    'ANGOLA' => 'ANGOLA',
    'ANTARCTICA' => 'ANTARCTICA',
    'ANTIGUA' => 'ANTIGUA',
    'ARGENTINA' => 'ARGENTINA',
    'ARMENIA' => 'ARMENIA',
    'ARUBA' => 'ARUBA',
    'AUSTRALIA' => 'AUSTRALIA',
    'AUSTRIA' => 'AUSTRIA',
    'AZERBAIJAN' => 'AZERBAIJAN',
    'BAHAMAS' => 'BAHAMAS',
    'BAHRAIN' => 'BAHRAIN',
    'BANGLADESH' => 'BANGLADESH',
    'BARBADOS' => 'BARBADOS',
    'BELARUS' => 'BELARUS',
    'BELGIUM' => 'BELGIUM',
    'BELIZE' => 'BELIZE',
    'BENIN' => 'BENIN',
    'BERMUDA' => 'BERMUDA',
    'BHUTAN' => 'BHUTAN',
    'BOLIVIA' => 'BOLIVIA',
    'BOSNIA' => 'BOSNIA',
    'BOTSWANA' => 'BOTSWANA',
    'BOUVET ISLAND' => 'BOUVET ISLAND',
    'BRAZIL' => 'BRAZIL',
    'BRITISH ANTARCTICA TERRITORY' => 'BRITISH ANTARCTICA TERRITORY',
    'BRITISH INDIAN OCEAN TERRITORY' => 'BRITISH INDIAN OCEAN TERRITORY',
    'BRITISH VIRGIN ISLANDS' => 'BRITISH VIRGIN ISLANDS',
    'BRITISH WEST INDIES' => 'BRITISH WEST INDIES',
    'BRUNEI' => 'BRUNEI',
    'BULGARIA' => 'BULGARIA',
    'BURKINA FASO' => 'BURKINA FASO',
    'BURUNDI' => 'BURUNDI',
    'CAMBODIA' => 'CAMBODIA',
    'CAMEROON' => 'CAMEROON',
    'CANADA' => 'CANADA',
    'CANAL ZONE' => 'CANAL ZONE',
    'CANARY ISLAND' => 'CANARY ISLAND',
    'CAPE VERDI ISLANDS' => 'CAPE VERDI ISLANDS',
    'CAYMAN ISLANDS' => 'CAYMAN ISLANDS',
    'CHAD' => 'CHAD',
    'CHANNEL ISLAND UK' => 'CHANNEL ISLAND UK',
    'CHILE' => 'CHILE',
    'CHINA' => 'CHINA',
    'CHRISTMAS ISLAND' => 'CHRISTMAS ISLAND',
    'COCOS (KEELING) ISLAND' => 'COCOS (KEELING) ISLAND',
    'COLOMBIA' => 'COLOMBIA',
    'COMORO ISLANDS' => 'COMORO ISLANDS',
    'CONGO' => 'CONGO',
    'CONGO KINSHASA' => 'CONGO KINSHASA',
    'COOK ISLANDS' => 'COOK ISLANDS',
    'COSTA RICA' => 'COSTA RICA',
    'CROATIA' => 'CROATIA',
    'CUBA' => 'CUBA',
    'CURACAO' => 'CURACAO',
    'CYPRUS' => 'CYPRUS',
    'CZECH REPUBLIC' => 'CZECH REPUBLIC',
    'DAHOMEY' => 'DAHOMEY',
    'DENMARK' => 'DENMARK',
    'DJIBOUTI' => 'DJIBOUTI',
    'DOMINICA' => 'DOMINICA',
    'DOMINICAN REPUBLIC' => 'DOMINICAN REPUBLIC',
    'DUBAI' => 'DUBAI',
    'ECUADOR' => 'ECUADOR',
    'EGYPT' => 'EGYPT',
    'EL SALVADOR' => 'EL SALVADOR',
    'EQUATORIAL GUINEA' => 'EQUATORIAL GUINEA',
    'ESTONIA' => 'ESTONIA',
    'ETHIOPIA' => 'ETHIOPIA',
    'FAEROE ISLANDS' => 'FAEROE ISLANDS',
    'FALKLAND ISLANDS' => 'FALKLAND ISLANDS',
    'FIJI' => 'FIJI',
    'FINLAND' => 'FINLAND',
    'FRANCE' => 'FRANCE',
    'FRENCH GUIANA' => 'FRENCH GUIANA',
    'FRENCH POLYNESIA' => 'FRENCH POLYNESIA',
    'GABON' => 'GABON',
    'GAMBIA' => 'GAMBIA',
    'GEORGIA' => 'GEORGIA',
    'GERMANY' => 'GERMANY',
    'GHANA' => 'GHANA',
    'GIBRALTAR' => 'GIBRALTAR',
    'GREECE' => 'GREECE',
    'GREENLAND' => 'GREENLAND',
    'GUADELOUPE' => 'GUADELOUPE',
    'GUAM' => 'GUAM',
    'GUATEMALA' => 'GUATEMALA',
    'GUINEA' => 'GUINEA',
    'GUYANA' => 'GUYANA',
    'HAITI' => 'HAITI',
    'HONDURAS' => 'HONDURAS',
    'HONG KONG' => 'HONG KONG',
    'HUNGARY' => 'HUNGARY',
    'ICELAND' => 'ICELAND',
    'IFNI' => 'IFNI',
    'INDIA' => 'INDIA',
    'INDONESIA' => 'INDONESIA',
    'IRAN' => 'IRAN',
    'IRAQ' => 'IRAQ',
    'IRELAND' => 'IRELAND',
    'ISRAEL' => 'ISRAEL',
    'ITALY' => 'ITALY',
    'IVORY COAST' => 'IVORY COAST',
    'JAMAICA' => 'JAMAICA',
    'JAPAN' => 'JAPAN',
    'JORDAN' => 'JORDAN',
    'KAZAKHSTAN' => 'KAZAKHSTAN',
    'KENYA' => 'KENYA',
    'KOREA' => 'KOREA',
    'KOREA, SOUTH' => 'KOREA, SOUTH',
    'KUWAIT' => 'KUWAIT',
    'KYRGYZSTAN' => 'KYRGYZSTAN',
    'LAOS' => 'LAOS',
    'LATVIA' => 'LATVIA',
    'LEBANON' => 'LEBANON',
    'LEEWARD ISLANDS' => 'LEEWARD ISLANDS',
    'LESOTHO' => 'LESOTHO',
    'LIBYA' => 'LIBYA',
    'LIECHTENSTEIN' => 'LIECHTENSTEIN',
    'LITHUANIA' => 'LITHUANIA',
    'LUXEMBOURG' => 'LUXEMBOURG',
    'MACAO' => 'MACAO',
    'MACEDONIA' => 'MACEDONIA',
    'MADAGASCAR' => 'MADAGASCAR',
    'MALAWI' => 'MALAWI',
    'MALAYSIA' => 'MALAYSIA',
    'MALDIVES' => 'MALDIVES',
    'MALI' => 'MALI',
    'MALTA' => 'MALTA',
    'MARTINIQUE' => 'MARTINIQUE',
    'MAURITANIA' => 'MAURITANIA',
    'MAURITIUS' => 'MAURITIUS',
    'MELANESIA' => 'MELANESIA',
    'MEXICO' => 'MEXICO',
    'MOLDOVIA' => 'MOLDOVIA',
    'MONACO' => 'MONACO',
    'MONGOLIA' => 'MONGOLIA',
    'MOROCCO' => 'MOROCCO',
    'MOZAMBIQUE' => 'MOZAMBIQUE',
    'MYANAMAR' => 'MYANAMAR',
    'NAMIBIA' => 'NAMIBIA',
    'NEPAL' => 'NEPAL',
    'NETHERLANDS' => 'NETHERLANDS',
    'NETHERLANDS ANTILLES' => 'NETHERLANDS ANTILLES',
    'NETHERLANDS ANTILLES NEUTRAL ZONE' => 'NETHERLANDS ANTILLES NEUTRAL ZONE',
    'NEW CALADONIA' => 'NEW CALADONIA',
    'NEW HEBRIDES' => 'NEW HEBRIDES',
    'NEW ZEALAND' => 'NEW ZEALAND',
    'NICARAGUA' => 'NICARAGUA',
    'NIGER' => 'NIGER',
    'NIGERIA' => 'NIGERIA',
    'NORFOLK ISLAND' => 'NORFOLK ISLAND',
    'NORWAY' => 'NORWAY',
    'OMAN' => 'OMAN',
    'OTHER' => 'OTHER',
    'PACIFIC ISLAND' => 'PACIFIC ISLAND',
    'PAKISTAN' => 'PAKISTAN',
    'PANAMA' => 'PANAMA',
    'PAPUA NEW GUINEA' => 'PAPUA NEW GUINEA',
    'PARAGUAY' => 'PARAGUAY',
    'PERU' => 'PERU',
    'PHILIPPINES' => 'PHILIPPINES',
    'POLAND' => 'POLAND',
    'PORTUGAL' => 'PORTUGAL',
    'PORTUGUESE TIMOR' => 'EAST TIMOR',
    'PUERTO RICO' => 'PUERTO RICO',
    'QATAR' => 'QATAR',
    'REPUBLIC OF BELARUS' => 'REPUBLIC OF BELARUS',
    'REPUBLIC OF SOUTH AFRICA' => 'REPUBLIC OF SOUTH AFRICA',
    'REUNION' => 'REUNION',
    'ROMANIA' => 'ROMANIA',
    'RUSSIA' => 'RUSSIA',
    'RWANDA' => 'RWANDA',
    'RYUKYU ISLANDS' => 'RYUKYU ISLANDS',
    'SABAH' => 'SABAH',
    'SAN MARINO' => 'SAN MARINO',
    'SAUDI ARABIA' => 'SAUDI ARABIA',
    'SENEGAL' => 'SENEGAL',
    'SERBIA' => 'SERBIA',
    'SEYCHELLES' => 'SEYCHELLES',
    'SIERRA LEONE' => 'SIERRA LEONE',
    'SINGAPORE' => 'SINGAPORE',
    'SLOVAKIA' => 'SLOVAKIA',
    'SLOVENIA' => 'SLOVENIA',
    'SOMALILIAND' => 'SOMALILIAND',
    'SOUTH AFRICA' => 'SOUTH AFRICA',
    'SOUTH YEMEN' => 'SOUTH YEMEN',
    'SPAIN' => 'SPAIN',
    'SPANISH SAHARA' => 'SPANISH SAHARA',
    'SRI LANKA' => 'SRI LANKA',
    'ST. KITTS AND NEVIS' => 'ST. KITTS AND NEVIS',
    'ST. LUCIA' => 'ST. LUCIA',
    'SUDAN' => 'SUDAN',
    'SURINAM' => 'SURINAM',
    'SW AFRICA' => 'SW AFRICA',
    'SWAZILAND' => 'SWAZILAND',
    'SWEDEN' => 'SWEDEN',
    'SWITZERLAND' => 'SWITZERLAND',
    'SYRIA' => 'SYRIA',
    'TAIWAN' => 'TAIWAN',
    'TAJIKISTAN' => 'TAJIKISTAN',
    'TANZANIA' => 'TANZANIA',
    'THAILAND' => 'THAILAND',
    'TONGA' => 'TONGA',
    'TRINIDAD' => 'TRINIDAD',
    'TUNISIA' => 'TUNISIA',
    'TURKEY' => 'TURKEY',
    'UGANDA' => 'UGANDA',
    'UKRAINE' => 'UKRAINE',
    'UNITED ARAB EMIRATES' => 'UNITED ARAB EMIRATES',
    'UNITED KINGDOM' => 'UNITED KINGDOM',
    'URUGUAY' => 'URUGUAY',
    'US PACIFIC ISLAND' => 'US PACIFIC ISLAND',
    'US VIRGIN ISLANDS' => 'US VIRGIN ISLANDS',
    'USA' => 'USA',
    'UZBEKISTAN' => 'UZBEKISTAN',
    'VANUATU' => 'VANUATU',
    'VATICAN CITY' => 'VATICAN CITY',
    'VENEZUELA' => 'VENEZUELA',
    'VIETNAM' => 'VIETNAM',
    'WAKE ISLAND' => 'WAKE ISLAND',
    'WEST INDIES' => 'WEST INDIES',
    'WESTERN SAHARA' => 'WESTERN SAHARA',
    'YEMEN' => 'YEMEN',
    'ZAIRE' => 'ZAIRE',
    'ZAMBIA' => 'ZAMBIA',
    'ZIMBABWE' => 'ZIMBABWE',
);

$app_list_strings['charset_dom'] = array(
    'BIG-5' => 'BIG-5 (Taiwan and Hong Kong)',
    /*'CP866'     => 'CP866', // ms-dos Cyrillic */
    /*'CP949'     => 'CP949 (Microsoft Korean)', */
    'CP1251' => 'CP1251 (MS Cyrillic)',
    'CP1252' => 'CP1252 (MS Western European & US)',
    'EUC-CN' => 'EUC-CN (Simplified Chinese GB2312)',
    'EUC-JP' => 'EUC-JP (Unix Japanese)',
    'EUC-KR' => 'EUC-KR (Korean)',
    'EUC-TW' => 'EUC-TW (Taiwanese)',
    'ISO-2022-JP' => 'ISO-2022-JP (Japanese)',
    'ISO-2022-KR' => 'ISO-2022-KR (Korean)',
    'ISO-8859-1' => 'ISO-8859-1 (Western European and US)',
    'ISO-8859-2' => 'ISO-8859-2 (Central and Eastern European)',
    'ISO-8859-3' => 'ISO-8859-3 (Latin 3)',
    'ISO-8859-4' => 'ISO-8859-4 (Latin 4)',
    'ISO-8859-5' => 'ISO-8859-5 (Cyrillic)',
    'ISO-8859-6' => 'ISO-8859-6 (Arabic)',
    'ISO-8859-7' => 'ISO-8859-7 (Greek)',
    'ISO-8859-8' => 'ISO-8859-8 (Hebrew)',
    'ISO-8859-9' => 'ISO-8859-9 (Latin 5)',
    'ISO-8859-10' => 'ISO-8859-10 (Latin 6)',
    'ISO-8859-13' => 'ISO-8859-13 (Latin 7)',
    'ISO-8859-14' => 'ISO-8859-14 (Latin 8)',
    'ISO-8859-15' => 'ISO-8859-15 (Latin 9)',
    'KOI8-R' => 'KOI8-R (Cyrillic Russian)',
    'KOI8-U' => 'KOI8-U (Cyrillic Ukranian)',
    'SJIS' => 'SJIS (MS Japanese)',
    'UTF-8' => 'UTF-8',
);

$app_list_strings['timezone_dom'] = array(

    'Africa/Algiers' => 'Africa/Algiers',
    'Africa/Luanda' => 'Africa/Luanda',
    'Africa/Porto-Novo' => 'Africa/Porto-Novo',
    'Africa/Gaborone' => 'Africa/Gaborone',
    'Africa/Ouagadougou' => 'Africa/Ouagadougou',
    'Africa/Bujumbura' => 'Africa/Bujumbura',
    'Africa/Douala' => 'Africa/Douala',
    'Atlantic/Cape_Verde' => 'Atlantic/Cape Verde',
    'Africa/Bangui' => 'Africa/Bangui',
    'Africa/Ndjamena' => 'Africa/Ndjamena',
    'Indian/Comoro' => 'Indian/Comoro',
    'Africa/Kinshasa' => 'Africa/Kinshasa',
    'Africa/Lubumbashi' => 'Africa/Lubumbashi',
    'Africa/Brazzaville' => 'Africa/Brazzaville',
    'Africa/Abidjan' => 'Africa/Abidjan',
    'Africa/Djibouti' => 'Africa/Djibouti',
    'Africa/Cairo' => 'Africa/Cairo',
    'Africa/Malabo' => 'Africa/Malabo',
    'Africa/Asmera' => 'Africa/Asmera',
    'Africa/Addis_Ababa' => 'Africa/Addis Ababa',
    'Africa/Libreville' => 'Africa/Libreville',
    'Africa/Banjul' => 'Africa/Banjul',
    'Africa/Accra' => 'Africa/Accra',
    'Africa/Conakry' => 'Africa/Conakry',
    'Africa/Bissau' => 'Africa/Bissau',
    'Africa/Nairobi' => 'Africa/Nairobi',
    'Africa/Maseru' => 'Africa/Maseru',
    'Africa/Monrovia' => 'Africa/Monrovia',
    'Africa/Tripoli' => 'Africa/Tripoli',
    'Indian/Antananarivo' => 'Indian/Antananarivo',
    'Africa/Blantyre' => 'Africa/Blantyre',
    'Africa/Bamako' => 'Africa/Bamako',
    'Africa/Nouakchott' => 'Africa/Nouakchott',
    'Indian/Mauritius' => 'Indian/Mauritius',
    'Indian/Mayotte' => 'Indian/Mayotte',
    'Africa/Casablanca' => 'Africa/Casablanca',
    'Africa/El_Aaiun' => 'Africa/El Aaiun',
    'Africa/Maputo' => 'Africa/Maputo',
    'Africa/Windhoek' => 'Africa/Windhoek',
    'Africa/Niamey' => 'Africa/Niamey',
    'Africa/Lagos' => 'Africa/Lagos',
    'Indian/Reunion' => 'Indian/Reunion',
    'Africa/Kigali' => 'Africa/Kigali',
    'Atlantic/St_Helena' => 'Atlantic/St. Helena',
    'Africa/Sao_Tome' => 'Africa/Sao Tome',
    'Africa/Dakar' => 'Africa/Dakar',
    'Indian/Mahe' => 'Indian/Mahe',
    'Africa/Freetown' => 'Africa/Freetown',
    'Africa/Mogadishu' => 'Africa/Mogadishu',
    'Africa/Johannesburg' => 'Africa/Johannesburg',
    'Africa/Khartoum' => 'Africa/Khartoum',
    'Africa/Mbabane' => 'Africa/Mbabane',
    'Africa/Dar_es_Salaam' => 'Africa/Dar es Salaam',
    'Africa/Lome' => 'Africa/Lome',
    'Africa/Tunis' => 'Africa/Tunis',
    'Africa/Kampala' => 'Africa/Kampala',
    'Africa/Lusaka' => 'Africa/Lusaka',
    'Africa/Harare' => 'Africa/Harare',
    'Antarctica/Casey' => 'Antarctica/Casey',
    'Antarctica/Davis' => 'Antarctica/Davis',
    'Antarctica/Mawson' => 'Antarctica/Mawson',
    'Indian/Kerguelen' => 'Indian/Kerguelen',
    'Antarctica/DumontDUrville' => 'Antarctica/DumontDUrville',
    'Antarctica/Syowa' => 'Antarctica/Syowa',
    'Antarctica/Vostok' => 'Antarctica/Vostok',
    'Antarctica/Rothera' => 'Antarctica/Rothera',
    'Antarctica/Palmer' => 'Antarctica/Palmer',
    'Antarctica/McMurdo' => 'Antarctica/McMurdo',
    'Asia/Kabul' => 'Asia/Kabul',
    'Asia/Yerevan' => 'Asia/Yerevan',
    'Asia/Baku' => 'Asia/Baku',
    'Asia/Bahrain' => 'Asia/Bahrain',
    'Asia/Dhaka' => 'Asia/Dhaka',
    'Asia/Thimphu' => 'Asia/Thimphu',
    'Indian/Chagos' => 'Indian/Chagos',
    'Asia/Brunei' => 'Asia/Brunei',
    'Asia/Rangoon' => 'Asia/Rangoon',
    'Asia/Phnom_Penh' => 'Asia/Phnom Penh',
    'Asia/Beijing' => 'Asia/Beijing',
    'Asia/Harbin' => 'Asia/Harbin',
    'Asia/Shanghai' => 'Asia/Shanghai',
    'Asia/Chongqing' => 'Asia/Chongqing',
    'Asia/Urumqi' => 'Asia/Urumqi',
    'Asia/Kashgar' => 'Asia/Kashgar',
    'Asia/Hong_Kong' => 'Asia/Hong Kong',
    'Asia/Taipei' => 'Asia/Taipei',
    'Asia/Macau' => 'Asia/Macau',
    'Asia/Nicosia' => 'Asia/Nicosia',
    'Asia/Tbilisi' => 'Asia/Tbilisi',
    'Asia/Dili' => 'Asia/Dili',
    'Asia/Calcutta' => 'Asia/Calcutta',
    'Asia/Jakarta' => 'Asia/Jakarta',
    'Asia/Pontianak' => 'Asia/Pontianak',
    'Asia/Makassar' => 'Asia/Makassar',
    'Asia/Jayapura' => 'Asia/Jayapura',
    'Asia/Tehran' => 'Asia/Tehran',
    'Asia/Baghdad' => 'Asia/Baghdad',
    'Asia/Jerusalem' => 'Asia/Jerusalem',
    'Asia/Tokyo' => 'Asia/Tokyo',
    'Asia/Amman' => 'Asia/Amman',
    'Asia/Almaty' => 'Asia/Almaty',
    'Asia/Qyzylorda' => 'Asia/Qyzylorda',
    'Asia/Aqtobe' => 'Asia/Aqtobe',
    'Asia/Aqtau' => 'Asia/Aqtau',
    'Asia/Oral' => 'Asia/Oral',
    'Asia/Bishkek' => 'Asia/Bishkek',
    'Asia/Seoul' => 'Asia/Seoul',
    'Asia/Pyongyang' => 'Asia/Pyongyang',
    'Asia/Kuwait' => 'Asia/Kuwait',
    'Asia/Vientiane' => 'Asia/Vientiane',
    'Asia/Beirut' => 'Asia/Beirut',
    'Asia/Kuala_Lumpur' => 'Asia/Kuala Lumpur',
    'Asia/Kuching' => 'Asia/Kuching',
    'Indian/Maldives' => 'Indian/Maldives',
    'Asia/Hovd' => 'Asia/Hovd',
    'Asia/Ulaanbaatar' => 'Asia/Ulaanbaatar',
    'Asia/Choibalsan' => 'Asia/Choibalsan',
    'Asia/Katmandu' => 'Asia/Katmandu',
    'Asia/Muscat' => 'Asia/Muscat',
    'Asia/Karachi' => 'Asia/Karachi',
    'Asia/Gaza' => 'Asia/Gaza',
    'Asia/Manila' => 'Asia/Manila',
    'Asia/Qatar' => 'Asia/Qatar',
    'Asia/Riyadh' => 'Asia/Riyadh',
    'Asia/Singapore' => 'Asia/Singapore',
    'Asia/Colombo' => 'Asia/Colombo',
    'Asia/Damascus' => 'Asia/Damascus',
    'Asia/Dushanbe' => 'Asia/Dushanbe',
    'Asia/Bangkok' => 'Asia/Bangkok',
    'Asia/Ashgabat' => 'Asia/Ashgabat',
    'Asia/Dubai' => 'Asia/Dubai',
    'Asia/Samarkand' => 'Asia/Samarkand',
    'Asia/Tashkent' => 'Asia/Tashkent',
    'Asia/Saigon' => 'Asia/Saigon',
    'Asia/Aden' => 'Asia/Aden',
    'Australia/Darwin' => 'Australia/Darwin',
    'Australia/Perth' => 'Australia/Perth',
    'Australia/Brisbane' => 'Australia/Brisbane',
    'Australia/Lindeman' => 'Australia/Lindeman',
    'Australia/Adelaide' => 'Australia/Adelaide',
    'Australia/Hobart' => 'Australia/Hobart',
    'Australia/Currie' => 'Australia/Currie',
    'Australia/Melbourne' => 'Australia/Melbourne',
    'Australia/Sydney' => 'Australia/Sydney',
    'Australia/Broken_Hill' => 'Australia/Broken Hill',
    'Indian/Christmas' => 'Indian/Christmas',
    'Pacific/Rarotonga' => 'Pacific/Rarotonga',
    'Indian/Cocos' => 'Indian/Cocos',
    'Pacific/Fiji' => 'Pacific/Fiji',
    'Pacific/Gambier' => 'Pacific/Gambier',
    'Pacific/Marquesas' => 'Pacific/Marquesas',
    'Pacific/Tahiti' => 'Pacific/Tahiti',
    'Pacific/Guam' => 'Pacific/Guam',
    'Pacific/Tarawa' => 'Pacific/Tarawa',
    'Pacific/Enderbury' => 'Pacific/Enderbury',
    'Pacific/Kiritimati' => 'Pacific/Kiritimati',
    'Pacific/Saipan' => 'Pacific/Saipan',
    'Pacific/Majuro' => 'Pacific/Majuro',
    'Pacific/Kwajalein' => 'Pacific/Kwajalein',
    'Pacific/Truk' => 'Pacific/Truk',
    'Pacific/Pohnpei' => 'Pacific/Pohnpei',
    'Pacific/Kosrae' => 'Pacific/Kosrae',
    'Pacific/Nauru' => 'Pacific/Nauru',
    'Pacific/Noumea' => 'Pacific/Noumea',
    'Pacific/Auckland' => 'Pacific/Auckland',
    'Pacific/Chatham' => 'Pacific/Chatham',
    'Pacific/Niue' => 'Pacific/Niue',
    'Pacific/Norfolk' => 'Pacific/Norfolk',
    'Pacific/Palau' => 'Pacific/Palau',
    'Pacific/Port_Moresby' => 'Pacific/Port Moresby',
    'Pacific/Pitcairn' => 'Pacific/Pitcairn',
    'Pacific/Pago_Pago' => 'Pacific/Pago Pago',
    'Pacific/Apia' => 'Pacific/Apia',
    'Pacific/Guadalcanal' => 'Pacific/Guadalcanal',
    'Pacific/Fakaofo' => 'Pacific/Fakaofo',
    'Pacific/Tongatapu' => 'Pacific/Tongatapu',
    'Pacific/Funafuti' => 'Pacific/Funafuti',
    'Pacific/Johnston' => 'Pacific/Johnston',
    'Pacific/Midway' => 'Pacific/Midway',
    'Pacific/Wake' => 'Pacific/Wake',
    'Pacific/Efate' => 'Pacific/Efate',
    'Pacific/Wallis' => 'Pacific/Wallis',
    'Europe/London' => 'Europe/London',
    'Europe/Dublin' => 'Europe/Dublin',
    'WET' => 'WET',
    'CET' => 'CET',
    'MET' => 'MET',
    'EET' => 'EET',
    'Europe/Tirane' => 'Europe/Tirane',
    'Europe/Andorra' => 'Europe/Andorra',
    'Europe/Vienna' => 'Europe/Vienna',
    'Europe/Minsk' => 'Europe/Minsk',
    'Europe/Brussels' => 'Europe/Brussels',
    'Europe/Sofia' => 'Europe/Sofia',
    'Europe/Prague' => 'Europe/Prague',
    'Europe/Copenhagen' => 'Europe/Copenhagen',
    'Atlantic/Faeroe' => 'Atlantic/Faeroe',
    'America/Danmarkshavn' => 'America/Danmarkshavn',
    'America/Scoresbysund' => 'America/Scoresbysund',
    'America/Godthab' => 'America/Godthab',
    'America/Thule' => 'America/Thule',
    'Europe/Tallinn' => 'Europe/Tallinn',
    'Europe/Helsinki' => 'Europe/Helsinki',
    'Europe/Paris' => 'Europe/Paris',
    'Europe/Berlin' => 'Europe/Berlin',
    'Europe/Gibraltar' => 'Europe/Gibraltar',
    'Europe/Athens' => 'Europe/Athens',
    'Europe/Budapest' => 'Europe/Budapest',
    'Atlantic/Reykjavik' => 'Atlantic/Reykjavik',
    'Europe/Rome' => 'Europe/Rome',
    'Europe/Riga' => 'Europe/Riga',
    'Europe/Vaduz' => 'Europe/Vaduz',
    'Europe/Vilnius' => 'Europe/Vilnius',
    'Europe/Luxembourg' => 'Europe/Luxembourg',
    'Europe/Malta' => 'Europe/Malta',
    'Europe/Chisinau' => 'Europe/Chisinau',
    'Europe/Monaco' => 'Europe/Monaco',
    'Europe/Amsterdam' => 'Europe/Amsterdam',
    'Europe/Oslo' => 'Europe/Oslo',
    'Europe/Warsaw' => 'Europe/Warsaw',
    'Europe/Lisbon' => 'Europe/Lisbon',
    'Atlantic/Azores' => 'Atlantic/Azores',
    'Atlantic/Madeira' => 'Atlantic/Madeira',
    'Europe/Bucharest' => 'Europe/Bucharest',
    'Europe/Kaliningrad' => 'Europe/Kaliningrad',
    'Europe/Moscow' => 'Europe/Moscow',
    'Europe/Samara' => 'Europe/Samara',
    'Asia/Yekaterinburg' => 'Asia/Yekaterinburg',
    'Asia/Omsk' => 'Asia/Omsk',
    'Asia/Novosibirsk' => 'Asia/Novosibirsk',
    'Asia/Krasnoyarsk' => 'Asia/Krasnoyarsk',
    'Asia/Irkutsk' => 'Asia/Irkutsk',
    'Asia/Yakutsk' => 'Asia/Yakutsk',
    'Asia/Vladivostok' => 'Asia/Vladivostok',
    'Asia/Sakhalin' => 'Asia/Sakhalin',
    'Asia/Magadan' => 'Asia/Magadan',
    'Asia/Kamchatka' => 'Asia/Kamchatka',
    'Asia/Anadyr' => 'Asia/Anadyr',
    'Europe/Belgrade' => 'Europe/Belgrade',
    'Europe/Madrid' => 'Europe/Madrid',
    'Africa/Ceuta' => 'Africa/Ceuta',
    'Atlantic/Canary' => 'Atlantic/Canary',
    'Europe/Stockholm' => 'Europe/Stockholm',
    'Europe/Zurich' => 'Europe/Zurich',
    'Europe/Istanbul' => 'Europe/Istanbul',
    'Europe/Kiev' => 'Europe/Kiev',
    'Europe/Uzhgorod' => 'Europe/Uzhgorod',
    'Europe/Zaporozhye' => 'Europe/Zaporozhye',
    'Europe/Simferopol' => 'Europe/Simferopol',
    'America/New_York' => 'America/New York',
    'America/Chicago' => 'America/Chicago',
    'America/North_Dakota/Center' => 'America/North Dakota/Center',
    'America/Denver' => 'America/Denver',
    'America/Los_Angeles' => 'America/Los Angeles',
    'America/Juneau' => 'America/Juneau',
    'America/Yakutat' => 'America/Yakutat',
    'America/Anchorage' => 'America/Anchorage',
    'America/Nome' => 'America/Nome',
    'America/Adak' => 'America/Adak',
    'Pacific/Honolulu' => 'Pacific/Honolulu',
    'America/Phoenix' => 'America/Phoenix',
    'America/Boise' => 'America/Boise',
    'America/Indiana/Indianapolis' => 'America/Indiana/Indianapolis',
    'America/Indiana/Marengo' => 'America/Indiana/Marengo',
    'America/Indiana/Knox' => 'America/Indiana/Knox',
    'America/Indiana/Vevay' => 'America/Indiana/Vevay',
    'America/Kentucky/Louisville' => 'America/Kentucky/Louisville',
    'America/Kentucky/Monticello' => 'America/Kentucky/Monticello',
    'America/Detroit' => 'America/Detroit',
    'America/Menominee' => 'America/Menominee',
    'America/St_Johns' => 'America/St. Johns',
    'America/Goose_Bay' => 'America/Goose_Bay',
    'America/Halifax' => 'America/Halifax',
    'America/Glace_Bay' => 'America/Glace Bay',
    'America/Montreal' => 'America/Montreal',
    'America/Toronto' => 'America/Toronto',
    'America/Thunder_Bay' => 'America/Thunder Bay',
    'America/Nipigon' => 'America/Nipigon',
    'America/Rainy_River' => 'America/Rainy River',
    'America/Winnipeg' => 'America/Winnipeg',
    'America/Regina' => 'America/Regina',
    'America/Swift_Current' => 'America/Swift Current',
    'America/Edmonton' => 'America/Edmonton',
    'America/Vancouver' => 'America/Vancouver',
    'America/Dawson_Creek' => 'America/Dawson Creek',
    'America/Pangnirtung' => 'America/Pangnirtung',
    'America/Iqaluit' => 'America/Iqaluit',
    'America/Coral_Harbour' => 'America/Coral Harbour',
    'America/Rankin_Inlet' => 'America/Rankin Inlet',
    'America/Cambridge_Bay' => 'America/Cambridge Bay',
    'America/Yellowknife' => 'America/Yellowknife',
    'America/Inuvik' => 'America/Inuvik',
    'America/Whitehorse' => 'America/Whitehorse',
    'America/Dawson' => 'America/Dawson',
    'America/Cancun' => 'America/Cancun',
    'America/Merida' => 'America/Merida',
    'America/Monterrey' => 'America/Monterrey',
    'America/Mexico_City' => 'America/Mexico City',
    'America/Chihuahua' => 'America/Chihuahua',
    'America/Hermosillo' => 'America/Hermosillo',
    'America/Mazatlan' => 'America/Mazatlan',
    'America/Tijuana' => 'America/Tijuana',
    'America/Anguilla' => 'America/Anguilla',
    'America/Antigua' => 'America/Antigua',
    'America/Nassau' => 'America/Nassau',
    'America/Barbados' => 'America/Barbados',
    'America/Belize' => 'America/Belize',
    'Atlantic/Bermuda' => 'Atlantic/Bermuda',
    'America/Cayman' => 'America/Cayman',
    'America/Costa_Rica' => 'America/Costa Rica',
    'America/Havana' => 'America/Havana',
    'America/Dominica' => 'America/Dominica',
    'America/Santo_Domingo' => 'America/Santo Domingo',
    'America/El_Salvador' => 'America/El Salvador',
    'America/Grenada' => 'America/Grenada',
    'America/Guadeloupe' => 'America/Guadeloupe',
    'America/Guatemala' => 'America/Guatemala',
    'America/Port-au-Prince' => 'America/Port-au-Prince',
    'America/Tegucigalpa' => 'America/Tegucigalpa',
    'America/Jamaica' => 'America/Jamaica',
    'America/Martinique' => 'America/Martinique',
    'America/Montserrat' => 'America/Montserrat',
    'America/Managua' => 'America/Managua',
    'America/Panama' => 'America/Panama',
    'America/Puerto_Rico' => 'America/Puerto_Rico',
    'America/St_Kitts' => 'America/St_Kitts',
    'America/St_Lucia' => 'America/St_Lucia',
    'America/Miquelon' => 'America/Miquelon',
    'America/St_Vincent' => 'America/St. Vincent',
    'America/Grand_Turk' => 'America/Grand Turk',
    'America/Tortola' => 'America/Tortola',
    'America/St_Thomas' => 'America/St. Thomas',
    'America/Argentina/Buenos_Aires' => 'America/Argentina/Buenos Aires',
    'America/Argentina/Cordoba' => 'America/Argentina/Cordoba',
    'America/Argentina/Tucuman' => 'America/Argentina/Tucuman',
    'America/Argentina/La_Rioja' => 'America/Argentina/La_Rioja',
    'America/Argentina/San_Juan' => 'America/Argentina/San_Juan',
    'America/Argentina/Jujuy' => 'America/Argentina/Jujuy',
    'America/Argentina/Catamarca' => 'America/Argentina/Catamarca',
    'America/Argentina/Mendoza' => 'America/Argentina/Mendoza',
    'America/Argentina/Rio_Gallegos' => 'America/Argentina/Rio Gallegos',
    'America/Argentina/Ushuaia' => 'America/Argentina/Ushuaia',
    'America/Aruba' => 'America/Aruba',
    'America/La_Paz' => 'America/La Paz',
    'America/Noronha' => 'America/Noronha',
    'America/Belem' => 'America/Belem',
    'America/Fortaleza' => 'America/Fortaleza',
    'America/Recife' => 'America/Recife',
    'America/Araguaina' => 'America/Araguaina',
    'America/Maceio' => 'America/Maceio',
    'America/Bahia' => 'America/Bahia',
    'America/Sao_Paulo' => 'America/Sao Paulo',
    'America/Campo_Grande' => 'America/Campo Grande',
    'America/Cuiaba' => 'America/Cuiaba',
    'America/Porto_Velho' => 'America/Porto_Velho',
    'America/Boa_Vista' => 'America/Boa Vista',
    'America/Manaus' => 'America/Manaus',
    'America/Eirunepe' => 'America/Eirunepe',
    'America/Rio_Branco' => 'America/Rio Branco',
    'America/Santiago' => 'America/Santiago',
    'Pacific/Easter' => 'Pacific/Easter',
    'America/Bogota' => 'America/Bogota',
    'America/Curacao' => 'America/Curacao',
    'America/Guayaquil' => 'America/Guayaquil',
    'Pacific/Galapagos' => 'Pacific/Galapagos',
    'Atlantic/Stanley' => 'Atlantic/Stanley',
    'America/Cayenne' => 'America/Cayenne',
    'America/Guyana' => 'America/Guyana',
    'America/Asuncion' => 'America/Asuncion',
    'America/Lima' => 'America/Lima',
    'Atlantic/South_Georgia' => 'Atlantic/South Georgia',
    'America/Paramaribo' => 'America/Paramaribo',
    'America/Port_of_Spain' => 'America/Port-of-Spain',
    'America/Montevideo' => 'America/Montevideo',
    'America/Caracas' => 'America/Caracas',
);

$app_list_strings['moduleList']['Sugar_Favorites'] = 'Favorites';
$app_list_strings['eapm_list'] = array(
    'Sugar' => 'SuiteCRM',
    'WebEx' => 'WebEx',
    'GoToMeeting' => 'GoToMeeting',
    'IBMSmartCloud' => 'IBM SmartCloud',
    'Google' => 'Google',
    'Box' => 'Box.net',
    'Facebook' => 'Facebook',
    'Twitter' => 'Twitter',
);
$app_list_strings['eapm_list_import'] = array(
    'Google' => 'Google Contacts',
);
$app_list_strings['eapm_list_documents'] = array(
    'Google' => 'Google Drive',
);
$app_list_strings['token_status'] = array(
    1 => 'Request',
    2 => 'Access',
    3 => 'Invalid',
);

$app_list_strings ['emailTemplates_type_list'] = array(
    '' => '',
    'campaign' => 'Campaign',
    'email' => 'Email',
);

$app_list_strings ['emailTemplates_type_list_campaigns'] = array(
    '' => '',
    'campaign' => 'Campaign',
);

$app_list_strings ['emailTemplates_type_list_no_workflow'] = array(
    '' => '',
    'campaign' => 'Campaign',
    'email' => 'Email',
);

// knowledge base
$app_list_strings['moduleList']['AOK_KnowledgeBase'] = 'Knowledge Base';
$app_list_strings['moduleList']['AOK_Knowledge_Base_Categories'] = 'KB Categories';
$app_list_strings['aok_status_list']['Draft'] = 'Draft';
$app_list_strings['aok_status_list']['Expired'] = 'Expired';
$app_list_strings['aok_status_list']['In_Review'] = 'In Review';
//$app_list_strings['aok_status_list']['Published'] = 'Published';
$app_list_strings['aok_status_list']['published_private'] = 'Private';
$app_list_strings['aok_status_list']['published_public'] = 'Public';

$app_list_strings['moduleList']['FP_events'] = 'Events';
$app_list_strings['moduleList']['FP_Event_Locations'] = 'Locations';
$app_list_strings['invite_template_list'][''] = '';

//events
$app_list_strings['fp_event_invite_status_dom']['Invited'] = 'Invited';
$app_list_strings['fp_event_invite_status_dom']['Not Invited'] = 'Not Invited';
$app_list_strings['fp_event_invite_status_dom']['Attended'] = 'Attended';
$app_list_strings['fp_event_invite_status_dom']['Not Attended'] = 'Not Attended';
$app_list_strings['fp_event_status_dom']['Accepted'] = 'Accepted';
$app_list_strings['fp_event_status_dom']['Declined'] = 'Declined';
$app_list_strings['fp_event_status_dom']['No Response'] = 'No Response';

$app_strings['LBL_STATUS_EVENT'] = 'Invite Status';
$app_strings['LBL_ACCEPT_STATUS'] = 'Accept Status';
$app_strings['LBL_LISTVIEW_OPTION_CURRENT'] = 'Select This Page';
$app_strings['LBL_LISTVIEW_OPTION_ENTIRE'] = 'Select All';
$app_strings['LBL_LISTVIEW_NONE'] = 'Deselect All';

//aod
$app_list_strings['moduleList']['AOD_IndexEvent'] = 'Index Event';
$app_list_strings['moduleList']['AOD_Index'] = 'Index';

$app_list_strings['moduleList']['AOP_AOP_Case_Events'] = 'Case Events';
$app_list_strings['moduleList']['AOP_AOP_Case_Updates'] = 'Case Updates';
$app_list_strings['moduleList']['AOP_Case_Events'] = 'Case Events';
$app_list_strings['moduleList']['AOP_Case_Updates'] = 'Case Updates';
$app_strings['LBL_AOP_EMAIL_REPLY_DELIMITER'] = '========== Please reply above this line ==========';


//aop
$app_list_strings['case_state_default_key'] = 'Open';
$app_list_strings['case_state_dom'] =
    array(
        'Open' => 'Open',
        'Closed' => 'Closed',
    );
$app_list_strings['case_status_default_key'] = 'Open_New';
$app_list_strings['case_status_dom'] =
    array(
        'Open_New' => 'New',
        'Open_Assigned' => 'Assigned',
        'Closed_Closed' => 'Closed',
        'Open_Pending Input' => 'Pending Input',
        'Closed_Rejected' => 'Rejected',
        'Closed_Duplicate' => 'Duplicate',
    );
$app_list_strings['contact_portal_user_type_dom'] =
    array(
        'Single' => 'Single user',
        'Account' => 'Account user',
    );
$app_list_strings['dom_email_distribution_for_auto_create'] = array(
    'AOPDefault' => 'Use AOP Default',
    'singleUser' => 'Single User',
    'roundRobin' => 'Round-Robin',
    'leastBusy' => 'Least-Busy',
    'random' => 'Random',
);

//aor
$app_list_strings['moduleList']['AOR_Reports'] = 'Reports';
$app_list_strings['moduleList']['AOR_Conditions'] = 'Report Conditions';
$app_list_strings['moduleList']['AOR_Charts'] = 'Report Charts';
$app_list_strings['moduleList']['AOR_Fields'] = 'Report Fields';
$app_list_strings['moduleList']['AOR_Scheduled_Reports'] = 'Scheduled Reports';
$app_list_strings['aor_operator_list']['Equal_To'] = 'Equal To';
$app_list_strings['aor_operator_list']['Not_Equal_To'] = 'Not Equal To';
$app_list_strings['aor_operator_list']['Greater_Than'] = 'Greater Than';
$app_list_strings['aor_operator_list']['Less_Than'] = 'Less Than';
$app_list_strings['aor_operator_list']['Greater_Than_or_Equal_To'] = 'Greater Than or Equal To';
$app_list_strings['aor_operator_list']['Less_Than_or_Equal_To'] = 'Less Than or Equal To';
$app_list_strings['aor_operator_list']['Contains'] = 'Contains';
$app_list_strings['aor_operator_list']['Starts_With'] = 'Starts With';
$app_list_strings['aor_operator_list']['Ends_With'] = 'Ends With';
$app_list_strings['aor_format_options'][''] = '';
$app_list_strings['aor_format_options']['Y-m-d'] = 'Y-m-d';
$app_list_strings['aor_format_options']['Ymd'] = 'Ymd';
$app_list_strings['aor_format_options']['Y-m'] = 'Y-m';
$app_list_strings['aor_format_options']['d/m/Y'] = 'd/m/Y';
$app_list_strings['aor_format_options']['Y'] = 'Y';
$app_list_strings['aor_condition_operator_list']['And'] = 'And';
$app_list_strings['aor_condition_operator_list']['OR'] = 'OR';
$app_list_strings['aor_condition_type_list']['Value'] = 'Value';
$app_list_strings['aor_condition_type_list']['Field'] = 'Field';
$app_list_strings['aor_condition_type_list']['Date'] = 'Date';
$app_list_strings['aor_condition_type_list']['Multi'] = 'One of';
$app_list_strings['aor_condition_type_list']['Period'] = 'Period';
$app_list_strings['aor_condition_type_list']['CurrentUserID'] = 'Current User';
$app_list_strings['aor_date_type_list'][''] = '';
$app_list_strings['aor_date_type_list']['minute'] = 'Minutes';
$app_list_strings['aor_date_type_list']['hour'] = 'Hours';
$app_list_strings['aor_date_type_list']['day'] = 'Days';
$app_list_strings['aor_date_type_list']['week'] = 'Weeks';
$app_list_strings['aor_date_type_list']['month'] = 'Months';
$app_list_strings['aor_date_type_list']['business_hours'] = 'Business Hours';
$app_list_strings['aor_date_options']['now'] = 'Now';
$app_list_strings['aor_date_options']['field'] = 'This Field';
$app_list_strings['aor_date_operator']['now'] = '';
$app_list_strings['aor_date_operator']['plus'] = '+';
$app_list_strings['aor_date_operator']['minus'] = '-';
$app_list_strings['aor_sort_operator'][''] = '';
$app_list_strings['aor_sort_operator']['ASC'] = 'Ascending';
$app_list_strings['aor_sort_operator']['DESC'] = 'Descending';
$app_list_strings['aor_function_list'][''] = '';
$app_list_strings['aor_function_list']['COUNT'] = 'Count';
$app_list_strings['aor_function_list']['MIN'] = 'Minimum';
$app_list_strings['aor_function_list']['MAX'] = 'Maximum';
$app_list_strings['aor_function_list']['SUM'] = 'Sum';
$app_list_strings['aor_function_list']['AVG'] = 'Average';
$app_list_strings['aor_total_options'][''] = '';
$app_list_strings['aor_total_options']['COUNT'] = 'Count';
$app_list_strings['aor_total_options']['SUM'] = 'Sum';
$app_list_strings['aor_total_options']['AVG'] = 'Average';
$app_list_strings['aor_chart_types']['bar'] = 'Bar chart';
$app_list_strings['aor_chart_types']['line'] = 'Line chart';
$app_list_strings['aor_chart_types']['pie'] = 'Pie chart';
$app_list_strings['aor_chart_types']['radar'] = 'Radar chart';
$app_list_strings['aor_chart_types']['polar'] = 'Polar chart';
$app_list_strings['aor_chart_types']['stacked_bar'] = 'Stacked bar';
$app_list_strings['aor_chart_types']['grouped_bar'] = 'Grouped bar';
$app_list_strings['aor_scheduled_report_schedule_types']['monthly'] = 'Monthly';
$app_list_strings['aor_scheduled_report_schedule_types']['weekly'] = 'Weekly';
$app_list_strings['aor_scheduled_report_schedule_types']['daily'] = 'Daily';
$app_list_strings['aor_scheduled_reports_status_dom']['active'] = 'Active';
$app_list_strings['aor_scheduled_reports_status_dom']['inactive'] = 'Inactive';
$app_list_strings['aor_email_type_list']['Email Address'] = 'Email';
$app_list_strings['aor_email_type_list']['Specify User'] = 'User';
$app_list_strings['aor_email_type_list']['Users'] = 'Users';
$app_list_strings['aor_assign_options']['all'] = 'ALL Users';
$app_list_strings['aor_assign_options']['role'] = 'ALL Users in Role';
$app_list_strings['aor_assign_options']['security_group'] = 'ALL Users in Security Group';
$app_list_strings['date_time_period_list']['today'] = 'Today';
$app_list_strings['date_time_period_list']['yesterday'] = 'Yesterday';
$app_list_strings['date_time_period_list']['this_week'] = 'This Week';
$app_list_strings['date_time_period_list']['last_week'] = 'Last Week';
$app_list_strings['date_time_period_list']['last_month'] = 'Last Month';
$app_list_strings['date_time_period_list']['this_month'] = 'This Month';
$app_list_strings['date_time_period_list']['this_quarter'] = 'This Quarter';
$app_list_strings['date_time_period_list']['last_quarter'] = 'Last Quarter';
$app_list_strings['date_time_period_list']['this_year'] = 'This year';
$app_list_strings['date_time_period_list']['last_year'] = 'Last year';
$app_strings['LBL_CRON_ON_THE_MONTHDAY'] = 'on the';
$app_strings['LBL_CRON_ON_THE_WEEKDAY'] = 'on';
$app_strings['LBL_CRON_AT'] = 'at';
$app_strings['LBL_CRON_RAW'] = 'Advanced';
$app_strings['LBL_CRON_MIN'] = 'Min';
$app_strings['LBL_CRON_HOUR'] = 'Hour';
$app_strings['LBL_CRON_DAY'] = 'Day';
$app_strings['LBL_CRON_MONTH'] = 'Month';
$app_strings['LBL_CRON_DOW'] = 'DOW';
$app_strings['LBL_CRON_DAILY'] = 'Daily';
$app_strings['LBL_CRON_WEEKLY'] = 'Weekly';
$app_strings['LBL_CRON_MONTHLY'] = 'Monthly';

//aos
$app_list_strings['moduleList']['AOS_Contracts'] = 'Contracts';
$app_list_strings['moduleList']['AOS_Invoices'] = 'Invoices';
$app_list_strings['moduleList']['AOS_PDF_Templates'] = 'PDF Templates';
$app_list_strings['moduleList']['AOS_Product_Categories'] = 'Product Categories';
$app_list_strings['moduleList']['AOS_Products'] = 'Products';
$app_list_strings['moduleList']['AOS_Products_Quotes'] = 'Line Items';
$app_list_strings['moduleList']['AOS_Line_Item_Groups'] = 'Line Item Groups';
$app_list_strings['moduleList']['AOS_Quotes'] = 'Quotes';
$app_list_strings['aos_quotes_type_dom'][''] = '';
$app_list_strings['aos_quotes_type_dom']['Analyst'] = 'Analyst';
$app_list_strings['aos_quotes_type_dom']['Competitor'] = 'Competitor';
$app_list_strings['aos_quotes_type_dom']['Customer'] = 'Customer';
$app_list_strings['aos_quotes_type_dom']['Integrator'] = 'Integrator';
$app_list_strings['aos_quotes_type_dom']['Investor'] = 'Investor';
$app_list_strings['aos_quotes_type_dom']['Partner'] = 'Partner';
$app_list_strings['aos_quotes_type_dom']['Press'] = 'Press';
$app_list_strings['aos_quotes_type_dom']['Prospect'] = 'Prospect';
$app_list_strings['aos_quotes_type_dom']['Reseller'] = 'Reseller';
$app_list_strings['aos_quotes_type_dom']['Other'] = 'Other';
$app_list_strings['template_ddown_c_list'][''] = '';
$app_list_strings['quote_stage_dom']['Draft'] = 'Draft';
$app_list_strings['quote_stage_dom']['Negotiation'] = 'Negotiation';
$app_list_strings['quote_stage_dom']['Delivered'] = 'Delivered';
$app_list_strings['quote_stage_dom']['On Hold'] = 'On Hold';
$app_list_strings['quote_stage_dom']['Confirmed'] = 'Confirmed';
$app_list_strings['quote_stage_dom']['Closed Accepted'] = 'Closed Accepted';
$app_list_strings['quote_stage_dom']['Closed Lost'] = 'Closed Lost';
$app_list_strings['quote_stage_dom']['Closed Dead'] = 'Closed Dead';
$app_list_strings['quote_term_dom']['Net 15'] = 'Nett 15';
$app_list_strings['quote_term_dom']['Net 30'] = 'Nett 30';
$app_list_strings['quote_term_dom'][''] = '';
$app_list_strings['approval_status_dom']['Approved'] = 'Approved';
$app_list_strings['approval_status_dom']['Not Approved'] = 'Not Approved';
$app_list_strings['approval_status_dom'][''] = '';
$app_list_strings['vat_list']['0.0'] = '0%';
$app_list_strings['vat_list']['5.0'] = '5%';
$app_list_strings['vat_list']['7.5'] = '7.5%';
$app_list_strings['vat_list']['17.5'] = '17.5%';
$app_list_strings['vat_list']['20.0'] = '20%';
$app_list_strings['discount_list']['Percentage'] = 'Pct';
$app_list_strings['discount_list']['Amount'] = 'Amt';
$app_list_strings['aos_invoices_type_dom'][''] = '';
$app_list_strings['aos_invoices_type_dom']['Analyst'] = 'Analyst';
$app_list_strings['aos_invoices_type_dom']['Competitor'] = 'Competitor';
$app_list_strings['aos_invoices_type_dom']['Customer'] = 'Customer';
$app_list_strings['aos_invoices_type_dom']['Integrator'] = 'Integrator';
$app_list_strings['aos_invoices_type_dom']['Investor'] = 'Investor';
$app_list_strings['aos_invoices_type_dom']['Partner'] = 'Partner';
$app_list_strings['aos_invoices_type_dom']['Press'] = 'Press';
$app_list_strings['aos_invoices_type_dom']['Prospect'] = 'Prospect';
$app_list_strings['aos_invoices_type_dom']['Reseller'] = 'Reseller';
$app_list_strings['aos_invoices_type_dom']['Other'] = 'Other';
$app_list_strings['invoice_status_dom']['Paid'] = 'Paid';
$app_list_strings['invoice_status_dom']['Unpaid'] = 'Unpaid';
$app_list_strings['invoice_status_dom']['Cancelled'] = 'Cancelled';
$app_list_strings['invoice_status_dom'][''] = '';
$app_list_strings['quote_invoice_status_dom']['Not Invoiced'] = 'Not Invoiced';
$app_list_strings['quote_invoice_status_dom']['Invoiced'] = 'Invoiced';
$app_list_strings['product_code_dom']['XXXX'] = 'XXXX';
$app_list_strings['product_code_dom']['YYYY'] = 'YYYY';
$app_list_strings['product_category_dom']['Laptops'] = 'Laptops';
$app_list_strings['product_category_dom']['Desktops'] = 'Desktops';
$app_list_strings['product_category_dom'][''] = '';
$app_list_strings['product_type_dom']['Good'] = 'Good';
$app_list_strings['product_type_dom']['Service'] = 'Service';
$app_list_strings['product_quote_parent_type_dom']['AOS_Quotes'] = 'Quotes';
$app_list_strings['product_quote_parent_type_dom']['AOS_Invoices'] = 'Invoices';
$app_list_strings['product_quote_parent_type_dom']['AOS_Contracts'] = 'Contracts';
$app_list_strings['pdf_template_type_dom']['AOS_Quotes'] = 'Quotes';
$app_list_strings['pdf_template_type_dom']['AOS_Invoices'] = 'Invoices';
$app_list_strings['pdf_template_type_dom']['AOS_Contracts'] = 'Contracts';
$app_list_strings['pdf_template_type_dom']['Accounts'] = 'Accounts';
$app_list_strings['pdf_template_type_dom']['Contacts'] = 'Contacts';
$app_list_strings['pdf_template_type_dom']['Leads'] = 'Leads';
$app_list_strings['pdf_template_sample_dom'][''] = '';
$app_list_strings['contract_status_list']['Not Started'] = 'Not Started';
$app_list_strings['contract_status_list']['In Progress'] = 'In Progress';
$app_list_strings['contract_status_list']['Signed'] = 'Signed';
$app_list_strings['contract_type_list']['Type'] = 'Type';
$app_strings['LBL_PRINT_AS_PDF'] = 'Print as PDF';
$app_strings['LBL_SELECT_TEMPLATE'] = 'Please Select a Template';
$app_strings['LBL_NO_TEMPLATE'] = 'ERROR\nNo templates found.\nPlease go to the PDF templates module and create one';

//aow
$app_list_strings['moduleList']['AOW_WorkFlow'] = 'WorkFlow';
$app_list_strings['moduleList']['AOW_Conditions'] = 'WorkFlow Conditions';
$app_list_strings['moduleList']['AOW_Processed'] = 'Process Audit';
$app_list_strings['moduleList']['AOW_Actions'] = 'WorkFlow Actions';
$app_list_strings['aow_status_list']['Active'] = 'Active';
$app_list_strings['aow_status_list']['Inactive'] = 'Inactive';
$app_list_strings['aow_operator_list']['Equal_To'] = 'Equal To';
$app_list_strings['aow_operator_list']['Not_Equal_To'] = 'Not Equal To';
$app_list_strings['aow_operator_list']['Greater_Than'] = 'Greater Than';
$app_list_strings['aow_operator_list']['Less_Than'] = 'Less Than';
$app_list_strings['aow_operator_list']['Greater_Than_or_Equal_To'] = 'Greater Than or Equal To';
$app_list_strings['aow_operator_list']['Less_Than_or_Equal_To'] = 'Less Than or Equal To';
$app_list_strings['aow_operator_list']['Contains'] = 'Contains';
$app_list_strings['aow_operator_list']['Starts_With'] = 'Starts With';
$app_list_strings['aow_operator_list']['Ends_With'] = 'Ends With';
$app_list_strings['aow_operator_list']['is_null'] = 'Is Null';
$app_list_strings['aow_process_status_list']['Complete'] = 'Complete';
$app_list_strings['aow_process_status_list']['Running'] = 'Running';
$app_list_strings['aow_process_status_list']['Pending'] = 'Pending';
$app_list_strings['aow_process_status_list']['Failed'] = 'Failed';
$app_list_strings['aow_condition_operator_list']['And'] = 'And';
$app_list_strings['aow_condition_operator_list']['OR'] = 'OR';
$app_list_strings['aow_condition_type_list']['Value'] = 'Value';
$app_list_strings['aow_condition_type_list']['Field'] = 'Field';
$app_list_strings['aow_condition_type_list']['Any_Change'] = 'Any Change';
$app_list_strings['aow_condition_type_list']['SecurityGroup'] = 'In SecurityGroup';
$app_list_strings['aow_condition_type_list']['Date'] = 'Date';
$app_list_strings['aow_condition_type_list']['Multi'] = 'One of';
$app_list_strings['aow_action_type_list']['Value'] = 'Value';
$app_list_strings['aow_action_type_list']['Field'] = 'Field';
$app_list_strings['aow_action_type_list']['Date'] = 'Date';
$app_list_strings['aow_action_type_list']['Round_Robin'] = 'Round Robin';
$app_list_strings['aow_action_type_list']['Least_Busy'] = 'Least Busy';
$app_list_strings['aow_action_type_list']['Random'] = 'Random';
$app_list_strings['aow_rel_action_type_list']['Value'] = 'Value';
$app_list_strings['aow_rel_action_type_list']['Field'] = 'Field';
$app_list_strings['aow_date_type_list'][''] = '';
$app_list_strings['aow_date_type_list']['minute'] = 'Minutes';
$app_list_strings['aow_date_type_list']['hour'] = 'Hours';
$app_list_strings['aow_date_type_list']['day'] = 'Days';
$app_list_strings['aow_date_type_list']['week'] = 'Weeks';
$app_list_strings['aow_date_type_list']['month'] = 'Months';
$app_list_strings['aow_date_type_list']['business_hours'] = 'Business Hours';
$app_list_strings['aow_date_options']['now'] = 'Now';
$app_list_strings['aow_date_options']['today'] = 'Today';
$app_list_strings['aow_date_options']['field'] = 'This Field';
$app_list_strings['aow_date_operator']['now'] = '';
$app_list_strings['aow_date_operator']['plus'] = '+';
$app_list_strings['aow_date_operator']['minus'] = '-';
$app_list_strings['aow_assign_options']['all'] = 'ALL Users';
$app_list_strings['aow_assign_options']['role'] = 'ALL Users in Role';
$app_list_strings['aow_assign_options']['security_group'] = 'ALL Users in Security Group';
$app_list_strings['aow_email_type_list']['Email Address'] = 'Email';
$app_list_strings['aow_email_type_list']['Record Email'] = 'Record Email';
$app_list_strings['aow_email_type_list']['Related Field'] = 'Related Field';
$app_list_strings['aow_email_type_list']['Specify User'] = 'User';
$app_list_strings['aow_email_type_list']['Users'] = 'Users';
$app_list_strings['aow_email_to_list']['to'] = 'To';
$app_list_strings['aow_email_to_list']['cc'] = 'Cc';
$app_list_strings['aow_email_to_list']['bcc'] = 'Bcc';
$app_list_strings['aow_run_on_list']['All_Records'] = 'All Records';
$app_list_strings['aow_run_on_list']['New_Records'] = 'New Records';
$app_list_strings['aow_run_on_list']['Modified_Records'] = 'Modified Records';
$app_list_strings['aow_run_when_list']['Always'] = 'Always';
$app_list_strings['aow_run_when_list']['On_Save'] = 'Only On Save';
$app_list_strings['aow_run_when_list']['In_Scheduler'] = 'Only In The Scheduler';

//gant
$app_list_strings['moduleList']['AM_ProjectTemplates'] = 'Project Templates';
$app_list_strings['moduleList']['AM_TaskTemplates'] = 'Project Task Templates';
$app_list_strings['relationship_type_list']['FS'] = 'Finish to Start';
$app_list_strings['relationship_type_list']['SS'] = 'Start to Start';
$app_list_strings['moduleList']['AM_ProjectHolidays'] = 'Project Holidays';
$app_list_strings['holiday_resource_dom']['Contacts'] = 'Contacts';
$app_list_strings['holiday_resource_dom']['Users'] = 'Users';
$app_list_strings['duration_unit_dom']['Days'] = 'Days';
$app_list_strings['duration_unit_dom']['Hours'] = 'Hours';
$app_strings['LBL_GANTT_BUTTON_LABEL'] = 'View Gantt';
$app_strings['LBL_GANTT_BUTTON_TITLE'] = 'View Gantt';
$app_strings['LBL_DETAIL_BUTTON_LABEL'] = 'View Detail';
$app_strings['LBL_DETAIL_BUTTON_TITLE'] = 'View Detail';
$app_strings['LBL_CREATE_PROJECT'] = 'Create Project';

//gmaps
$app_strings['LBL_MAP'] = 'Map';
$app_strings['LBL_MAPS'] = 'Maps';

$app_strings['LBL_JJWG_MAPS_LNG'] = 'Longitude';
$app_strings['LBL_JJWG_MAPS_LAT'] = 'Latitude';
$app_strings['LBL_JJWG_MAPS_GEOCODE_STATUS'] = 'Geocode Status';
$app_strings['LBL_JJWG_MAPS_ADDRESS'] = 'Address';
$app_strings['LBL_BUG_FIX'] = 'Bug Fix';

$app_list_strings['moduleList']['jjwg_Maps'] = 'Maps';
$app_list_strings['moduleList']['jjwg_Markers'] = 'Map Markers';
$app_list_strings['moduleList']['jjwg_Areas'] = 'Map Areas';
$app_list_strings['moduleList']['jjwg_Address_Cache'] = 'Map Address Cache';

$app_list_strings['moduleList']['jjwp_Partners'] = 'JJWP Partners';

$app_list_strings['map_unit_type_list']['mi'] = 'Miles';
$app_list_strings['map_unit_type_list']['km'] = 'Kilometers';

$app_list_strings['map_module_type_list']['Accounts'] = 'Accounts';
$app_list_strings['map_module_type_list']['Contacts'] = 'Contacts';
$app_list_strings['map_module_type_list']['Cases'] = 'Cases';
$app_list_strings['map_module_type_list']['Leads'] = 'Leads';
$app_list_strings['map_module_type_list']['Meetings'] = 'Meetings';
$app_list_strings['map_module_type_list']['Opportunities'] = 'Opportunities';
$app_list_strings['map_module_type_list']['Project'] = 'Projects';
$app_list_strings['map_module_type_list']['Prospects'] = 'Targets';

$app_list_strings['map_relate_type_list']['Accounts'] = 'Account';
$app_list_strings['map_relate_type_list']['Contacts'] = 'Contact';
$app_list_strings['map_relate_type_list']['Cases'] = 'Case';
$app_list_strings['map_relate_type_list']['Leads'] = 'Lead';
$app_list_strings['map_relate_type_list']['Meetings'] = 'Meeting';
$app_list_strings['map_relate_type_list']['Opportunities'] = 'Opportunity';
$app_list_strings['map_relate_type_list']['Project'] = 'Project';
$app_list_strings['map_relate_type_list']['Prospects'] = 'Target';

$app_list_strings['marker_image_list']['accident'] = 'Accident';
$app_list_strings['marker_image_list']['administration'] = 'Administration';
$app_list_strings['marker_image_list']['agriculture'] = 'Agriculture';
$app_list_strings['marker_image_list']['aircraft_small'] = 'Aircraft Small';
$app_list_strings['marker_image_list']['airplane_tourism'] = 'Airplane Tourism';
$app_list_strings['marker_image_list']['airport'] = 'Airport';
$app_list_strings['marker_image_list']['amphitheater'] = 'Amphitheater';
$app_list_strings['marker_image_list']['apartment'] = 'Apartment';
$app_list_strings['marker_image_list']['aquarium'] = 'Aquarium';
$app_list_strings['marker_image_list']['arch'] = 'Arch';
$app_list_strings['marker_image_list']['atm'] = 'Atm';
$app_list_strings['marker_image_list']['audio'] = 'Audio';
$app_list_strings['marker_image_list']['bank'] = 'Bank';
$app_list_strings['marker_image_list']['bank_euro'] = 'Bank Euro';
$app_list_strings['marker_image_list']['bank_pound'] = 'Bank Pound';
$app_list_strings['marker_image_list']['bar'] = 'Bar';
$app_list_strings['marker_image_list']['beach'] = 'Beach';
$app_list_strings['marker_image_list']['beautiful'] = 'Beautiful';
$app_list_strings['marker_image_list']['bicycle_parking'] = 'Bicycle Parking';
$app_list_strings['marker_image_list']['big_city'] = 'Big City';
$app_list_strings['marker_image_list']['bridge'] = 'Bridge';
$app_list_strings['marker_image_list']['bridge_modern'] = 'Bridge Modern';
$app_list_strings['marker_image_list']['bus'] = 'Bus';
$app_list_strings['marker_image_list']['cable_car'] = 'Cable Car';
$app_list_strings['marker_image_list']['car'] = 'Car';
$app_list_strings['marker_image_list']['car_rental'] = 'Car Rental';
$app_list_strings['marker_image_list']['carrepair'] = 'Carrepair';
$app_list_strings['marker_image_list']['castle'] = 'Castle';
$app_list_strings['marker_image_list']['cathedral'] = 'Cathedral';
$app_list_strings['marker_image_list']['chapel'] = 'Chapel';
$app_list_strings['marker_image_list']['church'] = 'Church';
$app_list_strings['marker_image_list']['city_square'] = 'City Square';
$app_list_strings['marker_image_list']['cluster'] = 'Cluster';
$app_list_strings['marker_image_list']['cluster_2'] = 'Cluster 2';
$app_list_strings['marker_image_list']['cluster_3'] = 'Cluster 3';
$app_list_strings['marker_image_list']['cluster_4'] = 'Cluster 4';
$app_list_strings['marker_image_list']['cluster_5'] = 'Cluster 5';
$app_list_strings['marker_image_list']['coffee'] = 'Coffee';
$app_list_strings['marker_image_list']['community_centre'] = 'Community Centre';
$app_list_strings['marker_image_list']['company'] = 'Company';
$app_list_strings['marker_image_list']['conference'] = 'Conference';
$app_list_strings['marker_image_list']['construction'] = 'Construction';
$app_list_strings['marker_image_list']['convenience'] = 'Convenience';
$app_list_strings['marker_image_list']['court'] = 'Court';
$app_list_strings['marker_image_list']['cruise'] = 'Cruise';
$app_list_strings['marker_image_list']['currency_exchange'] = 'Currency Exchange';
$app_list_strings['marker_image_list']['customs'] = 'Customs';
$app_list_strings['marker_image_list']['cycling'] = 'Cycling';
$app_list_strings['marker_image_list']['dam'] = 'Dam';
$app_list_strings['marker_image_list']['days_dim'] = 'Days Dim';
$app_list_strings['marker_image_list']['days_dom'] = 'Days Dom';
$app_list_strings['marker_image_list']['days_jeu'] = 'Days Jeu';
$app_list_strings['marker_image_list']['days_jue'] = 'Days Jue';
$app_list_strings['marker_image_list']['days_lun'] = 'Days Lun';
$app_list_strings['marker_image_list']['days_mar'] = 'Days Mar';
$app_list_strings['marker_image_list']['days_mer'] = 'Days Mer';
$app_list_strings['marker_image_list']['days_mie'] = 'Days Mie';
$app_list_strings['marker_image_list']['days_qua'] = 'Days Qua';
$app_list_strings['marker_image_list']['days_qui'] = 'Days Qui';
$app_list_strings['marker_image_list']['days_sab'] = 'Days Sab';
$app_list_strings['marker_image_list']['days_sam'] = 'Days Sam';
$app_list_strings['marker_image_list']['days_seg'] = 'Days Seg';
$app_list_strings['marker_image_list']['days_sex'] = 'Days Sex';
$app_list_strings['marker_image_list']['days_ter'] = 'Days Ter';
$app_list_strings['marker_image_list']['days_ven'] = 'Days Ven';
$app_list_strings['marker_image_list']['days_vie'] = 'Days Vie';
$app_list_strings['marker_image_list']['dentist'] = 'Dentist';
$app_list_strings['marker_image_list']['deptartment_store'] = 'Deptartment Store';
$app_list_strings['marker_image_list']['disability'] = 'Disability';
$app_list_strings['marker_image_list']['disabled_parking'] = 'Disabled Parking';
$app_list_strings['marker_image_list']['doctor'] = 'Doctor';
$app_list_strings['marker_image_list']['dog_leash'] = 'Dog Leash';
$app_list_strings['marker_image_list']['down'] = 'Down';
$app_list_strings['marker_image_list']['down_left'] = 'Down Left';
$app_list_strings['marker_image_list']['down_right'] = 'Down Right';
$app_list_strings['marker_image_list']['down_then_left'] = 'Down Then Left';
$app_list_strings['marker_image_list']['down_then_right'] = 'Down Then Right';
$app_list_strings['marker_image_list']['drugs'] = 'Drugs';
$app_list_strings['marker_image_list']['elevator'] = 'Elevator';
$app_list_strings['marker_image_list']['embassy'] = 'Embassy';
$app_list_strings['marker_image_list']['expert'] = 'Expert';
$app_list_strings['marker_image_list']['factory'] = 'Factory';
$app_list_strings['marker_image_list']['falling_rocks'] = 'Falling Rocks';
$app_list_strings['marker_image_list']['fast_food'] = 'Fast Food';
$app_list_strings['marker_image_list']['festival'] = 'Festival';
$app_list_strings['marker_image_list']['fjord'] = 'Fjord';
$app_list_strings['marker_image_list']['forest'] = 'Forest';
$app_list_strings['marker_image_list']['fountain'] = 'Fountain';
$app_list_strings['marker_image_list']['friday'] = 'Friday';
$app_list_strings['marker_image_list']['garden'] = 'Garden';
$app_list_strings['marker_image_list']['gas_station'] = 'Gas Station';
$app_list_strings['marker_image_list']['geyser'] = 'Geyser';
$app_list_strings['marker_image_list']['gifts'] = 'Gifts';
$app_list_strings['marker_image_list']['gourmet'] = 'Gourmet';
$app_list_strings['marker_image_list']['grocery'] = 'Grocery';
$app_list_strings['marker_image_list']['hairsalon'] = 'Hairsalon';
$app_list_strings['marker_image_list']['helicopter'] = 'Helicopter';
$app_list_strings['marker_image_list']['highway'] = 'Highway';
$app_list_strings['marker_image_list']['historical_quarter'] = 'Historical Quarter';
$app_list_strings['marker_image_list']['home'] = 'Home';
$app_list_strings['marker_image_list']['hospital'] = 'Hospital';
$app_list_strings['marker_image_list']['hostel'] = 'Hostel';
$app_list_strings['marker_image_list']['hotel'] = 'Hotel';
$app_list_strings['marker_image_list']['hotel_1_star'] = 'Hotel 1 Star';
$app_list_strings['marker_image_list']['hotel_2_stars'] = 'Hotel 2 Stars';
$app_list_strings['marker_image_list']['hotel_3_stars'] = 'Hotel 3 Stars';
$app_list_strings['marker_image_list']['hotel_4_stars'] = 'Hotel 4 Stars';
$app_list_strings['marker_image_list']['hotel_5_stars'] = 'Hotel 5 Stars';
$app_list_strings['marker_image_list']['info'] = 'Info';
$app_list_strings['marker_image_list']['justice'] = 'Justice';
$app_list_strings['marker_image_list']['lake'] = 'Lake';
$app_list_strings['marker_image_list']['laundromat'] = 'Laundromat';
$app_list_strings['marker_image_list']['left'] = 'Left';
$app_list_strings['marker_image_list']['left_then_down'] = 'Left Then Down';
$app_list_strings['marker_image_list']['left_then_up'] = 'Left Then Up';
$app_list_strings['marker_image_list']['library'] = 'Library';
$app_list_strings['marker_image_list']['lighthouse'] = 'Lighthouse';
$app_list_strings['marker_image_list']['liquor'] = 'Liquor';
$app_list_strings['marker_image_list']['lock'] = 'Lock';
$app_list_strings['marker_image_list']['main_road'] = 'Main Road';
$app_list_strings['marker_image_list']['massage'] = 'Massage';
$app_list_strings['marker_image_list']['mobile_phone_tower'] = 'Mobile Phone Tower';
$app_list_strings['marker_image_list']['modern_tower'] = 'Modern Tower';
$app_list_strings['marker_image_list']['monastery'] = 'Monastery';
$app_list_strings['marker_image_list']['monday'] = 'Monday';
$app_list_strings['marker_image_list']['monument'] = 'Monument';
$app_list_strings['marker_image_list']['mosque'] = 'Mosque';
$app_list_strings['marker_image_list']['motorcycle'] = 'Motorcycle';
$app_list_strings['marker_image_list']['museum'] = 'Museum';
$app_list_strings['marker_image_list']['music_live'] = 'Music Live';
$app_list_strings['marker_image_list']['oil_pump_jack'] = 'Oil Pump Jack';
$app_list_strings['marker_image_list']['pagoda'] = 'Pagoda';
$app_list_strings['marker_image_list']['palace'] = 'Palace';
$app_list_strings['marker_image_list']['panoramic'] = 'Panoramic';
$app_list_strings['marker_image_list']['park'] = 'Park';
$app_list_strings['marker_image_list']['park_and_ride'] = 'Park And Ride';
$app_list_strings['marker_image_list']['parking'] = 'Parking';
$app_list_strings['marker_image_list']['photo'] = 'Photo';
$app_list_strings['marker_image_list']['picnic'] = 'Picnic';
$app_list_strings['marker_image_list']['places_unvisited'] = 'Places Unvisited';
$app_list_strings['marker_image_list']['places_visited'] = 'Places Visited';
$app_list_strings['marker_image_list']['playground'] = 'Playground';
$app_list_strings['marker_image_list']['police'] = 'Police';
$app_list_strings['marker_image_list']['port'] = 'Port';
$app_list_strings['marker_image_list']['postal'] = 'Postal';
$app_list_strings['marker_image_list']['power_line_pole'] = 'Power Line Pole';
$app_list_strings['marker_image_list']['power_plant'] = 'Power Plant';
$app_list_strings['marker_image_list']['power_substation'] = 'Power Substation';
$app_list_strings['marker_image_list']['public_art'] = 'Public Art';
$app_list_strings['marker_image_list']['rain'] = 'Rain';
$app_list_strings['marker_image_list']['real_estate'] = 'Real Estate';
$app_list_strings['marker_image_list']['regroup'] = 'Regroup';
$app_list_strings['marker_image_list']['resort'] = 'Resort';
$app_list_strings['marker_image_list']['restaurant'] = 'Restaurant';
$app_list_strings['marker_image_list']['restaurant_african'] = 'Restaurant African';
$app_list_strings['marker_image_list']['restaurant_barbecue'] = 'Restaurant Barbecue';
$app_list_strings['marker_image_list']['restaurant_buffet'] = 'Restaurant Buffet';
$app_list_strings['marker_image_list']['restaurant_chinese'] = 'Restaurant Chinese';
$app_list_strings['marker_image_list']['restaurant_fish'] = 'Restaurant Fish';
$app_list_strings['marker_image_list']['restaurant_fish_chips'] = 'Restaurant Fish Chips';
$app_list_strings['marker_image_list']['restaurant_gourmet'] = 'Restaurant Gourmet';
$app_list_strings['marker_image_list']['restaurant_greek'] = 'Restaurant Greek';
$app_list_strings['marker_image_list']['restaurant_indian'] = 'Restaurant Indian';
$app_list_strings['marker_image_list']['restaurant_italian'] = 'Restaurant Italian';
$app_list_strings['marker_image_list']['restaurant_japanese'] = 'Restaurant Japanese';
$app_list_strings['marker_image_list']['restaurant_kebab'] = 'Restaurant Kebab';
$app_list_strings['marker_image_list']['restaurant_korean'] = 'Restaurant Korean';
$app_list_strings['marker_image_list']['restaurant_mediterranean'] = 'Restaurant Mediterranean';
$app_list_strings['marker_image_list']['restaurant_mexican'] = 'Restaurant Mexican';
$app_list_strings['marker_image_list']['restaurant_romantic'] = 'Restaurant Romantic';
$app_list_strings['marker_image_list']['restaurant_thai'] = 'Restaurant Thai';
$app_list_strings['marker_image_list']['restaurant_turkish'] = 'Restaurant Turkish';
$app_list_strings['marker_image_list']['right'] = 'Right';
$app_list_strings['marker_image_list']['right_then_down'] = 'Right Then Down';
$app_list_strings['marker_image_list']['right_then_up'] = 'Right Then Up';
$app_list_strings['marker_image_list']['saturday'] = 'Saturday';
$app_list_strings['marker_image_list']['school'] = 'School';
$app_list_strings['marker_image_list']['shopping_mall'] = 'Shopping Mall';
$app_list_strings['marker_image_list']['shore'] = 'Shore';
$app_list_strings['marker_image_list']['sight'] = 'Sight';
$app_list_strings['marker_image_list']['small_city'] = 'Small City';
$app_list_strings['marker_image_list']['snow'] = 'Snow';
$app_list_strings['marker_image_list']['spaceport'] = 'Spaceport';
$app_list_strings['marker_image_list']['speed_100'] = 'Speed 100';
$app_list_strings['marker_image_list']['speed_110'] = 'Speed 110';
$app_list_strings['marker_image_list']['speed_120'] = 'Speed 120';
$app_list_strings['marker_image_list']['speed_130'] = 'Speed 130';
$app_list_strings['marker_image_list']['speed_20'] = 'Speed 20';
$app_list_strings['marker_image_list']['speed_30'] = 'Speed 30';
$app_list_strings['marker_image_list']['speed_40'] = 'Speed 40';
$app_list_strings['marker_image_list']['speed_50'] = 'Speed 50';
$app_list_strings['marker_image_list']['speed_60'] = 'Speed 60';
$app_list_strings['marker_image_list']['speed_70'] = 'Speed 70';
$app_list_strings['marker_image_list']['speed_80'] = 'Speed 80';
$app_list_strings['marker_image_list']['speed_90'] = 'Speed 90';
$app_list_strings['marker_image_list']['speed_hump'] = 'Speed Hump';
$app_list_strings['marker_image_list']['stadium'] = 'Stadium';
$app_list_strings['marker_image_list']['statue'] = 'Statue';
$app_list_strings['marker_image_list']['steam_train'] = 'Steam Train';
$app_list_strings['marker_image_list']['stop'] = 'Stop';
$app_list_strings['marker_image_list']['stoplight'] = 'Stoplight';
$app_list_strings['marker_image_list']['subway'] = 'Subway';
$app_list_strings['marker_image_list']['sun'] = 'Sun';
$app_list_strings['marker_image_list']['sunday'] = 'Sunday';
$app_list_strings['marker_image_list']['supermarket'] = 'Supermarket';
$app_list_strings['marker_image_list']['synagogue'] = 'Synagogue';
$app_list_strings['marker_image_list']['tapas'] = 'Tapas';
$app_list_strings['marker_image_list']['taxi'] = 'Taxi';
$app_list_strings['marker_image_list']['taxiway'] = 'Taxiway';
$app_list_strings['marker_image_list']['teahouse'] = 'Teahouse';
$app_list_strings['marker_image_list']['telephone'] = 'Telephone';
$app_list_strings['marker_image_list']['temple_hindu'] = 'Temple Hindu';
$app_list_strings['marker_image_list']['terrace'] = 'Terrace';
$app_list_strings['marker_image_list']['text'] = 'Text';
$app_list_strings['marker_image_list']['theater'] = 'Theater';
$app_list_strings['marker_image_list']['theme_park'] = 'Theme Park';
$app_list_strings['marker_image_list']['thursday'] = 'Thursday';
$app_list_strings['marker_image_list']['toilets'] = 'Toilets';
$app_list_strings['marker_image_list']['toll_station'] = 'Toll Station';
$app_list_strings['marker_image_list']['tower'] = 'Tower';
$app_list_strings['marker_image_list']['traffic_enforcement_camera'] = 'Traffic Enforcement Camera';
$app_list_strings['marker_image_list']['train'] = 'Train';
$app_list_strings['marker_image_list']['tram'] = 'Tram';
$app_list_strings['marker_image_list']['truck'] = 'Truck';
$app_list_strings['marker_image_list']['tuesday'] = 'Tuesday';
$app_list_strings['marker_image_list']['tunnel'] = 'Tunnel';
$app_list_strings['marker_image_list']['turn_left'] = 'Turn Left';
$app_list_strings['marker_image_list']['turn_right'] = 'Turn Right';
$app_list_strings['marker_image_list']['university'] = 'University';
$app_list_strings['marker_image_list']['up'] = 'Up';
$app_list_strings['marker_image_list']['up_left'] = 'Up Left';
$app_list_strings['marker_image_list']['up_right'] = 'Up Right';
$app_list_strings['marker_image_list']['up_then_left'] = 'Up Then Left';
$app_list_strings['marker_image_list']['up_then_right'] = 'Up Then Right';
$app_list_strings['marker_image_list']['vespa'] = 'Vespa';
$app_list_strings['marker_image_list']['video'] = 'Video';
$app_list_strings['marker_image_list']['villa'] = 'Villa';
$app_list_strings['marker_image_list']['water'] = 'Water';
$app_list_strings['marker_image_list']['waterfall'] = 'Waterfall';
$app_list_strings['marker_image_list']['watermill'] = 'Watermill';
$app_list_strings['marker_image_list']['waterpark'] = 'Waterpark';
$app_list_strings['marker_image_list']['watertower'] = 'Watertower';
$app_list_strings['marker_image_list']['wednesday'] = 'Wednesday';
$app_list_strings['marker_image_list']['wifi'] = 'Wifi';
$app_list_strings['marker_image_list']['wind_turbine'] = 'Wind Turbine';
$app_list_strings['marker_image_list']['windmill'] = 'Windmill';
$app_list_strings['marker_image_list']['winery'] = 'Winery';
$app_list_strings['marker_image_list']['work_office'] = 'Work Office';
$app_list_strings['marker_image_list']['world_heritage_site'] = 'World Heritage Site';
$app_list_strings['marker_image_list']['zoo'] = 'Zoo';

//Reschedule
$app_list_strings['call_reschedule_dom'][''] = '';
$app_list_strings['call_reschedule_dom']['Out of Office'] = 'Out of Office';
$app_list_strings['call_reschedule_dom']['In a Meeting'] = 'In a Meeting';

$app_strings['LBL_RESCHEDULE_LABEL'] = 'Reschedule';
$app_strings['LBL_RESCHEDULE_TITLE'] = 'Please enter the reschedule information';
$app_strings['LBL_RESCHEDULE_DATE'] = 'Date:';
$app_strings['LBL_RESCHEDULE_REASON'] = 'Reason:';
$app_strings['LBL_RESCHEDULE_ERROR1'] = 'Please select a valid date';
$app_strings['LBL_RESCHEDULE_ERROR2'] = 'Please select a reason';

$app_strings['LBL_RESCHEDULE_PANEL'] = 'Reschedule';
$app_strings['LBL_RESCHEDULE_HISTORY'] = 'Call attempt history';
$app_strings['LBL_RESCHEDULE_COUNT'] = 'Call Attempts';

//SecurityGroups
$app_list_strings['moduleList']['SecurityGroups'] = 'Security Groups Management';
$app_strings['LBL_LOGIN_AS'] = 'Login as ';
$app_strings['LBL_LOGOUT_AS'] = 'Logout as ';
$app_strings['LBL_SECURITYGROUP'] = 'Security Group';

$app_list_strings['moduleList']['OutboundEmailAccounts'] = 'Outbound Email Accounts';

//social
$app_strings['FACEBOOK_USER_C'] = 'Facebook';
$app_strings['TWITTER_USER_C'] = 'Twitter';
$app_strings['LBL_FACEBOOK_USER_C'] = 'Facebook User';
$app_strings['LBL_TWITTER_USER_C'] = 'Twitter User';
$app_strings['LBL_PANEL_SOCIAL_FEED'] = 'Social Feed Details';

$app_strings['LBL_SUBPANEL_FILTER_LABEL'] = 'Filter';

$app_strings['LBL_QUICK_ACCOUNT'] = 'Create Account';
$app_strings['LBL_QUICK_CONTACT'] = 'Create Contact';
$app_strings['LBL_QUICK_OPPORTUNITY'] = 'Create Opportunity';
$app_strings['LBL_QUICK_LEAD'] = 'Create Lead';
$app_strings['LBL_QUICK_DOCUMENT'] = 'Create Document';
$app_strings['LBL_QUICK_CALL'] = 'Log Call';
$app_strings['LBL_QUICK_TASK'] = 'Create Task';
$app_strings['LBL_COLLECTION_TYPE'] = 'Type';

$app_strings['LBL_ADD_TAB'] = 'Add Tab';
$app_strings['LBL_EDIT_TAB'] = 'Edit Tabs';
$app_strings['LBL_SUITE_DASHBOARD'] = 'SUITECRM DASHBOARD';
$app_strings['LBL_ENTER_DASHBOARD_NAME'] = 'Enter Dashboard Name:';
$app_strings['LBL_NUMBER_OF_COLUMNS'] = 'Number of Columns:';
$app_strings['LBL_DELETE_DASHBOARD1'] = 'Are you sure you want to delete the';
$app_strings['LBL_DELETE_DASHBOARD2'] = 'dashboard?';
$app_strings['LBL_ADD_DASHBOARD_PAGE'] = 'Add a Dashboard Page';
$app_strings['LBL_DELETE_DASHBOARD_PAGE'] = 'Remove Current Dashboard Page';
$app_strings['LBL_RENAME_DASHBOARD_PAGE'] = 'Rename Dashboard Page';
$app_strings['LBL_SUITE_DASHBOARD_ACTIONS'] = 'ACTIONS';

$app_strings['LBL_DISCOVER_SUITECRM'] = 'Discover SuiteCRM';

$app_list_strings['collection_temp_list'] = array(
    'Tasks' => 'Tasks',
    'Meetings' => 'Meetings',
    'Calls' => 'Calls',
    'Notes' => 'Notes',
    'Emails' => 'Emails'
);

$app_list_strings['moduleList']['TemplateEditor'] = 'Template Part Editor';
$app_strings['LBL_CONFIRM_CANCEL_INLINE_EDITING'] = "You have clicked away from the field you were editing without saving it. Click ok if you're happy to lose your change, or cancel if you would like to continue editing";
$app_strings['LBL_LOADING_ERROR_INLINE_EDITING'] = "There was an error loading the field. Your session may have timed out. Please log in again to fix this";

//SuiteSpots
$app_list_strings['spots_areas'] = array(
    'getSalesSpotsData' => 'Sales',
    'getAccountsSpotsData' => 'Accounts',
    'getLeadsSpotsData' => 'Leads',
    'getServiceSpotsData' => 'Service',
    'getMarketingSpotsData' => 'Marketing',
    'getMarketingActivitySpotsData' => 'Marketing Activity',
    'getActivitiesSpotsData' => 'Activities',
    'getQuotesSpotsData' => 'Quotes'
);

$app_list_strings['moduleList']['Spots'] = 'Spots';

$app_list_strings['moduleList']['AOBH_BusinessHours'] = 'Business Hours';
$app_list_strings['business_hours_list']['0'] = '12am';
$app_list_strings['business_hours_list']['1'] = '1am';
$app_list_strings['business_hours_list']['2'] = '2am';
$app_list_strings['business_hours_list']['3'] = '3am';
$app_list_strings['business_hours_list']['4'] = '4am';
$app_list_strings['business_hours_list']['5'] = '5am';
$app_list_strings['business_hours_list']['6'] = '6am';
$app_list_strings['business_hours_list']['7'] = '7am';
$app_list_strings['business_hours_list']['8'] = '8am';
$app_list_strings['business_hours_list']['9'] = '9am';
$app_list_strings['business_hours_list']['10'] = '10am';
$app_list_strings['business_hours_list']['11'] = '11am';
$app_list_strings['business_hours_list']['12'] = '12pm';
$app_list_strings['business_hours_list']['13'] = '1pm';
$app_list_strings['business_hours_list']['14'] = '2pm';
$app_list_strings['business_hours_list']['15'] = '3pm';
$app_list_strings['business_hours_list']['16'] = '4pm';
$app_list_strings['business_hours_list']['17'] = '5pm';
$app_list_strings['business_hours_list']['18'] = '6pm';
$app_list_strings['business_hours_list']['19'] = '7pm';
$app_list_strings['business_hours_list']['20'] = '8pm';
$app_list_strings['business_hours_list']['21'] = '9pm';
$app_list_strings['business_hours_list']['22'] = '10pm';
$app_list_strings['business_hours_list']['23'] = '11pm';
$app_list_strings['day_list']['Monday'] = 'Monday';
$app_list_strings['day_list']['Tuesday'] = 'Tuesday';
$app_list_strings['day_list']['Wednesday'] = 'Wednesday';
$app_list_strings['day_list']['Thursday'] = 'Thursday';
$app_list_strings['day_list']['Friday'] = 'Friday';
$app_list_strings['day_list']['Saturday'] = 'Saturday';
$app_list_strings['day_list']['Sunday'] = 'Sunday';
$app_list_strings['pdf_page_size_dom']['A4'] = 'A4';
$app_list_strings['pdf_page_size_dom']['Letter'] = 'Letter';
$app_list_strings['pdf_page_size_dom']['Legal'] = 'Legal';
$app_list_strings['pdf_orientation_dom']['Portrait'] = 'Portrait';
$app_list_strings['pdf_orientation_dom']['Landscape'] = 'Landscape';


$app_list_strings['moduleList']['SurveyResponses'] = 'Survey Responses';
$app_list_strings['moduleList']['Surveys'] = 'Surveys';
$app_list_strings['moduleList']['SurveyQuestionResponses'] = 'Survey Question Responses';
$app_list_strings['moduleList']['SurveyQuestions'] = 'Survey Questions';
$app_list_strings['moduleList']['SurveyQuestionOptions'] = 'Survey Question Options';
$app_list_strings['survey_status_list']['Draft'] = 'Draft';
$app_list_strings['survey_status_list']['Public'] = 'Public';
$app_list_strings['survey_status_list']['Closed'] = 'Closed';
$app_list_strings['surveys_question_type']['Text'] = 'Text';
$app_list_strings['surveys_question_type']['Textbox'] = 'Textbox';
$app_list_strings['surveys_question_type']['Checkbox'] = 'Checkbox';
$app_list_strings['surveys_question_type']['Radio'] = 'Radio';
$app_list_strings['surveys_question_type']['Dropdown'] = 'Dropdown';
$app_list_strings['surveys_question_type']['Multiselect'] = 'Multiselect';
$app_list_strings['surveys_question_type']['Matrix'] = 'Matrix';
$app_list_strings['surveys_question_type']['DateTime'] = 'DateTime';
$app_list_strings['surveys_question_type']['Date'] = 'Date';
$app_list_strings['surveys_question_type']['Scale'] = 'Scale';
$app_list_strings['surveys_question_type']['Rating'] = 'Rating';
$app_list_strings['surveys_matrix_options'][0] = 'Satisfied';
$app_list_strings['surveys_matrix_options'][1] = 'Neither Satisfied nor Dissatisfied';
$app_list_strings['surveys_matrix_options'][2] = 'Dissatisfied';

$app_strings['LBL_OPT_IN_PENDING_EMAIL_NOT_SENT'] = 'Pending Confirm opt in, Confirm opt in not sent';
$app_strings['LBL_OPT_IN_PENDING_EMAIL_SENT'] = 'Pending Confirm opt in, Confirm opt in sent';
$app_strings['LBL_OPT_IN'] = 'Opted in';
$app_strings['LBL_OPT_IN_CONFIRMED'] = 'Confirmed Opted in';
$app_strings['LBL_OPT_IN_OPT_OUT'] = 'Opted Out';
$app_strings['LBL_OPT_IN_INVALID'] = 'Invalid';

$app_list_strings['email_settings_opt_in_dom'] = array(
    '' => 'Disabled',
    'opt-in' => 'Opt In',
    'confirmed-opt-in' => 'Confirmed Opt In'
);

$app_strings['RESPONSE_SEND_CONFIRM_OPT_IN_EMAIL'] = 'The confirm opt in email has been added to the email queue for %s email address(es). ';
$app_strings['RESPONSE_SEND_CONFIRM_OPT_IN_EMAIL_NOT_OPT_IN'] = 'Unable to send email to %s email address(es), because they are not opted in. ';
$app_strings['RESPONSE_SEND_CONFIRM_OPT_IN_EMAIL_MISSING_EMAIL_ADDRESS_ID'] = '%s email address do not have a valid id. ';<|MERGE_RESOLUTION|>--- conflicted
+++ resolved
@@ -1988,27 +1988,18 @@
     'LBL_SUBSCRIBE' => 'Subscribe',
     'LBL_UNSUBSCRIBE' => 'Unsubscribe',
     // Ajax status strings
-<<<<<<< HEAD
-    'LBL_LOADING' => 'Loading ...',
+    'LBL_LOADING' => 'Loading...',
     'LBL_SEARCHING' => 'Searching...',
-    'LBL_SAVING_LAYOUT' => 'Saving Layout ...',
-=======
-    'LBL_LOADING' => 'Loading...',
     'LBL_SAVING_LAYOUT' => 'Saving Layout...',
->>>>>>> ff05eaa4
     'LBL_SAVED_LAYOUT' => 'Layout has been saved.',
     'LBL_SAVED' => 'Saved',
     'LBL_SAVING' => 'Saving',
     'LBL_FAILED' => 'Failed!',
     'LBL_DISPLAY_COLUMNS' => 'Display Columns',
     'LBL_HIDE_COLUMNS' => 'Hide Columns',
-<<<<<<< HEAD
     'LBL_SEARCH_CRITERIA' => 'Search Criteria',
     'LBL_SAVED_VIEWS' => 'Saved Views',
-    'LBL_PROCESSING_REQUEST' => 'Processing..',
-=======
     'LBL_PROCESSING_REQUEST' => 'Processing...',
->>>>>>> ff05eaa4
     'LBL_REQUEST_PROCESSED' => 'Done',
     'LBL_AJAX_FAILURE' => 'Ajax failure',
     'LBL_MERGE_DUPLICATES' => 'Merge',
