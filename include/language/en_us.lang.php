--- conflicted
+++ resolved
@@ -2077,13 +2077,12 @@
     'LBL_SUBTHEME_OPTIONS_DAY' => 'Day',
     'LBL_SUBTHEME_OPTIONS_DUSK' => 'Dusk',
     'LBL_SUBTHEME_OPTIONS_NIGHT' => 'Night',
-<<<<<<< HEAD
 
     'LBL_CONFIRM_DISREGARD_DRAFT_TITLE' => 'Disregard draft',
     'LBL_CONFIRM_DISREGARD_DRAFT_BODY' => 'This operation will delete this email, do you want to continue?',
     'LBL_CONFIRM_APPLY_EMAIL_TEMPLATE_TITLE' => 'Apply an Email Template',
     'LBL_CONFIRM_APPLY_EMAIL_TEMPLATE_BODY' => 'This operation will override the email Body and Subject fields, do you want to continue?',
-=======
+
     'LBL_CONFIRM_OPT_IN_TITLE' => 'Confirmed Opt In',
     'LBL_CONFIRM_OPT_IN_DATE' => 'Confirmed Opt In Date',
     'LBL_CONFIRM_OPT_IN_SENT_DATE' => 'Confirmed Opt In Sent Date',
@@ -2098,7 +2097,6 @@
     'LBL_SUITE_DESC2' => 'This program is free software; you can redistribute it and/or modify it under the terms of the GNU Affero General Public License version 3 as published by the Free Software Foundation, including the additional permission set forth in the source code header.',
     'LBL_SUITE_DESC3' => 'SuiteCRM is a trademark of SalesAgility Ltd. All other company and product names may be trademarks of the respective companies with which they are associated.',
     'LBL_GENERATE_PASSWORD_BUTTON_TITLE' => 'Reset Password',
->>>>>>> d0f8841a
 );
 
 $app_list_strings['moduleList']['Library'] = 'Library';
