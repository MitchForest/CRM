<?php
/**
 *
 * SugarCRM Community Edition is a customer relationship management program developed by
 * SugarCRM, Inc. Copyright (C) 2004-2013 SugarCRM Inc.
 *
 * SuiteCRM is an extension to SugarCRM Community Edition developed by SalesAgility Ltd.
 * Copyright (C) 2011 - 2018 SalesAgility Ltd.
 *
 * This program is free software; you can redistribute it and/or modify it under
 * the terms of the GNU Affero General Public License version 3 as published by the
 * Free Software Foundation with the addition of the following permission added
 * to Section 15 as permitted in Section 7(a): FOR ANY PART OF THE COVERED WORK
 * IN WHICH THE COPYRIGHT IS OWNED BY SUGARCRM, SUGARCRM DISCLAIMS THE WARRANTY
 * OF NON INFRINGEMENT OF THIRD PARTY RIGHTS.
 *
 * This program is distributed in the hope that it will be useful, but WITHOUT
 * ANY WARRANTY; without even the implied warranty of MERCHANTABILITY or FITNESS
 * FOR A PARTICULAR PURPOSE. See the GNU Affero General Public License for more
 * details.
 *
 * You should have received a copy of the GNU Affero General Public License along with
 * this program; if not, see http://www.gnu.org/licenses or write to the Free
 * Software Foundation, Inc., 51 Franklin Street, Fifth Floor, Boston, MA
 * 02110-1301 USA.
 *
 * You can contact SugarCRM, Inc. headquarters at 10050 North Wolfe Road,
 * SW2-130, Cupertino, CA 95014, USA. or at email address contact@sugarcrm.com.
 *
 * The interactive user interfaces in modified source and object code versions
 * of this program must display Appropriate Legal Notices, as required under
 * Section 5 of the GNU Affero General Public License version 3.
 *
 * In accordance with Section 7(b) of the GNU Affero General Public License version 3,
 * these Appropriate Legal Notices must retain the display of the "Powered by
 * SugarCRM" logo and "Supercharged by SuiteCRM" logo. If the display of the logos is not
 * reasonably feasible for technical reasons, the Appropriate Legal Notices must
 * display the words "Powered by SugarCRM" and "Supercharged by SuiteCRM".
 */


if (!defined('sugarEntry') || !sugarEntry) {
    die('Not A Valid Entry Point');
}

//the left value is the key stored in the db and the right value is ie display value
//to translate, only modify the right value in each key/value pair
$app_list_strings = array(
//e.g. auf Deutsch 'Contacts'=>'Contakten',
    'language_pack_name' => 'US English',
    'moduleList' => array(
        'Home' => 'Home',
        'ResourceCalendar' => 'Resource Calendar',
        'Contacts' => 'Contacts',
        'Accounts' => 'Accounts',
        'Alerts' => 'Alerts',
        'Opportunities' => 'Opportunities',
        'Cases' => 'Cases',
        'Notes' => 'Notes',
        'Calls' => 'Calls',
        'TemplateSectionLine' => 'Template Section Line',
        'Calls_Reschedule' => 'Calls Reschedule',
        'Emails' => 'Emails',
        'EAPM' => 'EAPM',
        'Meetings' => 'Meetings',
        'Tasks' => 'Tasks',
        'Calendar' => 'Calendar',
        'Leads' => 'Leads',
        'Currencies' => 'Currencies',
        'Activities' => 'Activities',
        'Bugs' => 'Bugs',
        'Feeds' => 'RSS',
        'iFrames' => 'My Sites',
        'TimePeriods' => 'Time Periods',
        'ContractTypes' => 'Contract Types',
        'Schedulers' => 'Schedulers',
        'Project' => 'Projects',
        'ProjectTask' => 'Project Tasks',
        'Campaigns' => 'Campaigns',
        'CampaignLog' => 'Campaign Log',
        'Documents' => 'Documents',
        'DocumentRevisions' => 'Document Revisions',
        'Connectors' => 'Connectors',
        'Roles' => 'Roles',
        'Notifications' => 'Notifications',
        'Sync' => 'Sync',
        'Users' => 'Users',
        'Employees' => 'Employees',
        'Administration' => 'Administration',
        'ACLRoles' => 'Roles',
        'InboundEmail' => 'Inbound Email',
        'Releases' => 'Releases',
        'Prospects' => 'Targets',
        'Queues' => 'Queues',
        'EmailMarketing' => 'Email Marketing',
        'EmailTemplates' => 'Email - Templates',
        'ProspectLists' => 'Targets - Lists',
        'SavedSearch' => 'Saved Searches',
        'UpgradeWizard' => 'Upgrade Wizard',
        'Trackers' => 'Trackers',
        'TrackerSessions' => 'Tracker Sessions',
        'TrackerQueries' => 'Tracker Queries',
        'FAQ' => 'FAQ',
        'Newsletters' => 'Newsletters',
        'SugarFeed' => 'SuiteCRM Feed',
        'SugarFavorites' => 'SuiteCRM Favorites',

        'OAuthKeys' => 'OAuth Consumer Keys',
        'OAuthTokens' => 'OAuth Tokens',
        'OAuth2Clients' => 'OAuth Clients',
        'OAuth2Tokens' => 'OAuth Tokens',
    ),

    'moduleListSingular' => array(
        'Home' => 'Home',
        'Dashboard' => 'Dashboard',
        'Contacts' => 'Contact',
        'Accounts' => 'Account',
        'Opportunities' => 'Opportunity',
        'Cases' => 'Case',
        'Notes' => 'Note',
        'Calls' => 'Call',
        'Emails' => 'Email',
        'EmailTemplates' => 'Email Template',
        'Meetings' => 'Meeting',
        'Tasks' => 'Task',
        'Calendar' => 'Calendar',
        'Leads' => 'Lead',
        'Activities' => 'Activity',
        'Bugs' => 'Bug',
        'KBDocuments' => 'KBDocument',
        'Feeds' => 'RSS',
        'iFrames' => 'My Sites',
        'TimePeriods' => 'Time Period',
        'Project' => 'Project',
        'ProjectTask' => 'Project Task',
        'Prospects' => 'Target',
        'Campaigns' => 'Campaign',
        'Documents' => 'Document',
        'Sync' => 'Sync',
        'Users' => 'User',
        'SugarFavorites' => 'SuiteCRM Favorites',

    ),

    'checkbox_dom' => array(
        '' => '',
        '1' => 'Yes',
        '2' => 'No',
    ),

    //e.g. en français 'Analyst'=>'Analyste',
    'account_type_dom' => array(
        '' => '',
        'Analyst' => 'Analyst',
        'Competitor' => 'Competitor',
        'Customer' => 'Customer',
        'Integrator' => 'Integrator',
        'Investor' => 'Investor',
        'Partner' => 'Partner',
        'Press' => 'Press',
        'Prospect' => 'Prospect',
        'Reseller' => 'Reseller',
        'Other' => 'Other',
    ),
    //e.g. en español 'Apparel'=>'Ropa',
    'industry_dom' => array(
        '' => '',
        'Apparel' => 'Apparel',
        'Banking' => 'Banking',
        'Biotechnology' => 'Biotechnology',
        'Chemicals' => 'Chemicals',
        'Communications' => 'Communications',
        'Construction' => 'Construction',
        'Consulting' => 'Consulting',
        'Education' => 'Education',
        'Electronics' => 'Electronics',
        'Energy' => 'Energy',
        'Engineering' => 'Engineering',
        'Entertainment' => 'Entertainment',
        'Environmental' => 'Environmental',
        'Finance' => 'Finance',
        'Government' => 'Government',
        'Healthcare' => 'Healthcare',
        'Hospitality' => 'Hospitality',
        'Insurance' => 'Insurance',
        'Machinery' => 'Machinery',
        'Manufacturing' => 'Manufacturing',
        'Media' => 'Media',
        'Not For Profit' => 'Not For Profit',
        'Recreation' => 'Recreation',
        'Retail' => 'Retail',
        'Shipping' => 'Shipping',
        'Technology' => 'Technology',
        'Telecommunications' => 'Telecommunications',
        'Transportation' => 'Transportation',
        'Utilities' => 'Utilities',
        'Other' => 'Other',
    ),
    'lead_source_default_key' => 'Self Generated',
    'lead_source_dom' => array(
        '' => '',
        'Cold Call' => 'Cold Call',
        'Existing Customer' => 'Existing Customer',
        'Self Generated' => 'Self Generated',
        'Employee' => 'Employee',
        'Partner' => 'Partner',
        'Public Relations' => 'Public Relations',
        'Direct Mail' => 'Direct Mail',
        'Conference' => 'Conference',
        'Trade Show' => 'Trade Show',
        'Web Site' => 'Web Site',
        'Word of mouth' => 'Word of mouth',
        'Email' => 'Email',
        'Campaign' => 'Campaign',
        'Other' => 'Other',
    ),
    'opportunity_type_dom' => array(
        '' => '',
        'Existing Business' => 'Existing Business',
        'New Business' => 'New Business',
    ),
    'roi_type_dom' => array(
        'Revenue' => 'Revenue',
        'Investment' => 'Investment',
        'Expected_Revenue' => 'Expected Revenue',
        'Budget' => 'Budget',

    ),
    //Note:  do not translate opportunity_relationship_type_default_key
//       it is the key for the default opportunity_relationship_type_dom value
    'opportunity_relationship_type_default_key' => 'Primary Decision Maker',
    'opportunity_relationship_type_dom' => array(
        '' => '',
        'Primary Decision Maker' => 'Primary Decision Maker',
        'Business Decision Maker' => 'Business Decision Maker',
        'Business Evaluator' => 'Business Evaluator',
        'Technical Decision Maker' => 'Technical Decision Maker',
        'Technical Evaluator' => 'Technical Evaluator',
        'Executive Sponsor' => 'Executive Sponsor',
        'Influencer' => 'Influencer',
        'Other' => 'Other',
    ),
    //Note:  do not translate case_relationship_type_default_key
//       it is the key for the default case_relationship_type_dom value
    'case_relationship_type_default_key' => 'Primary Contact',
    'case_relationship_type_dom' => array(
        '' => '',
        'Primary Contact' => 'Primary Contact',
        'Alternate Contact' => 'Alternate Contact',
    ),
    'payment_terms' => array(
        '' => '',
        'Net 15' => 'Net 15',
        'Net 30' => 'Net 30',
    ),
    'sales_stage_default_key' => 'Prospecting',
    'sales_stage_dom' => array(
        'Prospecting' => 'Prospecting',
        'Qualification' => 'Qualification',
        'Needs Analysis' => 'Needs Analysis',
        'Value Proposition' => 'Value Proposition',
        'Id. Decision Makers' => 'Identifying Decision Makers',
        'Perception Analysis' => 'Perception Analysis',
        'Proposal/Price Quote' => 'Proposal/Price Quote',
        'Negotiation/Review' => 'Negotiation/Review',
        'Closed Won' => 'Closed Won',
        'Closed Lost' => 'Closed Lost',
    ),
    'sales_probability_dom' => // keys must be the same as sales_stage_dom
        array(
            'Prospecting' => '10',
            'Qualification' => '20',
            'Needs Analysis' => '25',
            'Value Proposition' => '30',
            'Id. Decision Makers' => '40',
            'Perception Analysis' => '50',
            'Proposal/Price Quote' => '65',
            'Negotiation/Review' => '80',
            'Closed Won' => '100',
            'Closed Lost' => '0',
        ),
    'activity_dom' => array(
        'Call' => 'Call',
        'Meeting' => 'Meeting',
        'Task' => 'Task',
        'Email' => 'Email',
        'Note' => 'Note',
    ),
    'salutation_dom' => array(
        '' => '',
        'Mr.' => 'Mr.',
        'Ms.' => 'Ms.',
        'Mrs.' => 'Mrs.',
        'Miss' => 'Miss',
        'Dr.' => 'Dr.',
        'Prof.' => 'Prof.',
    ),
    //time is in seconds; the greater the time the longer it takes;
    'reminder_max_time' => 90000,
    'reminder_time_options' => array(
        60 => '1 minute prior',
        300 => '5 minutes prior',
        600 => '10 minutes prior',
        900 => '15 minutes prior',
        1800 => '30 minutes prior',
        3600 => '1 hour prior',
        7200 => '2 hours prior',
        10800 => '3 hours prior',
        18000 => '5 hours prior',
        86400 => '1 day prior',
    ),

    'task_priority_default' => 'Medium',
    'task_priority_dom' => array(
        'High' => 'High',
        'Medium' => 'Medium',
        'Low' => 'Low',
    ),
    'task_status_default' => 'Not Started',
    'task_status_dom' => array(
        'Not Started' => 'Not Started',
        'In Progress' => 'In Progress',
        'Completed' => 'Completed',
        'Pending Input' => 'Pending Input',
        'Deferred' => 'Deferred',
    ),
    'meeting_status_default' => 'Planned',
    'meeting_status_dom' => array(
        'Planned' => 'Planned',
        'Held' => 'Held',
        'Not Held' => 'Not Held',
    ),
    'extapi_meeting_password' => array(
        'WebEx' => 'WebEx',
    ),
    'meeting_type_dom' => array(
        'Other' => 'Other',
        'Sugar' => 'SuiteCRM',
    ),
    'call_status_default' => 'Planned',
    'call_status_dom' => array(
        'Planned' => 'Planned',
        'Held' => 'Held',
        'Not Held' => 'Not Held',
    ),
    'call_direction_default' => 'Outbound',
    'call_direction_dom' => array(
        'Inbound' => 'Inbound',
        'Outbound' => 'Outbound',
    ),
    'lead_status_dom' => array(
        '' => '',
        'New' => 'New',
        'Assigned' => 'Assigned',
        'In Process' => 'In Process',
        'Converted' => 'Converted',
        'Recycled' => 'Recycled',
        'Dead' => 'Dead',
    ),
    'case_priority_default_key' => 'P2',
    'case_priority_dom' => array(
        'P1' => 'High',
        'P2' => 'Medium',
        'P3' => 'Low',
    ),
    'user_type_dom' => array(
        'RegularUser' => 'Regular User',
        'Administrator' => 'Administrator',
    ),
    'user_status_dom' => array(
        'Active' => 'Active',
        'Inactive' => 'Inactive',
    ),
    'user_factor_auth_interface_dom' => array(
        'FactorAuthEmailCode' => 'Email Code',
    ),
    'employee_status_dom' => array(
        'Active' => 'Active',
        'Terminated' => 'Terminated',
        'Leave of Absence' => 'Leave of Absence',
    ),
    'messenger_type_dom' => array(
        '' => '',
        'MSN' => 'MSN',
        'Yahoo!' => 'Yahoo!',
        'AOL' => 'AOL',
    ),
    'project_task_priority_options' => array(
        'High' => 'High',
        'Medium' => 'Medium',
        'Low' => 'Low',
    ),
    'project_task_priority_default' => 'Medium',

    'project_task_status_options' => array(
        'Not Started' => 'Not Started',
        'In Progress' => 'In Progress',
        'Completed' => 'Completed',
        'Pending Input' => 'Pending Input',
        'Deferred' => 'Deferred',
    ),
    'project_task_utilization_options' => array(
        '0' => 'none',
        '25' => '25',
        '50' => '50',
        '75' => '75',
        '100' => '100',
    ),

    'project_status_dom' => array(
        'Draft' => 'Draft',
        'In Review' => 'In Review',
        'Underway' => 'Underway',
        'On_Hold' => 'On Hold',
        'Completed' => 'Completed',
    ),
    'project_status_default' => 'Draft',

    'project_duration_units_dom' => array(
        'Days' => 'Days',
        'Hours' => 'Hours',
    ),

    'activity_status_type_dom' => array(
        '' => '--None--',
        'active' => 'Active',
        'inactive' => 'Inactive',
    ),

    // Note:  do not translate record_type_default_key
    //        it is the key for the default record_type_module value
    'record_type_default_key' => 'Accounts',
    'record_type_display' => array(
        '' => '',
        'Accounts' => 'Account',
        'Opportunities' => 'Opportunity',
        'Cases' => 'Case',
        'Leads' => 'Lead',
        'Contacts' => 'Contact', // cn (11/22/2005) added to support Emails

        'Bugs' => 'Bug',
        'Project' => 'Project',

        'Prospects' => 'Target',
        'ProjectTask' => 'Project Task',

        'Tasks' => 'Task',

    ),

    'record_type_display_notes' => array(
        'Accounts' => 'Account',
        'Contacts' => 'Contact',
        'Opportunities' => 'Opportunity',
        'Tasks' => 'Task',
        'Emails' => 'Email',

        'Bugs' => 'Bug',
        'Project' => 'Project',
        'ProjectTask' => 'Project Task',
        'Prospects' => 'Target',
        'Cases' => 'Case',
        'Leads' => 'Lead',

        'Meetings' => 'Meeting',
        'Calls' => 'Call',
    ),

    'parent_type_display' => array(
        'Accounts' => 'Account',
        'Contacts' => 'Contact',
        'Tasks' => 'Task',
        'Opportunities' => 'Opportunity',

        'Bugs' => 'Bug',
        'Cases' => 'Case',
        'Leads' => 'Lead',

        'Project' => 'Project',
        'ProjectTask' => 'Project Task',

        'Prospects' => 'Target',

    ),
    'parent_line_items' => array(
        'AOS_Quotes' => 'Quotes',
        'AOS_Invoices' => 'Invoices',
        'AOS_Contracts' => 'Contracts',
    ),
    'issue_priority_default_key' => 'Medium',
    'issue_priority_dom' => array(
        'Urgent' => 'Urgent',
        'High' => 'High',
        'Medium' => 'Medium',
        'Low' => 'Low',
    ),
    'issue_resolution_default_key' => '',
    'issue_resolution_dom' => array(
        '' => '',
        'Accepted' => 'Accepted',
        'Duplicate' => 'Duplicate',
        'Closed' => 'Closed',
        'Out of Date' => 'Out of Date',
        'Invalid' => 'Invalid',
    ),

    'issue_status_default_key' => 'New',
    'issue_status_dom' => array(
        'New' => 'New',
        'Assigned' => 'Assigned',
        'Closed' => 'Closed',
        'Pending' => 'Pending',
        'Rejected' => 'Rejected',
    ),

    'bug_priority_default_key' => 'Medium',
    'bug_priority_dom' => array(
        'Urgent' => 'Urgent',
        'High' => 'High',
        'Medium' => 'Medium',
        'Low' => 'Low',
    ),
    'bug_resolution_default_key' => '',
    'bug_resolution_dom' => array(
        '' => '',
        'Accepted' => 'Accepted',
        'Duplicate' => 'Duplicate',
        'Fixed' => 'Fixed',
        'Out of Date' => 'Out of Date',
        'Invalid' => 'Invalid',
        'Later' => 'Later',
    ),
    'bug_status_default_key' => 'New',
    'bug_status_dom' => array(
        'New' => 'New',
        'Assigned' => 'Assigned',
        'Closed' => 'Closed',
        'Pending' => 'Pending',
        'Rejected' => 'Rejected',
    ),
    'bug_type_default_key' => 'Bug',
    'bug_type_dom' => array(
        'Defect' => 'Defect',
        'Feature' => 'Feature',
    ),
    'case_type_dom' => array(
        'Administration' => 'Administration',
        'Product' => 'Product',
        'User' => 'User',
    ),

    'source_default_key' => '',
    'source_dom' => array(
        '' => '',
        'Internal' => 'Internal',
        'Forum' => 'Forum',
        'Web' => 'Web',
        'InboundEmail' => 'Email',
    ),

    'product_category_default_key' => '',
    'product_category_dom' => array(
        '' => '',
        'Accounts' => 'Accounts',
        'Activities' => 'Activities',
        'Bugs' => 'Bugs',
        'Calendar' => 'Calendar',
        'Calls' => 'Calls',
        'Campaigns' => 'Campaigns',
        'Cases' => 'Cases',
        'Contacts' => 'Contacts',
        'Currencies' => 'Currencies',
        'Dashboard' => 'Dashboard',
        'Documents' => 'Documents',
        'Emails' => 'Emails',
        'Feeds' => 'Feeds',
        'Forecasts' => 'Forecasts',
        'Help' => 'Help',
        'Home' => 'Home',
        'Leads' => 'Leads',
        'Meetings' => 'Meetings',
        'Notes' => 'Notes',
        'Opportunities' => 'Opportunities',
        'Outlook Plugin' => 'Outlook Plugin',
        'Projects' => 'Projects',
        'Quotes' => 'Quotes',
        'Releases' => 'Releases',
        'RSS' => 'RSS',
        'Studio' => 'Studio',
        'Upgrade' => 'Upgrade',
        'Users' => 'Users',
    ),
    /*Added entries 'Queued' and 'Sending' for 4.0 release..*/
    'campaign_status_dom' => array(
        '' => '',
        'Planning' => 'Planning',
        'Active' => 'Active',
        'Inactive' => 'Inactive',
        'Complete' => 'Complete',
        //'In Queue' => 'In Queue',
        //'Sending' => 'Sending',
    ),
    'campaign_type_dom' => array(
        '' => '',
        'Telesales' => 'Telesales',
        'Mail' => 'Mail',
        'Email' => 'Email',
        'Print' => 'Print',
        'Web' => 'Web',
        'Radio' => 'Radio',
        'Television' => 'Television',
        'NewsLetter' => 'Newsletter',
    ),

    'newsletter_frequency_dom' => array(
        '' => '',
        'Weekly' => 'Weekly',
        'Monthly' => 'Monthly',
        'Quarterly' => 'Quarterly',
        'Annually' => 'Annually',
    ),

    'notifymail_sendtype' => array(
        'SMTP' => 'SMTP',
    ),
    'dom_cal_month_long' => array(
        '0' => '',
        '1' => 'January',
        '2' => 'February',
        '3' => 'March',
        '4' => 'April',
        '5' => 'May',
        '6' => 'June',
        '7' => 'July',
        '8' => 'August',
        '9' => 'September',
        '10' => 'October',
        '11' => 'November',
        '12' => 'December',
    ),
    'dom_cal_month_short' => array(
        '0' => '',
        '1' => 'Jan',
        '2' => 'Feb',
        '3' => 'Mar',
        '4' => 'Apr',
        '5' => 'May',
        '6' => 'Jun',
        '7' => 'Jul',
        '8' => 'Aug',
        '9' => 'Sep',
        '10' => 'Oct',
        '11' => 'Nov',
        '12' => 'Dec',
    ),
    'dom_cal_day_long' => array(
        '0' => '',
        '1' => 'Sunday',
        '2' => 'Monday',
        '3' => 'Tuesday',
        '4' => 'Wednesday',
        '5' => 'Thursday',
        '6' => 'Friday',
        '7' => 'Saturday',
    ),
    'dom_cal_day_short' => array(
        '0' => '',
        '1' => 'Sun',
        '2' => 'Mon',
        '3' => 'Tue',
        '4' => 'Wed',
        '5' => 'Thu',
        '6' => 'Fri',
        '7' => 'Sat',
    ),
    'dom_meridiem_lowercase' => array(
        'am' => 'am',
        'pm' => 'pm',
    ),
    'dom_meridiem_uppercase' => array(
        'AM' => 'AM',
        'PM' => 'PM',
    ),

    'dom_email_types' => array(
        'out' => 'Sent',
        'archived' => 'Archived',
        'draft' => 'Draft',
        'inbound' => 'Inbound',
        'campaign' => 'Campaign',
    ),
    'dom_email_status' => array(
        'archived' => 'Archived',
        'closed' => 'Closed',
        'draft' => 'In Draft',
        'read' => 'Read',
        'replied' => 'Replied',
        'sent' => 'Sent',
        'send_error' => 'Send Error',
        'unread' => 'Unread',
    ),
    'dom_email_archived_status' => array(
        'archived' => 'Archived',
    ),

    'dom_email_server_type' => array(
        '' => '--None--',
        'imap' => 'IMAP',
    ),
    'dom_mailbox_type' => array(/*''           => '--None Specified--',*/
        'pick' => '--None--',
        'createcase' => 'Create Case',
        'bounce' => 'Bounce Handling',
    ),
    'dom_email_distribution' => array(
        '' => '--None--',
        'direct' => 'Direct Assign',
        'roundRobin' => 'Round-Robin',
        'leastBusy' => 'Least-Busy',
    ),
    'dom_email_errors' => array(
        1 => 'Only select one user when Direct Assigning items.',
        2 => 'You must assign Only Checked Items when Direct Assigning items.',
    ),
    'dom_email_bool' => array(
        'bool_true' => 'Yes',
        'bool_false' => 'No',
    ),
    'dom_int_bool' => array(
        1 => 'Yes',
        0 => 'No',
    ),
    'dom_switch_bool' => array(
        'on' => 'Yes',
        'off' => 'No',
        '' => 'No',
    ),

    'dom_email_link_type' => array(
        'sugar' => 'SuiteCRM Email Client',
        'mailto' => 'External Email Client',
    ),

    'dom_editor_type' => array(
        'none' => 'Direct HTML',
        'tinymce' => 'TinyMCE',
        'mozaik' => 'Mozaik',
    ),

    'dom_email_editor_option' => array(
        '' => 'Default Email Format',
        'html' => 'HTML Email',
        'plain' => 'Plain Text Email',
    ),

    'schedulers_times_dom' => array(
        'not run' => 'Past Run Time, Not Executed',
        'ready' => 'Ready',
        'in progress' => 'In Progress',
        'failed' => 'Failed',
        'completed' => 'Completed',
        'no curl' => 'Not Run: No cURL available',
    ),

    'scheduler_status_dom' => array(
        'Active' => 'Active',
        'Inactive' => 'Inactive',
    ),

    'scheduler_period_dom' => array(
        'min' => 'Minutes',
        'hour' => 'Hours',
    ),
    'document_category_dom' => array(
        '' => '',
        'Marketing' => 'Marketing',
        'Knowledege Base' => 'Knowledge Base',
        'Sales' => 'Sales',
    ),

    'email_category_dom' => array(
        '' => '',
        'Archived' => 'Archived',
        // TODO: add more categories here...
    ),

    'document_subcategory_dom' => array(
        '' => '',
        'Marketing Collateral' => 'Marketing Collateral',
        'Product Brochures' => 'Product Brochures',
        'FAQ' => 'FAQ',
    ),

    'document_status_dom' => array(
        'Active' => 'Active',
        'Draft' => 'Draft',
        'FAQ' => 'FAQ',
        'Expired' => 'Expired',
        'Under Review' => 'Under Review',
        'Pending' => 'Pending',
    ),
    'document_template_type_dom' => array(
        '' => '',
        'mailmerge' => 'Mail Merge',
        'eula' => 'EULA',
        'nda' => 'NDA',
        'license' => 'License Agreement',
    ),
    'dom_meeting_accept_options' => array(
        'accept' => 'Accept',
        'decline' => 'Decline',
        'tentative' => 'Tentative',
    ),
    'dom_meeting_accept_status' => array(
        'accept' => 'Accepted',
        'decline' => 'Declined',
        'tentative' => 'Tentative',
        'none' => 'None',
    ),
    'duration_intervals' => array(
        '0' => '00',
        '15' => '15',
        '30' => '30',
        '45' => '45',
    ),
    'repeat_type_dom' => array(
        '' => 'None',
        'Daily' => 'Daily',
        'Weekly' => 'Weekly',
        'Monthly' => 'Monthly',
        'Yearly' => 'Yearly',
    ),

    'repeat_intervals' => array(
        '' => '',
        'Daily' => 'day(s)',
        'Weekly' => 'week(s)',
        'Monthly' => 'month(s)',
        'Yearly' => 'year(s)',
    ),

    'duration_dom' => array(
        '' => 'None',
        '900' => '15 minutes',
        '1800' => '30 minutes',
        '2700' => '45 minutes',
        '3600' => '1 hour',
        '5400' => '1.5 hours',
        '7200' => '2 hours',
        '10800' => '3 hours',
        '21600' => '6 hours',
        '86400' => '1 day',
        '172800' => '2 days',
        '259200' => '3 days',
        '604800' => '1 week',
    ),


//prospect list type dom
    'prospect_list_type_dom' => array(
        'default' => 'Default',
        'seed' => 'Seed',
        'exempt_domain' => 'Suppression List - By Domain',
        'exempt_address' => 'Suppression List - By Email Address',
        'exempt' => 'Suppression List - By Id',
        'test' => 'Test',
    ),

    'email_settings_num_dom' => array(
        '10' => '10',
        '20' => '20',
        '50' => '50',
    ),
    'email_marketing_status_dom' => array(
        '' => '',
        'active' => 'Active',
        'inactive' => 'Inactive',
    ),

    'campainglog_activity_type_dom' => array(
        '' => '',
        'targeted' => 'Message Sent/Attempted',
        'send error' => 'Bounced Messages,Other',
        'invalid email' => 'Bounced Messages,Invalid Email',
        'link' => 'Click-thru Link',
        'viewed' => 'Viewed Message',
        'removed' => 'Opted Out',
        'lead' => 'Leads Created',
        'contact' => 'Contacts Created',
        'blocked' => 'Suppressed by address or domain',
    ),

    'campainglog_target_type_dom' => array(
        'Contacts' => 'Contacts',
        'Users' => 'Users',
        'Prospects' => 'Targets',
        'Leads' => 'Leads',
        'Accounts' => 'Accounts',
    ),
    'merge_operators_dom' => array(
        'like' => 'Contains',
        'exact' => 'Exactly',
        'start' => 'Starts With',
    ),

    'custom_fields_importable_dom' => array(
        'true' => 'Yes',
        'false' => 'No',
        'required' => 'Required',
    ),

    'custom_fields_merge_dup_dom' => array(
        0 => 'Disabled',
        1 => 'Enabled',
    ),

    'projects_priority_options' => array(
        'high' => 'High',
        'medium' => 'Medium',
        'low' => 'Low',
    ),

    'projects_status_options' => array(
        'notstarted' => 'Not Started',
        'inprogress' => 'In Progress',
        'completed' => 'Completed',
    ),
    // strings to pass to Flash charts
    'chart_strings' => array(
        'expandlegend' => 'Expand Legend',
        'collapselegend' => 'Collapse Legend',
        'clickfordrilldown' => 'Click for Drilldown',
        'detailview' => 'More Details...',
        'piechart' => 'Pie Chart',
        'groupchart' => 'Group Chart',
        'stackedchart' => 'Stacked Chart',
        'barchart' => 'Bar Chart',
        'horizontalbarchart' => 'Horizontal Bar Chart',
        'linechart' => 'Line Chart',
        'noData' => 'Data not available',
        'print' => 'Print',
        'pieWedgeName' => 'sections',
    ),
    'release_status_dom' => array(
        'Active' => 'Active',
        'Inactive' => 'Inactive',
    ),
    'email_settings_for_ssl' => array(
        '0' => '',
        '1' => 'SSL',
        '2' => 'TLS',
    ),
    'import_enclosure_options' => array(
        '\'' => 'Single Quote (\')',
        '"' => 'Double Quote (")',
        '' => 'None',
        'other' => 'Other:',
    ),
    'import_delimeter_options' => array(
        ',' => ',',
        ';' => ';',
        '\t' => '\t',
        '.' => '.',
        ':' => ':',
        '|' => '|',
        'other' => 'Other:',
    ),
    'link_target_dom' => array(
        '_blank' => 'New Window',
        '_self' => 'Same Window',
    ),
    'dashlet_auto_refresh_options' => array(
        '-1' => 'Do not auto-refresh',
        '30' => 'Every 30 seconds',
        '60' => 'Every 1 minute',
        '180' => 'Every 3 minutes',
        '300' => 'Every 5 minutes',
        '600' => 'Every 10 minutes',
    ),
    'dashlet_auto_refresh_options_admin' => array(
        '-1' => 'Never',
        '30' => 'Every 30 seconds',
        '60' => 'Every 1 minute',
        '180' => 'Every 3 minutes',
        '300' => 'Every 5 minutes',
        '600' => 'Every 10 minutes',
    ),
    'date_range_search_dom' => array(
        '=' => 'Equals',
        'not_equal' => 'Not On',
        'greater_than' => 'After',
        'less_than' => 'Before',
        'last_7_days' => 'Last 7 Days',
        'next_7_days' => 'Next 7 Days',
        'last_30_days' => 'Last 30 Days',
        'next_30_days' => 'Next 30 Days',
        'last_month' => 'Last Month',
        'this_month' => 'This Month',
        'next_month' => 'Next Month',
        'last_year' => 'Last Year',
        'this_year' => 'This Year',
        'next_year' => 'Next Year',
        'between' => 'Is Between',
    ),
    'numeric_range_search_dom' => array(
        '=' => 'Equals',
        'not_equal' => 'Does Not Equal',
        'greater_than' => 'Greater Than',
        'greater_than_equals' => 'Greater Than Or Equal To',
        'less_than' => 'Less Than',
        'less_than_equals' => 'Less Than Or Equal To',
        'between' => 'Is Between',
    ),
    'lead_conv_activity_opt' => array(
        'copy' => 'Copy',
        'move' => 'Move',
        'donothing' => 'Do Nothing',
    ),
);

$app_strings = array(
    'LBL_SEARCH_REAULTS_TITLE' => 'Results',
    'ERR_SEARCH_INVALID_QUERY' => 'An error has occurred while performing the search. Your query syntax might not be valid.',
    'ERR_SEARCH_NO_RESULTS' => 'No results matching your search criteria. Try broadening your search.',
    'LBL_SEARCH_PERFORMED_IN' => 'Search performed in',
    'LBL_EMAIL_CODE' => 'Email Code:',
    'LBL_SEND' => 'Send',
    'LBL_LOGOUT' => 'Logout',
    'LBL_TOUR_NEXT' => 'Next',
    'LBL_TOUR_SKIP' => 'Skip',
    'LBL_TOUR_BACK' => 'Back',
    'LBL_TOUR_TAKE_TOUR' => 'Take the tour',
    'LBL_MOREDETAIL' => 'More Detail' /*for 508 compliance fix*/,
    'LBL_EDIT_INLINE' => 'Edit Inline' /*for 508 compliance fix*/,
    'LBL_VIEW_INLINE' => 'View' /*for 508 compliance fix*/,
    'LBL_BASIC_SEARCH' => 'Filter' /*for 508 compliance fix*/,
    'LBL_Blank' => ' ' /*for 508 compliance fix*/,
    'LBL_ID_FF_ADD' => 'Add' /*for 508 compliance fix*/,
    'LBL_ID_FF_ADD_EMAIL' => 'Add Email Address' /*for 508 compliance fix*/,
    'LBL_HIDE_SHOW' => 'Hide/Show' /*for 508 compliance fix*/,
    'LBL_DELETE_INLINE' => 'Delete' /*for 508 compliance fix*/,
    'LBL_ID_FF_CLEAR' => 'Clear' /*for 508 compliance fix*/,
    'LBL_ID_FF_VCARD' => 'vCard' /*for 508 compliance fix*/,
    'LBL_ID_FF_REMOVE' => 'Remove' /*for 508 compliance fix*/,
    'LBL_ID_FF_REMOVE_EMAIL' => 'Remove Email Address' /*for 508 compliance fix*/,
    'LBL_ID_FF_OPT_OUT' => 'Opt Out',
    'LBL_ID_FF_INVALID' => 'Make Invalid',
    'LBL_ADD' => 'Add' /*for 508 compliance fix*/,
    'LBL_COMPANY_LOGO' => 'Company logo' /*for 508 compliance fix*/,
    'LBL_CONNECTORS_POPUPS' => 'Connectors Popups',
    'LBL_CLOSEINLINE' => 'Close',
    'LBL_VIEWINLINE' => 'View',
    'LBL_INFOINLINE' => 'Info',
    'LBL_PRINT' => 'Print',
    'LBL_HELP' => 'Help',
    'LBL_ID_FF_SELECT' => 'Select',
    'DEFAULT' => 'BASIC',
    'LBL_SORT' => 'Sort',
    'LBL_EMAIL_SMTP_SSL_OR_TLS' => 'Enable SMTP over SSL or TLS?',
    'LBL_NO_ACTION' => 'There is no action by that name: %s',
    'LBL_NO_SHORTCUT_MENU' => 'There are no actions available.',
    'LBL_NO_DATA' => 'No Data',

    'LBL_ROUTING_FLAGGED' => 'flag set',
    'LBL_ROUTING_TO' => 'to',
    'LBL_ROUTING_TO_ADDRESS' => 'to address',
    'LBL_ROUTING_WITH_TEMPLATE' => 'with template',

    'NTC_OVERWRITE_ADDRESS_PHONE_CONFIRM' => 'This record currently contains values in the Office Phone and Address fields. To overwrite these values with the following Office Phone and Address of the Account that you selected, click "OK". To keep the current values, click "Cancel".',
    'LBL_DROP_HERE' => '[Drop Here]',
    'LBL_EMAIL_ACCOUNTS_GMAIL_DEFAULTS' => 'Prefill Gmail&#153; Defaults',
    'LBL_EMAIL_ACCOUNTS_NAME' => 'Name',
    'LBL_EMAIL_ACCOUNTS_OUTBOUND' => 'Outgoing Mail Server Properties',
    'LBL_EMAIL_ACCOUNTS_SMTPPASS' => 'SMTP Password',
    'LBL_EMAIL_ACCOUNTS_SMTPPORT' => 'SMTP Port',
    'LBL_EMAIL_ACCOUNTS_SMTPSERVER' => 'SMTP Server',
    'LBL_EMAIL_ACCOUNTS_SMTPUSER' => 'SMTP Username',
    'LBL_EMAIL_ACCOUNTS_SMTPDEFAULT' => 'Default',
    'LBL_EMAIL_WARNING_MISSING_USER_CREDS' => 'Warning: Missing username and password for outgoing mail account.',
    'LBL_EMAIL_ACCOUNTS_SUBTITLE' => 'Set up Mail Accounts to view incoming emails from your email accounts.',
    'LBL_EMAIL_ACCOUNTS_OUTBOUND_SUBTITLE' => 'Provide SMTP mail server information to use for outgoing email in Mail Accounts.',

    'LBL_EMAIL_ADDRESS_BOOK_ADD' => 'Done',
    'LBL_EMAIL_ADDRESS_BOOK_CLEAR' => 'Clear',
    'LBL_EMAIL_ADDRESS_BOOK_ADD_TO' => 'To:',
    'LBL_EMAIL_ADDRESS_BOOK_ADD_CC' => 'Cc:',
    'LBL_EMAIL_ADDRESS_BOOK_ADD_BCC' => 'Bcc:',
    'LBL_EMAIL_ADDRESS_BOOK_ADRRESS_TYPE' => 'To/Cc/Bcc',
    'LBL_EMAIL_ADDRESS_BOOK_EMAIL_ADDR' => 'Email Address',
    'LBL_EMAIL_ADDRESS_BOOK_FILTER' => 'Filter',
    'LBL_EMAIL_ADDRESS_BOOK_NAME' => 'Name',
    'LBL_EMAIL_ADDRESS_BOOK_NOT_FOUND' => 'No Addresses Found',
    'LBL_EMAIL_ADDRESS_BOOK_SAVE_AND_ADD' => 'Save & Add to Address Book',
    'LBL_EMAIL_ADDRESS_BOOK_SELECT_TITLE' => 'Select Email Recipients',
    'LBL_EMAIL_ADDRESS_BOOK_TITLE' => 'Address Book',
    'LBL_EMAIL_REMOVE_SMTP_WARNING' => 'Warning! The outbound account you are trying to delete is associated to an existing inbound account. Are you sure you want to continue?',
    'LBL_EMAIL_ADDRESSES' => 'Email',
    'LBL_EMAIL_ADDRESS_PRIMARY' => 'Email Address',
    'LBL_EMAIL_ADDRESS_OPT_IN' => 'You have confirmed that your email address has been opted in: ',
    'LBL_EMAIL_ADDRESS_OPT_IN_ERR' => 'Unable to confirm email address',
    'LBL_EMAIL_ARCHIVE_TO_SUITE' => 'Import to SuiteCRM',
    'LBL_EMAIL_ASSIGNMENT' => 'Assignment',
    'LBL_EMAIL_ATTACH_FILE_TO_EMAIL' => 'Attach',
    'LBL_EMAIL_ATTACHMENT' => 'Attach',
    'LBL_EMAIL_ATTACHMENTS' => 'From Local System',
    'LBL_EMAIL_ATTACHMENTS2' => 'From SuiteCRM Documents',
    'LBL_EMAIL_ATTACHMENTS3' => 'Template Attachments',
    'LBL_EMAIL_ATTACHMENTS_FILE' => 'File',
    'LBL_EMAIL_ATTACHMENTS_DOCUMENT' => 'Document',
    'LBL_EMAIL_BCC' => 'BCC',
    'LBL_EMAIL_CANCEL' => 'Cancel',
    'LBL_EMAIL_CC' => 'CC',
    'LBL_EMAIL_CHARSET' => 'Character Set',
    'LBL_EMAIL_CHECK' => 'Check Mail',
    'LBL_EMAIL_CHECKING_NEW' => 'Checking for New Email',
    'LBL_EMAIL_CHECKING_DESC' => 'One moment please... <br><br>If this is the first check for the mail account, it may take some time.',
    'LBL_EMAIL_CLOSE' => 'Close',
    'LBL_EMAIL_COFFEE_BREAK' => 'Checking for New Email. <br><br>Large mail accounts may take a considerable amount of time.',

    'LBL_EMAIL_COMPOSE' => 'Email',
    'LBL_EMAIL_COMPOSE_ERR_NO_RECIPIENTS' => 'Please enter recipient(s) for this email.',
    'LBL_EMAIL_COMPOSE_NO_BODY' => 'The body of this email is empty. Send anyway?',
    'LBL_EMAIL_COMPOSE_NO_SUBJECT' => 'This email has no subject. Send anyway?',
    'LBL_EMAIL_COMPOSE_NO_SUBJECT_LITERAL' => '(no subject)',
    'LBL_EMAIL_COMPOSE_INVALID_ADDRESS' => 'Please enter valid email address for To, CC and BCC fields',

    'LBL_EMAIL_CONFIRM_CLOSE' => 'Discard this email?',
    'LBL_EMAIL_CONFIRM_DELETE_SIGNATURE' => 'Are you sure you want to delete this signature?',

    'LBL_EMAIL_SENT_SUCCESS' => 'Email sent',

    'LBL_EMAIL_CREATE_NEW' => '--Create On Save--',
    'LBL_EMAIL_MULT_GROUP_FOLDER_ACCOUNTS' => 'Multiple',
    'LBL_EMAIL_MULT_GROUP_FOLDER_ACCOUNTS_EMPTY' => 'Empty',
    'LBL_EMAIL_DATE_SENT_BY_SENDER' => 'Date Sent by Sender',
    'LBL_EMAIL_DATE_TODAY' => 'Today',
    'LBL_EMAIL_DELETE' => 'Delete',
    'LBL_EMAIL_DELETE_CONFIRM' => 'Delete selected messages?',
    'LBL_EMAIL_DELETE_SUCCESS' => 'Email deleted successfully.',
    'LBL_EMAIL_DELETING_MESSAGE' => 'Deleting Message',
    'LBL_EMAIL_DETAILS' => 'Details',

    'LBL_EMAIL_EDIT_CONTACT_WARN' => 'Only the Primary address will be used when working with Contacts.',

    'LBL_EMAIL_EMPTYING_TRASH' => 'Emptying Trash',
    'LBL_EMAIL_DELETING_OUTBOUND' => 'Deleting outbound server',
    'LBL_EMAIL_CLEARING_CACHE_FILES' => 'Clearing cache files',
    'LBL_EMAIL_EMPTY_MSG' => 'No emails to display.',
    'LBL_EMAIL_EMPTY_ADDR_MSG' => 'No email addresses to display.',

    'LBL_EMAIL_ERROR_ADD_GROUP_FOLDER' => 'Folder name must be unique and not empty. Please try again.',
    'LBL_EMAIL_ERROR_DELETE_GROUP_FOLDER' => 'Cannot delete a folder. Either the folder or its children has emails or a mail box associated to it.',
    'LBL_EMAIL_ERROR_CANNOT_FIND_NODE' => 'Cannot determine the intended folder from context. Try again.',
    'LBL_EMAIL_ERROR_CHECK_IE_SETTINGS' => 'Please check your settings.',
    'LBL_EMAIL_ERROR_DESC' => 'Errors were detected: ',
    'LBL_EMAIL_DELETE_ERROR_DESC' => 'You do not have access to this area. Contact your site administrator to obtain access.',
    'LBL_EMAIL_ERROR_DUPE_FOLDER_NAME' => 'SuiteCRM Folder names must be unique.',
    'LBL_EMAIL_ERROR_EMPTY' => 'Please enter some search criteria.',
    'LBL_EMAIL_ERROR_GENERAL_TITLE' => 'An error has occurred',
    'LBL_EMAIL_ERROR_MESSAGE_DELETED' => 'Message Removed from Server',
    'LBL_EMAIL_ERROR_IMAP_MESSAGE_DELETED' => 'Either the message was removed from Server or moved to a different folder',
    'LBL_EMAIL_ERROR_MAILSERVERCONNECTION' => 'Connection to the mail server failed. Please contact your Administrator',
    'LBL_EMAIL_ERROR_MOVE' => 'Moving email between servers and/or mail accounts is not supported at this time.',
    'LBL_EMAIL_ERROR_MOVE_TITLE' => 'Move Error',
    'LBL_EMAIL_ERROR_NAME' => 'A name is required.',
    'LBL_EMAIL_ERROR_FROM_ADDRESS' => 'From Address is required. Please enter a valid email address.',
    'LBL_EMAIL_ERROR_NO_FILE' => 'Please provide a file.',
    'LBL_EMAIL_ERROR_SERVER' => 'A mail server address is required.',
    'LBL_EMAIL_ERROR_SAVE_ACCOUNT' => 'The mail account may not have been saved.',
    'LBL_EMAIL_ERROR_TIMEOUT' => 'An error has occurred while communicating with the mail server.',
    'LBL_EMAIL_ERROR_USER' => 'A login name is required.',
    'LBL_EMAIL_ERROR_PORT' => 'A mail server port is required.',
    'LBL_EMAIL_ERROR_PROTOCOL' => 'A server protocol is required.',
    'LBL_EMAIL_ERROR_MONITORED_FOLDER' => 'Monitored Folder is required.',
    'LBL_EMAIL_ERROR_TRASH_FOLDER' => 'Trash Folder is required.',
    'LBL_EMAIL_ERROR_VIEW_RAW_SOURCE' => 'This information is not available',
    'LBL_EMAIL_ERROR_NO_OUTBOUND' => 'No outgoing mail server specified.',
    'LBL_EMAIL_ERROR_SENDING' => 'Error Sending Email. Please contact your administrator for assistance.',
    'LBL_EMAIL_FOLDERS' => SugarThemeRegistry::current()->getImage('icon_email_folder', 'align=absmiddle border=0',
            null, null, '.gif', ''
        ) . 'Folders',
    'LBL_EMAIL_FOLDERS_SHORT' => SugarThemeRegistry::current()->getImage('icon_email_folder',
        'align=absmiddle border=0', null, null, '.gif', ''
    ),
    'LBL_EMAIL_FOLDERS_ADD' => 'Add',
    'LBL_EMAIL_FOLDERS_ADD_DIALOG_TITLE' => 'Add New Folder',
    'LBL_EMAIL_FOLDERS_RENAME_DIALOG_TITLE' => 'Rename Folder',
    'LBL_EMAIL_FOLDERS_ADD_NEW_FOLDER' => 'Save',
    'LBL_EMAIL_FOLDERS_ADD_THIS_TO' => 'Add this folder to',
    'LBL_EMAIL_FOLDERS_CHANGE_HOME' => 'This folder cannot be changed',
    'LBL_EMAIL_FOLDERS_DELETE_CONFIRM' => 'Are you sure you would like to delete this folder?\nThis process cannot be reversed.\nFolder deletions will cascade to all contained folders.',
    'LBL_EMAIL_FOLDERS_NEW_FOLDER' => 'New Folder Name',
    'LBL_EMAIL_FOLDERS_NO_VALID_NODE' => 'Please select a folder before performing this action.',
    'LBL_EMAIL_FOLDERS_TITLE' => 'Folder Management',

    'LBL_EMAIL_FORWARD' => 'Forward',
    'LBL_EMAIL_DELIMITER' => '::;::',
    'LBL_EMAIL_DOWNLOAD_STATUS' => 'Downloaded [[count]] of [[total]] emails',
    'LBL_EMAIL_FROM' => 'From',
    'LBL_EMAIL_GROUP' => 'group',
    'LBL_EMAIL_UPPER_CASE_GROUP' => 'Group',
    'LBL_EMAIL_HOME_FOLDER' => 'Home',
    'LBL_EMAIL_IE_DELETE' => 'Deleting Mail Account',
    'LBL_EMAIL_IE_DELETE_SIGNATURE' => 'Deleting signature',
    'LBL_EMAIL_IE_DELETE_CONFIRM' => 'Are you sure you would like to delete this mail account?',
    'LBL_EMAIL_IE_DELETE_SUCCESSFUL' => 'Deletion successful.',
    'LBL_EMAIL_IE_SAVE' => 'Saving Mail Account Information',
    'LBL_EMAIL_IMPORTING_EMAIL' => 'Importing Email',
    'LBL_EMAIL_IMPORT_EMAIL' => 'Import into SuiteCRM',
    'LBL_EMAIL_IMPORT_SETTINGS' => 'Import Settings',
    'LBL_EMAIL_INVALID' => 'Invalid',
    'LBL_EMAIL_LOADING' => 'Loading...',
    'LBL_EMAIL_MARK' => 'Mark',
    'LBL_EMAIL_MARK_FLAGGED' => 'As Flagged',
    'LBL_EMAIL_MARK_READ' => 'As Read',
    'LBL_EMAIL_MARK_UNFLAGGED' => 'As Unflagged',
    'LBL_EMAIL_MARK_UNREAD' => 'As Unread',
    'LBL_EMAIL_ASSIGN_TO' => 'Assign To',

    'LBL_EMAIL_MENU_ADD_FOLDER' => 'Create Folder',
    'LBL_EMAIL_MENU_COMPOSE' => 'Compose to',
    'LBL_EMAIL_MENU_DELETE_FOLDER' => 'Delete Folder',
    'LBL_EMAIL_MENU_EMPTY_TRASH' => 'Empty Trash',
    'LBL_EMAIL_MENU_SYNCHRONIZE' => 'Synchronize',
    'LBL_EMAIL_MENU_CLEAR_CACHE' => 'Clear cache files',
    'LBL_EMAIL_MENU_REMOVE' => 'Remove',
    'LBL_EMAIL_MENU_RENAME_FOLDER' => 'Rename Folder',
    'LBL_EMAIL_MENU_RENAMING_FOLDER' => 'Renaming Folder',
    'LBL_EMAIL_MENU_MAKE_SELECTION' => 'Please make a selection before trying this operation.',

    'LBL_EMAIL_MENU_HELP_ADD_FOLDER' => 'Create a Folder (remote or in SuiteCRM)',
    'LBL_EMAIL_MENU_HELP_DELETE_FOLDER' => 'Delete a Folder (remote or in SuiteCRM)',
    'LBL_EMAIL_MENU_HELP_EMPTY_TRASH' => 'Empties all Trash folders for your mail accounts',
    'LBL_EMAIL_MENU_HELP_MARK_READ' => 'Mark these email(s) read',
    'LBL_EMAIL_MENU_HELP_MARK_UNFLAGGED' => 'Mark these email(s) unflagged',
    'LBL_EMAIL_MENU_HELP_RENAME_FOLDER' => 'Rename a Folder (remote or in SuiteCRM)',

    'LBL_EMAIL_MESSAGES' => 'messages',

    'LBL_EMAIL_ML_NAME' => 'List Name',
    'LBL_EMAIL_ML_ADDRESSES_1' => 'Selected List Addresses',
    'LBL_EMAIL_ML_ADDRESSES_2' => 'Available List Addresses',

    'LBL_EMAIL_MULTISELECT' => '<b>Ctrl-Click</b> to select multiples<br />(Mac users use <b>CMD-Click</b>)',

    'LBL_EMAIL_NO' => 'No',
    'LBL_EMAIL_NOT_SENT' => 'System is unable to process your request. Please contact the system administrator.',

    'LBL_EMAIL_OK' => 'OK',
    'LBL_EMAIL_ONE_MOMENT' => 'One moment please...',
    'LBL_EMAIL_OPEN_ALL' => 'Open Multiple Messages',
    'LBL_EMAIL_OPTIONS' => 'Options',
    'LBL_EMAIL_QUICK_COMPOSE' => 'Quick Compose',
    'LBL_EMAIL_OPT_OUT' => 'Opted Out',
    'LBL_EMAIL_OPT_OUT_AND_INVALID' => 'Opted Out and Invalid',
    'LBL_EMAIL_PERFORMING_TASK' => 'Performing Task',
    'LBL_EMAIL_PRIMARY' => 'Primary',
    'LBL_EMAIL_PRINT' => 'Print',

    'LBL_EMAIL_QC_BUGS' => 'Bug',
    'LBL_EMAIL_QC_CASES' => 'Case',
    'LBL_EMAIL_QC_LEADS' => 'Lead',
    'LBL_EMAIL_QC_CONTACTS' => 'Contact',
    'LBL_EMAIL_QC_TASKS' => 'Task',
    'LBL_EMAIL_QC_OPPORTUNITIES' => 'Opportunity',
    'LBL_EMAIL_QUICK_CREATE' => 'Quick Create',

    'LBL_EMAIL_REBUILDING_FOLDERS' => 'Rebuilding Folders',
    'LBL_EMAIL_RELATE_TO' => 'Relate',
    'LBL_EMAIL_VIEW_RELATIONSHIPS' => 'View Relationships',
    'LBL_EMAIL_RECORD' => 'Email Record',
    'LBL_EMAIL_REMOVE' => 'Remove',
    'LBL_EMAIL_REPLY' => 'Reply',
    'LBL_EMAIL_REPLY_ALL' => 'Reply All',
    'LBL_EMAIL_REPLY_TO' => 'Reply-to',
    'LBL_EMAIL_RETRIEVING_MESSAGE' => 'Retrieving Message',
    'LBL_EMAIL_RETRIEVING_RECORD' => 'Retrieving Email Record',
    'LBL_EMAIL_SELECT_ONE_RECORD' => 'Please select only one email record',
    'LBL_EMAIL_RETURN_TO_VIEW' => 'Return to Previous Module?',
    'LBL_EMAIL_REVERT' => 'Revert',
    'LBL_EMAIL_RELATE_EMAIL' => 'Relate Email',

    'LBL_EMAIL_RULES_TITLE' => 'Rule Management',

    'LBL_EMAIL_SAVE' => 'Save',
    'LBL_EMAIL_SAVE_AND_REPLY' => 'Save & Reply',
    'LBL_EMAIL_SAVE_DRAFT' => 'Save Draft',
    'LBL_EMAIL_DRAFT_SAVED' => 'Draft has been saved',

    'LBL_EMAIL_SEARCH' => SugarThemeRegistry::current()->getImage('Search', 'align=absmiddle border=0', null, null,
        '.gif', ''
    ),
    'LBL_EMAIL_SEARCH_SHORT' => SugarThemeRegistry::current()->getImage('Search', 'align=absmiddle border=0', null,
        null, '.gif', ''
    ),
    'LBL_EMAIL_SEARCH_DATE_FROM' => 'Date From',
    'LBL_EMAIL_SEARCH_DATE_UNTIL' => 'Date Until',
    'LBL_EMAIL_SEARCH_NO_RESULTS' => 'No results match your search criteria.',
    'LBL_EMAIL_SEARCH_RESULTS_TITLE' => 'Search Results',

    'LBL_EMAIL_SELECT' => 'Select',

    'LBL_EMAIL_SEND' => 'Send',
    'LBL_EMAIL_SENDING_EMAIL' => 'Sending Email',

    'LBL_EMAIL_SETTINGS' => 'Settings',
    'LBL_EMAIL_SETTINGS_ACCOUNTS' => 'Mail Accounts',
    'LBL_EMAIL_SETTINGS_ADD_ACCOUNT' => 'Clear Form',
    'LBL_EMAIL_SETTINGS_CHECK_INTERVAL' => 'Check for New Mail',
    'LBL_EMAIL_SETTINGS_FROM_ADDR' => 'From Address',
    'LBL_EMAIL_SETTINGS_FROM_TO_EMAIL_ADDR' => 'Email Address For Test Notification:',
    'LBL_EMAIL_SETTINGS_FROM_NAME' => 'From Name',
    'LBL_EMAIL_SETTINGS_REPLY_TO_ADDR' => 'Reply to Address',
    'LBL_EMAIL_SETTINGS_FULL_SYNC' => 'Synchronize All Mail Accounts',
    'LBL_EMAIL_TEST_NOTIFICATION_SENT' => 'An email was sent to the specified email address using the provided outgoing mail settings. Please check to see if the email was received to verify the settings are correct.',
    'LBL_EMAIL_TEST_SEE_FULL_SMTP_LOG' => 'See full SMTP Log',
    'LBL_EMAIL_SETTINGS_FULL_SYNC_WARN' => 'Perform a full synchronization?\nLarge mail accounts may take a few minutes.',
    'LBL_EMAIL_SUBSCRIPTION_FOLDER_HELP' => 'Click the Shift key or the Ctrl key to select multiple folders.',
    'LBL_EMAIL_SETTINGS_GENERAL' => 'General',
    'LBL_EMAIL_SETTINGS_GROUP_FOLDERS_CREATE' => 'Create Group Folders',

    'LBL_EMAIL_SETTINGS_GROUP_FOLDERS_EDIT' => 'Edit Group Folder',

    'LBL_EMAIL_SETTINGS_NAME' => 'Mail Account Name',
    'LBL_EMAIL_SETTINGS_REQUIRE_REFRESH' => 'Select the number of emails per page in the Inbox. This setting might require a page refresh in order to take effect.',
    'LBL_EMAIL_SETTINGS_RETRIEVING_ACCOUNT' => 'Retrieving Mail Account',
    'LBL_EMAIL_SETTINGS_SAVED' => 'The settings have been saved.',
    'LBL_EMAIL_SETTINGS_SEND_EMAIL_AS' => 'Send Plain Text Emails Only',
    'LBL_EMAIL_SETTINGS_SHOW_NUM_IN_LIST' => 'Emails per Page',
    'LBL_EMAIL_SETTINGS_TITLE_LAYOUT' => 'Visual Settings',
    'LBL_EMAIL_SETTINGS_TITLE_PREFERENCES' => 'Preferences',
    'LBL_EMAIL_SETTINGS_USER_FOLDERS' => 'Available User Folders',
    'LBL_EMAIL_ERROR_PREPEND' => 'Error:',
    'LBL_EMAIL_INVALID_PERSONAL_OUTBOUND' => 'The outbound mail server selected for the mail account you are using is invalid. Check the settings or select a different mail server for the mail account.',
    'LBL_EMAIL_INVALID_SYSTEM_OUTBOUND' => 'An outgoing mail server is not configured to send emails. Please configure an outgoing mail server or select an outgoing mail server for the mail account that you are using in Settings >> Mail Account.',
    'LBL_DEFAULT_EMAIL_SIGNATURES' => 'Default Signature',
    'LBL_EMAIL_SIGNATURES' => 'Signatures',
    'LBL_SMTPTYPE_GMAIL' => 'Gmail',
    'LBL_SMTPTYPE_YAHOO' => 'Yahoo! Mail',
    'LBL_SMTPTYPE_EXCHANGE' => 'Microsoft Exchange',
    'LBL_SMTPTYPE_OTHER' => 'Other',
    'LBL_EMAIL_SPACER_MAIL_SERVER' => '[ Remote Folders ]',
    'LBL_EMAIL_SPACER_LOCAL_FOLDER' => '[ SuiteCRM Folders ]',
    'LBL_EMAIL_SUBJECT' => 'Subject',
    'LBL_EMAIL_SUCCESS' => 'Success',
    'LBL_EMAIL_SUITE_FOLDER' => 'SuiteCRM Folder',
    'LBL_EMAIL_TEMPLATE_EDIT_PLAIN_TEXT' => 'Email template body is empty',
    'LBL_EMAIL_TEMPLATES' => 'Templates',
    'LBL_EMAIL_TO' => 'To',
    'LBL_EMAIL_VIEW' => 'View',
    'LBL_EMAIL_VIEW_HEADERS' => 'Display Headers',
    'LBL_EMAIL_VIEW_RAW' => 'Display Raw Email',
    'LBL_EMAIL_VIEW_UNSUPPORTED' => 'This feature is unsupported when used with POP3.',
    'LBL_DEFAULT_LINK_TEXT' => 'Default link text.',
    'LBL_EMAIL_YES' => 'Yes',
    'LBL_EMAIL_TEST_OUTBOUND_SETTINGS' => 'Send Test Email',
    'LBL_EMAIL_TEST_OUTBOUND_SETTINGS_SENT' => 'Test Email Sent',
    'LBL_EMAIL_MESSAGE_NO' => 'Message No',
    'LBL_EMAIL_IMPORT_SUCCESS' => 'Import Passed',
    'LBL_EMAIL_IMPORT_FAIL' => 'Import Failed because either the message is already imported or deleted from server',

    'LBL_LINK_NONE' => 'None',
    'LBL_LINK_ALL' => 'All',
    'LBL_LINK_RECORDS' => 'Records',
    'LBL_LINK_SELECT' => 'Select',
    'LBL_LINK_ACTIONS' => 'ACTIONS',
    'LBL_CLOSE_ACTIVITY_HEADER' => 'Confirm',
    'LBL_CLOSE_ACTIVITY_CONFIRM' => 'Do you want to close this #module#?',
    'LBL_INVALID_FILE_EXTENSION' => 'Invalid File Extension',

    'ERR_AJAX_LOAD' => 'An error has occurred:',
    'ERR_AJAX_LOAD_FAILURE' => 'There was an error processing your request, please try again at a later time.',
    'ERR_AJAX_LOAD_FOOTER' => 'If this error persists, please have your administrator disable Ajax for this module',
    'ERR_DECIMAL_SEP_EQ_THOUSANDS_SEP' => 'The decimal separator cannot use the same character as the thousands separator.\\n\\n  Please change the values.',
    'ERR_DELETE_RECORD' => 'A record number must be specified to delete the contact.',
    'ERR_EXPORT_DISABLED' => 'Exports Disabled.',
    'ERR_EXPORT_TYPE' => 'Error exporting ',
    'ERR_INVALID_EMAIL_ADDRESS' => 'not a valid email address.',
    'ERR_INVALID_FILE_REFERENCE' => 'Invalid File Reference',
    'ERR_NO_HEADER_ID' => 'This feature is unavailable in this theme.',
    'ERR_NOT_ADMIN' => 'Unauthorized access to administration.',
    'ERR_MISSING_REQUIRED_FIELDS' => 'Missing required field:',
    'ERR_INVALID_REQUIRED_FIELDS' => 'Invalid required field:',
    'ERR_INVALID_VALUE' => 'Invalid Value:',
    'ERR_NO_SUCH_FILE' => 'File does not exist on system',
    'ERR_NO_SINGLE_QUOTE' => 'Cannot use the single quotation mark for ',
    'ERR_NOTHING_SELECTED' => 'Please make a selection before proceeding.',
    'ERR_SELF_REPORTING' => 'User cannot report to him or herself.',
    'ERR_SQS_NO_MATCH_FIELD' => 'No match for field: ',
    'ERR_SQS_NO_MATCH' => 'No Match',
    'ERR_ADDRESS_KEY_NOT_SPECIFIED' => 'Please specify \'key\' index in displayParams attribute for the Meta-Data definition',
    'ERR_EXISTING_PORTAL_USERNAME' => 'Error: The Portal Name is already assigned to another contact.',
    'ERR_COMPATIBLE_PRECISION_VALUE' => 'Field value is not compatible with precision value',
    'ERR_EXTERNAL_API_SAVE_FAIL' => 'An error occurred when trying to save to the external account.',
    'ERR_NO_DB' => 'Could not connect to the database. Please refer to suitecrm.log for details (0).',
    'ERR_DB_FAIL' => 'Database failure. Please refer to suitecrm.log for details.',
    'ERR_DB_VERSION' => 'SuiteCRM {0} Files May Only Be Used With A SuiteCRM {1} Database.',

    'LBL_ACCOUNT' => 'Account',
    'LBL_ACCOUNTS' => 'Accounts',
    'LBL_ACTIVITIES_SUBPANEL_TITLE' => 'Activities',
    'LBL_ACCUMULATED_HISTORY_BUTTON_KEY' => 'H',
    'LBL_ACCUMULATED_HISTORY_BUTTON_LABEL' => 'View Summary',
    'LBL_ACCUMULATED_HISTORY_BUTTON_TITLE' => 'View Summary',
    'LBL_ADD_BUTTON' => 'Add',
    'LBL_ADD_DOCUMENT' => 'Add Document',
    'LBL_ADD_TO_PROSPECT_LIST_BUTTON_KEY' => 'L',
    'LBL_ADD_TO_PROSPECT_LIST_BUTTON_LABEL' => 'Add To Target List',
    'LBL_ADD_TO_PROSPECT_LIST_BUTTON_LABEL_ACCOUNTS_CONTACTS' => 'Add Contacts To Target List',
    'LBL_ADDITIONAL_DETAILS_CLOSE_TITLE' => 'Click to Close',
    'LBL_ADDITIONAL_DETAILS' => 'Additional Details',
    'LBL_ADMIN' => 'Admin',
    'LBL_ALT_HOT_KEY' => '',
    'LBL_ARCHIVE' => 'Archive',
    'LBL_ASSIGNED_TO_USER' => 'Assigned to User',
    'LBL_ASSIGNED_TO' => 'Assigned to:',
    'LBL_BACK' => 'Back',
    'LBL_BILLING_ADDRESS' => 'Billing Address',
    'LBL_QUICK_CREATE' => 'Create ',
    'LBL_BROWSER_TITLE' => 'SuiteCRM - Open Source CRM',
    'LBL_BUGS' => 'Bugs',
    'LBL_BY' => 'by',
    'LBL_CALLS' => 'Calls',
    'LBL_CAMPAIGNS_SEND_QUEUED' => 'Send Queued Campaign Emails',
    'LBL_SUBMIT_BUTTON_LABEL' => 'Submit',
    'LBL_CASE' => 'Case',
    'LBL_CASES' => 'Cases',
    'LBL_CHANGE_PASSWORD' => 'Change password',
    'LBL_CHARSET' => 'UTF-8',
    'LBL_CHECKALL' => 'Check All',
    'LBL_CITY' => 'City',
    'LBL_CLEAR_BUTTON_LABEL' => 'Clear',
    'LBL_CLEAR_BUTTON_TITLE' => 'Clear',
    'LBL_CLEARALL' => 'Clear All',
    'LBL_CLOSE_BUTTON_TITLE' => 'Close',
    'LBL_CLOSE_AND_CREATE_BUTTON_LABEL' => 'Close and Create New',
    'LBL_CLOSE_AND_CREATE_BUTTON_TITLE' => 'Close and Create New',
    'LBL_CLOSE_AND_CREATE_BUTTON_KEY' => 'C',
    'LBL_OPEN_ITEMS' => 'Open Items:',
    'LBL_COMPOSE_EMAIL_BUTTON_KEY' => 'L',
    'LBL_COMPOSE_EMAIL_BUTTON_LABEL' => 'Compose Email',
    'LBL_COMPOSE_EMAIL_BUTTON_TITLE' => 'Compose Email',
    'LBL_SEARCH_DROPDOWN_YES' => 'Yes',
    'LBL_SEARCH_DROPDOWN_NO' => 'No',
    'LBL_CONTACT_LIST' => 'Contact List',
    'LBL_CONTACT' => 'Contact',
    'LBL_CONTACTS' => 'Contacts',
    'LBL_CONTRACT' => 'Contract',
    'LBL_CONTRACTS' => 'Contracts',
    'LBL_COUNTRY' => 'Country:',
    'LBL_CREATE_BUTTON_LABEL' => 'CREATE',
    'LBL_CREATED_BY_USER' => 'Created by User',
    'LBL_CREATED_USER' => 'Created by User',
    'LBL_CREATED' => 'Created by',
    'LBL_CURRENT_USER_FILTER' => 'My Items:',
    'LBL_CURRENCY' => 'Currency:',
    'LBL_DOCUMENTS' => 'Documents',
    'LBL_DATE_ENTERED' => 'Date Created:',
    'LBL_DATE_MODIFIED' => 'Date Modified:',
    'LBL_EDIT_BUTTON' => 'Edit',
    'LBL_DUPLICATE_BUTTON' => 'Duplicate',
    'LBL_DELETE_BUTTON' => 'Delete',
    'LBL_DELETE' => 'Delete',
    'LBL_DELETED' => 'Deleted',
    'LBL_DIRECT_REPORTS' => 'Direct Reports',
    'LBL_DONE_BUTTON_LABEL' => 'Done',
    'LBL_DONE_BUTTON_TITLE' => 'Done',
    'LBL_FAVORITES' => 'Favorites',
    'LBL_VCARD' => 'vCard',
    'LBL_EMPTY_VCARD' => 'Please select a vCard file',
    'LBL_EMPTY_REQUIRED_VCARD' => 'vCard does not have all the required fields for this module. Please refer to suitecrm.log for details.',
    'LBL_VCARD_ERROR_FILESIZE' => 'The uploaded file exceeds the 30000 bytes size limit which was specified in the HTML form.',
    'LBL_VCARD_ERROR_DEFAULT' => 'There was an error uploading the vCard file. Please refer to suitecrm.log for details.',
    'LBL_IMPORT_VCARD' => 'Import vCard:',
    'LBL_IMPORT_VCARD_BUTTON_LABEL' => 'Import vCard',
    'LBL_IMPORT_VCARD_BUTTON_TITLE' => 'Import vCard',
    'LBL_VIEW_BUTTON' => 'View',
    'LBL_EMAIL_PDF_BUTTON_LABEL' => 'Email as PDF',
    'LBL_EMAIL_PDF_BUTTON_TITLE' => 'Email as PDF',
    'LBL_EMAILS' => 'Emails',
    'LBL_EMPLOYEES' => 'Employees',
    'LBL_ENTER_DATE' => 'Enter Date',
    'LBL_EXPORT' => 'Export',
    'LBL_FAVORITES_FILTER' => 'My Favorites:',
    'LBL_GO_BUTTON_LABEL' => 'Go',
    'LBL_HIDE' => 'Hide',
    'LBL_ID' => 'ID',
    'LBL_IMPORT' => 'Import',
    'LBL_IMPORT_STARTED' => 'Import Started: ',
    'LBL_LAST_VIEWED' => 'Recently Viewed',
    'LBL_LEADS' => 'Leads',
    'LBL_LESS' => 'less',
    'LBL_CAMPAIGN' => 'Campaign:',
    'LBL_CAMPAIGNS' => 'Campaigns',
    'LBL_CAMPAIGNLOG' => 'CampaignLog',
    'LBL_CAMPAIGN_CONTACT' => 'Campaigns',
    'LBL_CAMPAIGN_ID' => 'campaign_id',
    'LBL_CAMPAIGN_NONE' => 'None',
    'LBL_THEME' => 'Theme:',
    'LBL_FOUND_IN_RELEASE' => 'Found In Release',
    'LBL_FIXED_IN_RELEASE' => 'Fixed In Release',
    'LBL_LIST_ACCOUNT_NAME' => 'Account Name',
    'LBL_LIST_ASSIGNED_USER' => 'User',
    'LBL_LIST_CONTACT_NAME' => 'Contact Name',
    'LBL_LIST_CONTACT_ROLE' => 'Contact Role',
    'LBL_LIST_DATE_ENTERED' => 'Date Created',
    'LBL_LIST_EMAIL' => 'Email',
    'LBL_LIST_NAME' => 'Name',
    'LBL_LIST_OF' => 'of',
    'LBL_LIST_PHONE' => 'Phone',
    'LBL_LIST_RELATED_TO' => 'Related to',
    'LBL_LIST_USER_NAME' => 'User Name',
    'LBL_LISTVIEW_NO_SELECTED' => 'Please select at least 1 record to proceed.',
    'LBL_LISTVIEW_TWO_REQUIRED' => 'Please select at least 2 records to proceed.',
    'LBL_LISTVIEW_OPTION_SELECTED' => 'Selected Records',
    'LBL_LISTVIEW_SELECTED_OBJECTS' => 'Selected: ',

    'LBL_LOCALE_NAME_EXAMPLE_FIRST' => 'David',
    'LBL_LOCALE_NAME_EXAMPLE_LAST' => 'Livingstone',
    'LBL_LOCALE_NAME_EXAMPLE_SALUTATION' => 'Dr.',
    'LBL_LOCALE_NAME_EXAMPLE_TITLE' => 'Code Monkey Extraordinaire',
    'LBL_CANCEL' => 'Cancel',
    'LBL_VERIFY' => 'Verify',
    'LBL_RESEND' => 'Resend',
    'LBL_PROFILE' => 'Profile',
    'LBL_MAILMERGE' => 'Mail Merge',
    'LBL_MASS_UPDATE' => 'Mass Update',
    'LBL_NO_MASS_UPDATE_FIELDS_AVAILABLE' => 'There are no fields available for the Mass Update operation',
    'LBL_OPT_OUT_FLAG_PRIMARY' => 'Opt out Primary Email',
    'LBL_OPT_IN_FLAG_PRIMARY' => 'Opt in Primary Email',
    'LBL_MEETINGS' => 'Meetings',
    'LBL_MEETING_GO_BACK' => 'Go back to the meeting',
    'LBL_MEMBERS' => 'Members',
    'LBL_MEMBER_OF' => 'Member Of',
    'LBL_MODIFIED_BY_USER' => 'Modified by User',
    'LBL_MODIFIED_USER' => 'Modified by User',
    'LBL_MODIFIED' => 'Modified by',
    'LBL_MODIFIED_NAME' => 'Modified By Name',
    'LBL_MORE' => 'More',
    'LBL_MY_ACCOUNT' => 'My Settings',
    'LBL_NAME' => 'Name',
    'LBL_NEW_BUTTON_KEY' => 'N',
    'LBL_NEW_BUTTON_LABEL' => 'Create',
    'LBL_NEW_BUTTON_TITLE' => 'Create',
    'LBL_NEXT_BUTTON_LABEL' => 'Next',
    'LBL_NONE' => '--None--',
    'LBL_NOTES' => 'Notes',
    'LBL_OPPORTUNITIES' => 'Opportunities',
    'LBL_OPPORTUNITY_NAME' => 'Opportunity Name',
    'LBL_OPPORTUNITY' => 'Opportunity',
    'LBL_OR' => 'OR',
    'LBL_PANEL_OVERVIEW' => 'OVERVIEW',
    'LBL_PANEL_ASSIGNMENT' => 'OTHER',
    'LBL_PANEL_ADVANCED' => 'MORE INFORMATION',
    'LBL_PARENT_TYPE' => 'Parent Type',
    'LBL_PERCENTAGE_SYMBOL' => '%',
    'LBL_POSTAL_CODE' => 'Postal Code:',
    'LBL_PRIMARY_ADDRESS_CITY' => 'Primary Address City:',
    'LBL_PRIMARY_ADDRESS_COUNTRY' => 'Primary Address Country:',
    'LBL_PRIMARY_ADDRESS_POSTALCODE' => 'Primary Address Postal Code:',
    'LBL_PRIMARY_ADDRESS_STATE' => 'Primary Address State:',
    'LBL_PRIMARY_ADDRESS_STREET_2' => 'Primary Address Street 2:',
    'LBL_PRIMARY_ADDRESS_STREET_3' => 'Primary Address Street 3:',
    'LBL_PRIMARY_ADDRESS_STREET' => 'Primary Address Street:',
    'LBL_PRIMARY_ADDRESS' => 'Primary Address:',

    'LBL_PROSPECTS' => 'Prospects',
    'LBL_PRODUCTS' => 'Products',
    'LBL_PROJECT_TASKS' => 'Project Tasks',
    'LBL_PROJECTS' => 'Projects',
    'LBL_QUOTES' => 'Quotes',

    'LBL_RELATED' => 'Related',
    'LBL_RELATED_RECORDS' => 'Related Records',
    'LBL_REMOVE' => 'Remove',
    'LBL_REPORTS_TO' => 'Reports To',
    'LBL_REQUIRED_SYMBOL' => '*',
    'LBL_REQUIRED_TITLE' => 'Indicates required field',
    'LBL_EMAIL_DONE_BUTTON_LABEL' => 'Done',
    'LBL_FULL_FORM_BUTTON_KEY' => 'L',
    'LBL_FULL_FORM_BUTTON_LABEL' => 'Full Form',
    'LBL_FULL_FORM_BUTTON_TITLE' => 'Full Form',
    'LBL_SAVE_NEW_BUTTON_LABEL' => 'Save & Create New',
    'LBL_SAVE_NEW_BUTTON_TITLE' => 'Save & Create New',
    'LBL_SAVE_OBJECT' => 'Save {0}',
    'LBL_SEARCH_BUTTON_KEY' => 'Q',
    'LBL_SEARCH_BUTTON_LABEL' => 'Search',
    'LBL_SEARCH_BUTTON_TITLE' => 'Search',
    'LBL_FILTER' => 'Filter',
    'LBL_SEARCH' => 'Search',
    'LBL_SEARCH_ALT' => '',
    'LBL_SEARCH_MORE' => 'more',
    'LBL_UPLOAD_IMAGE_FILE_INVALID' => 'Invalid file format, only image file can be uploaded.',
    'LBL_SELECT_BUTTON_KEY' => 'T',
    'LBL_SELECT_BUTTON_LABEL' => 'Select',
    'LBL_SELECT_BUTTON_TITLE' => 'Select',
    'LBL_BROWSE_DOCUMENTS_BUTTON_LABEL' => 'Browse Documents',
    'LBL_BROWSE_DOCUMENTS_BUTTON_TITLE' => 'Browse Documents',
    'LBL_SELECT_CONTACT_BUTTON_KEY' => 'T',
    'LBL_SELECT_CONTACT_BUTTON_LABEL' => 'Select Contact',
    'LBL_SELECT_CONTACT_BUTTON_TITLE' => 'Select Contact',
    'LBL_SELECT_REPORTS_BUTTON_LABEL' => 'SELECT FROM Reports',
    'LBL_SELECT_REPORTS_BUTTON_TITLE' => 'Select Reports',
    'LBL_SELECT_USER_BUTTON_KEY' => 'U',
    'LBL_SELECT_USER_BUTTON_LABEL' => 'Select User',
    'LBL_SELECT_USER_BUTTON_TITLE' => 'Select User',
    // Clear buttons take up too many keys, lets default the relate and collection ones to be empty
    'LBL_ACCESSKEY_CLEAR_RELATE_KEY' => ' ',
    'LBL_ACCESSKEY_CLEAR_RELATE_TITLE' => 'Clear Selection',
    'LBL_ACCESSKEY_CLEAR_RELATE_LABEL' => 'Clear Selection',
    'LBL_ACCESSKEY_CLEAR_COLLECTION_KEY' => ' ',
    'LBL_ACCESSKEY_CLEAR_COLLECTION_TITLE' => 'Clear Selection',
    'LBL_ACCESSKEY_CLEAR_COLLECTION_LABEL' => 'Clear Selection',
    'LBL_ACCESSKEY_SELECT_FILE_KEY' => 'F',
    'LBL_ACCESSKEY_SELECT_FILE_TITLE' => 'Select File',
    'LBL_ACCESSKEY_SELECT_FILE_LABEL' => 'Select File',
    'LBL_ACCESSKEY_CLEAR_FILE_KEY' => ' ',
    'LBL_ACCESSKEY_CLEAR_FILE_TITLE' => 'Clear File',
    'LBL_ACCESSKEY_CLEAR_FILE_LABEL' => 'Clear File',

    'LBL_ACCESSKEY_SELECT_USERS_KEY' => 'U',
    'LBL_ACCESSKEY_SELECT_USERS_TITLE' => 'Select User',
    'LBL_ACCESSKEY_SELECT_USERS_LABEL' => 'Select User',
    'LBL_ACCESSKEY_CLEAR_USERS_KEY' => ' ',
    'LBL_ACCESSKEY_CLEAR_USERS_TITLE' => 'Clear User',
    'LBL_ACCESSKEY_CLEAR_USERS_LABEL' => 'Clear User',
    'LBL_ACCESSKEY_SELECT_ACCOUNTS_KEY' => 'A',
    'LBL_ACCESSKEY_SELECT_ACCOUNTS_TITLE' => 'Select Account',
    'LBL_ACCESSKEY_SELECT_ACCOUNTS_LABEL' => 'Select Account',
    'LBL_ACCESSKEY_CLEAR_ACCOUNTS_KEY' => ' ',
    'LBL_ACCESSKEY_CLEAR_ACCOUNTS_TITLE' => 'Clear Account',
    'LBL_ACCESSKEY_CLEAR_ACCOUNTS_LABEL' => 'Clear Account',
    'LBL_ACCESSKEY_SELECT_CAMPAIGNS_KEY' => 'M',
    'LBL_ACCESSKEY_SELECT_CAMPAIGNS_TITLE' => 'Select Campaign',
    'LBL_ACCESSKEY_SELECT_CAMPAIGNS_LABEL' => 'Select Campaign',
    'LBL_ACCESSKEY_CLEAR_CAMPAIGNS_KEY' => ' ',
    'LBL_ACCESSKEY_CLEAR_CAMPAIGNS_TITLE' => 'Clear Campaign',
    'LBL_ACCESSKEY_CLEAR_CAMPAIGNS_LABEL' => 'Clear Campaign',
    'LBL_ACCESSKEY_SELECT_CONTACTS_KEY' => 'C',
    'LBL_ACCESSKEY_SELECT_CONTACTS_TITLE' => 'Select Contact',
    'LBL_ACCESSKEY_SELECT_CONTACTS_LABEL' => 'Select Contact',
    'LBL_ACCESSKEY_CLEAR_CONTACTS_KEY' => ' ',
    'LBL_ACCESSKEY_CLEAR_CONTACTS_TITLE' => 'Clear Contact',
    'LBL_ACCESSKEY_CLEAR_CONTACTS_LABEL' => 'Clear Contact',
    'LBL_ACCESSKEY_SELECT_TEAMSET_KEY' => 'Z',
    'LBL_ACCESSKEY_SELECT_TEAMSET_TITLE' => 'Select Team',
    'LBL_ACCESSKEY_SELECT_TEAMSET_LABEL' => 'Select Team',
    'LBL_ACCESSKEY_CLEAR_TEAMS_KEY' => ' ',
    'LBL_ACCESSKEY_CLEAR_TEAMS_TITLE' => 'Clear Team',
    'LBL_ACCESSKEY_CLEAR_TEAMS_LABEL' => 'Clear Team',
    'LBL_SERVER_RESPONSE_RESOURCES' => 'Resources used to construct this page (queries, files)',
    'LBL_SERVER_RESPONSE_TIME_SECONDS' => 'seconds.',
    'LBL_SERVER_RESPONSE_TIME' => 'Server response time:',
    'LBL_SERVER_MEMORY_BYTES' => 'bytes',
    'LBL_SERVER_MEMORY_USAGE' => 'Server Memory Usage: {0} ({1})',
    'LBL_SERVER_MEMORY_LOG_MESSAGE' => 'Usage: - module: {0} - action: {1}',
    'LBL_SERVER_PEAK_MEMORY_USAGE' => 'Server Peak Memory Usage: {0} ({1})',
    'LBL_SHIPPING_ADDRESS' => 'Shipping Address',
    'LBL_SHOW' => 'Show',
    'LBL_STATE' => 'State:',
    'LBL_STATUS_UPDATED' => 'Your Status for this event has been updated!',
    'LBL_STATUS' => 'Status:',
    'LBL_STREET' => 'Street',
    'LBL_SUBJECT' => 'Subject',

    'LBL_INBOUNDEMAIL_ID' => 'Inbound Email ID',

    'LBL_SCENARIO_SALES' => 'Sales',
    'LBL_SCENARIO_MARKETING' => 'Marketing',
    'LBL_SCENARIO_FINANCE' => 'Finance',
    'LBL_SCENARIO_SERVICE' => 'Service',
    'LBL_SCENARIO_PROJECT' => 'Project Management',

    'LBL_SCENARIO_SALES_DESCRIPTION' => 'This scenario facilitates the management of sales items',
    'LBL_SCENARIO_MAKETING_DESCRIPTION' => 'This scenario facilitates the management of marketing items',
    'LBL_SCENARIO_FINANCE_DESCRIPTION' => 'This scenario facilitates the management of finance related items',
    'LBL_SCENARIO_SERVICE_DESCRIPTION' => 'This scenario facilitates the management of service related items',
    'LBL_SCENARIO_PROJECT_DESCRIPTION' => 'This scenario facilitates the management of project related items',

    'LBL_SYNC' => 'Sync',
    'LBL_TABGROUP_ALL' => 'All',
    'LBL_TABGROUP_ACTIVITIES' => 'Activities',
    'LBL_TABGROUP_COLLABORATION' => 'Collaboration',
    'LBL_TABGROUP_MARKETING' => 'Marketing',
    'LBL_TABGROUP_OTHER' => 'Other',
    'LBL_TABGROUP_SALES' => 'Sales',
    'LBL_TABGROUP_SUPPORT' => 'Support',
    'LBL_TASKS' => 'Tasks',
    'LBL_THOUSANDS_SYMBOL' => 'K',
    'LBL_TRACK_EMAIL_BUTTON_LABEL' => 'Archive Email',
    'LBL_TRACK_EMAIL_BUTTON_TITLE' => 'Archive Email',
    'LBL_UNDELETE_BUTTON_LABEL' => 'Undelete',
    'LBL_UNDELETE_BUTTON_TITLE' => 'Undelete',
    'LBL_UNDELETE_BUTTON' => 'Undelete',
    'LBL_UNDELETE' => 'Undelete',
    'LBL_UNSYNC' => 'Unsync',
    'LBL_UPDATE' => 'Update',
    'LBL_USER_LIST' => 'User List',
    'LBL_USERS' => 'Users',
    'LBL_VERIFY_EMAIL_ADDRESS' => 'Checking for existing email entry...',
    'LBL_VERIFY_PORTAL_NAME' => 'Checking for existing portal name...',
    'LBL_VIEW_IMAGE' => 'view',

    'LNK_ABOUT' => 'About',
    'LNK_ADVANCED_FILTER' => 'Advanced Filter',
    'LNK_BASIC_FILTER' => 'Quick Filter',
    'LBL_ADVANCED_SEARCH' => 'Advanced Filter',
    'LBL_QUICK_FILTER' => 'Quick Filter',
    'LNK_SEARCH_NONFTS_VIEW_ALL' => 'Show All',
    'LNK_CLOSE' => 'Close',
    'LBL_MODIFY_CURRENT_FILTER' => 'Modify current filter',
    'LNK_SAVED_VIEWS' => 'Layout Options',
    'LNK_DELETE' => 'Delete',
    'LNK_EDIT' => 'Edit',
    'LNK_GET_LATEST' => 'Get latest',
    'LNK_GET_LATEST_TOOLTIP' => 'Replace with latest version',
    'LNK_HELP' => 'Help',
    'LNK_CREATE' => 'Create',
    'LNK_LIST_END' => 'End',
    'LNK_LIST_NEXT' => 'Next',
    'LNK_LIST_PREVIOUS' => 'Previous',
    'LNK_LIST_RETURN' => 'Return to List',
    'LNK_LIST_START' => 'Start',
    'LNK_LOAD_SIGNED' => 'Sign',
    'LNK_LOAD_SIGNED_TOOLTIP' => 'Replace with signed document',
    'LNK_PRINT' => 'Print',
    'LNK_BACKTOTOP' => 'Back to top',
    'LNK_REMOVE' => 'Remove',
    'LNK_RESUME' => 'Resume',
    'LNK_VIEW_CHANGE_LOG' => 'View Change Log',

    'NTC_CLICK_BACK' => 'Please click the browser back button and fix the error.',
    'NTC_DATE_FORMAT' => '(yyyy-mm-dd)',
    'NTC_DELETE_CONFIRMATION_MULTIPLE' => 'Are you sure you want to delete selected record(s)?',
    'NTC_TEMPLATE_IS_USED' => 'The template is used in at least one email marketing record. Are you sure you want to delete it?',
    'NTC_TEMPLATES_IS_USED' => 'The following templates are used in email marketing records. Are you sure you want to delete them?' . PHP_EOL,
    'NTC_DELETE_CONFIRMATION' => 'Are you sure you want to delete this record?',
    'NTC_DELETE_CONFIRMATION_NUM' => 'Are you sure you want to delete the ',
    'NTC_UPDATE_CONFIRMATION_NUM' => 'Are you sure you want to update the ',
    'NTC_DELETE_SELECTED_RECORDS' => ' selected record(s)?',
    'NTC_LOGIN_MESSAGE' => 'Please enter your user name and password.',
    'NTC_NO_ITEMS_DISPLAY' => 'none',
    'NTC_REMOVE_CONFIRMATION' => 'Are you sure you want to remove this relationship? Only the relationship will be removed. The record will not be deleted.',
    'NTC_REQUIRED' => 'Indicates required field',
    'NTC_TIME_FORMAT' => '(24:00)',
    'NTC_WELCOME' => 'Welcome',
    'NTC_YEAR_FORMAT' => '(yyyy)',
    'WARN_UNSAVED_CHANGES' => 'You are about to leave this record without saving any changes you may have made to the record. Are you sure you want to navigate away from this record?',
    'ERROR_NO_RECORD' => 'Error retrieving record. This record may be deleted or you may not be authorized to view it.',
    'WARN_BROWSER_VERSION_WARNING' => '<b>Warning:</b> Your browser version is no longer supported or you are using an unsupported browser.<p></p>The following browser versions are recommended:<p></p><ul><li>Internet Explorer 10 (compatibility view not supported)<li>Firefox 32.0<li>Safari 5.1<li>Chrome 37</ul>',
    'WARN_BROWSER_IE_COMPATIBILITY_MODE_WARNING' => '<b>Warning:</b> Your browser is in IE compatibility view which is not supported.',
    'ERROR_TYPE_NOT_VALID' => 'Error. This type is not valid.',
    'ERROR_NO_BEAN' => 'Failed to get bean.',
    'LBL_DUP_MERGE' => 'Find Duplicates',
    'LBL_MANAGE_SUBSCRIPTIONS' => 'Manage Subscriptions',
    'LBL_MANAGE_SUBSCRIPTIONS_FOR' => 'Manage Subscriptions for ',
    // Ajax status strings
    'LBL_LOADING' => 'Loading...',
    'LBL_SEARCHING' => 'Searching...',
    'LBL_SAVING_LAYOUT' => 'Saving Layout...',
    'LBL_SAVED_LAYOUT' => 'Layout has been saved.',
    'LBL_SAVED' => 'Saved',
    'LBL_SAVING' => 'Saving',
    'LBL_DISPLAY_COLUMNS' => 'Display Columns',
    'LBL_HIDE_COLUMNS' => 'Hide Columns',
    'LBL_SEARCH_CRITERIA' => 'Search Criteria',
    'LBL_SAVED_VIEWS' => 'Saved Views',
    'LBL_PROCESSING_REQUEST' => 'Processing...',
    'LBL_REQUEST_PROCESSED' => 'Done',
    'LBL_AJAX_FAILURE' => 'Ajax failure',
    'LBL_MERGE_DUPLICATES' => 'Merge',
    'LBL_SAVED_FILTER_SHORTCUT' => 'My Filters',
    'LBL_SEARCH_POPULATE_ONLY' => 'Perform a search using the search form above',
    'LBL_DETAILVIEW' => 'Detail View',
    'LBL_LISTVIEW' => 'List View',
    'LBL_EDITVIEW' => 'Edit View',
    'LBL_BILLING_STREET' => 'Street:',
    'LBL_SHIPPING_STREET' => 'Street:',
    'LBL_SEARCHFORM' => 'Search Form',
    'LBL_SAVED_SEARCH_ERROR' => 'Please provide a name for this view.',
    'LBL_DISPLAY_LOG' => 'Display Log',
    'ERROR_JS_ALERT_SYSTEM_CLASS' => 'System',
    'ERROR_JS_ALERT_TIMEOUT_TITLE' => 'Session Timeout',
    'ERROR_JS_ALERT_TIMEOUT_MSG_1' => 'Your session is about to timeout in 2 minutes. Please save your work.',
    'ERROR_JS_ALERT_TIMEOUT_MSG_2' => 'Your session has timed out.',
    'MSG_JS_ALERT_MTG_REMINDER_AGENDA' => "\nAgenda: ",
    'MSG_JS_ALERT_MTG_REMINDER_MEETING' => 'Meeting',
    'MSG_JS_ALERT_MTG_REMINDER_CALL' => 'Call',
    'MSG_JS_ALERT_MTG_REMINDER_TIME' => 'Time: ',
    'MSG_JS_ALERT_MTG_REMINDER_LOC' => 'Location: ',
    'MSG_JS_ALERT_MTG_REMINDER_DESC' => 'Description: ',
    'MSG_JS_ALERT_MTG_REMINDER_STATUS' => 'Status: ',
    'MSG_JS_ALERT_MTG_REMINDER_RELATED_TO' => 'Related To: ',
    'MSG_JS_ALERT_MTG_REMINDER_CALL_MSG' => "\nClick OK to view this call or click Cancel to dismiss this message.",
    'MSG_JS_ALERT_MTG_REMINDER_MEETING_MSG' => "\nClick OK to view this meeting or click Cancel to dismiss this message.",
    'MSG_JS_ALERT_MTG_REMINDER_NO_EVENT_NAME' => 'Event',
    'MSG_JS_ALERT_MTG_REMINDER_NO_DESCRIPTION' => 'Event isn\'t set.',
    'MSG_JS_ALERT_MTG_REMINDER_NO_LOCATION' => 'Location isn\'t set.',
    'MSG_JS_ALERT_MTG_REMINDER_NO_START_DATE' => 'Start date isn\'t defined.',
    'MSG_LIST_VIEW_NO_RESULTS_BASIC' => 'No results found.',
    'MSG_LIST_VIEW_NO_RESULTS_CHANGE_CRITERIA' => 'No results found... Perhaps change your search criteria and try again?',
    'MSG_LIST_VIEW_NO_RESULTS' => 'No results found for <item1>',
    'MSG_LIST_VIEW_NO_RESULTS_SUBMSG' => 'Create <item1> as a new <item2>',
    'MSG_LIST_VIEW_CHANGE_SEARCH' => 'or change your search criteria',
    'MSG_EMPTY_LIST_VIEW_NO_RESULTS' => 'You currently have no records saved. <item2> or <item3> one now.',

    'LBL_CLICK_HERE' => 'Click here',
    // contextMenu strings
    'LBL_ADD_TO_FAVORITES' => 'Add to My Favorites',
    'LBL_CREATE_CONTACT' => 'Create Contact',
    'LBL_CREATE_CASE' => 'Create Case',
    'LBL_CREATE_NOTE' => 'Create Note',
    'LBL_CREATE_OPPORTUNITY' => 'Create Opportunity',
    'LBL_SCHEDULE_CALL' => 'Log Call',
    'LBL_SCHEDULE_MEETING' => 'Schedule Meeting',
    'LBL_CREATE_TASK' => 'Create Task',
    //web to lead
    'LBL_GENERATE_WEB_TO_LEAD_FORM' => 'Generate Form',
    'LBL_SAVE_WEB_TO_LEAD_FORM' => 'Save Web Form',
    'LBL_AVAILABLE_FIELDS' => 'Available Fields',
    'LBL_FIRST_FORM_COLUMN' => 'First Form Column',
    'LBL_SECOND_FORM_COLUMN' => 'Second Form Column',
    'LBL_ASSIGNED_TO_REQUIRED' => 'Missing required field: Assigned to',
    'LBL_RELATED_CAMPAIGN_REQUIRED' => 'Missing required field: Related campaign',
    'LBL_TYPE_OF_PERSON_FOR_FORM' => 'Web form to create ',
    'LBL_TYPE_OF_PERSON_FOR_FORM_DESC' => 'Submitting this form will create ',

    'LBL_ADD_ALL_LEAD_FIELDS' => 'Add All Fields',
    'LBL_RESET_ALL_LEAD_FIELDS' => 'Reset all Fields',
    'LBL_REMOVE_ALL_LEAD_FIELDS' => 'Remove All Fields',
    'LBL_NEXT_BTN' => 'Next',
    'LBL_ONLY_IMAGE_ATTACHMENT' => 'Only the following supported image type attachments can be embedded: JPG, PNG.',
    'LBL_TRAINING' => 'Support Forum',
    'ERR_MSSQL_DB_CONTEXT' => 'Changed database context to',
    'ERR_MSSQL_WARNING' => 'Warning:',

    //Meta-Data framework
    'ERR_CANNOT_CREATE_METADATA_FILE' => 'Error: File [[file]] is missing. Unable to create because no corresponding HTML file was found.',
    'ERR_CANNOT_FIND_MODULE' => 'Error: Module [module] does not exist.',
    'LBL_ALT_ADDRESS' => 'Other Address:',
    'ERR_SMARTY_UNEQUAL_RELATED_FIELD_PARAMETERS' => 'Error: There are an unequal number of arguments for the \'key\' and \'copy\' elements in the displayParams array.',

    /* MySugar Framework (for Home and Dashboard) */
    'LBL_DASHLET_CONFIGURE_GENERAL' => 'General',
    'LBL_DASHLET_CONFIGURE_FILTERS' => 'Filters',
    'LBL_DASHLET_CONFIGURE_MY_ITEMS_ONLY' => 'Only My Items',
    'LBL_DASHLET_CONFIGURE_TITLE' => 'Title',
    'LBL_DASHLET_CONFIGURE_DISPLAY_ROWS' => 'Display Rows',

    // MySugar status strings
    'LBL_MAX_DASHLETS_REACHED' => 'You have reached the maximum number of SuiteCRM Dashlets your adminstrator has set. Please remove a SuiteCRM Dashlet to add more.',
    'LBL_ADDING_DASHLET' => 'Adding SuiteCRM Dashlet...',
    'LBL_ADDED_DASHLET' => 'SuiteCRM Dashlet Added',
    'LBL_REMOVE_DASHLET_CONFIRM' => 'Are you sure you want to remove this SuiteCRM Dashlet?',
    'LBL_REMOVING_DASHLET' => 'Removing SuiteCRM Dashlet...',
    'LBL_REMOVED_DASHLET' => 'SuiteCRM Dashlet Removed',

    // MySugar Menu Options

    'LBL_LOADING_PAGE' => 'Loading page, please wait...',

    'LBL_RELOAD_PAGE' => 'Please <a href="javascript: window.location.reload()">reload the window</a> to use this SuiteCRM Dashlet.',
    'LBL_ADD_DASHLETS' => 'Add Dashlets',
    'LBL_CLOSE_DASHLETS' => 'Close',
    'LBL_OPTIONS' => 'Options',
    'LBL_1_COLUMN' => '1 Column',
    'LBL_2_COLUMN' => '2 Column',
    'LBL_3_COLUMN' => '3 Column',
    'LBL_PAGE_NAME' => 'Page Name',

    'LBL_SEARCH_RESULTS' => 'Search Results',
    'LBL_SEARCH_MODULES' => 'Modules',
    'LBL_SEARCH_TOOLS' => 'Tools',
    'LBL_SEARCH_HELP_TITLE' => 'Search Tips',
    /* End MySugar Framework strings */

    'LBL_NO_IMAGE' => 'No Image',

    'LBL_MODULE' => 'Module',

    //adding a label for address copy from left
    'LBL_COPY_ADDRESS_FROM_LEFT' => 'Copy address from left:',
    'LBL_SAVE_AND_CONTINUE' => 'Save and Continue',

    'LBL_SEARCH_HELP_TEXT' => '<p><br /><strong>Multiselect controls</strong></p><ul><li>Click on the values to select an attribute.</li><li>Ctrl-click&nbsp;to&nbsp;select multiple. Mac users use CMD-click.</li><li>To select all values between two attributes,&nbsp; click first value&nbsp;and then shift-click last value.</li></ul><p><strong>Advanced Search & Layout Options</strong><br><br>Using the <b>Saved Search & Layout</b> option, you can save a set of search parameters and/or a custom List View layout in order to quickly obtain the desired search results in the future. You can save an unlimited number of custom searches and layouts. All saved searches appear by name in the Saved Searches list, with the last loaded saved search appearing at the top of the list.<br><br>To customize the List View layout, use the Hide Columns and Display Columns boxes to select which fields to display in the search results. For example, you can view or hide details such as the record name, and assigned user, and assigned team in the search results. To add a column to List View, select the field from the Hide Columns list and use the left arrow to move it to the Display Columns list. To remove a column from List View, select it from the Display Columns list and use the right arrow to move it to the Hide Columns list.<br><br>If you save layout settings, you will be able to load them at any time to view the search results in the custom layout.<br><br>To save and update a search and/or layout:<ol><li>Enter a name for the search results in the <b>Save this search as</b> field and click <b>Save</b>.The name now displays in the Saved Searches list adjacent to the <b>Clear</b> button.</li><li>To view a saved search, select it from the Saved Searches list. The search results are displayed in the List View.</li><li>To update the properties of a saved search, select the saved search from the list, enter the new search criteria and/or layout options in the Advanced Search area, and click <b>Update</b> next to <b>Modify Current Search</b>.</li><li>To delete a saved search, select it in the Saved Searches list, click <b>Delete</b> next to <b>Modify Current Search</b>, and then click <b>OK</b> to confirm the deletion.</li></ol><p><strong>Tips</strong><br><br>By using the % as a wildcard operator you can make your search more broad. For example instead of just searching for results that equal "Apples" you could change your search to "Apples%" which would match all results that start with the word Apples but could contain other characters as well.</p>',

    //resource management
    'ERR_QUERY_LIMIT' => 'Error: Query limit of $limit reached for $module module.',
    'ERROR_NOTIFY_OVERRIDE' => 'Error: ResourceObserver->notify() needs to be overridden.',

    //tracker labels
    'ERR_MONITOR_FILE_MISSING' => 'Error: Unable to create monitor because metadata file is empty or file does not exist.',
    'ERR_MONITOR_NOT_CONFIGURED' => 'Error: There is no monitor configured for requested name',
    'ERR_UNDEFINED_METRIC' => 'Error: Unable to set value for undefined metric',
    'ERR_STORE_FILE_MISSING' => 'Error: Unable to find Store implementation file',

    'LBL_MONITOR_ID' => 'Monitor Id',
    'LBL_USER_ID' => 'User Id',
    'LBL_MODULE_NAME' => 'Module Name',
    'LBL_ITEM_ID' => 'Item Id',
    'LBL_ITEM_SUMMARY' => 'Item Summary',
    'LBL_ACTION' => 'Action',
    'LBL_SESSION_ID' => 'Session Id',
    'LBL_BREADCRUMBSTACK_CREATED' => 'BreadCrumbStack created for user id {0}',
    'LBL_VISIBLE' => 'Record Visible',
    'LBL_DATE_LAST_ACTION' => 'Date of Last Action',

    //jc:#12287 - For javascript validation messages
    'MSG_IS_NOT_BEFORE' => 'is not before',
    'MSG_IS_MORE_THAN' => 'is more than',
    'MSG_SHOULD_BE' => 'should be',
    'MSG_OR_GREATER' => 'or greater',

    'LBL_LIST' => 'List',
    'LBL_CREATE_BUG' => 'Create Bug',

    'LBL_OBJECT_IMAGE' => 'object image',
    //jchi #12300
    'LBL_MASSUPDATE_DATE' => 'Select Date',

    'LBL_VALIDATE_RANGE' => 'is not within the valid range',
    'LBL_CHOOSE_START_AND_END_DATES' => 'Please choose both a starting and ending date range',
    'LBL_CHOOSE_START_AND_END_ENTRIES' => 'Please choose both starting and ending range entries',

    //jchi #  20776
    'LBL_DROPDOWN_LIST_ALL' => 'All',

    //Connector
    'ERR_CONNECTOR_FILL_BEANS_SIZE_MISMATCH' => 'Error: The Array count of the bean parameter does not match the Array count of the results.',
    'ERR_MISSING_MAPPING_ENTRY_FORM_MODULE' => 'Error: Missing mapping entry for module.',
    'ERROR_UNABLE_TO_RETRIEVE_DATA' => 'Error: Unable to retrieve data for {0} Connector. The service may currently be inaccessible or the configuration settings may be invalid. Connector error message: ({1}).',

    // fastcgi checks
    'LBL_FASTCGI_LOGGING' => 'For optimal experience using IIS/FastCGI sapi, set fastcgi.logging to 0 in your php.ini file.',

    //Collection Field
    'LBL_COLLECTION_NAME' => 'Name',
    'LBL_COLLECTION_PRIMARY' => 'Primary',
    'ERROR_MISSING_COLLECTION_SELECTION' => 'Empty required field',

    //MB -Fixed Bug #32812 -Max
    'LBL_ASSIGNED_TO_NAME' => 'Assigned to',
    'LBL_DESCRIPTION' => 'Description',

    'LBL_YESTERDAY' => 'yesterday',
    'LBL_TODAY' => 'today',
    'LBL_TOMORROW' => 'tomorrow',
    'LBL_NEXT_WEEK' => 'next week',
    'LBL_NEXT_MONDAY' => 'next monday',
    'LBL_NEXT_FRIDAY' => 'next friday',
    'LBL_TWO_WEEKS' => 'two weeks',
    'LBL_NEXT_MONTH' => 'next month',
    'LBL_FIRST_DAY_OF_NEXT_MONTH' => 'first day of next month',
    'LBL_THREE_MONTHS' => 'three months',
    'LBL_SIXMONTHS' => 'six months',
    'LBL_NEXT_YEAR' => 'next year',

    //Datetimecombo fields
    'LBL_HOURS' => 'Hours',
    'LBL_MINUTES' => 'Minutes',
    'LBL_MERIDIEM' => 'Meridiem',
    'LBL_DATE' => 'Date',
    'LBL_DASHLET_CONFIGURE_AUTOREFRESH' => 'Auto-Refresh',

    'LBL_DURATION_DAY' => 'day',
    'LBL_DURATION_HOUR' => 'hour',
    'LBL_DURATION_MINUTE' => 'minute',
    'LBL_DURATION_DAYS' => 'days',
    'LBL_DURATION_HOURS' => 'Duration Hours',
    'LBL_DURATION_MINUTES' => 'Duration Minutes',

    //Calendar widget labels
    'LBL_CHOOSE_MONTH' => 'Choose Month',
    'LBL_ENTER_YEAR' => 'Enter Year',
    'LBL_ENTER_VALID_YEAR' => 'Please enter a valid year',

    //File write error label
    'ERR_FILE_WRITE' => 'Error: Could not write file {0}. Please check system and web server permissions.',
    'ERR_FILE_NOT_FOUND' => 'Error: Could not load file {0}. Please check system and web server permissions.',

    'LBL_AND' => 'And',

    // File fields
    'LBL_SEARCH_EXTERNAL_API' => 'File on External Source',
    'LBL_EXTERNAL_SECURITY_LEVEL' => 'Security',

    //IMPORT SAMPLE TEXT
    'LBL_IMPORT_SAMPLE_FILE_TEXT' => '
"This is a sample import file which provides an example of the expected contents of a file that is ready for import."
"The file is a comma-delimited .csv file, using double-quotes as the field qualifier."

"The header row is the top-most row in the file and contains the field labels as you would see them in the application."
"These labels are used for mapping the data in the file to the fields in the application."

"Notes: The database names could also be used in the header row. This is useful when you are using phpMyAdmin or another database tool to provide an exported list of data to import."
"The column order is not critical as the import process matches the data to the appropriate fields based on the header row."


"To use this file as a template, do the following:"
"1. Remove the sample rows of data"
"2. Remove the help text that you are reading right now"
"3. Input your own data into the appropriate rows and columns"
"4. Save the file to a known location on your system"
"5. Click on the Import option from the Actions menu in the application and choose the file to upload"
   ',
    //define labels to be used for overriding local values during import/export

    'LBL_NOTIFICATIONS_NONE' => 'No Current Notifications',
    'LBL_ALT_SORT_DESC' => 'Sorted Descending',
    'LBL_ALT_SORT_ASC' => 'Sorted Ascending',
    'LBL_ALT_SORT' => 'Sort',
    'LBL_ALT_SHOW_OPTIONS' => 'Show Options',
    'LBL_ALT_HIDE_OPTIONS' => 'Hide Options',
    'LBL_ALT_MOVE_COLUMN_LEFT' => 'Move selected entry to the list on the left',
    'LBL_ALT_MOVE_COLUMN_RIGHT' => 'Move selected entry to the list on the right',
    'LBL_ALT_MOVE_COLUMN_UP' => 'Move selected entry up in the displayed list order',
    'LBL_ALT_MOVE_COLUMN_DOWN' => 'Move selected entry down in the displayed list order',
    'LBL_ALT_INFO' => 'Information',
    'MSG_DUPLICATE' => 'The {0} record you are about to create might be a duplicate of an {0} record that already exists. {1} records containing similar names are listed below.<br>Click Create {1} to continue creating this new {0}, or select an existing {0} listed below.',
    'MSG_SHOW_DUPLICATES' => 'The {0} record you are about to create might be a duplicate of a {0} record that already exists. {1} records containing similar names are listed below. Click Save to continue creating this new {0}, or click Cancel to return to the module without creating the {0}.',
    'LBL_EMAIL_TITLE' => 'email address',
    'LBL_EMAIL_OPT_TITLE' => 'opted out email address',
    'LBL_EMAIL_INV_TITLE' => 'invalid email address',
    'LBL_EMAIL_PRIM_TITLE' => 'Make Primary Email Address',
    'LBL_SELECT_ALL_TITLE' => 'Select all',
    'LBL_SELECT_THIS_ROW_TITLE' => 'Select this row',

    //for upload errors
    'UPLOAD_ERROR_TEXT' => 'ERROR: There was an error during upload. Error code: {0} - {1}',
    'UPLOAD_ERROR_TEXT_SIZEINFO' => 'ERROR: There was an error during upload. Error code: {0} - {1}. The upload_maxsize is {2} ',
    'UPLOAD_ERROR_HOME_TEXT' => 'ERROR: There was an error during your upload, please contact an administrator for help.',
    'UPLOAD_MAXIMUM_EXCEEDED' => 'Size of Upload ({0} bytes) Exceeded Allowed Maximum: {1} bytes',
    'UPLOAD_REQUEST_ERROR' => 'An error has occurred. Please refresh your page and try again.',

    //508 used Access Keys
    'LBL_EDIT_BUTTON_KEY' => 'i',
    'LBL_EDIT_BUTTON_LABEL' => 'Edit',
    'LBL_EDIT_BUTTON_TITLE' => 'Edit',
    'LBL_DUPLICATE_BUTTON_KEY' => 'u',
    'LBL_DUPLICATE_BUTTON_LABEL' => 'Duplicate',
    'LBL_DUPLICATE_BUTTON_TITLE' => 'Duplicate',
    'LBL_DELETE_BUTTON_KEY' => 'd',
    'LBL_DELETE_BUTTON_LABEL' => 'Delete',
    'LBL_DELETE_BUTTON_TITLE' => 'Delete',
    'LBL_BULK_ACTION_BUTTON_LABEL' => 'BULK ACTION',
    'LBL_BULK_ACTION_BUTTON_LABEL_MOBILE' => 'ACTION',
    'LBL_SAVE_BUTTON_KEY' => 'a',
    'LBL_SAVE_BUTTON_LABEL' => 'Save',
    'LBL_SAVE_BUTTON_TITLE' => 'Save',
    'LBL_CANCEL_BUTTON_KEY' => 'l',
    'LBL_CANCEL_BUTTON_LABEL' => 'Cancel',
    'LBL_CANCEL_BUTTON_TITLE' => 'Cancel',
    'LBL_FIRST_INPUT_EDIT_VIEW_KEY' => '7',
    'LBL_ADV_SEARCH_LNK_KEY' => '8',
    'LBL_FIRST_INPUT_SEARCH_KEY' => '9',

    'ERR_CONNECTOR_NOT_ARRAY' => 'connector array in {0} been defined incorrectly or is empty and could not be used.',
    'ERR_SUHOSIN' => 'Upload stream is blocked by Suhosin, please add &quot;upload&quot; to suhosin.executor.include.whitelist (See suitecrm.log for more information)',
    'ERR_BAD_RESPONSE_FROM_SERVER' => 'Bad response from the server',
    'LBL_ACCOUNT_PRODUCT_QUOTE_LINK' => 'Quote',
    'LBL_ACCOUNT_PRODUCT_SALE_PRICE' => 'Sale Price',
    'LBL_EMAIL_CHECK_INTERVAL_DOM' => array(
        '-1' => 'Manually',
        '5' => 'Every 5 minutes',
        '15' => 'Every 15 minutes',
        '30' => 'Every 30 minutes',
        '60' => 'Every hour',
    ),

    'ERR_A_REMINDER_IS_EMPTY_OR_INCORRECT' => 'A reminder is empty or incorrect.',
    'ERR_REMINDER_IS_NOT_SET_POPUP_OR_EMAIL' => 'Reminder is not set for either a popup or email.',
    'ERR_NO_INVITEES_FOR_REMINDER' => 'No invitees for reminder.',
    'LBL_DELETE_REMINDER_CONFIRM' => 'Reminder doesn\'t include any invitees, do you want to remove the reminder?',
    'LBL_DELETE_REMINDER' => 'Delete Reminder',
    'LBL_OK' => 'Ok',

    'LBL_COLUMNS_FILTER_HEADER_TITLE' => 'Choose columns',
    'LBL_COLUMN_CHOOSER' => 'Column Chooser',
    'LBL_SAVE_CHANGES_BUTTON_TITLE' => 'Save changes',
    'LBL_DISPLAYED' => 'Displayed',
    'LBL_HIDDEN' => 'Hidden',
    'ERR_EMPTY_COLUMNS_LIST' => 'At least, one element required',

    'LBL_FILTER_HEADER_TITLE' => 'Filter',

    'LBL_CATEGORY' => 'Category',
    'LBL_LIST_CATEGORY' => 'Category',
    'ERR_FACTOR_TPL_INVALID' => 'Factor Authentication message is invalid, please contact to your administrator.',
    'LBL_SUBTHEMES' => 'Style',
    'LBL_SUBTHEME_OPTIONS_DAWN' => 'Dawn',
    'LBL_SUBTHEME_OPTIONS_DAY' => 'Day',
    'LBL_SUBTHEME_OPTIONS_DUSK' => 'Dusk',
    'LBL_SUBTHEME_OPTIONS_NIGHT' => 'Night',

    'LBL_CONFIRM_DISREGARD_DRAFT_TITLE' => 'Disregard draft',
    'LBL_CONFIRM_DISREGARD_DRAFT_BODY' => 'This operation will delete this email, do you want to continue?',
    'LBL_CONFIRM_DISREGARD_EMAIL_TITLE' => 'Exit compose dialog',
    'LBL_CONFIRM_DISREGARD_EMAIL_BODY' => 'By leaving the compose dialog all entered information will be lost, do you wish to continue?',
    'LBL_CONFIRM_APPLY_EMAIL_TEMPLATE_TITLE' => 'Apply an Email Template',
    'LBL_CONFIRM_APPLY_EMAIL_TEMPLATE_BODY' => 'This operation will override the email Body and Subject fields, do you want to continue?',

    'LBL_CONFIRM_OPT_IN_TITLE' => 'Confirmed Opt In',
    'LBL_OPT_IN_TITLE' => 'Opt In',
    'LBL_CONFIRM_OPT_IN_DATE' => 'Confirmed Opt In Date',
    'LBL_CONFIRM_OPT_IN_SENT_DATE' => 'Confirmed Opt In Sent Date',
    'LBL_CONFIRM_OPT_IN_FAIL_DATE' => 'Confirmed Opt In Fail Date',
    'LBL_CONFIRM_OPT_IN_TOKEN' => 'Confirm Opt In Token',
    'ERR_OPT_IN_TPL_NOT_SET' => 'Opt In Email Template is not configured. Please set up in email settings.',
    'ERR_OPT_IN_RELATION_INCORRECT' => 'Opt In requires the email to be related to Account/Contact/Lead/Target',

    'LBL_SECURITYGROUP_NONINHERITABLE' => 'Non-Inheritable Group',
    'LBL_PRIMARY_GROUP' => "Primary Group",

    // footer
    'LBL_SUITE_TOP' => 'Back to top',
    'LBL_SUITE_SUPERCHARGED' => 'Supercharged by SuiteCRM',
    'LBL_SUITE_POWERED_BY' => 'Powered By SugarCRM',
    'LBL_SUITE_DESC1' => 'SuiteCRM has been written and assembled by <a href="https://salesagility.com">SalesAgility</a>. The Program is provided AS IS, without warranty. Licensed under AGPLv3.',
    'LBL_SUITE_DESC2' => 'This program is free software; you can redistribute it and/or modify it under the terms of the GNU Affero General Public License version 3 as published by the Free Software Foundation, including the additional permission set forth in the source code header.',
    'LBL_SUITE_DESC3' => 'SuiteCRM is a trademark of SalesAgility Ltd. All other company and product names may be trademarks of the respective companies with which they are associated.',
    'LBL_GENERATE_PASSWORD_BUTTON_TITLE' => 'Reset Password',
    'LBL_SEND_CONFIRM_OPT_IN_EMAIL' => 'Send Confirm Opt In Email',
    'LBL_CONFIRM_OPT_IN_ONLY_FOR_PERSON' => 'Confirm Opt In Email sending only for Accounts/Contacts/Leads/Prospects',
    'LBL_CONFIRM_OPT_IN_IS_DISABLED' => 'Confirm Opt In Email sending is disabled, enable Confirm Opt In option in Email Settings or contact your Administrator.',
    'LBL_CONTACT_HAS_NO_PRIMARY_EMAIL' => 'Confirm Opt In Email sending is not possible because the Contact has not Primary Email Address',
    'LBL_CONFIRM_EMAIL_SENDING_FAILED' => 'Confirm Opt In Email sending failed',
    'LBL_CONFIRM_EMAIL_SENT' => 'Confirm Opt In Email sent successfully',
);

$app_list_strings['moduleList']['Library'] = 'Library';
$app_list_strings['moduleList']['EmailAddresses'] = 'Email Address';
$app_list_strings['project_priority_default'] = 'Medium';
$app_list_strings['project_priority_options'] = array(
    'High' => 'High',
    'Medium' => 'Medium',
    'Low' => 'Low',
);

//GDPR lawful basis options
$app_list_strings['lawful_basis_dom'] = array(
    '' => '',
    'consent' => 'Consent',
    'contract' => 'Contract',
    'legal_obligation' => 'Legal obligation',
    'protection_of_interest' => 'Protection of interest',
    'public_interest' => 'Public interest',
    'legitimate_interest' => 'Legitimate interest',
    'withdrawn' => 'Withdrawn',
);
//End GDPR lawful basis options

//GDPR lawful basis source options
$app_list_strings['lawful_basis_source_dom'] = array(
    '' => '',
    'website' => 'Website',
    'phone' => 'Phone',
    'given_to_user' => 'Given to User',
    'email' => 'Email',
    'third_party' => 'Third Party',
);
//End GDPR lawful basis source options

$app_list_strings['moduleList']['KBDocuments'] = 'Knowledge Base';

$app_list_strings['countries_dom'] = array(
    '' => '',
    'ABU DHABI' => 'ABU DHABI',
    'ADEN' => 'ADEN',
    'AFGHANISTAN' => 'AFGHANISTAN',
    'ALBANIA' => 'ALBANIA',
    'ALGERIA' => 'ALGERIA',
    'AMERICAN SAMOA' => 'AMERICAN SAMOA',
    'ANDORRA' => 'ANDORRA',
    'ANGOLA' => 'ANGOLA',
    'ANTARCTICA' => 'ANTARCTICA',
    'ANTIGUA' => 'ANTIGUA',
    'ARGENTINA' => 'ARGENTINA',
    'ARMENIA' => 'ARMENIA',
    'ARUBA' => 'ARUBA',
    'AUSTRALIA' => 'AUSTRALIA',
    'AUSTRIA' => 'AUSTRIA',
    'AZERBAIJAN' => 'AZERBAIJAN',
    'BAHAMAS' => 'BAHAMAS',
    'BAHRAIN' => 'BAHRAIN',
    'BANGLADESH' => 'BANGLADESH',
    'BARBADOS' => 'BARBADOS',
    'BELARUS' => 'BELARUS',
    'BELGIUM' => 'BELGIUM',
    'BELIZE' => 'BELIZE',
    'BENIN' => 'BENIN',
    'BERMUDA' => 'BERMUDA',
    'BHUTAN' => 'BHUTAN',
    'BOLIVIA' => 'BOLIVIA',
    'BOSNIA' => 'BOSNIA',
    'BOTSWANA' => 'BOTSWANA',
    'BOUVET ISLAND' => 'BOUVET ISLAND',
    'BRAZIL' => 'BRAZIL',
    'BRITISH ANTARCTICA TERRITORY' => 'BRITISH ANTARCTICA TERRITORY',
    'BRITISH INDIAN OCEAN TERRITORY' => 'BRITISH INDIAN OCEAN TERRITORY',
    'BRITISH VIRGIN ISLANDS' => 'BRITISH VIRGIN ISLANDS',
    'BRITISH WEST INDIES' => 'BRITISH WEST INDIES',
    'BRUNEI' => 'BRUNEI',
    'BULGARIA' => 'BULGARIA',
    'BURKINA FASO' => 'BURKINA FASO',
    'BURUNDI' => 'BURUNDI',
    'CAMBODIA' => 'CAMBODIA',
    'CAMEROON' => 'CAMEROON',
    'CANADA' => 'CANADA',
    'CANAL ZONE' => 'CANAL ZONE',
    'CANARY ISLAND' => 'CANARY ISLAND',
    'CAPE VERDI ISLANDS' => 'CAPE VERDI ISLANDS',
    'CAYMAN ISLANDS' => 'CAYMAN ISLANDS',
    'CHAD' => 'CHAD',
    'CHANNEL ISLAND UK' => 'CHANNEL ISLAND UK',
    'CHILE' => 'CHILE',
    'CHINA' => 'CHINA',
    'CHRISTMAS ISLAND' => 'CHRISTMAS ISLAND',
    'COCOS (KEELING) ISLAND' => 'COCOS (KEELING) ISLAND',
    'COLOMBIA' => 'COLOMBIA',
    'COMORO ISLANDS' => 'COMORO ISLANDS',
    'CONGO' => 'CONGO',
    'CONGO KINSHASA' => 'CONGO KINSHASA',
    'COOK ISLANDS' => 'COOK ISLANDS',
    'COSTA RICA' => 'COSTA RICA',
    'CROATIA' => 'CROATIA',
    'CUBA' => 'CUBA',
    'CURACAO' => 'CURACAO',
    'CYPRUS' => 'CYPRUS',
    'CZECH REPUBLIC' => 'CZECH REPUBLIC',
    'DAHOMEY' => 'DAHOMEY',
    'DENMARK' => 'DENMARK',
    'DJIBOUTI' => 'DJIBOUTI',
    'DOMINICA' => 'DOMINICA',
    'DOMINICAN REPUBLIC' => 'DOMINICAN REPUBLIC',
    'DUBAI' => 'DUBAI',
    'ECUADOR' => 'ECUADOR',
    'EGYPT' => 'EGYPT',
    'EL SALVADOR' => 'EL SALVADOR',
    'EQUATORIAL GUINEA' => 'EQUATORIAL GUINEA',
    'ESTONIA' => 'ESTONIA',
    'ETHIOPIA' => 'ETHIOPIA',
    'FAEROE ISLANDS' => 'FAEROE ISLANDS',
    'FALKLAND ISLANDS' => 'FALKLAND ISLANDS',
    'FIJI' => 'FIJI',
    'FINLAND' => 'FINLAND',
    'FRANCE' => 'FRANCE',
    'FRENCH GUIANA' => 'FRENCH GUIANA',
    'FRENCH POLYNESIA' => 'FRENCH POLYNESIA',
    'GABON' => 'GABON',
    'GAMBIA' => 'GAMBIA',
    'GEORGIA' => 'GEORGIA',
    'GERMANY' => 'GERMANY',
    'GHANA' => 'GHANA',
    'GIBRALTAR' => 'GIBRALTAR',
    'GREECE' => 'GREECE',
    'GREENLAND' => 'GREENLAND',
    'GUADELOUPE' => 'GUADELOUPE',
    'GUAM' => 'GUAM',
    'GUATEMALA' => 'GUATEMALA',
    'GUINEA' => 'GUINEA',
    'GUYANA' => 'GUYANA',
    'HAITI' => 'HAITI',
    'HONDURAS' => 'HONDURAS',
    'HONG KONG' => 'HONG KONG',
    'HUNGARY' => 'HUNGARY',
    'ICELAND' => 'ICELAND',
    'IFNI' => 'IFNI',
    'INDIA' => 'INDIA',
    'INDONESIA' => 'INDONESIA',
    'IRAN' => 'IRAN',
    'IRAQ' => 'IRAQ',
    'IRELAND' => 'IRELAND',
    'ISRAEL' => 'ISRAEL',
    'ITALY' => 'ITALY',
    'IVORY COAST' => 'IVORY COAST',
    'JAMAICA' => 'JAMAICA',
    'JAPAN' => 'JAPAN',
    'JORDAN' => 'JORDAN',
    'KAZAKHSTAN' => 'KAZAKHSTAN',
    'KENYA' => 'KENYA',
    'KOREA' => 'KOREA',
    'KOREA, SOUTH' => 'KOREA, SOUTH',
    'KUWAIT' => 'KUWAIT',
    'KYRGYZSTAN' => 'KYRGYZSTAN',
    'LAOS' => 'LAOS',
    'LATVIA' => 'LATVIA',
    'LEBANON' => 'LEBANON',
    'LEEWARD ISLANDS' => 'LEEWARD ISLANDS',
    'LESOTHO' => 'LESOTHO',
    'LIBYA' => 'LIBYA',
    'LIECHTENSTEIN' => 'LIECHTENSTEIN',
    'LITHUANIA' => 'LITHUANIA',
    'LUXEMBOURG' => 'LUXEMBOURG',
    'MACAO' => 'MACAO',
    'MACEDONIA' => 'MACEDONIA',
    'MADAGASCAR' => 'MADAGASCAR',
    'MALAWI' => 'MALAWI',
    'MALAYSIA' => 'MALAYSIA',
    'MALDIVES' => 'MALDIVES',
    'MALI' => 'MALI',
    'MALTA' => 'MALTA',
    'MARTINIQUE' => 'MARTINIQUE',
    'MAURITANIA' => 'MAURITANIA',
    'MAURITIUS' => 'MAURITIUS',
    'MELANESIA' => 'MELANESIA',
    'MEXICO' => 'MEXICO',
    'MOLDOVIA' => 'MOLDOVIA',
    'MONACO' => 'MONACO',
    'MONGOLIA' => 'MONGOLIA',
    'MOROCCO' => 'MOROCCO',
    'MOZAMBIQUE' => 'MOZAMBIQUE',
    'MYANAMAR' => 'MYANAMAR',
    'NAMIBIA' => 'NAMIBIA',
    'NEPAL' => 'NEPAL',
    'NETHERLANDS' => 'NETHERLANDS',
    'NETHERLANDS ANTILLES' => 'NETHERLANDS ANTILLES',
    'NETHERLANDS ANTILLES NEUTRAL ZONE' => 'NETHERLANDS ANTILLES NEUTRAL ZONE',
    'NEW CALADONIA' => 'NEW CALADONIA',
    'NEW HEBRIDES' => 'NEW HEBRIDES',
    'NEW ZEALAND' => 'NEW ZEALAND',
    'NICARAGUA' => 'NICARAGUA',
    'NIGER' => 'NIGER',
    'NIGERIA' => 'NIGERIA',
    'NORFOLK ISLAND' => 'NORFOLK ISLAND',
    'NORWAY' => 'NORWAY',
    'OMAN' => 'OMAN',
    'OTHER' => 'OTHER',
    'PACIFIC ISLAND' => 'PACIFIC ISLAND',
    'PAKISTAN' => 'PAKISTAN',
    'PANAMA' => 'PANAMA',
    'PAPUA NEW GUINEA' => 'PAPUA NEW GUINEA',
    'PARAGUAY' => 'PARAGUAY',
    'PERU' => 'PERU',
    'PHILIPPINES' => 'PHILIPPINES',
    'POLAND' => 'POLAND',
    'PORTUGAL' => 'PORTUGAL',
    'PORTUGUESE TIMOR' => 'EAST TIMOR',
    'PUERTO RICO' => 'PUERTO RICO',
    'QATAR' => 'QATAR',
    'REPUBLIC OF BELARUS' => 'REPUBLIC OF BELARUS',
    'REPUBLIC OF SOUTH AFRICA' => 'REPUBLIC OF SOUTH AFRICA',
    'REUNION' => 'REUNION',
    'ROMANIA' => 'ROMANIA',
    'RUSSIA' => 'RUSSIA',
    'RWANDA' => 'RWANDA',
    'RYUKYU ISLANDS' => 'RYUKYU ISLANDS',
    'SABAH' => 'SABAH',
    'SAN MARINO' => 'SAN MARINO',
    'SAUDI ARABIA' => 'SAUDI ARABIA',
    'SENEGAL' => 'SENEGAL',
    'SERBIA' => 'SERBIA',
    'SEYCHELLES' => 'SEYCHELLES',
    'SIERRA LEONE' => 'SIERRA LEONE',
    'SINGAPORE' => 'SINGAPORE',
    'SLOVAKIA' => 'SLOVAKIA',
    'SLOVENIA' => 'SLOVENIA',
    'SOMALILIAND' => 'SOMALILIAND',
    'SOUTH AFRICA' => 'SOUTH AFRICA',
    'SOUTH YEMEN' => 'SOUTH YEMEN',
    'SPAIN' => 'SPAIN',
    'SPANISH SAHARA' => 'SPANISH SAHARA',
    'SRI LANKA' => 'SRI LANKA',
    'ST. KITTS AND NEVIS' => 'ST. KITTS AND NEVIS',
    'ST. LUCIA' => 'ST. LUCIA',
    'SUDAN' => 'SUDAN',
    'SURINAM' => 'SURINAM',
    'SW AFRICA' => 'SW AFRICA',
    'SWAZILAND' => 'SWAZILAND',
    'SWEDEN' => 'SWEDEN',
    'SWITZERLAND' => 'SWITZERLAND',
    'SYRIA' => 'SYRIA',
    'TAIWAN' => 'TAIWAN',
    'TAJIKISTAN' => 'TAJIKISTAN',
    'TANZANIA' => 'TANZANIA',
    'THAILAND' => 'THAILAND',
    'TONGA' => 'TONGA',
    'TRINIDAD' => 'TRINIDAD',
    'TUNISIA' => 'TUNISIA',
    'TURKEY' => 'TURKEY',
    'UGANDA' => 'UGANDA',
    'UKRAINE' => 'UKRAINE',
    'UNITED ARAB EMIRATES' => 'UNITED ARAB EMIRATES',
    'UNITED KINGDOM' => 'UNITED KINGDOM',
    'URUGUAY' => 'URUGUAY',
    'US PACIFIC ISLAND' => 'US PACIFIC ISLAND',
    'US VIRGIN ISLANDS' => 'US VIRGIN ISLANDS',
    'USA' => 'USA',
    'UZBEKISTAN' => 'UZBEKISTAN',
    'VANUATU' => 'VANUATU',
    'VATICAN CITY' => 'VATICAN CITY',
    'VENEZUELA' => 'VENEZUELA',
    'VIETNAM' => 'VIETNAM',
    'WAKE ISLAND' => 'WAKE ISLAND',
    'WEST INDIES' => 'WEST INDIES',
    'WESTERN SAHARA' => 'WESTERN SAHARA',
    'YEMEN' => 'YEMEN',
    'ZAIRE' => 'ZAIRE',
    'ZAMBIA' => 'ZAMBIA',
    'ZIMBABWE' => 'ZIMBABWE',
);

$app_list_strings['charset_dom'] = array(
    'BIG-5' => 'BIG-5 (Taiwan and Hong Kong)',
    /*'CP866'     => 'CP866', // ms-dos Cyrillic */
    /*'CP949'     => 'CP949 (Microsoft Korean)', */
    'CP1251' => 'CP1251 (MS Cyrillic)',
    'CP1252' => 'CP1252 (MS Western European & US)',
    'EUC-CN' => 'EUC-CN (Simplified Chinese GB2312)',
    'EUC-JP' => 'EUC-JP (Unix Japanese)',
    'EUC-KR' => 'EUC-KR (Korean)',
    'EUC-TW' => 'EUC-TW (Taiwanese)',
    'ISO-2022-JP' => 'ISO-2022-JP (Japanese)',
    'ISO-2022-KR' => 'ISO-2022-KR (Korean)',
    'ISO-8859-1' => 'ISO-8859-1 (Western European and US)',
    'ISO-8859-2' => 'ISO-8859-2 (Central and Eastern European)',
    'ISO-8859-3' => 'ISO-8859-3 (Latin 3)',
    'ISO-8859-4' => 'ISO-8859-4 (Latin 4)',
    'ISO-8859-5' => 'ISO-8859-5 (Cyrillic)',
    'ISO-8859-6' => 'ISO-8859-6 (Arabic)',
    'ISO-8859-7' => 'ISO-8859-7 (Greek)',
    'ISO-8859-8' => 'ISO-8859-8 (Hebrew)',
    'ISO-8859-9' => 'ISO-8859-9 (Latin 5)',
    'ISO-8859-10' => 'ISO-8859-10 (Latin 6)',
    'ISO-8859-13' => 'ISO-8859-13 (Latin 7)',
    'ISO-8859-14' => 'ISO-8859-14 (Latin 8)',
    'ISO-8859-15' => 'ISO-8859-15 (Latin 9)',
    'KOI8-R' => 'KOI8-R (Cyrillic Russian)',
    'KOI8-U' => 'KOI8-U (Cyrillic Ukranian)',
    'SJIS' => 'SJIS (MS Japanese)',
    'UTF-8' => 'UTF-8',
);

$app_list_strings['timezone_dom'] = array(

    'Africa/Algiers' => 'Africa/Algiers',
    'Africa/Luanda' => 'Africa/Luanda',
    'Africa/Porto-Novo' => 'Africa/Porto-Novo',
    'Africa/Gaborone' => 'Africa/Gaborone',
    'Africa/Ouagadougou' => 'Africa/Ouagadougou',
    'Africa/Bujumbura' => 'Africa/Bujumbura',
    'Africa/Douala' => 'Africa/Douala',
    'Atlantic/Cape_Verde' => 'Atlantic/Cape Verde',
    'Africa/Bangui' => 'Africa/Bangui',
    'Africa/Ndjamena' => 'Africa/Ndjamena',
    'Indian/Comoro' => 'Indian/Comoro',
    'Africa/Kinshasa' => 'Africa/Kinshasa',
    'Africa/Lubumbashi' => 'Africa/Lubumbashi',
    'Africa/Brazzaville' => 'Africa/Brazzaville',
    'Africa/Abidjan' => 'Africa/Abidjan',
    'Africa/Djibouti' => 'Africa/Djibouti',
    'Africa/Cairo' => 'Africa/Cairo',
    'Africa/Malabo' => 'Africa/Malabo',
    'Africa/Asmera' => 'Africa/Asmera',
    'Africa/Addis_Ababa' => 'Africa/Addis Ababa',
    'Africa/Libreville' => 'Africa/Libreville',
    'Africa/Banjul' => 'Africa/Banjul',
    'Africa/Accra' => 'Africa/Accra',
    'Africa/Conakry' => 'Africa/Conakry',
    'Africa/Bissau' => 'Africa/Bissau',
    'Africa/Nairobi' => 'Africa/Nairobi',
    'Africa/Maseru' => 'Africa/Maseru',
    'Africa/Monrovia' => 'Africa/Monrovia',
    'Africa/Tripoli' => 'Africa/Tripoli',
    'Indian/Antananarivo' => 'Indian/Antananarivo',
    'Africa/Blantyre' => 'Africa/Blantyre',
    'Africa/Bamako' => 'Africa/Bamako',
    'Africa/Nouakchott' => 'Africa/Nouakchott',
    'Indian/Mauritius' => 'Indian/Mauritius',
    'Indian/Mayotte' => 'Indian/Mayotte',
    'Africa/Casablanca' => 'Africa/Casablanca',
    'Africa/El_Aaiun' => 'Africa/El Aaiun',
    'Africa/Maputo' => 'Africa/Maputo',
    'Africa/Windhoek' => 'Africa/Windhoek',
    'Africa/Niamey' => 'Africa/Niamey',
    'Africa/Lagos' => 'Africa/Lagos',
    'Indian/Reunion' => 'Indian/Reunion',
    'Africa/Kigali' => 'Africa/Kigali',
    'Atlantic/St_Helena' => 'Atlantic/St. Helena',
    'Africa/Sao_Tome' => 'Africa/Sao Tome',
    'Africa/Dakar' => 'Africa/Dakar',
    'Indian/Mahe' => 'Indian/Mahe',
    'Africa/Freetown' => 'Africa/Freetown',
    'Africa/Mogadishu' => 'Africa/Mogadishu',
    'Africa/Johannesburg' => 'Africa/Johannesburg',
    'Africa/Khartoum' => 'Africa/Khartoum',
    'Africa/Mbabane' => 'Africa/Mbabane',
    'Africa/Dar_es_Salaam' => 'Africa/Dar es Salaam',
    'Africa/Lome' => 'Africa/Lome',
    'Africa/Tunis' => 'Africa/Tunis',
    'Africa/Kampala' => 'Africa/Kampala',
    'Africa/Lusaka' => 'Africa/Lusaka',
    'Africa/Harare' => 'Africa/Harare',
    'Antarctica/Casey' => 'Antarctica/Casey',
    'Antarctica/Davis' => 'Antarctica/Davis',
    'Antarctica/Mawson' => 'Antarctica/Mawson',
    'Indian/Kerguelen' => 'Indian/Kerguelen',
    'Antarctica/DumontDUrville' => 'Antarctica/DumontDUrville',
    'Antarctica/Syowa' => 'Antarctica/Syowa',
    'Antarctica/Vostok' => 'Antarctica/Vostok',
    'Antarctica/Rothera' => 'Antarctica/Rothera',
    'Antarctica/Palmer' => 'Antarctica/Palmer',
    'Antarctica/McMurdo' => 'Antarctica/McMurdo',
    'Asia/Kabul' => 'Asia/Kabul',
    'Asia/Yerevan' => 'Asia/Yerevan',
    'Asia/Baku' => 'Asia/Baku',
    'Asia/Bahrain' => 'Asia/Bahrain',
    'Asia/Dhaka' => 'Asia/Dhaka',
    'Asia/Thimphu' => 'Asia/Thimphu',
    'Indian/Chagos' => 'Indian/Chagos',
    'Asia/Brunei' => 'Asia/Brunei',
    'Asia/Rangoon' => 'Asia/Rangoon',
    'Asia/Phnom_Penh' => 'Asia/Phnom Penh',
    'Asia/Beijing' => 'Asia/Beijing',
    'Asia/Harbin' => 'Asia/Harbin',
    'Asia/Shanghai' => 'Asia/Shanghai',
    'Asia/Chongqing' => 'Asia/Chongqing',
    'Asia/Urumqi' => 'Asia/Urumqi',
    'Asia/Kashgar' => 'Asia/Kashgar',
    'Asia/Hong_Kong' => 'Asia/Hong Kong',
    'Asia/Taipei' => 'Asia/Taipei',
    'Asia/Macau' => 'Asia/Macau',
    'Asia/Nicosia' => 'Asia/Nicosia',
    'Asia/Tbilisi' => 'Asia/Tbilisi',
    'Asia/Dili' => 'Asia/Dili',
    'Asia/Calcutta' => 'Asia/Calcutta',
    'Asia/Jakarta' => 'Asia/Jakarta',
    'Asia/Pontianak' => 'Asia/Pontianak',
    'Asia/Makassar' => 'Asia/Makassar',
    'Asia/Jayapura' => 'Asia/Jayapura',
    'Asia/Tehran' => 'Asia/Tehran',
    'Asia/Baghdad' => 'Asia/Baghdad',
    'Asia/Jerusalem' => 'Asia/Jerusalem',
    'Asia/Tokyo' => 'Asia/Tokyo',
    'Asia/Amman' => 'Asia/Amman',
    'Asia/Almaty' => 'Asia/Almaty',
    'Asia/Qyzylorda' => 'Asia/Qyzylorda',
    'Asia/Aqtobe' => 'Asia/Aqtobe',
    'Asia/Aqtau' => 'Asia/Aqtau',
    'Asia/Oral' => 'Asia/Oral',
    'Asia/Bishkek' => 'Asia/Bishkek',
    'Asia/Seoul' => 'Asia/Seoul',
    'Asia/Pyongyang' => 'Asia/Pyongyang',
    'Asia/Kuwait' => 'Asia/Kuwait',
    'Asia/Vientiane' => 'Asia/Vientiane',
    'Asia/Beirut' => 'Asia/Beirut',
    'Asia/Kuala_Lumpur' => 'Asia/Kuala Lumpur',
    'Asia/Kuching' => 'Asia/Kuching',
    'Indian/Maldives' => 'Indian/Maldives',
    'Asia/Hovd' => 'Asia/Hovd',
    'Asia/Ulaanbaatar' => 'Asia/Ulaanbaatar',
    'Asia/Choibalsan' => 'Asia/Choibalsan',
    'Asia/Katmandu' => 'Asia/Katmandu',
    'Asia/Muscat' => 'Asia/Muscat',
    'Asia/Karachi' => 'Asia/Karachi',
    'Asia/Gaza' => 'Asia/Gaza',
    'Asia/Manila' => 'Asia/Manila',
    'Asia/Qatar' => 'Asia/Qatar',
    'Asia/Riyadh' => 'Asia/Riyadh',
    'Asia/Singapore' => 'Asia/Singapore',
    'Asia/Colombo' => 'Asia/Colombo',
    'Asia/Damascus' => 'Asia/Damascus',
    'Asia/Dushanbe' => 'Asia/Dushanbe',
    'Asia/Bangkok' => 'Asia/Bangkok',
    'Asia/Ashgabat' => 'Asia/Ashgabat',
    'Asia/Dubai' => 'Asia/Dubai',
    'Asia/Samarkand' => 'Asia/Samarkand',
    'Asia/Tashkent' => 'Asia/Tashkent',
    'Asia/Saigon' => 'Asia/Saigon',
    'Asia/Aden' => 'Asia/Aden',
    'Australia/Darwin' => 'Australia/Darwin',
    'Australia/Perth' => 'Australia/Perth',
    'Australia/Brisbane' => 'Australia/Brisbane',
    'Australia/Lindeman' => 'Australia/Lindeman',
    'Australia/Adelaide' => 'Australia/Adelaide',
    'Australia/Hobart' => 'Australia/Hobart',
    'Australia/Currie' => 'Australia/Currie',
    'Australia/Melbourne' => 'Australia/Melbourne',
    'Australia/Sydney' => 'Australia/Sydney',
    'Australia/Broken_Hill' => 'Australia/Broken Hill',
    'Indian/Christmas' => 'Indian/Christmas',
    'Pacific/Rarotonga' => 'Pacific/Rarotonga',
    'Indian/Cocos' => 'Indian/Cocos',
    'Pacific/Fiji' => 'Pacific/Fiji',
    'Pacific/Gambier' => 'Pacific/Gambier',
    'Pacific/Marquesas' => 'Pacific/Marquesas',
    'Pacific/Tahiti' => 'Pacific/Tahiti',
    'Pacific/Guam' => 'Pacific/Guam',
    'Pacific/Tarawa' => 'Pacific/Tarawa',
    'Pacific/Enderbury' => 'Pacific/Enderbury',
    'Pacific/Kiritimati' => 'Pacific/Kiritimati',
    'Pacific/Saipan' => 'Pacific/Saipan',
    'Pacific/Majuro' => 'Pacific/Majuro',
    'Pacific/Kwajalein' => 'Pacific/Kwajalein',
    'Pacific/Truk' => 'Pacific/Truk',
    'Pacific/Pohnpei' => 'Pacific/Pohnpei',
    'Pacific/Kosrae' => 'Pacific/Kosrae',
    'Pacific/Nauru' => 'Pacific/Nauru',
    'Pacific/Noumea' => 'Pacific/Noumea',
    'Pacific/Auckland' => 'Pacific/Auckland',
    'Pacific/Chatham' => 'Pacific/Chatham',
    'Pacific/Niue' => 'Pacific/Niue',
    'Pacific/Norfolk' => 'Pacific/Norfolk',
    'Pacific/Palau' => 'Pacific/Palau',
    'Pacific/Port_Moresby' => 'Pacific/Port Moresby',
    'Pacific/Pitcairn' => 'Pacific/Pitcairn',
    'Pacific/Pago_Pago' => 'Pacific/Pago Pago',
    'Pacific/Apia' => 'Pacific/Apia',
    'Pacific/Guadalcanal' => 'Pacific/Guadalcanal',
    'Pacific/Fakaofo' => 'Pacific/Fakaofo',
    'Pacific/Tongatapu' => 'Pacific/Tongatapu',
    'Pacific/Funafuti' => 'Pacific/Funafuti',
    'Pacific/Johnston' => 'Pacific/Johnston',
    'Pacific/Midway' => 'Pacific/Midway',
    'Pacific/Wake' => 'Pacific/Wake',
    'Pacific/Efate' => 'Pacific/Efate',
    'Pacific/Wallis' => 'Pacific/Wallis',
    'Europe/London' => 'Europe/London',
    'Europe/Dublin' => 'Europe/Dublin',
    'WET' => 'WET',
    'CET' => 'CET',
    'MET' => 'MET',
    'EET' => 'EET',
    'Europe/Tirane' => 'Europe/Tirane',
    'Europe/Andorra' => 'Europe/Andorra',
    'Europe/Vienna' => 'Europe/Vienna',
    'Europe/Minsk' => 'Europe/Minsk',
    'Europe/Brussels' => 'Europe/Brussels',
    'Europe/Sofia' => 'Europe/Sofia',
    'Europe/Prague' => 'Europe/Prague',
    'Europe/Copenhagen' => 'Europe/Copenhagen',
    'Atlantic/Faeroe' => 'Atlantic/Faeroe',
    'America/Danmarkshavn' => 'America/Danmarkshavn',
    'America/Scoresbysund' => 'America/Scoresbysund',
    'America/Godthab' => 'America/Godthab',
    'America/Thule' => 'America/Thule',
    'Europe/Tallinn' => 'Europe/Tallinn',
    'Europe/Helsinki' => 'Europe/Helsinki',
    'Europe/Paris' => 'Europe/Paris',
    'Europe/Berlin' => 'Europe/Berlin',
    'Europe/Gibraltar' => 'Europe/Gibraltar',
    'Europe/Athens' => 'Europe/Athens',
    'Europe/Budapest' => 'Europe/Budapest',
    'Atlantic/Reykjavik' => 'Atlantic/Reykjavik',
    'Europe/Rome' => 'Europe/Rome',
    'Europe/Riga' => 'Europe/Riga',
    'Europe/Vaduz' => 'Europe/Vaduz',
    'Europe/Vilnius' => 'Europe/Vilnius',
    'Europe/Luxembourg' => 'Europe/Luxembourg',
    'Europe/Malta' => 'Europe/Malta',
    'Europe/Chisinau' => 'Europe/Chisinau',
    'Europe/Monaco' => 'Europe/Monaco',
    'Europe/Amsterdam' => 'Europe/Amsterdam',
    'Europe/Oslo' => 'Europe/Oslo',
    'Europe/Warsaw' => 'Europe/Warsaw',
    'Europe/Lisbon' => 'Europe/Lisbon',
    'Atlantic/Azores' => 'Atlantic/Azores',
    'Atlantic/Madeira' => 'Atlantic/Madeira',
    'Europe/Bucharest' => 'Europe/Bucharest',
    'Europe/Kaliningrad' => 'Europe/Kaliningrad',
    'Europe/Moscow' => 'Europe/Moscow',
    'Europe/Samara' => 'Europe/Samara',
    'Asia/Yekaterinburg' => 'Asia/Yekaterinburg',
    'Asia/Omsk' => 'Asia/Omsk',
    'Asia/Novosibirsk' => 'Asia/Novosibirsk',
    'Asia/Krasnoyarsk' => 'Asia/Krasnoyarsk',
    'Asia/Irkutsk' => 'Asia/Irkutsk',
    'Asia/Yakutsk' => 'Asia/Yakutsk',
    'Asia/Vladivostok' => 'Asia/Vladivostok',
    'Asia/Sakhalin' => 'Asia/Sakhalin',
    'Asia/Magadan' => 'Asia/Magadan',
    'Asia/Kamchatka' => 'Asia/Kamchatka',
    'Asia/Anadyr' => 'Asia/Anadyr',
    'Europe/Belgrade' => 'Europe/Belgrade',
    'Europe/Madrid' => 'Europe/Madrid',
    'Africa/Ceuta' => 'Africa/Ceuta',
    'Atlantic/Canary' => 'Atlantic/Canary',
    'Europe/Stockholm' => 'Europe/Stockholm',
    'Europe/Zurich' => 'Europe/Zurich',
    'Europe/Istanbul' => 'Europe/Istanbul',
    'Europe/Kiev' => 'Europe/Kiev',
    'Europe/Uzhgorod' => 'Europe/Uzhgorod',
    'Europe/Zaporozhye' => 'Europe/Zaporozhye',
    'Europe/Simferopol' => 'Europe/Simferopol',
    'America/New_York' => 'America/New York',
    'America/Chicago' => 'America/Chicago',
    'America/North_Dakota/Center' => 'America/North Dakota/Center',
    'America/Denver' => 'America/Denver',
    'America/Los_Angeles' => 'America/Los Angeles',
    'America/Juneau' => 'America/Juneau',
    'America/Yakutat' => 'America/Yakutat',
    'America/Anchorage' => 'America/Anchorage',
    'America/Nome' => 'America/Nome',
    'America/Adak' => 'America/Adak',
    'Pacific/Honolulu' => 'Pacific/Honolulu',
    'America/Phoenix' => 'America/Phoenix',
    'America/Boise' => 'America/Boise',
    'America/Indiana/Indianapolis' => 'America/Indiana/Indianapolis',
    'America/Indiana/Marengo' => 'America/Indiana/Marengo',
    'America/Indiana/Knox' => 'America/Indiana/Knox',
    'America/Indiana/Vevay' => 'America/Indiana/Vevay',
    'America/Kentucky/Louisville' => 'America/Kentucky/Louisville',
    'America/Kentucky/Monticello' => 'America/Kentucky/Monticello',
    'America/Detroit' => 'America/Detroit',
    'America/Menominee' => 'America/Menominee',
    'America/St_Johns' => 'America/St. Johns',
    'America/Goose_Bay' => 'America/Goose_Bay',
    'America/Halifax' => 'America/Halifax',
    'America/Glace_Bay' => 'America/Glace Bay',
    'America/Montreal' => 'America/Montreal',
    'America/Toronto' => 'America/Toronto',
    'America/Thunder_Bay' => 'America/Thunder Bay',
    'America/Nipigon' => 'America/Nipigon',
    'America/Rainy_River' => 'America/Rainy River',
    'America/Winnipeg' => 'America/Winnipeg',
    'America/Regina' => 'America/Regina',
    'America/Swift_Current' => 'America/Swift Current',
    'America/Edmonton' => 'America/Edmonton',
    'America/Vancouver' => 'America/Vancouver',
    'America/Dawson_Creek' => 'America/Dawson Creek',
    'America/Pangnirtung' => 'America/Pangnirtung',
    'America/Iqaluit' => 'America/Iqaluit',
    'America/Coral_Harbour' => 'America/Coral Harbour',
    'America/Rankin_Inlet' => 'America/Rankin Inlet',
    'America/Cambridge_Bay' => 'America/Cambridge Bay',
    'America/Yellowknife' => 'America/Yellowknife',
    'America/Inuvik' => 'America/Inuvik',
    'America/Whitehorse' => 'America/Whitehorse',
    'America/Dawson' => 'America/Dawson',
    'America/Cancun' => 'America/Cancun',
    'America/Merida' => 'America/Merida',
    'America/Monterrey' => 'America/Monterrey',
    'America/Mexico_City' => 'America/Mexico City',
    'America/Chihuahua' => 'America/Chihuahua',
    'America/Hermosillo' => 'America/Hermosillo',
    'America/Mazatlan' => 'America/Mazatlan',
    'America/Tijuana' => 'America/Tijuana',
    'America/Anguilla' => 'America/Anguilla',
    'America/Antigua' => 'America/Antigua',
    'America/Nassau' => 'America/Nassau',
    'America/Barbados' => 'America/Barbados',
    'America/Belize' => 'America/Belize',
    'Atlantic/Bermuda' => 'Atlantic/Bermuda',
    'America/Cayman' => 'America/Cayman',
    'America/Costa_Rica' => 'America/Costa Rica',
    'America/Havana' => 'America/Havana',
    'America/Dominica' => 'America/Dominica',
    'America/Santo_Domingo' => 'America/Santo Domingo',
    'America/El_Salvador' => 'America/El Salvador',
    'America/Grenada' => 'America/Grenada',
    'America/Guadeloupe' => 'America/Guadeloupe',
    'America/Guatemala' => 'America/Guatemala',
    'America/Port-au-Prince' => 'America/Port-au-Prince',
    'America/Tegucigalpa' => 'America/Tegucigalpa',
    'America/Jamaica' => 'America/Jamaica',
    'America/Martinique' => 'America/Martinique',
    'America/Montserrat' => 'America/Montserrat',
    'America/Managua' => 'America/Managua',
    'America/Panama' => 'America/Panama',
    'America/Puerto_Rico' => 'America/Puerto_Rico',
    'America/St_Kitts' => 'America/St_Kitts',
    'America/St_Lucia' => 'America/St_Lucia',
    'America/Miquelon' => 'America/Miquelon',
    'America/St_Vincent' => 'America/St. Vincent',
    'America/Grand_Turk' => 'America/Grand Turk',
    'America/Tortola' => 'America/Tortola',
    'America/St_Thomas' => 'America/St. Thomas',
    'America/Argentina/Buenos_Aires' => 'America/Argentina/Buenos Aires',
    'America/Argentina/Cordoba' => 'America/Argentina/Cordoba',
    'America/Argentina/Tucuman' => 'America/Argentina/Tucuman',
    'America/Argentina/La_Rioja' => 'America/Argentina/La_Rioja',
    'America/Argentina/San_Juan' => 'America/Argentina/San_Juan',
    'America/Argentina/Jujuy' => 'America/Argentina/Jujuy',
    'America/Argentina/Catamarca' => 'America/Argentina/Catamarca',
    'America/Argentina/Mendoza' => 'America/Argentina/Mendoza',
    'America/Argentina/Rio_Gallegos' => 'America/Argentina/Rio Gallegos',
    'America/Argentina/Ushuaia' => 'America/Argentina/Ushuaia',
    'America/Aruba' => 'America/Aruba',
    'America/La_Paz' => 'America/La Paz',
    'America/Noronha' => 'America/Noronha',
    'America/Belem' => 'America/Belem',
    'America/Fortaleza' => 'America/Fortaleza',
    'America/Recife' => 'America/Recife',
    'America/Araguaina' => 'America/Araguaina',
    'America/Maceio' => 'America/Maceio',
    'America/Bahia' => 'America/Bahia',
    'America/Sao_Paulo' => 'America/Sao Paulo',
    'America/Campo_Grande' => 'America/Campo Grande',
    'America/Cuiaba' => 'America/Cuiaba',
    'America/Porto_Velho' => 'America/Porto_Velho',
    'America/Boa_Vista' => 'America/Boa Vista',
    'America/Manaus' => 'America/Manaus',
    'America/Eirunepe' => 'America/Eirunepe',
    'America/Rio_Branco' => 'America/Rio Branco',
    'America/Santiago' => 'America/Santiago',
    'Pacific/Easter' => 'Pacific/Easter',
    'America/Bogota' => 'America/Bogota',
    'America/Curacao' => 'America/Curacao',
    'America/Guayaquil' => 'America/Guayaquil',
    'Pacific/Galapagos' => 'Pacific/Galapagos',
    'Atlantic/Stanley' => 'Atlantic/Stanley',
    'America/Cayenne' => 'America/Cayenne',
    'America/Guyana' => 'America/Guyana',
    'America/Asuncion' => 'America/Asuncion',
    'America/Lima' => 'America/Lima',
    'Atlantic/South_Georgia' => 'Atlantic/South Georgia',
    'America/Paramaribo' => 'America/Paramaribo',
    'America/Port_of_Spain' => 'America/Port-of-Spain',
    'America/Montevideo' => 'America/Montevideo',
    'America/Caracas' => 'America/Caracas',
);

$app_list_strings['eapm_list'] = array(
    'Sugar' => 'SuiteCRM',
    'WebEx' => 'WebEx',
    'GoToMeeting' => 'GoToMeeting',
    'IBMSmartCloud' => 'IBM SmartCloud',
    'Google' => 'Google',
    'Box' => 'Box.net',
    'Facebook' => 'Facebook',
    'Twitter' => 'Twitter',
);
$app_list_strings['eapm_list_import'] = array(
    'Google' => 'Google Contacts',
);
$app_list_strings['eapm_list_documents'] = array(
    'Google' => 'Google Drive',
);
$app_list_strings['token_status'] = array(
    1 => 'Request',
    2 => 'Access',
    3 => 'Invalid',
);

$app_list_strings ['emailTemplates_type_list'] = array(
    '' => '',
    'campaign' => 'Campaign',
    'email' => 'Email',
);

$app_list_strings ['emailTemplates_type_list_campaigns'] = array(
    '' => '',
    'campaign' => 'Campaign',
);

$app_list_strings ['emailTemplates_type_list_no_workflow'] = array(
    '' => '',
    'campaign' => 'Campaign',
    'email' => 'Email',
    'system' => 'System',
);

// knowledge base
$app_list_strings['moduleList']['AOK_KnowledgeBase'] = 'Knowledge Base';
$app_list_strings['moduleList']['AOK_Knowledge_Base_Categories'] = 'KB - Categories';
$app_list_strings['aok_status_list']['Draft'] = 'Draft';
$app_list_strings['aok_status_list']['Expired'] = 'Expired';
$app_list_strings['aok_status_list']['In_Review'] = 'In Review';
//$app_list_strings['aok_status_list']['Published'] = 'Published';
$app_list_strings['aok_status_list']['published_private'] = 'Private';
$app_list_strings['aok_status_list']['published_public'] = 'Public';

$app_list_strings['moduleList']['FP_events'] = 'Events';
$app_list_strings['moduleList']['FP_Event_Locations'] = 'Locations';

//events
$app_list_strings['fp_event_invite_status_dom']['Invited'] = 'Invited';
$app_list_strings['fp_event_invite_status_dom']['Not Invited'] = 'Not Invited';
$app_list_strings['fp_event_invite_status_dom']['Attended'] = 'Attended';
$app_list_strings['fp_event_invite_status_dom']['Not Attended'] = 'Not Attended';
$app_list_strings['fp_event_status_dom']['Accepted'] = 'Accepted';
$app_list_strings['fp_event_status_dom']['Declined'] = 'Declined';
$app_list_strings['fp_event_status_dom']['No Response'] = 'No Response';

$app_strings['LBL_STATUS_EVENT'] = 'Invite Status';
$app_strings['LBL_ACCEPT_STATUS'] = 'Accept Status';
$app_strings['LBL_LISTVIEW_OPTION_CURRENT'] = 'Select This Page';
$app_strings['LBL_LISTVIEW_OPTION_ENTIRE'] = 'Select All';
$app_strings['LBL_LISTVIEW_NONE'] = 'Deselect All';

//aod
$app_list_strings['moduleList']['AOD_IndexEvent'] = 'Index Event';
$app_list_strings['moduleList']['AOD_Index'] = 'Index';

$app_list_strings['moduleList']['AOP_Case_Events'] = 'Case Events';
$app_list_strings['moduleList']['AOP_Case_Updates'] = 'Case Updates';
$app_strings['LBL_AOP_EMAIL_REPLY_DELIMITER'] = '========== Please reply above this line ==========';


//aop
$app_list_strings['case_state_default_key'] = 'Open';
$app_list_strings['case_state_dom'] =
    array(
        'Open' => 'Open',
        'Closed' => 'Closed',
    );
$app_list_strings['case_status_default_key'] = 'Open_New';
$app_list_strings['case_status_dom'] =
    array(
        'Open_New' => 'New',
        'Open_Assigned' => 'Assigned',
        'Closed_Closed' => 'Closed',
        'Open_Pending Input' => 'Pending Input',
        'Closed_Rejected' => 'Rejected',
        'Closed_Duplicate' => 'Duplicate',
    );
$app_list_strings['contact_portal_user_type_dom'] =
    array(
        'Single' => 'Single user',
        'Account' => 'Account user',
    );
$app_list_strings['dom_email_distribution_for_auto_create'] = array(
    'AOPDefault' => 'Use AOP Default',
    'singleUser' => 'Single User',
    'roundRobin' => 'Round-Robin',
    'leastBusy' => 'Least-Busy',
    'random' => 'Random',
);

//aor
$app_list_strings['moduleList']['AOR_Reports'] = 'Reports';
$app_list_strings['moduleList']['AOR_Conditions'] = 'Report Conditions';
$app_list_strings['moduleList']['AOR_Charts'] = 'Report Charts';
$app_list_strings['moduleList']['AOR_Fields'] = 'Report Fields';
$app_list_strings['moduleList']['AOR_Scheduled_Reports'] = 'Scheduled Reports';
$app_list_strings['aor_operator_list']['Equal_To'] = 'Equal To';
$app_list_strings['aor_operator_list']['Not_Equal_To'] = 'Not Equal To';
$app_list_strings['aor_operator_list']['Greater_Than'] = 'Greater Than';
$app_list_strings['aor_operator_list']['Less_Than'] = 'Less Than';
$app_list_strings['aor_operator_list']['Greater_Than_or_Equal_To'] = 'Greater Than or Equal To';
$app_list_strings['aor_operator_list']['Less_Than_or_Equal_To'] = 'Less Than or Equal To';
$app_list_strings['aor_operator_list']['Contains'] = 'Contains';
$app_list_strings['aor_operator_list']['Starts_With'] = 'Starts With';
$app_list_strings['aor_operator_list']['Ends_With'] = 'Ends With';
$app_list_strings['aor_format_options'][''] = '';
$app_list_strings['aor_format_options']['Y-m-d'] = 'Y-m-d';
$app_list_strings['aor_format_options']['Ymd'] = 'Ymd';
$app_list_strings['aor_format_options']['Y-m'] = 'Y-m';
$app_list_strings['aor_format_options']['d/m/Y'] = 'd/m/Y';
$app_list_strings['aor_format_options']['Y'] = 'Y';
$app_list_strings['aor_condition_operator_list']['And'] = 'And';
$app_list_strings['aor_condition_operator_list']['OR'] = 'OR';
$app_list_strings['aor_condition_type_list']['Value'] = 'Value';
$app_list_strings['aor_condition_type_list']['Field'] = 'Field';
$app_list_strings['aor_condition_type_list']['Date'] = 'Date';
$app_list_strings['aor_condition_type_list']['Multi'] = 'One of';
$app_list_strings['aor_condition_type_list']['Period'] = 'Period';
$app_list_strings['aor_condition_type_list']['CurrentUserID'] = 'Current User';
$app_list_strings['aor_date_type_list'][''] = '';
$app_list_strings['aor_date_type_list']['minute'] = 'Minutes';
$app_list_strings['aor_date_type_list']['hour'] = 'Hours';
$app_list_strings['aor_date_type_list']['day'] = 'Days';
$app_list_strings['aor_date_type_list']['week'] = 'Weeks';
$app_list_strings['aor_date_type_list']['month'] = 'Months';
$app_list_strings['aor_date_type_list']['business_hours'] = 'Business Hours';
$app_list_strings['aor_date_options']['now'] = 'Now';
$app_list_strings['aor_date_options']['field'] = 'This Field';
$app_list_strings['aor_date_operator']['now'] = '';
$app_list_strings['aor_date_operator']['plus'] = '+';
$app_list_strings['aor_date_operator']['minus'] = '-';
$app_list_strings['aor_sort_operator'][''] = '';
$app_list_strings['aor_sort_operator']['ASC'] = 'Ascending';
$app_list_strings['aor_sort_operator']['DESC'] = 'Descending';
$app_list_strings['aor_function_list'][''] = '';
$app_list_strings['aor_function_list']['COUNT'] = 'Count';
$app_list_strings['aor_function_list']['MIN'] = 'Minimum';
$app_list_strings['aor_function_list']['MAX'] = 'Maximum';
$app_list_strings['aor_function_list']['SUM'] = 'Sum';
$app_list_strings['aor_function_list']['AVG'] = 'Average';
$app_list_strings['aor_total_options'][''] = '';
$app_list_strings['aor_total_options']['COUNT'] = 'Count';
$app_list_strings['aor_total_options']['SUM'] = 'Sum';
$app_list_strings['aor_total_options']['AVG'] = 'Average';
$app_list_strings['aor_chart_types']['bar'] = 'Bar chart';
$app_list_strings['aor_chart_types']['line'] = 'Line chart';
$app_list_strings['aor_chart_types']['pie'] = 'Pie chart';
$app_list_strings['aor_chart_types']['radar'] = 'Radar chart';
$app_list_strings['aor_chart_types']['stacked_bar'] = 'Stacked bar';
$app_list_strings['aor_chart_types']['grouped_bar'] = 'Grouped bar';
$app_list_strings['aor_scheduled_report_schedule_types']['monthly'] = 'Monthly';
$app_list_strings['aor_scheduled_report_schedule_types']['weekly'] = 'Weekly';
$app_list_strings['aor_scheduled_report_schedule_types']['daily'] = 'Daily';
$app_list_strings['aor_scheduled_reports_status_dom']['active'] = 'Active';
$app_list_strings['aor_scheduled_reports_status_dom']['inactive'] = 'Inactive';
$app_list_strings['aor_email_type_list']['Email Address'] = 'Email';
$app_list_strings['aor_email_type_list']['Specify User'] = 'User';
$app_list_strings['aor_email_type_list']['Users'] = 'Users';
$app_list_strings['aor_assign_options']['all'] = 'ALL Users';
$app_list_strings['aor_assign_options']['role'] = 'ALL Users in Role';
$app_list_strings['aor_assign_options']['security_group'] = 'ALL Users in Security Group';
$app_list_strings['date_time_period_list']['today'] = 'Today';
$app_list_strings['date_time_period_list']['yesterday'] = 'Yesterday';
$app_list_strings['date_time_period_list']['this_week'] = 'This Week';
$app_list_strings['date_time_period_list']['last_week'] = 'Last Week';
$app_list_strings['date_time_period_list']['last_month'] = 'Last Month';
$app_list_strings['date_time_period_list']['this_month'] = 'This Month';
$app_list_strings['date_time_period_list']['this_quarter'] = 'This Quarter';
$app_list_strings['date_time_period_list']['last_quarter'] = 'Last Quarter';
$app_list_strings['date_time_period_list']['this_year'] = 'This year';
$app_list_strings['date_time_period_list']['last_year'] = 'Last year';
$app_strings['LBL_CRON_ON_THE_MONTHDAY'] = 'on the';
$app_strings['LBL_CRON_ON_THE_WEEKDAY'] = 'on';
$app_strings['LBL_CRON_AT'] = 'at';
$app_strings['LBL_CRON_RAW'] = 'Advanced';
$app_strings['LBL_CRON_MIN'] = 'Min';
$app_strings['LBL_CRON_HOUR'] = 'Hour';
$app_strings['LBL_CRON_DAY'] = 'Day';
$app_strings['LBL_CRON_MONTH'] = 'Month';
$app_strings['LBL_CRON_DOW'] = 'DOW';
$app_strings['LBL_CRON_DAILY'] = 'Daily';
$app_strings['LBL_CRON_WEEKLY'] = 'Weekly';
$app_strings['LBL_CRON_MONTHLY'] = 'Monthly';

//aos
$app_list_strings['moduleList']['AOS_Contracts'] = 'Contracts';
$app_list_strings['moduleList']['AOS_Invoices'] = 'Invoices';
$app_list_strings['moduleList']['AOS_PDF_Templates'] = 'PDF - Templates';
$app_list_strings['moduleList']['AOS_Product_Categories'] = 'Products - Categories';
$app_list_strings['moduleList']['AOS_Products'] = 'Products';
$app_list_strings['moduleList']['AOS_Products_Quotes'] = 'Line Items';
$app_list_strings['moduleList']['AOS_Line_Item_Groups'] = 'Line Item Groups';
$app_list_strings['moduleList']['AOS_Quotes'] = 'Quotes';
$app_list_strings['aos_quotes_type_dom'][''] = '';
$app_list_strings['aos_quotes_type_dom']['Analyst'] = 'Analyst';
$app_list_strings['aos_quotes_type_dom']['Competitor'] = 'Competitor';
$app_list_strings['aos_quotes_type_dom']['Customer'] = 'Customer';
$app_list_strings['aos_quotes_type_dom']['Integrator'] = 'Integrator';
$app_list_strings['aos_quotes_type_dom']['Investor'] = 'Investor';
$app_list_strings['aos_quotes_type_dom']['Partner'] = 'Partner';
$app_list_strings['aos_quotes_type_dom']['Press'] = 'Press';
$app_list_strings['aos_quotes_type_dom']['Prospect'] = 'Prospect';
$app_list_strings['aos_quotes_type_dom']['Reseller'] = 'Reseller';
$app_list_strings['aos_quotes_type_dom']['Other'] = 'Other';
$app_list_strings['template_ddown_c_list'][''] = '';
$app_list_strings['quote_stage_dom']['Draft'] = 'Draft';
$app_list_strings['quote_stage_dom']['Negotiation'] = 'Negotiation';
$app_list_strings['quote_stage_dom']['Delivered'] = 'Delivered';
$app_list_strings['quote_stage_dom']['On Hold'] = 'On Hold';
$app_list_strings['quote_stage_dom']['Confirmed'] = 'Confirmed';
$app_list_strings['quote_stage_dom']['Closed Accepted'] = 'Closed Accepted';
$app_list_strings['quote_stage_dom']['Closed Lost'] = 'Closed Lost';
$app_list_strings['quote_stage_dom']['Closed Dead'] = 'Closed Dead';
$app_list_strings['quote_term_dom']['Net 15'] = 'Nett 15';
$app_list_strings['quote_term_dom']['Net 30'] = 'Nett 30';
$app_list_strings['quote_term_dom'][''] = '';
$app_list_strings['approval_status_dom']['Approved'] = 'Approved';
$app_list_strings['approval_status_dom']['Not Approved'] = 'Not Approved';
$app_list_strings['approval_status_dom'][''] = '';
$app_list_strings['vat_list']['0.0'] = '0%';
$app_list_strings['vat_list']['5.0'] = '5%';
$app_list_strings['vat_list']['7.5'] = '7.5%';
$app_list_strings['vat_list']['17.5'] = '17.5%';
$app_list_strings['vat_list']['20.0'] = '20%';
$app_list_strings['discount_list']['Percentage'] = 'Pct';
$app_list_strings['discount_list']['Amount'] = 'Amt';
$app_list_strings['aos_invoices_type_dom'][''] = '';
$app_list_strings['aos_invoices_type_dom']['Analyst'] = 'Analyst';
$app_list_strings['aos_invoices_type_dom']['Competitor'] = 'Competitor';
$app_list_strings['aos_invoices_type_dom']['Customer'] = 'Customer';
$app_list_strings['aos_invoices_type_dom']['Integrator'] = 'Integrator';
$app_list_strings['aos_invoices_type_dom']['Investor'] = 'Investor';
$app_list_strings['aos_invoices_type_dom']['Partner'] = 'Partner';
$app_list_strings['aos_invoices_type_dom']['Press'] = 'Press';
$app_list_strings['aos_invoices_type_dom']['Prospect'] = 'Prospect';
$app_list_strings['aos_invoices_type_dom']['Reseller'] = 'Reseller';
$app_list_strings['aos_invoices_type_dom']['Other'] = 'Other';
$app_list_strings['invoice_status_dom']['Paid'] = 'Paid';
$app_list_strings['invoice_status_dom']['Unpaid'] = 'Unpaid';
$app_list_strings['invoice_status_dom']['Cancelled'] = 'Cancelled';
$app_list_strings['invoice_status_dom'][''] = '';
$app_list_strings['quote_invoice_status_dom']['Not Invoiced'] = 'Not Invoiced';
$app_list_strings['quote_invoice_status_dom']['Invoiced'] = 'Invoiced';
$app_list_strings['product_code_dom']['XXXX'] = 'XXXX';
$app_list_strings['product_code_dom']['YYYY'] = 'YYYY';
$app_list_strings['product_category_dom']['Laptops'] = 'Laptops';
$app_list_strings['product_category_dom']['Desktops'] = 'Desktops';
$app_list_strings['product_category_dom'][''] = '';
$app_list_strings['product_type_dom']['Good'] = 'Good';
$app_list_strings['product_type_dom']['Service'] = 'Service';
$app_list_strings['product_quote_parent_type_dom']['AOS_Quotes'] = 'Quotes';
$app_list_strings['product_quote_parent_type_dom']['AOS_Invoices'] = 'Invoices';
$app_list_strings['product_quote_parent_type_dom']['AOS_Contracts'] = 'Contracts';
$app_list_strings['pdf_template_type_dom']['AOS_Quotes'] = 'Quotes';
$app_list_strings['pdf_template_type_dom']['AOS_Invoices'] = 'Invoices';
$app_list_strings['pdf_template_type_dom']['AOS_Contracts'] = 'Contracts';
$app_list_strings['pdf_template_type_dom']['Accounts'] = 'Accounts';
$app_list_strings['pdf_template_type_dom']['Contacts'] = 'Contacts';
$app_list_strings['pdf_template_type_dom']['Leads'] = 'Leads';
$app_list_strings['pdf_template_sample_dom'][''] = '';
$app_list_strings['contract_status_list']['Not Started'] = 'Not Started';
$app_list_strings['contract_status_list']['In Progress'] = 'In Progress';
$app_list_strings['contract_status_list']['Signed'] = 'Signed';
$app_list_strings['contract_type_list']['Type'] = 'Type';
$app_strings['LBL_PRINT_AS_PDF'] = 'Print as PDF';
$app_strings['LBL_SELECT_TEMPLATE'] = 'Please Select a Template';
$app_strings['LBL_NO_TEMPLATE'] = 'ERROR\nNo templates found.\nPlease go to the PDF templates module and create one';

//aow
$app_list_strings['moduleList']['AOW_WorkFlow'] = 'WorkFlow';
$app_list_strings['moduleList']['AOW_Conditions'] = 'WorkFlow Conditions';
$app_list_strings['moduleList']['AOW_Processed'] = 'Process Audit';
$app_list_strings['moduleList']['AOW_Actions'] = 'WorkFlow Actions';
$app_list_strings['aow_status_list']['Active'] = 'Active';
$app_list_strings['aow_status_list']['Inactive'] = 'Inactive';
$app_list_strings['aow_operator_list']['Equal_To'] = 'Equal To';
$app_list_strings['aow_operator_list']['Not_Equal_To'] = 'Not Equal To';
$app_list_strings['aow_operator_list']['Greater_Than'] = 'Greater Than';
$app_list_strings['aow_operator_list']['Less_Than'] = 'Less Than';
$app_list_strings['aow_operator_list']['Greater_Than_or_Equal_To'] = 'Greater Than or Equal To';
$app_list_strings['aow_operator_list']['Less_Than_or_Equal_To'] = 'Less Than or Equal To';
$app_list_strings['aow_operator_list']['Contains'] = 'Contains';
$app_list_strings['aow_operator_list']['Starts_With'] = 'Starts With';
$app_list_strings['aow_operator_list']['Ends_With'] = 'Ends With';
$app_list_strings['aow_operator_list']['is_null'] = 'Is Null';
$app_list_strings['aow_process_status_list']['Complete'] = 'Complete';
$app_list_strings['aow_process_status_list']['Running'] = 'Running';
$app_list_strings['aow_process_status_list']['Pending'] = 'Pending';
$app_list_strings['aow_process_status_list']['Failed'] = 'Failed';
$app_list_strings['aow_condition_operator_list']['And'] = 'And';
$app_list_strings['aow_condition_operator_list']['OR'] = 'OR';
$app_list_strings['aow_condition_type_list']['Value'] = 'Value';
$app_list_strings['aow_condition_type_list']['Field'] = 'Field';
$app_list_strings['aow_condition_type_list']['Any_Change'] = 'Any Change';
$app_list_strings['aow_condition_type_list']['SecurityGroup'] = 'In SecurityGroup';
$app_list_strings['aow_condition_type_list']['Date'] = 'Date';
$app_list_strings['aow_condition_type_list']['Multi'] = 'One of';
$app_list_strings['aow_action_type_list']['Value'] = 'Value';
$app_list_strings['aow_action_type_list']['Field'] = 'Field';
$app_list_strings['aow_action_type_list']['Date'] = 'Date';
$app_list_strings['aow_action_type_list']['Round_Robin'] = 'Round Robin';
$app_list_strings['aow_action_type_list']['Least_Busy'] = 'Least Busy';
$app_list_strings['aow_action_type_list']['Random'] = 'Random';
$app_list_strings['aow_rel_action_type_list']['Value'] = 'Value';
$app_list_strings['aow_rel_action_type_list']['Field'] = 'Field';
$app_list_strings['aow_date_type_list'][''] = '';
$app_list_strings['aow_date_type_list']['minute'] = 'Minutes';
$app_list_strings['aow_date_type_list']['hour'] = 'Hours';
$app_list_strings['aow_date_type_list']['day'] = 'Days';
$app_list_strings['aow_date_type_list']['week'] = 'Weeks';
$app_list_strings['aow_date_type_list']['month'] = 'Months';
$app_list_strings['aow_date_type_list']['business_hours'] = 'Business Hours';
$app_list_strings['aow_date_options']['now'] = 'Now';
$app_list_strings['aow_date_options']['today'] = 'Today';
$app_list_strings['aow_date_options']['field'] = 'This Field';
$app_list_strings['aow_date_operator']['now'] = '';
$app_list_strings['aow_date_operator']['plus'] = '+';
$app_list_strings['aow_date_operator']['minus'] = '-';
$app_list_strings['aow_assign_options']['all'] = 'ALL Users';
$app_list_strings['aow_assign_options']['role'] = 'ALL Users in Role';
$app_list_strings['aow_assign_options']['security_group'] = 'ALL Users in Security Group';
$app_list_strings['aow_email_type_list']['Email Address'] = 'Email';
$app_list_strings['aow_email_type_list']['Record Email'] = 'Record Email';
$app_list_strings['aow_email_type_list']['Related Field'] = 'Related Field';
$app_list_strings['aow_email_type_list']['Specify User'] = 'User';
$app_list_strings['aow_email_type_list']['Users'] = 'Users';
$app_list_strings['aow_email_to_list']['to'] = 'To';
$app_list_strings['aow_email_to_list']['cc'] = 'Cc';
$app_list_strings['aow_email_to_list']['bcc'] = 'Bcc';
$app_list_strings['aow_run_on_list']['All_Records'] = 'All Records';
$app_list_strings['aow_run_on_list']['New_Records'] = 'New Records';
$app_list_strings['aow_run_on_list']['Modified_Records'] = 'Modified Records';
$app_list_strings['aow_run_when_list']['Always'] = 'Always';
$app_list_strings['aow_run_when_list']['On_Save'] = 'Only On Save';
$app_list_strings['aow_run_when_list']['In_Scheduler'] = 'Only In The Scheduler';

//gant
$app_list_strings['moduleList']['AM_ProjectTemplates'] = 'Projects - Templates';
$app_list_strings['moduleList']['AM_TaskTemplates'] = 'Project Task Templates';
$app_list_strings['relationship_type_list']['FS'] = 'Finish to Start';
$app_list_strings['relationship_type_list']['SS'] = 'Start to Start';
$app_list_strings['duration_unit_dom']['Days'] = 'Days';
$app_list_strings['duration_unit_dom']['Hours'] = 'Hours';
$app_strings['LBL_GANTT_BUTTON_LABEL'] = 'View Gantt';
$app_strings['LBL_DETAIL_BUTTON_LABEL'] = 'View Detail';
$app_strings['LBL_CREATE_PROJECT'] = 'Create Project';

//gmaps
$app_strings['LBL_MAP'] = 'Map';

$app_strings['LBL_JJWG_MAPS_LNG'] = 'Longitude';
$app_strings['LBL_JJWG_MAPS_LAT'] = 'Latitude';
$app_strings['LBL_JJWG_MAPS_GEOCODE_STATUS'] = 'Geocode Status';
$app_strings['LBL_JJWG_MAPS_ADDRESS'] = 'Address';

$app_list_strings['moduleList']['jjwg_Maps'] = 'Maps';
$app_list_strings['moduleList']['jjwg_Markers'] = 'Maps - Markers';
$app_list_strings['moduleList']['jjwg_Areas'] = 'Maps - Areas';
$app_list_strings['moduleList']['jjwg_Address_Cache'] = 'Maps - Address Cache';

$app_list_strings['moduleList']['jjwp_Partners'] = 'JJWP Partners';

$app_list_strings['map_unit_type_list']['mi'] = 'Miles';
$app_list_strings['map_unit_type_list']['km'] = 'Kilometers';

$app_list_strings['map_module_type_list']['Accounts'] = 'Accounts';
$app_list_strings['map_module_type_list']['Contacts'] = 'Contacts';
$app_list_strings['map_module_type_list']['Cases'] = 'Cases';
$app_list_strings['map_module_type_list']['Leads'] = 'Leads';
$app_list_strings['map_module_type_list']['Meetings'] = 'Meetings';
$app_list_strings['map_module_type_list']['Opportunities'] = 'Opportunities';
$app_list_strings['map_module_type_list']['Project'] = 'Projects';
$app_list_strings['map_module_type_list']['Prospects'] = 'Targets';

$app_list_strings['map_relate_type_list']['Accounts'] = 'Account';
$app_list_strings['map_relate_type_list']['Contacts'] = 'Contact';
$app_list_strings['map_relate_type_list']['Cases'] = 'Case';
$app_list_strings['map_relate_type_list']['Leads'] = 'Lead';
$app_list_strings['map_relate_type_list']['Meetings'] = 'Meeting';
$app_list_strings['map_relate_type_list']['Opportunities'] = 'Opportunity';
$app_list_strings['map_relate_type_list']['Project'] = 'Project';
$app_list_strings['map_relate_type_list']['Prospects'] = 'Target';

$app_list_strings['marker_image_list']['accident'] = 'Accident';
$app_list_strings['marker_image_list']['administration'] = 'Administration';
$app_list_strings['marker_image_list']['agriculture'] = 'Agriculture';
$app_list_strings['marker_image_list']['aircraft_small'] = 'Aircraft Small';
$app_list_strings['marker_image_list']['airplane_tourism'] = 'Airplane Tourism';
$app_list_strings['marker_image_list']['airport'] = 'Airport';
$app_list_strings['marker_image_list']['amphitheater'] = 'Amphitheater';
$app_list_strings['marker_image_list']['apartment'] = 'Apartment';
$app_list_strings['marker_image_list']['aquarium'] = 'Aquarium';
$app_list_strings['marker_image_list']['arch'] = 'Arch';
$app_list_strings['marker_image_list']['atm'] = 'Atm';
$app_list_strings['marker_image_list']['audio'] = 'Audio';
$app_list_strings['marker_image_list']['bank'] = 'Bank';
$app_list_strings['marker_image_list']['bank_euro'] = 'Bank Euro';
$app_list_strings['marker_image_list']['bank_pound'] = 'Bank Pound';
$app_list_strings['marker_image_list']['bar'] = 'Bar';
$app_list_strings['marker_image_list']['beach'] = 'Beach';
$app_list_strings['marker_image_list']['beautiful'] = 'Beautiful';
$app_list_strings['marker_image_list']['bicycle_parking'] = 'Bicycle Parking';
$app_list_strings['marker_image_list']['big_city'] = 'Big City';
$app_list_strings['marker_image_list']['bridge'] = 'Bridge';
$app_list_strings['marker_image_list']['bridge_modern'] = 'Bridge Modern';
$app_list_strings['marker_image_list']['bus'] = 'Bus';
$app_list_strings['marker_image_list']['cable_car'] = 'Cable Car';
$app_list_strings['marker_image_list']['car'] = 'Car';
$app_list_strings['marker_image_list']['car_rental'] = 'Car Rental';
$app_list_strings['marker_image_list']['carrepair'] = 'Carrepair';
$app_list_strings['marker_image_list']['castle'] = 'Castle';
$app_list_strings['marker_image_list']['cathedral'] = 'Cathedral';
$app_list_strings['marker_image_list']['chapel'] = 'Chapel';
$app_list_strings['marker_image_list']['church'] = 'Church';
$app_list_strings['marker_image_list']['city_square'] = 'City Square';
$app_list_strings['marker_image_list']['cluster'] = 'Cluster';
$app_list_strings['marker_image_list']['cluster_2'] = 'Cluster 2';
$app_list_strings['marker_image_list']['cluster_3'] = 'Cluster 3';
$app_list_strings['marker_image_list']['cluster_4'] = 'Cluster 4';
$app_list_strings['marker_image_list']['cluster_5'] = 'Cluster 5';
$app_list_strings['marker_image_list']['coffee'] = 'Coffee';
$app_list_strings['marker_image_list']['community_centre'] = 'Community Centre';
$app_list_strings['marker_image_list']['company'] = 'Company';
$app_list_strings['marker_image_list']['conference'] = 'Conference';
$app_list_strings['marker_image_list']['construction'] = 'Construction';
$app_list_strings['marker_image_list']['convenience'] = 'Convenience';
$app_list_strings['marker_image_list']['court'] = 'Court';
$app_list_strings['marker_image_list']['cruise'] = 'Cruise';
$app_list_strings['marker_image_list']['currency_exchange'] = 'Currency Exchange';
$app_list_strings['marker_image_list']['customs'] = 'Customs';
$app_list_strings['marker_image_list']['cycling'] = 'Cycling';
$app_list_strings['marker_image_list']['dam'] = 'Dam';
$app_list_strings['marker_image_list']['dentist'] = 'Dentist';
$app_list_strings['marker_image_list']['deptartment_store'] = 'Deptartment Store';
$app_list_strings['marker_image_list']['disability'] = 'Disability';
$app_list_strings['marker_image_list']['disabled_parking'] = 'Disabled Parking';
$app_list_strings['marker_image_list']['doctor'] = 'Doctor';
$app_list_strings['marker_image_list']['dog_leash'] = 'Dog Leash';
$app_list_strings['marker_image_list']['down'] = 'Down';
$app_list_strings['marker_image_list']['down_left'] = 'Down Left';
$app_list_strings['marker_image_list']['down_right'] = 'Down Right';
$app_list_strings['marker_image_list']['down_then_left'] = 'Down Then Left';
$app_list_strings['marker_image_list']['down_then_right'] = 'Down Then Right';
$app_list_strings['marker_image_list']['drugs'] = 'Drugs';
$app_list_strings['marker_image_list']['elevator'] = 'Elevator';
$app_list_strings['marker_image_list']['embassy'] = 'Embassy';
$app_list_strings['marker_image_list']['expert'] = 'Expert';
$app_list_strings['marker_image_list']['factory'] = 'Factory';
$app_list_strings['marker_image_list']['falling_rocks'] = 'Falling Rocks';
$app_list_strings['marker_image_list']['fast_food'] = 'Fast Food';
$app_list_strings['marker_image_list']['festival'] = 'Festival';
$app_list_strings['marker_image_list']['fjord'] = 'Fjord';
$app_list_strings['marker_image_list']['forest'] = 'Forest';
$app_list_strings['marker_image_list']['fountain'] = 'Fountain';
$app_list_strings['marker_image_list']['friday'] = 'Friday';
$app_list_strings['marker_image_list']['garden'] = 'Garden';
$app_list_strings['marker_image_list']['gas_station'] = 'Gas Station';
$app_list_strings['marker_image_list']['geyser'] = 'Geyser';
$app_list_strings['marker_image_list']['gifts'] = 'Gifts';
$app_list_strings['marker_image_list']['gourmet'] = 'Gourmet';
$app_list_strings['marker_image_list']['grocery'] = 'Grocery';
$app_list_strings['marker_image_list']['hairsalon'] = 'Hairsalon';
$app_list_strings['marker_image_list']['helicopter'] = 'Helicopter';
$app_list_strings['marker_image_list']['highway'] = 'Highway';
$app_list_strings['marker_image_list']['historical_quarter'] = 'Historical Quarter';
$app_list_strings['marker_image_list']['home'] = 'Home';
$app_list_strings['marker_image_list']['hospital'] = 'Hospital';
$app_list_strings['marker_image_list']['hostel'] = 'Hostel';
$app_list_strings['marker_image_list']['hotel'] = 'Hotel';
$app_list_strings['marker_image_list']['hotel_1_star'] = 'Hotel 1 Star';
$app_list_strings['marker_image_list']['hotel_2_stars'] = 'Hotel 2 Stars';
$app_list_strings['marker_image_list']['hotel_3_stars'] = 'Hotel 3 Stars';
$app_list_strings['marker_image_list']['hotel_4_stars'] = 'Hotel 4 Stars';
$app_list_strings['marker_image_list']['hotel_5_stars'] = 'Hotel 5 Stars';
$app_list_strings['marker_image_list']['info'] = 'Info';
$app_list_strings['marker_image_list']['justice'] = 'Justice';
$app_list_strings['marker_image_list']['lake'] = 'Lake';
$app_list_strings['marker_image_list']['laundromat'] = 'Laundromat';
$app_list_strings['marker_image_list']['left'] = 'Left';
$app_list_strings['marker_image_list']['left_then_down'] = 'Left Then Down';
$app_list_strings['marker_image_list']['left_then_up'] = 'Left Then Up';
$app_list_strings['marker_image_list']['library'] = 'Library';
$app_list_strings['marker_image_list']['lighthouse'] = 'Lighthouse';
$app_list_strings['marker_image_list']['liquor'] = 'Liquor';
$app_list_strings['marker_image_list']['lock'] = 'Lock';
$app_list_strings['marker_image_list']['main_road'] = 'Main Road';
$app_list_strings['marker_image_list']['massage'] = 'Massage';
$app_list_strings['marker_image_list']['mobile_phone_tower'] = 'Mobile Phone Tower';
$app_list_strings['marker_image_list']['modern_tower'] = 'Modern Tower';
$app_list_strings['marker_image_list']['monastery'] = 'Monastery';
$app_list_strings['marker_image_list']['monday'] = 'Monday';
$app_list_strings['marker_image_list']['monument'] = 'Monument';
$app_list_strings['marker_image_list']['mosque'] = 'Mosque';
$app_list_strings['marker_image_list']['motorcycle'] = 'Motorcycle';
$app_list_strings['marker_image_list']['museum'] = 'Museum';
$app_list_strings['marker_image_list']['music_live'] = 'Music Live';
$app_list_strings['marker_image_list']['oil_pump_jack'] = 'Oil Pump Jack';
$app_list_strings['marker_image_list']['pagoda'] = 'Pagoda';
$app_list_strings['marker_image_list']['palace'] = 'Palace';
$app_list_strings['marker_image_list']['panoramic'] = 'Panoramic';
$app_list_strings['marker_image_list']['park'] = 'Park';
$app_list_strings['marker_image_list']['park_and_ride'] = 'Park And Ride';
$app_list_strings['marker_image_list']['parking'] = 'Parking';
$app_list_strings['marker_image_list']['photo'] = 'Photo';
$app_list_strings['marker_image_list']['picnic'] = 'Picnic';
$app_list_strings['marker_image_list']['places_unvisited'] = 'Places Unvisited';
$app_list_strings['marker_image_list']['places_visited'] = 'Places Visited';
$app_list_strings['marker_image_list']['playground'] = 'Playground';
$app_list_strings['marker_image_list']['police'] = 'Police';
$app_list_strings['marker_image_list']['port'] = 'Port';
$app_list_strings['marker_image_list']['postal'] = 'Postal';
$app_list_strings['marker_image_list']['power_line_pole'] = 'Power Line Pole';
$app_list_strings['marker_image_list']['power_plant'] = 'Power Plant';
$app_list_strings['marker_image_list']['power_substation'] = 'Power Substation';
$app_list_strings['marker_image_list']['public_art'] = 'Public Art';
$app_list_strings['marker_image_list']['rain'] = 'Rain';
$app_list_strings['marker_image_list']['real_estate'] = 'Real Estate';
$app_list_strings['marker_image_list']['regroup'] = 'Regroup';
$app_list_strings['marker_image_list']['resort'] = 'Resort';
$app_list_strings['marker_image_list']['restaurant'] = 'Restaurant';
$app_list_strings['marker_image_list']['restaurant_african'] = 'Restaurant African';
$app_list_strings['marker_image_list']['restaurant_barbecue'] = 'Restaurant Barbecue';
$app_list_strings['marker_image_list']['restaurant_buffet'] = 'Restaurant Buffet';
$app_list_strings['marker_image_list']['restaurant_chinese'] = 'Restaurant Chinese';
$app_list_strings['marker_image_list']['restaurant_fish'] = 'Restaurant Fish';
$app_list_strings['marker_image_list']['restaurant_fish_chips'] = 'Restaurant Fish Chips';
$app_list_strings['marker_image_list']['restaurant_gourmet'] = 'Restaurant Gourmet';
$app_list_strings['marker_image_list']['restaurant_greek'] = 'Restaurant Greek';
$app_list_strings['marker_image_list']['restaurant_indian'] = 'Restaurant Indian';
$app_list_strings['marker_image_list']['restaurant_italian'] = 'Restaurant Italian';
$app_list_strings['marker_image_list']['restaurant_japanese'] = 'Restaurant Japanese';
$app_list_strings['marker_image_list']['restaurant_kebab'] = 'Restaurant Kebab';
$app_list_strings['marker_image_list']['restaurant_korean'] = 'Restaurant Korean';
$app_list_strings['marker_image_list']['restaurant_mediterranean'] = 'Restaurant Mediterranean';
$app_list_strings['marker_image_list']['restaurant_mexican'] = 'Restaurant Mexican';
$app_list_strings['marker_image_list']['restaurant_romantic'] = 'Restaurant Romantic';
$app_list_strings['marker_image_list']['restaurant_thai'] = 'Restaurant Thai';
$app_list_strings['marker_image_list']['restaurant_turkish'] = 'Restaurant Turkish';
$app_list_strings['marker_image_list']['right'] = 'Right';
$app_list_strings['marker_image_list']['right_then_down'] = 'Right Then Down';
$app_list_strings['marker_image_list']['right_then_up'] = 'Right Then Up';
$app_list_strings['marker_image_list']['saturday'] = 'Saturday';
$app_list_strings['marker_image_list']['school'] = 'School';
$app_list_strings['marker_image_list']['shopping_mall'] = 'Shopping Mall';
$app_list_strings['marker_image_list']['shore'] = 'Shore';
$app_list_strings['marker_image_list']['sight'] = 'Sight';
$app_list_strings['marker_image_list']['small_city'] = 'Small City';
$app_list_strings['marker_image_list']['snow'] = 'Snow';
$app_list_strings['marker_image_list']['spaceport'] = 'Spaceport';
$app_list_strings['marker_image_list']['speed_100'] = 'Speed 100';
$app_list_strings['marker_image_list']['speed_110'] = 'Speed 110';
$app_list_strings['marker_image_list']['speed_120'] = 'Speed 120';
$app_list_strings['marker_image_list']['speed_130'] = 'Speed 130';
$app_list_strings['marker_image_list']['speed_20'] = 'Speed 20';
$app_list_strings['marker_image_list']['speed_30'] = 'Speed 30';
$app_list_strings['marker_image_list']['speed_40'] = 'Speed 40';
$app_list_strings['marker_image_list']['speed_50'] = 'Speed 50';
$app_list_strings['marker_image_list']['speed_60'] = 'Speed 60';
$app_list_strings['marker_image_list']['speed_70'] = 'Speed 70';
$app_list_strings['marker_image_list']['speed_80'] = 'Speed 80';
$app_list_strings['marker_image_list']['speed_90'] = 'Speed 90';
$app_list_strings['marker_image_list']['speed_hump'] = 'Speed Hump';
$app_list_strings['marker_image_list']['stadium'] = 'Stadium';
$app_list_strings['marker_image_list']['statue'] = 'Statue';
$app_list_strings['marker_image_list']['steam_train'] = 'Steam Train';
$app_list_strings['marker_image_list']['stop'] = 'Stop';
$app_list_strings['marker_image_list']['stoplight'] = 'Stoplight';
$app_list_strings['marker_image_list']['subway'] = 'Subway';
$app_list_strings['marker_image_list']['sun'] = 'Sun';
$app_list_strings['marker_image_list']['sunday'] = 'Sunday';
$app_list_strings['marker_image_list']['supermarket'] = 'Supermarket';
$app_list_strings['marker_image_list']['synagogue'] = 'Synagogue';
$app_list_strings['marker_image_list']['tapas'] = 'Tapas';
$app_list_strings['marker_image_list']['taxi'] = 'Taxi';
$app_list_strings['marker_image_list']['taxiway'] = 'Taxiway';
$app_list_strings['marker_image_list']['teahouse'] = 'Teahouse';
$app_list_strings['marker_image_list']['telephone'] = 'Telephone';
$app_list_strings['marker_image_list']['temple_hindu'] = 'Temple Hindu';
$app_list_strings['marker_image_list']['terrace'] = 'Terrace';
$app_list_strings['marker_image_list']['text'] = 'Text';
$app_list_strings['marker_image_list']['theater'] = 'Theater';
$app_list_strings['marker_image_list']['theme_park'] = 'Theme Park';
$app_list_strings['marker_image_list']['thursday'] = 'Thursday';
$app_list_strings['marker_image_list']['toilets'] = 'Toilets';
$app_list_strings['marker_image_list']['toll_station'] = 'Toll Station';
$app_list_strings['marker_image_list']['tower'] = 'Tower';
$app_list_strings['marker_image_list']['traffic_enforcement_camera'] = 'Traffic Enforcement Camera';
$app_list_strings['marker_image_list']['train'] = 'Train';
$app_list_strings['marker_image_list']['tram'] = 'Tram';
$app_list_strings['marker_image_list']['truck'] = 'Truck';
$app_list_strings['marker_image_list']['tuesday'] = 'Tuesday';
$app_list_strings['marker_image_list']['tunnel'] = 'Tunnel';
$app_list_strings['marker_image_list']['turn_left'] = 'Turn Left';
$app_list_strings['marker_image_list']['turn_right'] = 'Turn Right';
$app_list_strings['marker_image_list']['university'] = 'University';
$app_list_strings['marker_image_list']['up'] = 'Up';
$app_list_strings['marker_image_list']['up_left'] = 'Up Left';
$app_list_strings['marker_image_list']['up_right'] = 'Up Right';
$app_list_strings['marker_image_list']['up_then_left'] = 'Up Then Left';
$app_list_strings['marker_image_list']['up_then_right'] = 'Up Then Right';
$app_list_strings['marker_image_list']['vespa'] = 'Vespa';
$app_list_strings['marker_image_list']['video'] = 'Video';
$app_list_strings['marker_image_list']['villa'] = 'Villa';
$app_list_strings['marker_image_list']['water'] = 'Water';
$app_list_strings['marker_image_list']['waterfall'] = 'Waterfall';
$app_list_strings['marker_image_list']['watermill'] = 'Watermill';
$app_list_strings['marker_image_list']['waterpark'] = 'Waterpark';
$app_list_strings['marker_image_list']['watertower'] = 'Watertower';
$app_list_strings['marker_image_list']['wednesday'] = 'Wednesday';
$app_list_strings['marker_image_list']['wifi'] = 'Wifi';
$app_list_strings['marker_image_list']['wind_turbine'] = 'Wind Turbine';
$app_list_strings['marker_image_list']['windmill'] = 'Windmill';
$app_list_strings['marker_image_list']['winery'] = 'Winery';
$app_list_strings['marker_image_list']['work_office'] = 'Work Office';
$app_list_strings['marker_image_list']['world_heritage_site'] = 'World Heritage Site';
$app_list_strings['marker_image_list']['zoo'] = 'Zoo';

//Reschedule
$app_list_strings['call_reschedule_dom'][''] = '';
$app_list_strings['call_reschedule_dom']['Out of Office'] = 'Out of Office';
$app_list_strings['call_reschedule_dom']['In a Meeting'] = 'In a Meeting';

$app_strings['LBL_RESCHEDULE_LABEL'] = 'Reschedule';
$app_strings['LBL_RESCHEDULE_TITLE'] = 'Please enter the reschedule information';
$app_strings['LBL_RESCHEDULE_DATE'] = 'Date:';
$app_strings['LBL_RESCHEDULE_REASON'] = 'Reason:';
$app_strings['LBL_RESCHEDULE_ERROR1'] = 'Please select a valid date';
$app_strings['LBL_RESCHEDULE_ERROR2'] = 'Please select a reason';

$app_strings['LBL_RESCHEDULE_PANEL'] = 'Reschedule';
$app_strings['LBL_RESCHEDULE_HISTORY'] = 'Call attempt history';
$app_strings['LBL_RESCHEDULE_COUNT'] = 'Call Attempts';

//SecurityGroups
$app_list_strings['moduleList']['SecurityGroups'] = 'Security Suite Management';
$app_strings['LBL_LOGIN_AS'] = 'Login as ';
$app_strings['LBL_LOGOUT_AS'] = 'Logout as ';
$app_strings['LBL_SECURITYGROUP'] = 'Security Group';

$app_list_strings['moduleList']['OutboundEmailAccounts'] = 'Outbound Email Accounts';

//social
$app_strings['FACEBOOK_USER_C'] = 'Facebook';
$app_strings['TWITTER_USER_C'] = 'Twitter';
$app_strings['LBL_PANEL_SOCIAL_FEED'] = 'Social Feed Details';

$app_strings['LBL_SUBPANEL_FILTER_LABEL'] = 'Filter';

$app_strings['LBL_COLLECTION_TYPE'] = 'Type';

$app_strings['LBL_ADD_TAB'] = 'Add Tab';
$app_strings['LBL_EDIT_TAB'] = 'Edit Tabs';
$app_strings['LBL_SUITE_DASHBOARD'] = 'SUITECRM DASHBOARD';
$app_strings['LBL_ENTER_DASHBOARD_NAME'] = 'Enter Dashboard Name:';
$app_strings['LBL_NUMBER_OF_COLUMNS'] = 'Number of Columns:';
$app_strings['LBL_DELETE_DASHBOARD1'] = 'Are you sure you want to delete the';
$app_strings['LBL_DELETE_DASHBOARD2'] = 'dashboard?';
$app_strings['LBL_ADD_DASHBOARD_PAGE'] = 'Add a Dashboard Page';
$app_strings['LBL_DELETE_DASHBOARD_PAGE'] = 'Remove Current Dashboard Page';
$app_strings['LBL_RENAME_DASHBOARD_PAGE'] = 'Rename Dashboard Page';
$app_strings['LBL_SUITE_DASHBOARD_ACTIONS'] = 'ACTIONS';

$app_list_strings['collection_temp_list'] = array(
    'Tasks' => 'Tasks',
    'Meetings' => 'Meetings',
    'Calls' => 'Calls',
    'Notes' => 'Notes',
    'Emails' => 'Emails'
);

$app_list_strings['moduleList']['TemplateEditor'] = 'Template Part Editor';
$app_strings['LBL_CONFIRM_CANCEL_INLINE_EDITING'] = "You have clicked away from the field you were editing without saving it. Click ok if you're happy to lose your change, or cancel if you would like to continue editing";
$app_strings['LBL_LOADING_ERROR_INLINE_EDITING'] = "There was an error loading the field. Your session may have timed out. Please log in again to fix this";

//SuiteSpots
$app_list_strings['spots_areas'] = array(
    'getSalesSpotsData' => 'Sales',
    'getAccountsSpotsData' => 'Accounts',
    'getLeadsSpotsData' => 'Leads',
    'getServiceSpotsData' => 'Service',
    'getMarketingSpotsData' => 'Marketing',
    'getMarketingActivitySpotsData' => 'Marketing Activity',
    'getActivitiesSpotsData' => 'Activities',
    'getQuotesSpotsData' => 'Quotes'
);

$app_list_strings['moduleList']['Spots'] = 'Spots';

$app_list_strings['moduleList']['AOBH_BusinessHours'] = 'Business Hours';
$app_list_strings['business_hours_list']['0'] = '12am';
$app_list_strings['business_hours_list']['1'] = '1am';
$app_list_strings['business_hours_list']['2'] = '2am';
$app_list_strings['business_hours_list']['3'] = '3am';
$app_list_strings['business_hours_list']['4'] = '4am';
$app_list_strings['business_hours_list']['5'] = '5am';
$app_list_strings['business_hours_list']['6'] = '6am';
$app_list_strings['business_hours_list']['7'] = '7am';
$app_list_strings['business_hours_list']['8'] = '8am';
$app_list_strings['business_hours_list']['9'] = '9am';
$app_list_strings['business_hours_list']['10'] = '10am';
$app_list_strings['business_hours_list']['11'] = '11am';
$app_list_strings['business_hours_list']['12'] = '12pm';
$app_list_strings['business_hours_list']['13'] = '1pm';
$app_list_strings['business_hours_list']['14'] = '2pm';
$app_list_strings['business_hours_list']['15'] = '3pm';
$app_list_strings['business_hours_list']['16'] = '4pm';
$app_list_strings['business_hours_list']['17'] = '5pm';
$app_list_strings['business_hours_list']['18'] = '6pm';
$app_list_strings['business_hours_list']['19'] = '7pm';
$app_list_strings['business_hours_list']['20'] = '8pm';
$app_list_strings['business_hours_list']['21'] = '9pm';
$app_list_strings['business_hours_list']['22'] = '10pm';
$app_list_strings['business_hours_list']['23'] = '11pm';
$app_list_strings['day_list']['Monday'] = 'Monday';
$app_list_strings['day_list']['Tuesday'] = 'Tuesday';
$app_list_strings['day_list']['Wednesday'] = 'Wednesday';
$app_list_strings['day_list']['Thursday'] = 'Thursday';
$app_list_strings['day_list']['Friday'] = 'Friday';
$app_list_strings['day_list']['Saturday'] = 'Saturday';
$app_list_strings['day_list']['Sunday'] = 'Sunday';
$app_list_strings['pdf_page_size_dom']['A4'] = 'A4';
$app_list_strings['pdf_page_size_dom']['Letter'] = 'Letter';
$app_list_strings['pdf_page_size_dom']['Legal'] = 'Legal';
$app_list_strings['pdf_orientation_dom']['Portrait'] = 'Portrait';
$app_list_strings['pdf_orientation_dom']['Landscape'] = 'Landscape';


$app_list_strings['moduleList']['SurveyResponses'] = 'Survey Responses';
$app_list_strings['moduleList']['Surveys'] = 'Surveys';
$app_list_strings['moduleList']['SurveyQuestionResponses'] = 'Survey Question Responses';
$app_list_strings['moduleList']['SurveyQuestions'] = 'Survey Questions';
$app_list_strings['moduleList']['SurveyQuestionOptions'] = 'Survey Question Options';
$app_list_strings['survey_status_list']['Draft'] = 'Draft';
$app_list_strings['survey_status_list']['Public'] = 'Public';
$app_list_strings['survey_status_list']['Closed'] = 'Closed';
$app_list_strings['surveys_question_type']['Text'] = 'Text';
$app_list_strings['surveys_question_type']['Textbox'] = 'Textbox';
$app_list_strings['surveys_question_type']['Checkbox'] = 'Checkbox';
$app_list_strings['surveys_question_type']['Radio'] = 'Radio';
$app_list_strings['surveys_question_type']['Dropdown'] = 'Dropdown';
$app_list_strings['surveys_question_type']['Multiselect'] = 'Multiselect';
$app_list_strings['surveys_question_type']['Matrix'] = 'Matrix';
$app_list_strings['surveys_question_type']['DateTime'] = 'DateTime';
$app_list_strings['surveys_question_type']['Date'] = 'Date';
$app_list_strings['surveys_question_type']['Scale'] = 'Scale';
$app_list_strings['surveys_question_type']['Rating'] = 'Rating';
$app_list_strings['surveys_matrix_options'][0] = 'Satisfied';
$app_list_strings['surveys_matrix_options'][1] = 'Neither Satisfied nor Dissatisfied';
$app_list_strings['surveys_matrix_options'][2] = 'Dissatisfied';

$app_strings['LBL_OPT_IN_PENDING_EMAIL_NOT_SENT'] = 'Pending Confirm opt in, Confirm opt in not sent';
$app_strings['LBL_OPT_IN_PENDING_EMAIL_FAILED'] = 'Confirm opt in email sending failed';
$app_strings['LBL_OPT_IN_PENDING_EMAIL_SENT'] = 'Pending Confirm opt in, Confirm opt in sent';
$app_strings['LBL_OPT_IN'] = 'Opted in';
$app_strings['LBL_OPT_IN_CONFIRMED'] = 'Confirmed Opted in';
$app_strings['LBL_OPT_IN_OPT_OUT'] = 'Opted Out';
$app_strings['LBL_OPT_IN_INVALID'] = 'Invalid';

/** @see SugarEmailAddress */
$app_list_strings['email_settings_opt_in_dom'] = array(
    'not-opt-in' => 'Disabled',
    'opt-in' => 'Opt In',
    'confirmed-opt-in' => 'Confirmed Opt In'
);

$app_list_strings['email_confirmed_opt_in_dom'] = array(
    'not-opt-in' => 'Not Opt In',
    'opt-in' => 'Opt In',
    'confirmed-opt-in' => 'Confirmed Opt In'
);

$app_strings['RESPONSE_SEND_CONFIRM_OPT_IN_EMAIL'] = 'The confirm opt in email has been added to the email queue for %s email address(es). ';
$app_strings['RESPONSE_SEND_CONFIRM_OPT_IN_EMAIL_NOT_OPT_IN'] = 'Unable to send email to %s email address(es), because they are not opted in. ';
$app_strings['RESPONSE_SEND_CONFIRM_OPT_IN_EMAIL_MISSING_EMAIL_ADDRESS_ID'] = '%s email address do not have a valid id. ';

$app_strings['ERR_TWO_FACTOR_FAILED'] = 'Two Factor Authentication failed';
$app_strings['ERR_TWO_FACTOR_CODE_SENT'] = 'Two Factor Authentication code sent.';
$app_strings['ERR_TWO_FACTOR_CODE_FAILED'] = 'Two Factor Authentication code failed to send.';
$app_strings['LBL_THANKS_FOR_SUBMITTING'] = 'Thank you for submitting your interest.';

$app_strings['ERR_IP_CHANGE'] = 'Your session was terminated due to a significant change in your IP address';
$app_strings['ERR_RETURN'] = 'Return to Home';


$app_list_strings['oauth2_grant_type_dom'] = array(
    'password' => 'Password Grant',
    'client_credentials' => 'Client Credentials',
    'implicit' => 'Implicit',
    'authorization_code' => 'Authorization Code'
);

$app_list_strings['oauth2_duration_units'] = [
    'minute' => 'minutes',
    'hour' => 'hours',
    'day' => 'days',
    'week' => 'weeks',
    'month' => 'months',
];

$app_list_strings['search_controllers'] = [
    'Search' => 'Search (new)',
    'UnifiedSearch' => 'Global Unified Search (legacy)'
];


$app_strings['LBL_DEFAULT_API_ERROR_TITLE'] = 'JSON API Error';
$app_strings['LBL_DEFAULT_API_ERROR_DETAIL'] = 'JSON API Error occured.';
$app_strings['LBL_API_EXCEPTION_DETAIL'] = 'Api Version: 8';
$app_strings['LBL_BAD_REQUEST_EXCEPTION_DETAIL'] = 'Please ensure you fill in the fields required';
$app_strings['LBL_EMPTY_BODY_EXCEPTION_DETAIL'] = 'Json API expects body of the request to be JSON';
$app_strings['LBL_INVALID_JSON_API_REQUEST_EXCEPTION_DETAIL'] = 'Unable to validate the Json Api Payload Request';
$app_strings['LBL_INVALID_JSON_API_RESPONSE_EXCEPTION_DETAIL'] = 'Unable to validate the Json Api Payload Response';
$app_strings['LBL_MODULE_NOT_FOUND_EXCEPTION_DETAIL'] = 'Json API cannot find resource';
$app_strings['LBL_NOT_ACCEPTABLE_EXCEPTION_DETAIL'] = 'Json API expects the "Accept" header to be application/vnd.api+json';
$app_strings['LBL_UNSUPPORTED_MEDIA_TYPE_EXCEPTION_DETAIL'] = 'Json API expects the "Content-Type" header to be application/vnd.api+json';

$app_strings['MSG_BROWSER_NOTIFICATIONS_ENABLED'] = 'Desktop notifications are now enabled for this web browser.';
$app_strings['MSG_BROWSER_NOTIFICATIONS_DISABLED'] = 'Desktop notifications are disabled for this web browser. Use your browser preferences to enable them again.';
$app_strings['MSG_BROWSER_NOTIFICATIONS_UNSUPPORTED'] = 'This browser does not support desktop notifications.';

<<<<<<< HEAD
$app_strings['LBL_GOOGLE_SYNC_ERR'] = 'SuiteCRM Google Sync - ERROR';
$app_strings['LBL_THERE_WAS_AN_ERR'] = 'There was an error: ';
$app_strings['LBL_CLICK_HERE'] = 'Click here';
$app_strings['LBL_TO_CONTINUE'] = ' to continue.';
=======
$app_strings['LBL_SEARCH_TITLE']                   = 'Search';
$app_strings['LBL_SEARCH_TEXT_FIELD_TITLE_ATTR']   = 'Input Search Criteria';
$app_strings['LBL_SEARCH_SUBMIT_FIELD_TITLE_ATTR'] = 'Search';
$app_strings['LBL_SEARCH_SUBMIT_FIELD_VALUE']      = 'Search';
$app_strings['LBL_SEARCH_QUERY']                   = 'Search query: ';
$app_strings['LBL_SEARCH_RESULTS_PER_PAGE']        = 'Results per page: ';
$app_strings['LBL_SEARCH_ENGINE']                  = 'Engine: ';
>>>>>>> 73da59b8
<|MERGE_RESOLUTION|>--- conflicted
+++ resolved
@@ -3647,17 +3647,15 @@
 $app_strings['MSG_BROWSER_NOTIFICATIONS_DISABLED'] = 'Desktop notifications are disabled for this web browser. Use your browser preferences to enable them again.';
 $app_strings['MSG_BROWSER_NOTIFICATIONS_UNSUPPORTED'] = 'This browser does not support desktop notifications.';
 
-<<<<<<< HEAD
 $app_strings['LBL_GOOGLE_SYNC_ERR'] = 'SuiteCRM Google Sync - ERROR';
 $app_strings['LBL_THERE_WAS_AN_ERR'] = 'There was an error: ';
 $app_strings['LBL_CLICK_HERE'] = 'Click here';
 $app_strings['LBL_TO_CONTINUE'] = ' to continue.';
-=======
+
 $app_strings['LBL_SEARCH_TITLE']                   = 'Search';
 $app_strings['LBL_SEARCH_TEXT_FIELD_TITLE_ATTR']   = 'Input Search Criteria';
 $app_strings['LBL_SEARCH_SUBMIT_FIELD_TITLE_ATTR'] = 'Search';
 $app_strings['LBL_SEARCH_SUBMIT_FIELD_VALUE']      = 'Search';
 $app_strings['LBL_SEARCH_QUERY']                   = 'Search query: ';
 $app_strings['LBL_SEARCH_RESULTS_PER_PAGE']        = 'Results per page: ';
-$app_strings['LBL_SEARCH_ENGINE']                  = 'Engine: ';
->>>>>>> 73da59b8
+$app_strings['LBL_SEARCH_ENGINE']                  = 'Engine: ';