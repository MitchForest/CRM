--- conflicted
+++ resolved
@@ -1729,26 +1729,14 @@
     'LBL_MANAGE_SUBSCRIPTIONS' => 'Manage Subscriptions',
     'LBL_MANAGE_SUBSCRIPTIONS_FOR' => 'Manage Subscriptions for ',
     // Ajax status strings
-<<<<<<< HEAD
-    'LBL_LOADING' => 'Loading ...',
-    'LBL_SAVING_LAYOUT' => 'Saving Layout ...',
-=======
     'LBL_LOADING' => 'Loading...',
-    'LBL_SEARCHING' => 'Searching...',
     'LBL_SAVING_LAYOUT' => 'Saving Layout...',
->>>>>>> 2bdc8817
     'LBL_SAVED_LAYOUT' => 'Layout has been saved.',
     'LBL_SAVED' => 'Saved',
     'LBL_SAVING' => 'Saving',
     'LBL_DISPLAY_COLUMNS' => 'Display Columns',
     'LBL_HIDE_COLUMNS' => 'Hide Columns',
-<<<<<<< HEAD
-    'LBL_PROCESSING_REQUEST' => 'Processing..',
-=======
-    'LBL_SEARCH_CRITERIA' => 'Search Criteria',
-    'LBL_SAVED_VIEWS' => 'Saved Views',
     'LBL_PROCESSING_REQUEST' => 'Processing...',
->>>>>>> 2bdc8817
     'LBL_REQUEST_PROCESSED' => 'Done',
     'LBL_AJAX_FAILURE' => 'Ajax failure',
     'LBL_MERGE_DUPLICATES' => 'Merge',
@@ -1831,14 +1819,6 @@
     'LBL_DASHLET_CONFIGURE_DISPLAY_ROWS' => 'Display Rows',
 
     // MySugar status strings
-<<<<<<< HEAD
-=======
-    'LBL_CREATING_NEW_PAGE' => 'Creating New Page...',
-    'LBL_NEW_PAGE_FEEDBACK' => 'You have created a new page. You may add new content with the Add Dashlets menu option.',
-    'LBL_DELETE_PAGE_CONFIRM' => 'Are you sure you want to delete this page?',
-    'LBL_SAVING_PAGE_TITLE' => 'Saving Page Title...',
-    'LBL_RETRIEVING_PAGE' => 'Retrieving Page...',
->>>>>>> 2bdc8817
     'LBL_MAX_DASHLETS_REACHED' => 'You have reached the maximum number of SuiteCRM Dashlets your adminstrator has set. Please remove a SuiteCRM Dashlet to add more.',
     'LBL_ADDING_DASHLET' => 'Adding SuiteCRM Dashlet...',
     'LBL_ADDED_DASHLET' => 'SuiteCRM Dashlet Added',
