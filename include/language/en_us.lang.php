--- conflicted
+++ resolved
@@ -475,17 +475,12 @@
 
         'Prospects' => 'Target',
 
-<<<<<<< HEAD
-    ),
-
-=======
         ),
     'parent_line_items' => array(
         'AOS_Quotes' => 'Quotes',
         'AOS_Invoices' => 'Invoices',
         'AOS_Contracts' => 'Contracts',
     ),
->>>>>>> 9013e518
     'issue_priority_default_key' => 'Medium',
     'issue_priority_dom' => array(
         'Urgent' => 'Urgent',
