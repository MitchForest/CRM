<?php
/**
 *
 * SugarCRM Community Edition is a customer relationship management program developed by
 * SugarCRM, Inc. Copyright (C) 2004-2013 SugarCRM Inc.
 *
 * SuiteCRM is an extension to SugarCRM Community Edition developed by SalesAgility Ltd.
 * Copyright (C) 2011 - 2018 SalesAgility Ltd.
 *
 * This program is free software; you can redistribute it and/or modify it under
 * the terms of the GNU Affero General Public License version 3 as published by the
 * Free Software Foundation with the addition of the following permission added
 * to Section 15 as permitted in Section 7(a): FOR ANY PART OF THE COVERED WORK
 * IN WHICH THE COPYRIGHT IS OWNED BY SUGARCRM, SUGARCRM DISCLAIMS THE WARRANTY
 * OF NON INFRINGEMENT OF THIRD PARTY RIGHTS.
 *
 * This program is distributed in the hope that it will be useful, but WITHOUT
 * ANY WARRANTY; without even the implied warranty of MERCHANTABILITY or FITNESS
 * FOR A PARTICULAR PURPOSE. See the GNU Affero General Public License for more
 * details.
 *
 * You should have received a copy of the GNU Affero General Public License along with
 * this program; if not, see http://www.gnu.org/licenses or write to the Free
 * Software Foundation, Inc., 51 Franklin Street, Fifth Floor, Boston, MA
 * 02110-1301 USA.
 *
 * You can contact SugarCRM, Inc. headquarters at 10050 North Wolfe Road,
 * SW2-130, Cupertino, CA 95014, USA. or at email address contact@sugarcrm.com.
 *
 * The interactive user interfaces in modified source and object code versions
 * of this program must display Appropriate Legal Notices, as required under
 * Section 5 of the GNU Affero General Public License version 3.
 *
 * In accordance with Section 7(b) of the GNU Affero General Public License version 3,
 * these Appropriate Legal Notices must retain the display of the "Powered by
 * SugarCRM" logo and "Supercharged by SuiteCRM" logo. If the display of the logos is not
 * reasonably feasible for technical reasons, the Appropriate Legal Notices must
 * display the words "Powered by SugarCRM" and "Supercharged by SuiteCRM".
 */

if (!defined('sugarEntry') || !sugarEntry) {
    die('Not A Valid Entry Point');
}

//the left value is the key stored in the db and the right value is ie display value
//to translate, only modify the right value in each key/value pair
$app_list_strings = array(
//e.g. auf Deutsch 'Contacts'=>'Contakten',
    'language_pack_name' => 'US English',
    'moduleList' => array(
        'Home' => 'Home',
        'ResourceCalendar' => 'Resource Calendar',
        'Contacts' => 'Contacts',
        'Accounts' => 'Accounts',
        'Alerts' => 'Alerts',
        'Opportunities' => 'Opportunities',
        'Cases' => 'Cases',
        'Notes' => 'Notes',
        'Calls' => 'Calls',
        'TemplateSectionLine' => 'Template Section Line',
        'Calls_Reschedule' => 'Calls Reschedule',
        'Emails' => 'Emails',
        'EAPM' => 'EAPM',
        'Meetings' => 'Meetings',
        'Tasks' => 'Tasks',
        'Calendar' => 'Calendar',
        'Leads' => 'Leads',
        'Currencies' => 'Currencies',
        'Activities' => 'Activities',
        'Bugs' => 'Bugs',
        'Feeds' => 'RSS',
        'iFrames' => 'My Sites',
        'TimePeriods' => 'Time Periods',
        'ContractTypes' => 'Contract Types',
        'Schedulers' => 'Schedulers',
        'Project' => 'Projects',
        'ProjectTask' => 'Project Tasks',
        'Campaigns' => 'Campaigns',
        'CampaignLog' => 'Campaign Log',
        'Documents' => 'Documents',
        'DocumentRevisions' => 'Document Revisions',
        'Connectors' => 'Connectors',
        'Roles' => 'Roles',
        'Notifications' => 'Notifications',
        'Sync' => 'Sync',
        'Users' => 'Users',
        'Employees' => 'Employees',
        'Administration' => 'Administration',
        'ACLRoles' => 'Roles',
        'InboundEmail' => 'Inbound Email',
        'Releases' => 'Releases',
        'Prospects' => 'Targets',
        'Queues' => 'Queues',
        'EmailMarketing' => 'Email Marketing',
        'EmailTemplates' => 'Email Templates',
        'ProspectLists' => 'Target Lists',
        'SavedSearch' => 'Saved Searches',
        'UpgradeWizard' => 'Upgrade Wizard',
        'Trackers' => 'Trackers',
        'TrackerSessions' => 'Tracker Sessions',
        'TrackerQueries' => 'Tracker Queries',
        'FAQ' => 'FAQ',
        'Newsletters' => 'Newsletters',
        'SugarFeed' => 'SuiteCRM Feed',
        'SugarFavorites' => 'SuiteCRM Favorites',

        'OAuthKeys' => 'OAuth Consumer Keys',
        'OAuthTokens' => 'OAuth Tokens',
    ),

    'moduleListSingular' => array(
        'Home' => 'Home',
        'Dashboard' => 'Dashboard',
        'Contacts' => 'Contact',
        'Accounts' => 'Account',
        'Opportunities' => 'Opportunity',
        'Cases' => 'Case',
        'Notes' => 'Note',
        'Calls' => 'Call',
        'Emails' => 'Email',
        'EmailTemplates' => 'Email Template',
        'Meetings' => 'Meeting',
        'Tasks' => 'Task',
        'Calendar' => 'Calendar',
        'Leads' => 'Lead',
        'Activities' => 'Activity',
        'Bugs' => 'Bug',
        'KBDocuments' => 'KBDocument',
        'Feeds' => 'RSS',
        'iFrames' => 'My Sites',
        'TimePeriods' => 'Time Period',
        'Project' => 'Project',
        'ProjectTask' => 'Project Task',
        'Prospects' => 'Target',
        'Campaigns' => 'Campaign',
        'Documents' => 'Document',
        'Sync' => 'Sync',
        'Users' => 'User',
        'SugarFavorites' => 'SuiteCRM Favorites',

    ),

    'checkbox_dom' => array(
        '' => '',
        '1' => 'Yes',
        '2' => 'No',
    ),

    //e.g. en franï¿½ais 'Analyst'=>'Analyste',
    'account_type_dom' => array(
        '' => '',
        'Analyst' => 'Analyst',
        'Competitor' => 'Competitor',
        'Customer' => 'Customer',
        'Integrator' => 'Integrator',
        'Investor' => 'Investor',
        'Partner' => 'Partner',
        'Press' => 'Press',
        'Prospect' => 'Prospect',
        'Reseller' => 'Reseller',
        'Other' => 'Other',
    ),
    //e.g. en espaï¿½ol 'Apparel'=>'Ropa',
    'industry_dom' => array(
        '' => '',
        'Apparel' => 'Apparel',
        'Banking' => 'Banking',
        'Biotechnology' => 'Biotechnology',
        'Chemicals' => 'Chemicals',
        'Communications' => 'Communications',
        'Construction' => 'Construction',
        'Consulting' => 'Consulting',
        'Education' => 'Education',
        'Electronics' => 'Electronics',
        'Energy' => 'Energy',
        'Engineering' => 'Engineering',
        'Entertainment' => 'Entertainment',
        'Environmental' => 'Environmental',
        'Finance' => 'Finance',
        'Government' => 'Government',
        'Healthcare' => 'Healthcare',
        'Hospitality' => 'Hospitality',
        'Insurance' => 'Insurance',
        'Machinery' => 'Machinery',
        'Manufacturing' => 'Manufacturing',
        'Media' => 'Media',
        'Not For Profit' => 'Not For Profit',
        'Recreation' => 'Recreation',
        'Retail' => 'Retail',
        'Shipping' => 'Shipping',
        'Technology' => 'Technology',
        'Telecommunications' => 'Telecommunications',
        'Transportation' => 'Transportation',
        'Utilities' => 'Utilities',
        'Other' => 'Other',
    ),
    'lead_source_default_key' => 'Self Generated',
    'lead_source_dom' => array(
        '' => '',
        'Cold Call' => 'Cold Call',
        'Existing Customer' => 'Existing Customer',
        'Self Generated' => 'Self Generated',
        'Employee' => 'Employee',
        'Partner' => 'Partner',
        'Public Relations' => 'Public Relations',
        'Direct Mail' => 'Direct Mail',
        'Conference' => 'Conference',
        'Trade Show' => 'Trade Show',
        'Web Site' => 'Web Site',
        'Word of mouth' => 'Word of mouth',
        'Email' => 'Email',
        'Campaign' => 'Campaign',
        'Other' => 'Other',
    ),
    'opportunity_type_dom' => array(
        '' => '',
        'Existing Business' => 'Existing Business',
        'New Business' => 'New Business',
    ),
    'roi_type_dom' => array(
        'Revenue' => 'Revenue',
        'Investment' => 'Investment',
        'Expected_Revenue' => 'Expected Revenue',
        'Budget' => 'Budget',

    ),
    //Note:  do not translate opportunity_relationship_type_default_key
//       it is the key for the default opportunity_relationship_type_dom value
    'opportunity_relationship_type_default_key' => 'Primary Decision Maker',
    'opportunity_relationship_type_dom' => array(
        '' => '',
        'Primary Decision Maker' => 'Primary Decision Maker',
        'Business Decision Maker' => 'Business Decision Maker',
        'Business Evaluator' => 'Business Evaluator',
        'Technical Decision Maker' => 'Technical Decision Maker',
        'Technical Evaluator' => 'Technical Evaluator',
        'Executive Sponsor' => 'Executive Sponsor',
        'Influencer' => 'Influencer',
        'Other' => 'Other',
    ),
    //Note:  do not translate case_relationship_type_default_key
//       it is the key for the default case_relationship_type_dom value
    'case_relationship_type_default_key' => 'Primary Contact',
    'case_relationship_type_dom' => array(
        '' => '',
        'Primary Contact' => 'Primary Contact',
        'Alternate Contact' => 'Alternate Contact',
    ),
    'payment_terms' => array(
        '' => '',
        'Net 15' => 'Net 15',
        'Net 30' => 'Net 30',
    ),
    'sales_stage_default_key' => 'Prospecting',
    'sales_stage_dom' => array(
        'Prospecting' => 'Prospecting',
        'Qualification' => 'Qualification',
        'Needs Analysis' => 'Needs Analysis',
        'Value Proposition' => 'Value Proposition',
        'Id. Decision Makers' => 'Identifying Decision Makers',
        'Perception Analysis' => 'Perception Analysis',
        'Proposal/Price Quote' => 'Proposal/Price Quote',
        'Negotiation/Review' => 'Negotiation/Review',
        'Closed Won' => 'Closed Won',
        'Closed Lost' => 'Closed Lost',
    ),
    'sales_probability_dom' => // keys must be the same as sales_stage_dom
        array(
            'Prospecting' => '10',
            'Qualification' => '20',
            'Needs Analysis' => '25',
            'Value Proposition' => '30',
            'Id. Decision Makers' => '40',
            'Perception Analysis' => '50',
            'Proposal/Price Quote' => '65',
            'Negotiation/Review' => '80',
            'Closed Won' => '100',
            'Closed Lost' => '0',
        ),
    'activity_dom' => array(
        'Call' => 'Call',
        'Meeting' => 'Meeting',
        'Task' => 'Task',
        'Email' => 'Email',
        'Note' => 'Note',
    ),
    'salutation_dom' => array(
        '' => '',
        'Mr.' => 'Mr.',
        'Ms.' => 'Ms.',
        'Mrs.' => 'Mrs.',
        'Miss' => 'Miss',
        'Dr.' => 'Dr.',
        'Prof.' => 'Prof.',
    ),
    //time is in seconds; the greater the time the longer it takes;
    'reminder_max_time' => 90000,
    'reminder_time_options' => array(
        60 => '1 minute prior',
        300 => '5 minutes prior',
        600 => '10 minutes prior',
        900 => '15 minutes prior',
        1800 => '30 minutes prior',
        3600 => '1 hour prior',
        7200 => '2 hours prior',
        10800 => '3 hours prior',
        18000 => '5 hours prior',
        86400 => '1 day prior',
    ),

    'task_priority_default' => 'Medium',
    'task_priority_dom' => array(
        'High' => 'High',
        'Medium' => 'Medium',
        'Low' => 'Low',
    ),
    'task_status_default' => 'Not Started',
    'task_status_dom' => array(
        'Not Started' => 'Not Started',
        'In Progress' => 'In Progress',
        'Completed' => 'Completed',
        'Pending Input' => 'Pending Input',
        'Deferred' => 'Deferred',
    ),
    'meeting_status_default' => 'Planned',
    'meeting_status_dom' => array(
        'Planned' => 'Planned',
        'Held' => 'Held',
        'Not Held' => 'Not Held',
    ),
    'extapi_meeting_password' => array(
        'WebEx' => 'WebEx',
    ),
    'meeting_type_dom' => array(
        'Other' => 'Other',
        'Sugar' => 'SuiteCRM',
    ),
    'call_status_default' => 'Planned',
    'call_status_dom' => array(
        'Planned' => 'Planned',
        'Held' => 'Held',
        'Not Held' => 'Not Held',
    ),
    'call_direction_default' => 'Outbound',
    'call_direction_dom' => array(
        'Inbound' => 'Inbound',
        'Outbound' => 'Outbound',
    ),
    'lead_status_dom' => array(
        '' => '',
        'New' => 'New',
        'Assigned' => 'Assigned',
        'In Process' => 'In Process',
        'Converted' => 'Converted',
        'Recycled' => 'Recycled',
        'Dead' => 'Dead',
    ),
    'case_priority_default_key' => 'P2',
    'case_priority_dom' => array(
        'P1' => 'High',
        'P2' => 'Medium',
        'P3' => 'Low',
    ),
    'user_type_dom' => array(
        'RegularUser' => 'Regular User',
        'Administrator' => 'Administrator',
    ),
    'user_status_dom' => array(
        'Active' => 'Active',
        'Inactive' => 'Inactive',
    ),
    'user_factor_auth_interface_dom' => array(
        'FactorAuthEmailCode' => 'Email Code',
    ),
    'employee_status_dom' => array(
        'Active' => 'Active',
        'Terminated' => 'Terminated',
        'Leave of Absence' => 'Leave of Absence',
    ),
    'messenger_type_dom' => array(
        '' => '',
        'MSN' => 'MSN',
        'Yahoo!' => 'Yahoo!',
        'AOL' => 'AOL',
    ),
    'project_task_priority_options' => array(
        'High' => 'High',
        'Medium' => 'Medium',
        'Low' => 'Low',
    ),
    'project_task_priority_default' => 'Medium',

    'project_task_status_options' => array(
        'Not Started' => 'Not Started',
        'In Progress' => 'In Progress',
        'Completed' => 'Completed',
        'Pending Input' => 'Pending Input',
        'Deferred' => 'Deferred',
    ),
    'project_task_utilization_options' => array(
        '0' => 'none',
        '25' => '25',
        '50' => '50',
        '75' => '75',
        '100' => '100',
    ),

    'project_status_dom' => array(
        'Draft' => 'Draft',
        'In Review' => 'In Review',
        'Underway' => 'Underway',
        'On_Hold' => 'On Hold',
        'Completed' => 'Completed',
    ),
    'project_status_default' => 'Draft',

    'project_duration_units_dom' => array(
        'Days' => 'Days',
        'Hours' => 'Hours',
    ),

    'activity_status_type_dom' => array(
        '' => '--None--',
        'active' => 'Active',
        'inactive' => 'Inactive',
    ),

    // Note:  do not translate record_type_default_key
    //        it is the key for the default record_type_module value
    'record_type_default_key' => 'Accounts',
    'record_type_display' => array(
        '' => '',
        'Accounts' => 'Account',
        'Opportunities' => 'Opportunity',
        'Cases' => 'Case',
        'Leads' => 'Lead',
        'Contacts' => 'Contact', // cn (11/22/2005) added to support Emails

        'Bugs' => 'Bug',
        'Project' => 'Project',

        'Prospects' => 'Target',
        'ProjectTask' => 'Project Task',

        'Tasks' => 'Task',

    ),

    'record_type_display_notes' => array(
        'Accounts' => 'Account',
        'Contacts' => 'Contact',
        'Opportunities' => 'Opportunity',
        'Tasks' => 'Task',
        'Emails' => 'Email',

        'Bugs' => 'Bug',
        'Project' => 'Project',
        'ProjectTask' => 'Project Task',
        'Prospects' => 'Target',
        'Cases' => 'Case',
        'Leads' => 'Lead',

        'Meetings' => 'Meeting',
        'Calls' => 'Call',
    ),

    'parent_type_display' => array(
        'Accounts' => 'Account',
        'Contacts' => 'Contact',
        'Tasks' => 'Task',
        'Opportunities' => 'Opportunity',

        'Bugs' => 'Bug',
        'Cases' => 'Case',
        'Leads' => 'Lead',

        'Project' => 'Project',
        'ProjectTask' => 'Project Task',

        'Prospects' => 'Target',

        ),
    'parent_line_items' => array(
        'AOS_Quotes' => 'Quotes',
        'AOS_Invoices' => 'Invoices',
        'AOS_Contracts' => 'Contracts',
    ),
    'issue_priority_default_key' => 'Medium',
    'issue_priority_dom' => array(
        'Urgent' => 'Urgent',
        'High' => 'High',
        'Medium' => 'Medium',
        'Low' => 'Low',
    ),
    'issue_resolution_default_key' => '',
    'issue_resolution_dom' => array(
        '' => '',
        'Accepted' => 'Accepted',
        'Duplicate' => 'Duplicate',
        'Closed' => 'Closed',
        'Out of Date' => 'Out of Date',
        'Invalid' => 'Invalid',
    ),

    'issue_status_default_key' => 'New',
    'issue_status_dom' => array(
        'New' => 'New',
        'Assigned' => 'Assigned',
        'Closed' => 'Closed',
        'Pending' => 'Pending',
        'Rejected' => 'Rejected',
    ),

    'bug_priority_default_key' => 'Medium',
    'bug_priority_dom' => array(
        'Urgent' => 'Urgent',
        'High' => 'High',
        'Medium' => 'Medium',
        'Low' => 'Low',
    ),
    'bug_resolution_default_key' => '',
    'bug_resolution_dom' => array(
        '' => '',
        'Accepted' => 'Accepted',
        'Duplicate' => 'Duplicate',
        'Fixed' => 'Fixed',
        'Out of Date' => 'Out of Date',
        'Invalid' => 'Invalid',
        'Later' => 'Later',
    ),
    'bug_status_default_key' => 'New',
    'bug_status_dom' => array(
        'New' => 'New',
        'Assigned' => 'Assigned',
        'Closed' => 'Closed',
        'Pending' => 'Pending',
        'Rejected' => 'Rejected',
    ),
    'bug_type_default_key' => 'Bug',
    'bug_type_dom' => array(
        'Defect' => 'Defect',
        'Feature' => 'Feature',
    ),
    'case_type_dom' => array(
        'Administration' => 'Administration',
        'Product' => 'Product',
        'User' => 'User',
    ),

    'source_default_key' => '',
    'source_dom' => array(
        '' => '',
        'Internal' => 'Internal',
        'Forum' => 'Forum',
        'Web' => 'Web',
        'InboundEmail' => 'Email',
    ),

    'product_category_default_key' => '',
    'product_category_dom' => array(
        '' => '',
        'Accounts' => 'Accounts',
        'Activities' => 'Activities',
        'Bugs' => 'Bugs',
        'Calendar' => 'Calendar',
        'Calls' => 'Calls',
        'Campaigns' => 'Campaigns',
        'Cases' => 'Cases',
        'Contacts' => 'Contacts',
        'Currencies' => 'Currencies',
        'Dashboard' => 'Dashboard',
        'Documents' => 'Documents',
        'Emails' => 'Emails',
        'Feeds' => 'Feeds',
        'Forecasts' => 'Forecasts',
        'Help' => 'Help',
        'Home' => 'Home',
        'Leads' => 'Leads',
        'Meetings' => 'Meetings',
        'Notes' => 'Notes',
        'Opportunities' => 'Opportunities',
        'Outlook Plugin' => 'Outlook Plugin',
        'Projects' => 'Projects',
        'Quotes' => 'Quotes',
        'Releases' => 'Releases',
        'RSS' => 'RSS',
        'Studio' => 'Studio',
        'Upgrade' => 'Upgrade',
        'Users' => 'Users',
    ),
    /*Added entries 'Queued' and 'Sending' for 4.0 release..*/
    'campaign_status_dom' => array(
        '' => '',
        'Planning' => 'Planning',
        'Active' => 'Active',
        'Inactive' => 'Inactive',
        'Complete' => 'Complete',
        //'In Queue' => 'In Queue',
        //'Sending' => 'Sending',
    ),
    'campaign_type_dom' => array(
        '' => '',
        'Telesales' => 'Telesales',
        'Mail' => 'Mail',
        'Email' => 'Email',
        'Print' => 'Print',
        'Web' => 'Web',
        'Radio' => 'Radio',
        'Television' => 'Television',
        'NewsLetter' => 'Newsletter',
    ),

    'newsletter_frequency_dom' => array(
        '' => '',
        'Weekly' => 'Weekly',
        'Monthly' => 'Monthly',
        'Quarterly' => 'Quarterly',
        'Annually' => 'Annually',
    ),

    'notifymail_sendtype' => array(
        'SMTP' => 'SMTP',
    ),
    'dom_cal_month_long' => array(
        '0' => '',
        '1' => 'January',
        '2' => 'February',
        '3' => 'March',
        '4' => 'April',
        '5' => 'May',
        '6' => 'June',
        '7' => 'July',
        '8' => 'August',
        '9' => 'September',
        '10' => 'October',
        '11' => 'November',
        '12' => 'December',
    ),
    'dom_cal_month_short' => array(
        '0' => '',
        '1' => 'Jan',
        '2' => 'Feb',
        '3' => 'Mar',
        '4' => 'Apr',
        '5' => 'May',
        '6' => 'Jun',
        '7' => 'Jul',
        '8' => 'Aug',
        '9' => 'Sep',
        '10' => 'Oct',
        '11' => 'Nov',
        '12' => 'Dec',
    ),
    'dom_cal_day_long' => array(
        '0' => '',
        '1' => 'Sunday',
        '2' => 'Monday',
        '3' => 'Tuesday',
        '4' => 'Wednesday',
        '5' => 'Thursday',
        '6' => 'Friday',
        '7' => 'Saturday',
    ),
    'dom_cal_day_short' => array(
        '0' => '',
        '1' => 'Sun',
        '2' => 'Mon',
        '3' => 'Tue',
        '4' => 'Wed',
        '5' => 'Thu',
        '6' => 'Fri',
        '7' => 'Sat',
    ),
    'dom_meridiem_lowercase' => array(
        'am' => 'am',
        'pm' => 'pm',
    ),
    'dom_meridiem_uppercase' => array(
        'AM' => 'AM',
        'PM' => 'PM',
    ),

    'dom_email_types' => array(
        'out' => 'Sent',
        'archived' => 'Archived',
        'draft' => 'Draft',
        'inbound' => 'Inbound',
        'campaign' => 'Campaign',
    ),
    'dom_email_status' => array(
        'archived' => 'Archived',
        'closed' => 'Closed',
        'draft' => 'In Draft',
        'read' => 'Read',
        'replied' => 'Replied',
        'sent' => 'Sent',
        'send_error' => 'Send Error',
        'unread' => 'Unread',
    ),
    'dom_email_archived_status' => array(
        'archived' => 'Archived',
    ),

    'dom_email_server_type' => array(
        '' => '--None--',
        'imap' => 'IMAP',
    ),
    'dom_mailbox_type' => array(/*''           => '--None Specified--',*/
        'pick' => '--None--',
        'createcase' => 'Create Case',
        'bounce' => 'Bounce Handling',
    ),
    'dom_email_distribution' => array(
        '' => '--None--',
        'direct' => 'Direct Assign',
        'roundRobin' => 'Round-Robin',
        'leastBusy' => 'Least-Busy',
    ),
    'dom_email_errors' => array(
        1 => 'Only select one user when Direct Assigning items.',
        2 => 'You must assign Only Checked Items when Direct Assigning items.',
    ),
    'dom_email_bool' => array(
        'bool_true' => 'Yes',
        'bool_false' => 'No',
    ),
    'dom_int_bool' => array(
        1 => 'Yes',
        0 => 'No',
    ),
    'dom_switch_bool' => array(
        'on' => 'Yes',
        'off' => 'No',
        '' => 'No',
    ),

    'dom_email_link_type' => array(
        'sugar' => 'SuiteCRM Email Client',
        'mailto' => 'External Email Client',
    ),

    'dom_editor_type' => array(
        'none' => 'Direct HTML',
        'tinymce' => 'TinyMCE',
        'mozaik' => 'Mozaik',
    ),

    'dom_email_editor_option' => array(
        '' => 'Default Email Format',
        'html' => 'HTML Email',
        'plain' => 'Plain Text Email',
    ),

    'schedulers_times_dom' => array(
        'not run' => 'Past Run Time, Not Executed',
        'ready' => 'Ready',
        'in progress' => 'In Progress',
        'failed' => 'Failed',
        'completed' => 'Completed',
        'no curl' => 'Not Run: No cURL available',
    ),

    'scheduler_status_dom' => array(
        'Active' => 'Active',
        'Inactive' => 'Inactive',
    ),

    'scheduler_period_dom' => array(
        'min' => 'Minutes',
        'hour' => 'Hours',
    ),
    'document_category_dom' => array(
        '' => '',
        'Marketing' => 'Marketing',
        'Knowledege Base' => 'Knowledge Base',
        'Sales' => 'Sales',
    ),

    'email_category_dom' => array(
        '' => '',
        'Archived' => 'Archived',
        // TODO: add more categories here...
    ),

    'document_subcategory_dom' => array(
        '' => '',
        'Marketing Collateral' => 'Marketing Collateral',
        'Product Brochures' => 'Product Brochures',
        'FAQ' => 'FAQ',
    ),

    'document_status_dom' => array(
        'Active' => 'Active',
        'Draft' => 'Draft',
        'FAQ' => 'FAQ',
        'Expired' => 'Expired',
        'Under Review' => 'Under Review',
        'Pending' => 'Pending',
    ),
    'document_template_type_dom' => array(
        '' => '',
        'mailmerge' => 'Mail Merge',
        'eula' => 'EULA',
        'nda' => 'NDA',
        'license' => 'License Agreement',
    ),
    'dom_meeting_accept_options' => array(
        'accept' => 'Accept',
        'decline' => 'Decline',
        'tentative' => 'Tentative',
    ),
    'dom_meeting_accept_status' => array(
        'accept' => 'Accepted',
        'decline' => 'Declined',
        'tentative' => 'Tentative',
        'none' => 'None',
    ),
    'duration_intervals' => array(
        '0' => '00',
        '15' => '15',
        '30' => '30',
        '45' => '45',
    ),
    'repeat_type_dom' => array(
        '' => 'None',
        'Daily' => 'Daily',
        'Weekly' => 'Weekly',
        'Monthly' => 'Monthly',
        'Yearly' => 'Yearly',
    ),

    'repeat_intervals' => array(
        '' => '',
        'Daily' => 'day(s)',
        'Weekly' => 'week(s)',
        'Monthly' => 'month(s)',
        'Yearly' => 'year(s)',
    ),

    'duration_dom' => array(
        '' => 'None',
        '900' => '15 minutes',
        '1800' => '30 minutes',
        '2700' => '45 minutes',
        '3600' => '1 hour',
        '5400' => '1.5 hours',
        '7200' => '2 hours',
        '10800' => '3 hours',
        '21600' => '6 hours',
        '86400' => '1 day',
        '172800' => '2 days',
        '259200' => '3 days',
        '604800' => '1 week',
    ),


//prospect list type dom
    'prospect_list_type_dom' => array(
        'default' => 'Default',
        'seed' => 'Seed',
        'exempt_domain' => 'Suppression List - By Domain',
        'exempt_address' => 'Suppression List - By Email Address',
        'exempt' => 'Suppression List - By Id',
        'test' => 'Test',
    ),

    'email_settings_num_dom' => array(
        '10' => '10',
        '20' => '20',
        '50' => '50',
    ),
    'email_marketing_status_dom' => array(
        '' => '',
        'active' => 'Active',
        'inactive' => 'Inactive',
    ),

    'campainglog_activity_type_dom' => array(
        '' => '',
        'targeted' => 'Message Sent/Attempted',
        'send error' => 'Bounced Messages,Other',
        'invalid email' => 'Bounced Messages,Invalid Email',
        'link' => 'Click-thru Link',
        'viewed' => 'Viewed Message',
        'removed' => 'Opted Out',
        'lead' => 'Leads Created',
        'contact' => 'Contacts Created',
        'blocked' => 'Suppressed by address or domain',
    ),

    'campainglog_target_type_dom' => array(
        'Contacts' => 'Contacts',
        'Users' => 'Users',
        'Prospects' => 'Targets',
        'Leads' => 'Leads',
        'Accounts' => 'Accounts',
    ),
    'merge_operators_dom' => array(
        'like' => 'Contains',
        'exact' => 'Exactly',
        'start' => 'Starts With',
    ),

    'custom_fields_importable_dom' => array(
        'true' => 'Yes',
        'false' => 'No',
        'required' => 'Required',
    ),

    'custom_fields_merge_dup_dom' => array(
        0 => 'Disabled',
        1 => 'Enabled',
    ),

    'projects_priority_options' => array(
        'high' => 'High',
        'medium' => 'Medium',
        'low' => 'Low',
    ),

    'projects_status_options' => array(
        'notstarted' => 'Not Started',
        'inprogress' => 'In Progress',
        'completed' => 'Completed',
    ),
    // strings to pass to Flash charts
    'chart_strings' => array(
        'expandlegend' => 'Expand Legend',
        'collapselegend' => 'Collapse Legend',
        'clickfordrilldown' => 'Click for Drilldown',
        'detailview' => 'More Details...',
        'piechart' => 'Pie Chart',
        'groupchart' => 'Group Chart',
        'stackedchart' => 'Stacked Chart',
        'barchart' => 'Bar Chart',
        'horizontalbarchart' => 'Horizontal Bar Chart',
        'linechart' => 'Line Chart',
        'noData' => 'Data not available',
        'print' => 'Print',
        'pieWedgeName' => 'sections',
    ),
    'release_status_dom' => array(
        'Active' => 'Active',
        'Inactive' => 'Inactive',
    ),
    'email_settings_for_ssl' => array(
        '0' => '',
        '1' => 'SSL',
        '2' => 'TLS',
    ),
    'import_enclosure_options' => array(
        '\'' => 'Single Quote (\')',
        '"' => 'Double Quote (")',
        '' => 'None',
        'other' => 'Other:',
    ),
    'import_delimeter_options' => array(
        ',' => ',',
        ';' => ';',
        '\t' => '\t',
        '.' => '.',
        ':' => ':',
        '|' => '|',
        'other' => 'Other:',
    ),
    'link_target_dom' => array(
        '_blank' => 'New Window',
        '_self' => 'Same Window',
    ),
    'dashlet_auto_refresh_options' => array(
        '-1' => 'Do not auto-refresh',
        '30' => 'Every 30 seconds',
        '60' => 'Every 1 minute',
        '180' => 'Every 3 minutes',
        '300' => 'Every 5 minutes',
        '600' => 'Every 10 minutes',
    ),
    'dashlet_auto_refresh_options_admin' => array(
        '-1' => 'Never',
        '30' => 'Every 30 seconds',
        '60' => 'Every 1 minute',
        '180' => 'Every 3 minutes',
        '300' => 'Every 5 minutes',
        '600' => 'Every 10 minutes',
    ),
    'date_range_search_dom' => array(
        '=' => 'Equals',
        'not_equal' => 'Not On',
        'greater_than' => 'After',
        'less_than' => 'Before',
        'last_7_days' => 'Last 7 Days',
        'next_7_days' => 'Next 7 Days',
        'last_30_days' => 'Last 30 Days',
        'next_30_days' => 'Next 30 Days',
        'last_month' => 'Last Month',
        'this_month' => 'This Month',
        'next_month' => 'Next Month',
        'last_year' => 'Last Year',
        'this_year' => 'This Year',
        'next_year' => 'Next Year',
        'between' => 'Is Between',
    ),
    'numeric_range_search_dom' => array(
        '=' => 'Equals',
        'not_equal' => 'Does Not Equal',
        'greater_than' => 'Greater Than',
        'greater_than_equals' => 'Greater Than Or Equal To',
        'less_than' => 'Less Than',
        'less_than_equals' => 'Less Than Or Equal To',
        'between' => 'Is Between',
    ),
    'lead_conv_activity_opt' => array(
        'copy' => 'Copy',
        'move' => 'Move',
        'donothing' => 'Do Nothing',
    ),
);

$app_strings = array(
    'LBL_EMAIL_CODE' => 'Email Code:',
    'LBL_SEND' => 'Send',
    'LBL_LOGOUT' => 'Logout',
    'LBL_TOUR_NEXT' => 'Next',
    'LBL_TOUR_SKIP' => 'Skip',
    'LBL_TOUR_BACK' => 'Back',
    'LBL_TOUR_TAKE_TOUR' => 'Take the tour',
    'LBL_MOREDETAIL' => 'More Detail' /*for 508 compliance fix*/,
    'LBL_EDIT_INLINE' => 'Edit Inline' /*for 508 compliance fix*/,
    'LBL_VIEW_INLINE' => 'View' /*for 508 compliance fix*/,
    'LBL_BASIC_SEARCH' => 'Filter' /*for 508 compliance fix*/,
    'LBL_Blank' => ' ' /*for 508 compliance fix*/,
    'LBL_ID_FF_ADD' => 'Add' /*for 508 compliance fix*/,
    'LBL_ID_FF_ADD_EMAIL' => 'Add Email Address' /*for 508 compliance fix*/,
    'LBL_HIDE_SHOW' => 'Hide/Show' /*for 508 compliance fix*/,
    'LBL_DELETE_INLINE' => 'Delete' /*for 508 compliance fix*/,
    'LBL_ID_FF_CLEAR' => 'Clear' /*for 508 compliance fix*/,
    'LBL_ID_FF_VCARD' => 'vCard' /*for 508 compliance fix*/,
    'LBL_ID_FF_REMOVE' => 'Remove' /*for 508 compliance fix*/,
    'LBL_ID_FF_REMOVE_EMAIL' => 'Remove Email Address' /*for 508 compliance fix*/,
    'LBL_ID_FF_OPT_OUT' => 'Opt Out',
    'LBL_ID_FF_INVALID' => 'Make Invalid',
    'LBL_ADD' => 'Add' /*for 508 compliance fix*/,
    'LBL_COMPANY_LOGO' => 'Company logo' /*for 508 compliance fix*/,
    'LBL_CONNECTORS_POPUPS' => 'Connectors Popups',
    'LBL_CLOSEINLINE' => 'Close',
    'LBL_VIEWINLINE' => 'View',
    'LBL_INFOINLINE' => 'Info',
    'LBL_PRINT' => 'Print',
    'LBL_HELP' => 'Help',
    'LBL_ID_FF_SELECT' => 'Select',
    'DEFAULT' => 'BASIC',
    'LBL_SORT' => 'Sort',
    'LBL_EMAIL_SMTP_SSL_OR_TLS' => 'Enable SMTP over SSL or TLS?',
    'LBL_NO_ACTION' => 'There is no action by that name: %s',
    'LBL_NO_SHORTCUT_MENU' => 'There are no actions available.',
    'LBL_NO_DATA' => 'No Data',

    'LBL_ROUTING_FLAGGED' => 'flag set',
    'LBL_ROUTING_TO' => 'to',
    'LBL_ROUTING_TO_ADDRESS' => 'to address',
    'LBL_ROUTING_WITH_TEMPLATE' => 'with template',

    'NTC_OVERWRITE_ADDRESS_PHONE_CONFIRM' => 'This record currently contains values in the Office Phone and Address fields. To overwrite these values with the following Office Phone and Address of the Account that you selected, click "OK". To keep the current values, click "Cancel".',
    'LBL_DROP_HERE' => '[Drop Here]',
    'LBL_EMAIL_ACCOUNTS_GMAIL_DEFAULTS' => 'Prefill Gmail&#153; Defaults',
    'LBL_EMAIL_ACCOUNTS_NAME' => 'Name',
    'LBL_EMAIL_ACCOUNTS_OUTBOUND' => 'Outgoing Mail Server Properties',
    'LBL_EMAIL_ACCOUNTS_SMTPPASS' => 'SMTP Password',
    'LBL_EMAIL_ACCOUNTS_SMTPPORT' => 'SMTP Port',
    'LBL_EMAIL_ACCOUNTS_SMTPSERVER' => 'SMTP Server',
    'LBL_EMAIL_ACCOUNTS_SMTPUSER' => 'SMTP Username',
    'LBL_EMAIL_ACCOUNTS_SMTPDEFAULT' => 'Default',
    'LBL_EMAIL_WARNING_MISSING_USER_CREDS' => 'Warning: Missing username and password for outgoing mail account.',
    'LBL_EMAIL_ACCOUNTS_SUBTITLE' => 'Set up Mail Accounts to view incoming emails from your email accounts.',
    'LBL_EMAIL_ACCOUNTS_OUTBOUND_SUBTITLE' => 'Provide SMTP mail server information to use for outgoing email in Mail Accounts.',

    'LBL_EMAIL_ADDRESS_BOOK_ADD' => 'Done',
    'LBL_EMAIL_ADDRESS_BOOK_CLEAR' => 'Clear',
    'LBL_EMAIL_ADDRESS_BOOK_ADD_TO' => 'To:',
    'LBL_EMAIL_ADDRESS_BOOK_ADD_CC' => 'Cc:',
    'LBL_EMAIL_ADDRESS_BOOK_ADD_BCC' => 'Bcc:',
    'LBL_EMAIL_ADDRESS_BOOK_ADRRESS_TYPE' => 'To/Cc/Bcc',
    'LBL_EMAIL_ADDRESS_BOOK_EMAIL_ADDR' => 'Email Address',
    'LBL_EMAIL_ADDRESS_BOOK_FILTER' => 'Filter',
    'LBL_EMAIL_ADDRESS_BOOK_NAME' => 'Name',
    'LBL_EMAIL_ADDRESS_BOOK_NOT_FOUND' => 'No Addresses Found',
    'LBL_EMAIL_ADDRESS_BOOK_SAVE_AND_ADD' => 'Save & Add to Address Book',
    'LBL_EMAIL_ADDRESS_BOOK_SELECT_TITLE' => 'Select Email Recipients',
    'LBL_EMAIL_ADDRESS_BOOK_TITLE' => 'Address Book',
    'LBL_EMAIL_REMOVE_SMTP_WARNING' => 'Warning! The outbound account you are trying to delete is associated to an existing inbound account. Are you sure you want to continue?',
    'LBL_EMAIL_ADDRESSES' => 'Email',
    'LBL_EMAIL_ADDRESS_PRIMARY' => 'Email Address',
    'LBL_EMAIL_ARCHIVE_TO_SUGAR' => 'Import to SuiteCRM',
    'LBL_EMAIL_ASSIGNMENT' => 'Assignment',
    'LBL_EMAIL_ATTACH_FILE_TO_EMAIL' => 'Attach',
    'LBL_EMAIL_ATTACHMENT' => 'Attach',
    'LBL_EMAIL_ATTACHMENTS' => 'From Local System',
    'LBL_EMAIL_ATTACHMENTS2' => 'From SuiteCRM Documents',
    'LBL_EMAIL_ATTACHMENTS3' => 'Template Attachments',
    'LBL_EMAIL_ATTACHMENTS_FILE' => 'File',
    'LBL_EMAIL_ATTACHMENTS_DOCUMENT' => 'Document',
    'LBL_EMAIL_BCC' => 'BCC',
    'LBL_EMAIL_CANCEL' => 'Cancel',
    'LBL_EMAIL_CC' => 'CC',
    'LBL_EMAIL_CHARSET' => 'Character Set',
    'LBL_EMAIL_CHECK' => 'Check Mail',
    'LBL_EMAIL_CHECKING_NEW' => 'Checking for New Email',
    'LBL_EMAIL_CHECKING_DESC' => 'One moment please... <br><br>If this is the first check for the mail account, it may take some time.',
    'LBL_EMAIL_CLOSE' => 'Close',
    'LBL_EMAIL_COFFEE_BREAK' => 'Checking for New Email. <br><br>Large mail accounts may take a considerable amount of time.',

    'LBL_EMAIL_COMPOSE' => 'Email',
    'LBL_EMAIL_COMPOSE_ERR_NO_RECIPIENTS' => 'Please enter recipient(s) for this email.',
    'LBL_EMAIL_COMPOSE_NO_BODY' => 'The body of this email is empty. Send anyway?',
    'LBL_EMAIL_COMPOSE_NO_SUBJECT' => 'This email has no subject. Send anyway?',
    'LBL_EMAIL_COMPOSE_NO_SUBJECT_LITERAL' => '(no subject)',
    'LBL_EMAIL_COMPOSE_INVALID_ADDRESS' => 'Please enter valid email address for To, CC and BCC fields',

    'LBL_EMAIL_CONFIRM_CLOSE' => 'Discard this email?',
    'LBL_EMAIL_CONFIRM_DELETE_SIGNATURE' => 'Are you sure you want to delete this signature?',

    'LBL_EMAIL_SENT_SUCCESS' => 'Email sent',

    'LBL_EMAIL_CREATE_NEW' => '--Create On Save--',
    'LBL_EMAIL_MULT_GROUP_FOLDER_ACCOUNTS' => 'Multiple',
    'LBL_EMAIL_MULT_GROUP_FOLDER_ACCOUNTS_EMPTY' => 'Empty',
    'LBL_EMAIL_DATE_SENT_BY_SENDER' => 'Date Sent by Sender',
    'LBL_EMAIL_DATE_TODAY' => 'Today',
    'LBL_EMAIL_DELETE' => 'Delete',
    'LBL_EMAIL_DELETE_CONFIRM' => 'Delete selected messages?',
    'LBL_EMAIL_DELETE_SUCCESS' => 'Email deleted successfully.',
    'LBL_EMAIL_DELETING_MESSAGE' => 'Deleting Message',
    'LBL_EMAIL_DETAILS' => 'Details',

    'LBL_EMAIL_EDIT_CONTACT_WARN' => 'Only the Primary address will be used when working with Contacts.',

    'LBL_EMAIL_EMPTYING_TRASH' => 'Emptying Trash',
    'LBL_EMAIL_DELETING_OUTBOUND' => 'Deleting outbound server',
    'LBL_EMAIL_CLEARING_CACHE_FILES' => 'Clearing cache files',
<<<<<<< HEAD
=======
    'LBL_EMAIL_EMPTY_MSG' => 'No emails to display.',
    'LBL_EMAIL_EMPTY_ADDR_MSG' => 'No email addresses to display.',
>>>>>>> 3878a44b

    'LBL_EMAIL_ERROR_ADD_GROUP_FOLDER' => 'Folder name must be unique and not empty. Please try again.',
    'LBL_EMAIL_ERROR_DELETE_GROUP_FOLDER' => 'Cannot delete a folder. Either the folder or its children has emails or a mail box associated to it.',
    'LBL_EMAIL_ERROR_CANNOT_FIND_NODE' => 'Cannot determine the intended folder from context. Try again.',
    'LBL_EMAIL_ERROR_CHECK_IE_SETTINGS' => 'Please check your settings.',
    'LBL_EMAIL_ERROR_DESC' => 'Errors were detected: ',
    'LBL_EMAIL_DELETE_ERROR_DESC' => 'You do not have access to this area. Contact your site administrator to obtain access.',
    'LBL_EMAIL_ERROR_DUPE_FOLDER_NAME' => 'SuiteCRM Folder names must be unique.',
    'LBL_EMAIL_ERROR_EMPTY' => 'Please enter some search criteria.',
    'LBL_EMAIL_ERROR_GENERAL_TITLE' => 'An error has occurred',
    'LBL_EMAIL_ERROR_MESSAGE_DELETED' => 'Message Removed from Server',
    'LBL_EMAIL_ERROR_IMAP_MESSAGE_DELETED' => 'Either the message was removed from Server or moved to a different folder',
    'LBL_EMAIL_ERROR_MAILSERVERCONNECTION' => 'Connection to the mail server failed. Please contact your Administrator',
    'LBL_EMAIL_ERROR_MOVE' => 'Moving email between servers and/or mail accounts is not supported at this time.',
    'LBL_EMAIL_ERROR_MOVE_TITLE' => 'Move Error',
    'LBL_EMAIL_ERROR_NAME' => 'A name is required.',
    'LBL_EMAIL_ERROR_FROM_ADDRESS' => 'From Address is required. Please enter a valid email address.',
    'LBL_EMAIL_ERROR_NO_FILE' => 'Please provide a file.',
    'LBL_EMAIL_ERROR_SERVER' => 'A mail server address is required.',
    'LBL_EMAIL_ERROR_SAVE_ACCOUNT' => 'The mail account may not have been saved.',
    'LBL_EMAIL_ERROR_TIMEOUT' => 'An error has occurred while communicating with the mail server.',
    'LBL_EMAIL_ERROR_USER' => 'A login name is required.',
    'LBL_EMAIL_ERROR_PORT' => 'A mail server port is required.',
    'LBL_EMAIL_ERROR_PROTOCOL' => 'A server protocol is required.',
    'LBL_EMAIL_ERROR_MONITORED_FOLDER' => 'Monitored Folder is required.',
    'LBL_EMAIL_ERROR_TRASH_FOLDER' => 'Trash Folder is required.',
    'LBL_EMAIL_ERROR_VIEW_RAW_SOURCE' => 'This information is not available',
    'LBL_EMAIL_ERROR_NO_OUTBOUND' => 'No outgoing mail server specified.',
    'LBL_EMAIL_ERROR_SENDING' => 'Error Sending Email. Please contact your administrator for assistance.',
    'LBL_EMAIL_FOLDERS' => SugarThemeRegistry::current()->getImage('icon_email_folder', 'align=absmiddle border=0',
            null, null, '.gif', ''
        ) . 'Folders',
    'LBL_EMAIL_FOLDERS_SHORT' => SugarThemeRegistry::current()->getImage('icon_email_folder',
        'align=absmiddle border=0', null, null, '.gif', ''
    ),
    'LBL_EMAIL_FOLDERS_ADD' => 'Add',
    'LBL_EMAIL_FOLDERS_ADD_DIALOG_TITLE' => 'Add New Folder',
    'LBL_EMAIL_FOLDERS_RENAME_DIALOG_TITLE' => 'Rename Folder',
    'LBL_EMAIL_FOLDERS_ADD_NEW_FOLDER' => 'Save',
    'LBL_EMAIL_FOLDERS_ADD_THIS_TO' => 'Add this folder to',
    'LBL_EMAIL_FOLDERS_CHANGE_HOME' => 'This folder cannot be changed',
    'LBL_EMAIL_FOLDERS_DELETE_CONFIRM' => 'Are you sure you would like to delete this folder?\nThis process cannot be reversed.\nFolder deletions will cascade to all contained folders.',
    'LBL_EMAIL_FOLDERS_NEW_FOLDER' => 'New Folder Name',
    'LBL_EMAIL_FOLDERS_NO_VALID_NODE' => 'Please select a folder before performing this action.',
    'LBL_EMAIL_FOLDERS_TITLE' => 'Folder Management',

    'LBL_EMAIL_FORWARD' => 'Forward',
    'LBL_EMAIL_DELIMITER' => '::;::',
    'LBL_EMAIL_DOWNLOAD_STATUS' => 'Downloaded [[count]] of [[total]] emails',
    'LBL_EMAIL_FROM' => 'From',
    'LBL_EMAIL_GROUP' => 'group',
    'LBL_EMAIL_UPPER_CASE_GROUP' => 'Group',
    'LBL_EMAIL_HOME_FOLDER' => 'Home',
    'LBL_EMAIL_IE_DELETE' => 'Deleting Mail Account',
    'LBL_EMAIL_IE_DELETE_SIGNATURE' => 'Deleting signature',
    'LBL_EMAIL_IE_DELETE_CONFIRM' => 'Are you sure you would like to delete this mail account?',
    'LBL_EMAIL_IE_DELETE_SUCCESSFUL' => 'Deletion successful.',
    'LBL_EMAIL_IE_SAVE' => 'Saving Mail Account Information',
    'LBL_EMAIL_IMPORTING_EMAIL' => 'Importing Email',
    'LBL_EMAIL_IMPORT_EMAIL' => 'Import into SuiteCRM',
    'LBL_EMAIL_IMPORT_SETTINGS' => 'Import Settings',
    'LBL_EMAIL_INVALID' => 'Invalid',
    'LBL_EMAIL_LOADING' => 'Loading...',
    'LBL_EMAIL_MARK' => 'Mark',
    'LBL_EMAIL_MARK_FLAGGED' => 'As Flagged',
    'LBL_EMAIL_MARK_READ' => 'As Read',
    'LBL_EMAIL_MARK_UNFLAGGED' => 'As Unflagged',
    'LBL_EMAIL_MARK_UNREAD' => 'As Unread',
    'LBL_EMAIL_ASSIGN_TO' => 'Assign To',

    'LBL_EMAIL_MENU_ADD_FOLDER' => 'Create Folder',
    'LBL_EMAIL_MENU_COMPOSE' => 'Compose to',
    'LBL_EMAIL_MENU_DELETE_FOLDER' => 'Delete Folder',
    'LBL_EMAIL_MENU_EMPTY_TRASH' => 'Empty Trash',
    'LBL_EMAIL_MENU_SYNCHRONIZE' => 'Synchronize',
    'LBL_EMAIL_MENU_CLEAR_CACHE' => 'Clear cache files',
    'LBL_EMAIL_MENU_REMOVE' => 'Remove',
    'LBL_EMAIL_MENU_RENAME_FOLDER' => 'Rename Folder',
    'LBL_EMAIL_MENU_RENAMING_FOLDER' => 'Renaming Folder',
    'LBL_EMAIL_MENU_MAKE_SELECTION' => 'Please make a selection before trying this operation.',

    'LBL_EMAIL_MENU_HELP_ADD_FOLDER' => 'Create a Folder (remote or in SuiteCRM)',
    'LBL_EMAIL_MENU_HELP_DELETE_FOLDER' => 'Delete a Folder (remote or in SuiteCRM)',
    'LBL_EMAIL_MENU_HELP_EMPTY_TRASH' => 'Empties all Trash folders for your mail accounts',
    'LBL_EMAIL_MENU_HELP_MARK_READ' => 'Mark these email(s) read',
    'LBL_EMAIL_MENU_HELP_MARK_UNFLAGGED' => 'Mark these email(s) unflagged',
    'LBL_EMAIL_MENU_HELP_RENAME_FOLDER' => 'Rename a Folder (remote or in SuiteCRM)',

    'LBL_EMAIL_MESSAGES' => 'messages',

    'LBL_EMAIL_ML_NAME' => 'List Name',
    'LBL_EMAIL_ML_ADDRESSES_1' => 'Selected List Addresses',
    'LBL_EMAIL_ML_ADDRESSES_2' => 'Available List Addresses',

    'LBL_EMAIL_MULTISELECT' => '<b>Ctrl-Click</b> to select multiples<br />(Mac users use <b>CMD-Click</b>)',

    'LBL_EMAIL_NO' => 'No',
    'LBL_EMAIL_NOT_SENT' => 'System is unable to process your request. Please contact the system administrator.',

    'LBL_EMAIL_OK' => 'OK',
    'LBL_EMAIL_ONE_MOMENT' => 'One moment please...',
    'LBL_EMAIL_OPEN_ALL' => 'Open Multiple Messages',
    'LBL_EMAIL_OPTIONS' => 'Options',
    'LBL_EMAIL_QUICK_COMPOSE' => 'Quick Compose',
    'LBL_EMAIL_OPT_OUT' => 'Opted Out',
    'LBL_EMAIL_OPT_OUT_AND_INVALID' => 'Opted Out and Invalid',
    'LBL_EMAIL_PERFORMING_TASK' => 'Performing Task',
    'LBL_EMAIL_PRIMARY' => 'Primary',
    'LBL_EMAIL_PRINT' => 'Print',

    'LBL_EMAIL_QC_BUGS' => 'Bug',
    'LBL_EMAIL_QC_CASES' => 'Case',
    'LBL_EMAIL_QC_LEADS' => 'Lead',
    'LBL_EMAIL_QC_CONTACTS' => 'Contact',
    'LBL_EMAIL_QC_TASKS' => 'Task',
    'LBL_EMAIL_QC_OPPORTUNITIES' => 'Opportunity',
    'LBL_EMAIL_QUICK_CREATE' => 'Quick Create',

    'LBL_EMAIL_REBUILDING_FOLDERS' => 'Rebuilding Folders',
    'LBL_EMAIL_RELATE_TO' => 'Relate',
    'LBL_EMAIL_VIEW_RELATIONSHIPS' => 'View Relationships',
    'LBL_EMAIL_RECORD' => 'Email Record',
    'LBL_EMAIL_REMOVE' => 'Remove',
    'LBL_EMAIL_REPLY' => 'Reply',
    'LBL_EMAIL_REPLY_ALL' => 'Reply All',
    'LBL_EMAIL_REPLY_TO' => 'Reply-to',
    'LBL_EMAIL_RETRIEVING_MESSAGE' => 'Retrieving Message',
    'LBL_EMAIL_RETRIEVING_RECORD' => 'Retrieving Email Record',
    'LBL_EMAIL_SELECT_ONE_RECORD' => 'Please select only one email record',
    'LBL_EMAIL_RETURN_TO_VIEW' => 'Return to Previous Module?',
    'LBL_EMAIL_REVERT' => 'Revert',
    'LBL_EMAIL_RELATE_EMAIL' => 'Relate Email',

    'LBL_EMAIL_RULES_TITLE' => 'Rule Management',

    'LBL_EMAIL_SAVE' => 'Save',
    'LBL_EMAIL_SAVE_AND_REPLY' => 'Save & Reply',
    'LBL_EMAIL_SAVE_DRAFT' => 'Save Draft',
    'LBL_EMAIL_DRAFT_SAVED' => 'Draft has been saved',

    'LBL_EMAIL_SEARCH' => SugarThemeRegistry::current()->getImage('Search', 'align=absmiddle border=0', null, null,
        '.gif', ''
    ),
    'LBL_EMAIL_SEARCH_SHORT' => SugarThemeRegistry::current()->getImage('Search', 'align=absmiddle border=0', null,
        null, '.gif', ''
    ),
    'LBL_EMAIL_SEARCH_DATE_FROM' => 'Date From',
    'LBL_EMAIL_SEARCH_DATE_UNTIL' => 'Date Until',
    'LBL_EMAIL_SEARCH_NO_RESULTS' => 'No results match your search criteria.',
    'LBL_EMAIL_SEARCH_RESULTS_TITLE' => 'Search Results',

    'LBL_EMAIL_SELECT' => 'Select',

    'LBL_EMAIL_SEND' => 'Send',
    'LBL_EMAIL_SENDING_EMAIL' => 'Sending Email',

    'LBL_EMAIL_SETTINGS' => 'Settings',
    'LBL_EMAIL_SETTINGS_ACCOUNTS' => 'Mail Accounts',
    'LBL_EMAIL_SETTINGS_ADD_ACCOUNT' => 'Clear Form',
    'LBL_EMAIL_SETTINGS_CHECK_INTERVAL' => 'Check for New Mail',
    'LBL_EMAIL_SETTINGS_FROM_ADDR' => 'From Address',
    'LBL_EMAIL_SETTINGS_FROM_TO_EMAIL_ADDR' => 'Email Address For Test Notification:',
    'LBL_EMAIL_SETTINGS_FROM_NAME' => 'From Name',
    'LBL_EMAIL_SETTINGS_REPLY_TO_ADDR' => 'Reply to Address',
    'LBL_EMAIL_SETTINGS_FULL_SYNC' => 'Synchronize All Mail Accounts',
    'LBL_EMAIL_TEST_NOTIFICATION_SENT' => 'An email was sent to the specified email address using the provided outgoing mail settings. Please check to see if the email was received to verify the settings are correct.',
    'LBL_EMAIL_SETTINGS_FULL_SYNC_WARN' => 'Perform a full synchronization?\nLarge mail accounts may take a few minutes.',
    'LBL_EMAIL_SUBSCRIPTION_FOLDER_HELP' => 'Click the Shift key or the Ctrl key to select multiple folders.',
    'LBL_EMAIL_SETTINGS_GENERAL' => 'General',
    'LBL_EMAIL_SETTINGS_GROUP_FOLDERS_CREATE' => 'Create Group Folders',

    'LBL_EMAIL_SETTINGS_GROUP_FOLDERS_EDIT' => 'Edit Group Folder',

    'LBL_EMAIL_SETTINGS_NAME' => 'Mail Account Name',
    'LBL_EMAIL_SETTINGS_REQUIRE_REFRESH' => 'Select the number of emails per page in the Inbox. This setting might require a page refresh in order to take effect.',
    'LBL_EMAIL_SETTINGS_RETRIEVING_ACCOUNT' => 'Retrieving Mail Account',
    'LBL_EMAIL_SETTINGS_SAVED' => 'The settings have been saved.',
    'LBL_EMAIL_SETTINGS_SEND_EMAIL_AS' => 'Send Plain Text Emails Only',
    'LBL_EMAIL_SETTINGS_SHOW_NUM_IN_LIST' => 'Emails per Page',
    'LBL_EMAIL_SETTINGS_TITLE_LAYOUT' => 'Visual Settings',
    'LBL_EMAIL_SETTINGS_TITLE_PREFERENCES' => 'Preferences',
    'LBL_EMAIL_SETTINGS_USER_FOLDERS' => 'Available User Folders',
    'LBL_EMAIL_ERROR_PREPEND' => 'Error:',
    'LBL_EMAIL_INVALID_PERSONAL_OUTBOUND' => 'The outbound mail server selected for the mail account you are using is invalid. Check the settings or select a different mail server for the mail account.',
    'LBL_EMAIL_INVALID_SYSTEM_OUTBOUND' => 'An outgoing mail server is not configured to send emails. Please configure an outgoing mail server or select an outgoing mail server for the mail account that you are using in Settings >> Mail Account.',
    'LBL_DEFAULT_EMAIL_SIGNATURES' => 'Default Signature',
    'LBL_EMAIL_SIGNATURES' => 'Signatures',
    'LBL_SMTPTYPE_GMAIL' => 'Gmail',
    'LBL_SMTPTYPE_YAHOO' => 'Yahoo! Mail',
    'LBL_SMTPTYPE_EXCHANGE' => 'Microsoft Exchange',
    'LBL_SMTPTYPE_OTHER' => 'Other',
    'LBL_EMAIL_SPACER_MAIL_SERVER' => '[ Remote Folders ]',
    'LBL_EMAIL_SPACER_LOCAL_FOLDER' => '[ SuiteCRM Folders ]',
    'LBL_EMAIL_SUBJECT' => 'Subject',
    'LBL_EMAIL_SUCCESS' => 'Success',
    'LBL_EMAIL_SUGAR_FOLDER' => 'SuiteCRM Folder',
    'LBL_EMAIL_TEMPLATE_EDIT_PLAIN_TEXT' => 'Email template body is empty',
    'LBL_EMAIL_TEMPLATES' => 'Templates',
    'LBL_EMAIL_TO' => 'To',
    'LBL_EMAIL_VIEW' => 'View',
    'LBL_EMAIL_VIEW_HEADERS' => 'Display Headers',
    'LBL_EMAIL_VIEW_RAW' => 'Display Raw Email',
    'LBL_EMAIL_VIEW_UNSUPPORTED' => 'This feature is unsupported when used with POP3.',
    'LBL_DEFAULT_LINK_TEXT' => 'Default link text.',
    'LBL_EMAIL_YES' => 'Yes',
    'LBL_EMAIL_TEST_OUTBOUND_SETTINGS' => 'Send Test Email',
    'LBL_EMAIL_TEST_OUTBOUND_SETTINGS_SENT' => 'Test Email Sent',
    'LBL_EMAIL_MESSAGE_NO' => 'Message No',
    'LBL_EMAIL_IMPORT_SUCCESS' => 'Import Passed',
    'LBL_EMAIL_IMPORT_FAIL' => 'Import Failed because either the message is already imported or deleted from server',

    'LBL_LINK_NONE' => 'None',
    'LBL_LINK_ALL' => 'All',
    'LBL_LINK_RECORDS' => 'Records',
    'LBL_LINK_SELECT' => 'Select',
    'LBL_LINK_ACTIONS' => 'ACTIONS',
    'LBL_CLOSE_ACTIVITY_HEADER' => 'Confirm',
    'LBL_CLOSE_ACTIVITY_CONFIRM' => 'Do you want to close this #module#?',
    'LBL_INVALID_FILE_EXTENSION' => 'Invalid File Extension',

    'ERR_AJAX_LOAD' => 'An error has occurred:',
    'ERR_AJAX_LOAD_FAILURE' => 'There was an error processing your request, please try again at a later time.',
    'ERR_AJAX_LOAD_FOOTER' => 'If this error persists, please have your administrator disable Ajax for this module',
    'ERR_DECIMAL_SEP_EQ_THOUSANDS_SEP' => 'The decimal separator cannot use the same character as the thousands separator.\\n\\n  Please change the values.',
    'ERR_DELETE_RECORD' => 'A record number must be specified to delete the contact.',
    'ERR_EXPORT_DISABLED' => 'Exports Disabled.',
    'ERR_EXPORT_TYPE' => 'Error exporting ',
    'ERR_INVALID_EMAIL_ADDRESS' => 'not a valid email address.',
    'ERR_INVALID_FILE_REFERENCE' => 'Invalid File Reference',
    'ERR_NO_HEADER_ID' => 'This feature is unavailable in this theme.',
    'ERR_NOT_ADMIN' => 'Unauthorized access to administration.',
    'ERR_MISSING_REQUIRED_FIELDS' => 'Missing required field:',
    'ERR_INVALID_REQUIRED_FIELDS' => 'Invalid required field:',
    'ERR_INVALID_VALUE' => 'Invalid Value:',
    'ERR_NO_SUCH_FILE' => 'File does not exist on system',
    'ERR_NO_SINGLE_QUOTE' => 'Cannot use the single quotation mark for ',
    'ERR_NOTHING_SELECTED' => 'Please make a selection before proceeding.',
    'ERR_SELF_REPORTING' => 'User cannot report to him or herself.',
    'ERR_SQS_NO_MATCH_FIELD' => 'No match for field: ',
    'ERR_SQS_NO_MATCH' => 'No Match',
    'ERR_ADDRESS_KEY_NOT_SPECIFIED' => 'Please specify \'key\' index in displayParams attribute for the Meta-Data definition',
    'ERR_EXISTING_PORTAL_USERNAME' => 'Error: The Portal Name is already assigned to another contact.',
    'ERR_COMPATIBLE_PRECISION_VALUE' => 'Field value is not compatible with precision value',
    'ERR_EXTERNAL_API_SAVE_FAIL' => 'An error occurred when trying to save to the external account.',
    'ERR_NO_DB' => 'Could not connect to the database. Please refer to suitecrm.log for details (0).',
    'ERR_DB_FAIL' => 'Database failure. Please refer to suitecrm.log for details.',
    'ERR_DB_VERSION' => 'SuiteCRM {0} Files May Only Be Used With A SuiteCRM {1} Database.',

    'LBL_ACCOUNT' => 'Account',
    'LBL_ACCOUNTS' => 'Accounts',
    'LBL_ACTIVITIES_SUBPANEL_TITLE' => 'Activities',
    'LBL_ACCUMULATED_HISTORY_BUTTON_KEY' => 'H',
    'LBL_ACCUMULATED_HISTORY_BUTTON_LABEL' => 'View Summary',
    'LBL_ACCUMULATED_HISTORY_BUTTON_TITLE' => 'View Summary',
    'LBL_ADD_BUTTON' => 'Add',
    'LBL_ADD_DOCUMENT' => 'Add Document',
    'LBL_ADD_TO_PROSPECT_LIST_BUTTON_KEY' => 'L',
    'LBL_ADD_TO_PROSPECT_LIST_BUTTON_LABEL' => 'Add To Target List',
    'LBL_ADD_TO_PROSPECT_LIST_BUTTON_LABEL_ACCOUNTS_CONTACTS' => 'Add Contacts To Target List',
    'LBL_ADDITIONAL_DETAILS_CLOSE_TITLE' => 'Click to Close',
    'LBL_ADDITIONAL_DETAILS' => 'Additional Details',
    'LBL_ADMIN' => 'Admin',
    'LBL_ALT_HOT_KEY' => '',
    'LBL_ARCHIVE' => 'Archive',
    'LBL_ASSIGNED_TO_USER' => 'Assigned to User',
    'LBL_ASSIGNED_TO' => 'Assigned to:',
    'LBL_BACK' => 'Back',
    'LBL_BILLING_ADDRESS' => 'Billing Address',
    'LBL_BROWSER_TITLE' => 'SuiteCRM - Open Source CRM',
    'LBL_BUGS' => 'Bugs',
    'LBL_BY' => 'by',
    'LBL_CALLS' => 'Calls',
    'LBL_CAMPAIGNS_SEND_QUEUED' => 'Send Queued Campaign Emails',
    'LBL_SUBMIT_BUTTON_LABEL' => 'Submit',
    'LBL_CASE' => 'Case',
    'LBL_CASES' => 'Cases',
    'LBL_CHANGE_PASSWORD' => 'Change password',
    'LBL_CHARSET' => 'UTF-8',
    'LBL_CHECKALL' => 'Check All',
    'LBL_CITY' => 'City',
    'LBL_CLEAR_BUTTON_LABEL' => 'Clear',
    'LBL_CLEAR_BUTTON_TITLE' => 'Clear',
    'LBL_CLEARALL' => 'Clear All',
    'LBL_CLOSE_BUTTON_TITLE' => 'Close',
    'LBL_CLOSE_AND_CREATE_BUTTON_LABEL' => 'Close and Create New',
    'LBL_CLOSE_AND_CREATE_BUTTON_TITLE' => 'Close and Create New',
    'LBL_CLOSE_AND_CREATE_BUTTON_KEY' => 'C',
    'LBL_OPEN_ITEMS' => 'Open Items:',
    'LBL_COMPOSE_EMAIL_BUTTON_KEY' => 'L',
    'LBL_COMPOSE_EMAIL_BUTTON_LABEL' => 'Compose Email',
    'LBL_COMPOSE_EMAIL_BUTTON_TITLE' => 'Compose Email',
    'LBL_SEARCH_DROPDOWN_YES' => 'Yes',
    'LBL_SEARCH_DROPDOWN_NO' => 'No',
    'LBL_CONTACT_LIST' => 'Contact List',
    'LBL_CONTACT' => 'Contact',
    'LBL_CONTACTS' => 'Contacts',
    'LBL_CONTRACT' => 'Contract',
    'LBL_CONTRACTS' => 'Contracts',
    'LBL_COUNTRY' => 'Country:',
    'LBL_CREATE_BUTTON_LABEL' => 'CREATE',
    'LBL_CREATED_BY_USER' => 'Created by User',
    'LBL_CREATED_USER' => 'Created by User',
    'LBL_CREATED' => 'Created by',
    'LBL_CURRENT_USER_FILTER' => 'My Items:',
    'LBL_CURRENCY' => 'Currency:',
    'LBL_DOCUMENTS' => 'Documents',
    'LBL_DATE_ENTERED' => 'Date Created:',
    'LBL_DATE_MODIFIED' => 'Date Modified:',
    'LBL_EDIT_BUTTON' => 'Edit',
    'LBL_DUPLICATE_BUTTON' => 'Duplicate',
    'LBL_DELETE_BUTTON' => 'Delete',
    'LBL_DELETE' => 'Delete',
    'LBL_DELETED' => 'Deleted',
    'LBL_DIRECT_REPORTS' => 'Direct Reports',
    'LBL_DONE_BUTTON_LABEL' => 'Done',
    'LBL_DONE_BUTTON_TITLE' => 'Done',
    'LBL_FAVORITES' => 'Favorites',
    'LBL_VCARD' => 'vCard',
    'LBL_EMPTY_VCARD' => 'Please select a vCard file',
    'LBL_EMPTY_REQUIRED_VCARD' => 'vCard does not have all the required fields for this module. Please refer to suitecrm.log for details.',
    'LBL_VCARD_ERROR_FILESIZE' => 'The uploaded file exceeds the 30000 bytes size limit which was specified in the HTML form.',
    'LBL_VCARD_ERROR_DEFAULT' => 'There was an error uploading the vCard file. Please refer to suitecrm.log for details.',
    'LBL_IMPORT_VCARD' => 'Import vCard:',
    'LBL_IMPORT_VCARD_BUTTON_LABEL' => 'Import vCard',
    'LBL_IMPORT_VCARD_BUTTON_TITLE' => 'Import vCard',
    'LBL_VIEW_BUTTON' => 'View',
    'LBL_EMAIL_PDF_BUTTON_LABEL' => 'Email as PDF',
    'LBL_EMAIL_PDF_BUTTON_TITLE' => 'Email as PDF',
    'LBL_EMAILS' => 'Emails',
    'LBL_EMPLOYEES' => 'Employees',
    'LBL_ENTER_DATE' => 'Enter Date',
    'LBL_EXPORT' => 'Export',
    'LBL_FAVORITES_FILTER' => 'My Favorites:',
    'LBL_GO_BUTTON_LABEL' => 'Go',
    'LBL_HIDE' => 'Hide',
    'LBL_ID' => 'ID',
    'LBL_IMPORT' => 'Import',
    'LBL_IMPORT_STARTED' => 'Import Started: ',
    'LBL_LAST_VIEWED' => 'Recently Viewed',
    'LBL_LEADS' => 'Leads',
    'LBL_LESS' => 'less',
    'LBL_CAMPAIGN' => 'Campaign:',
    'LBL_CAMPAIGNS' => 'Campaigns',
    'LBL_CAMPAIGNLOG' => 'CampaignLog',
    'LBL_CAMPAIGN_CONTACT' => 'Campaigns',
    'LBL_CAMPAIGN_ID' => 'campaign_id',
    'LBL_CAMPAIGN_NONE' => 'None',
    'LBL_THEME' => 'Theme:',
    'LBL_FOUND_IN_RELEASE' => 'Found In Release',
    'LBL_FIXED_IN_RELEASE' => 'Fixed In Release',
    'LBL_LIST_ACCOUNT_NAME' => 'Account Name',
    'LBL_LIST_ASSIGNED_USER' => 'User',
    'LBL_LIST_CONTACT_NAME' => 'Contact Name',
    'LBL_LIST_CONTACT_ROLE' => 'Contact Role',
    'LBL_LIST_DATE_ENTERED' => 'Date Created',
    'LBL_LIST_EMAIL' => 'Email',
    'LBL_LIST_NAME' => 'Name',
    'LBL_LIST_OF' => 'of',
    'LBL_LIST_PHONE' => 'Phone',
    'LBL_LIST_RELATED_TO' => 'Related to',
    'LBL_LIST_USER_NAME' => 'User Name',
    'LBL_LISTVIEW_NO_SELECTED' => 'Please select at least 1 record to proceed.',
    'LBL_LISTVIEW_TWO_REQUIRED' => 'Please select at least 2 records to proceed.',
    'LBL_LISTVIEW_OPTION_SELECTED' => 'Selected Records',
    'LBL_LISTVIEW_SELECTED_OBJECTS' => 'Selected: ',

    'LBL_LOCALE_NAME_EXAMPLE_FIRST' => 'David',
    'LBL_LOCALE_NAME_EXAMPLE_LAST' => 'Livingstone',
    'LBL_LOCALE_NAME_EXAMPLE_SALUTATION' => 'Dr.',
    'LBL_LOCALE_NAME_EXAMPLE_TITLE' => 'Code Monkey Extraordinaire',
    'LBL_CANCEL' => 'Cancel',
    'LBL_VERIFY' => 'Verify',
    'LBL_PROFILE' => 'Profile',
    'LBL_MAILMERGE' => 'Mail Merge',
    'LBL_MASS_UPDATE' => 'Mass Update',
    'LBL_NO_MASS_UPDATE_FIELDS_AVAILABLE' => 'There are no fields available for the Mass Update operation',
    'LBL_OPT_OUT_FLAG_PRIMARY' => 'Opt out Primary Email',
    'LBL_MEETINGS' => 'Meetings',
    'LBL_MEETING_GO_BACK' => 'Go back to the meeting',
    'LBL_MEMBERS' => 'Members',
    'LBL_MEMBER_OF' => 'Member Of',
    'LBL_MODIFIED_BY_USER' => 'Modified by User',
    'LBL_MODIFIED_USER' => 'Modified by User',
    'LBL_MODIFIED' => 'Modified by',
    'LBL_MODIFIED_NAME' => 'Modified By Name',
    'LBL_MORE' => 'More',
    'LBL_MY_ACCOUNT' => 'My Settings',
    'LBL_NAME' => 'Name',
    'LBL_NEW_BUTTON_KEY' => 'N',
    'LBL_NEW_BUTTON_LABEL' => 'Create',
    'LBL_NEW_BUTTON_TITLE' => 'Create',
    'LBL_NEXT_BUTTON_LABEL' => 'Next',
    'LBL_NONE' => '--None--',
    'LBL_NOTES' => 'Notes',
    'LBL_OPPORTUNITIES' => 'Opportunities',
    'LBL_OPPORTUNITY_NAME' => 'Opportunity Name',
    'LBL_OPPORTUNITY' => 'Opportunity',
    'LBL_OR' => 'OR',
    'LBL_PANEL_OVERVIEW' => 'OVERVIEW',
    'LBL_PANEL_ASSIGNMENT' => 'OTHER',
    'LBL_PANEL_ADVANCED' => 'MORE INFORMATION',
    'LBL_PARENT_TYPE' => 'Parent Type',
    'LBL_PERCENTAGE_SYMBOL' => '%',
    'LBL_POSTAL_CODE' => 'Postal Code:',
    'LBL_PRIMARY_ADDRESS_CITY' => 'Primary Address City:',
    'LBL_PRIMARY_ADDRESS_COUNTRY' => 'Primary Address Country:',
    'LBL_PRIMARY_ADDRESS_POSTALCODE' => 'Primary Address Postal Code:',
    'LBL_PRIMARY_ADDRESS_STATE' => 'Primary Address State:',
    'LBL_PRIMARY_ADDRESS_STREET_2' => 'Primary Address Street 2:',
    'LBL_PRIMARY_ADDRESS_STREET_3' => 'Primary Address Street 3:',
    'LBL_PRIMARY_ADDRESS_STREET' => 'Primary Address Street:',
    'LBL_PRIMARY_ADDRESS' => 'Primary Address:',

    'LBL_PROSPECTS' => 'Prospects',
    'LBL_PRODUCTS' => 'Products',
    'LBL_PROJECT_TASKS' => 'Project Tasks',
    'LBL_PROJECTS' => 'Projects',
    'LBL_QUOTES' => 'Quotes',

    'LBL_RELATED' => 'Related',
    'LBL_RELATED_RECORDS' => 'Related Records',
    'LBL_REMOVE' => 'Remove',
    'LBL_REPORTS_TO' => 'Reports To',
    'LBL_REQUIRED_SYMBOL' => '*',
    'LBL_REQUIRED_TITLE' => 'Indicates required field',
    'LBL_EMAIL_DONE_BUTTON_LABEL' => 'Done',
    'LBL_FULL_FORM_BUTTON_KEY' => 'L',
    'LBL_FULL_FORM_BUTTON_LABEL' => 'Full Form',
    'LBL_FULL_FORM_BUTTON_TITLE' => 'Full Form',
    'LBL_SAVE_NEW_BUTTON_LABEL' => 'Save & Create New',
    'LBL_SAVE_NEW_BUTTON_TITLE' => 'Save & Create New',
    'LBL_SAVE_OBJECT' => 'Save {0}',
    'LBL_SEARCH_BUTTON_KEY' => 'Q',
    'LBL_SEARCH_BUTTON_LABEL' => 'Search',
    'LBL_SEARCH_BUTTON_TITLE' => 'Search',
    'LBL_FILTER' => 'Filter',
    'LBL_SEARCH' => 'Search',
    'LBL_SEARCH_ALT' => '',
    'LBL_SEARCH_MORE' => 'more',
    'LBL_UPLOAD_IMAGE_FILE_INVALID' => 'Invalid file format, only image file can be uploaded.',
    'LBL_SELECT_BUTTON_KEY' => 'T',
    'LBL_SELECT_BUTTON_LABEL' => 'Select',
    'LBL_SELECT_BUTTON_TITLE' => 'Select',
    'LBL_BROWSE_DOCUMENTS_BUTTON_LABEL' => 'Browse Documents',
    'LBL_BROWSE_DOCUMENTS_BUTTON_TITLE' => 'Browse Documents',
    'LBL_SELECT_CONTACT_BUTTON_KEY' => 'T',
    'LBL_SELECT_CONTACT_BUTTON_LABEL' => 'Select Contact',
    'LBL_SELECT_CONTACT_BUTTON_TITLE' => 'Select Contact',
    'LBL_SELECT_REPORTS_BUTTON_LABEL' => 'SELECT FROM Reports',
    'LBL_SELECT_REPORTS_BUTTON_TITLE' => 'Select Reports',
    'LBL_SELECT_USER_BUTTON_KEY' => 'U',
    'LBL_SELECT_USER_BUTTON_LABEL' => 'Select User',
    'LBL_SELECT_USER_BUTTON_TITLE' => 'Select User',
    // Clear buttons take up too many keys, lets default the relate and collection ones to be empty
    'LBL_ACCESSKEY_CLEAR_RELATE_KEY' => ' ',
    'LBL_ACCESSKEY_CLEAR_RELATE_TITLE' => 'Clear Selection',
    'LBL_ACCESSKEY_CLEAR_RELATE_LABEL' => 'Clear Selection',
    'LBL_ACCESSKEY_CLEAR_COLLECTION_KEY' => ' ',
    'LBL_ACCESSKEY_CLEAR_COLLECTION_TITLE' => 'Clear Selection',
    'LBL_ACCESSKEY_CLEAR_COLLECTION_LABEL' => 'Clear Selection',
    'LBL_ACCESSKEY_SELECT_FILE_KEY' => 'F',
    'LBL_ACCESSKEY_SELECT_FILE_TITLE' => 'Select File',
    'LBL_ACCESSKEY_SELECT_FILE_LABEL' => 'Select File',
    'LBL_ACCESSKEY_CLEAR_FILE_KEY' => ' ',
    'LBL_ACCESSKEY_CLEAR_FILE_TITLE' => 'Clear File',
    'LBL_ACCESSKEY_CLEAR_FILE_LABEL' => 'Clear File',

    'LBL_ACCESSKEY_SELECT_USERS_KEY' => 'U',
    'LBL_ACCESSKEY_SELECT_USERS_TITLE' => 'Select User',
    'LBL_ACCESSKEY_SELECT_USERS_LABEL' => 'Select User',
    'LBL_ACCESSKEY_CLEAR_USERS_KEY' => ' ',
    'LBL_ACCESSKEY_CLEAR_USERS_TITLE' => 'Clear User',
    'LBL_ACCESSKEY_CLEAR_USERS_LABEL' => 'Clear User',
    'LBL_ACCESSKEY_SELECT_ACCOUNTS_KEY' => 'A',
    'LBL_ACCESSKEY_SELECT_ACCOUNTS_TITLE' => 'Select Account',
    'LBL_ACCESSKEY_SELECT_ACCOUNTS_LABEL' => 'Select Account',
    'LBL_ACCESSKEY_CLEAR_ACCOUNTS_KEY' => ' ',
    'LBL_ACCESSKEY_CLEAR_ACCOUNTS_TITLE' => 'Clear Account',
    'LBL_ACCESSKEY_CLEAR_ACCOUNTS_LABEL' => 'Clear Account',
    'LBL_ACCESSKEY_SELECT_CAMPAIGNS_KEY' => 'M',
    'LBL_ACCESSKEY_SELECT_CAMPAIGNS_TITLE' => 'Select Campaign',
    'LBL_ACCESSKEY_SELECT_CAMPAIGNS_LABEL' => 'Select Campaign',
    'LBL_ACCESSKEY_CLEAR_CAMPAIGNS_KEY' => ' ',
    'LBL_ACCESSKEY_CLEAR_CAMPAIGNS_TITLE' => 'Clear Campaign',
    'LBL_ACCESSKEY_CLEAR_CAMPAIGNS_LABEL' => 'Clear Campaign',
    'LBL_ACCESSKEY_SELECT_CONTACTS_KEY' => 'C',
    'LBL_ACCESSKEY_SELECT_CONTACTS_TITLE' => 'Select Contact',
    'LBL_ACCESSKEY_SELECT_CONTACTS_LABEL' => 'Select Contact',
    'LBL_ACCESSKEY_CLEAR_CONTACTS_KEY' => ' ',
    'LBL_ACCESSKEY_CLEAR_CONTACTS_TITLE' => 'Clear Contact',
    'LBL_ACCESSKEY_CLEAR_CONTACTS_LABEL' => 'Clear Contact',
    'LBL_ACCESSKEY_SELECT_TEAMSET_KEY' => 'Z',
    'LBL_ACCESSKEY_SELECT_TEAMSET_TITLE' => 'Select Team',
    'LBL_ACCESSKEY_SELECT_TEAMSET_LABEL' => 'Select Team',
    'LBL_ACCESSKEY_CLEAR_TEAMS_KEY' => ' ',
    'LBL_ACCESSKEY_CLEAR_TEAMS_TITLE' => 'Clear Team',
    'LBL_ACCESSKEY_CLEAR_TEAMS_LABEL' => 'Clear Team',
    'LBL_SERVER_RESPONSE_RESOURCES' => 'Resources used to construct this page (queries, files)',
    'LBL_SERVER_RESPONSE_TIME_SECONDS' => 'seconds.',
    'LBL_SERVER_RESPONSE_TIME' => 'Server response time:',
    'LBL_SERVER_MEMORY_BYTES' => 'bytes',
    'LBL_SERVER_MEMORY_USAGE' => 'Server Memory Usage: {0} ({1})',
    'LBL_SERVER_MEMORY_LOG_MESSAGE' => 'Usage: - module: {0} - action: {1}',
    'LBL_SERVER_PEAK_MEMORY_USAGE' => 'Server Peak Memory Usage: {0} ({1})',
    'LBL_SHIPPING_ADDRESS' => 'Shipping Address',
    'LBL_SHOW' => 'Show',
    'LBL_STATE' => 'State:',
    'LBL_STATUS_UPDATED' => 'Your Status for this event has been updated!',
    'LBL_STATUS' => 'Status:',
    'LBL_STREET' => 'Street',
    'LBL_SUBJECT' => 'Subject',

    'LBL_INBOUNDEMAIL_ID' => 'Inbound Email ID',

    'LBL_SCENARIO_SALES' => 'Sales',
    'LBL_SCENARIO_MARKETING' => 'Marketing',
    'LBL_SCENARIO_FINANCE' => 'Finance',
    'LBL_SCENARIO_SERVICE' => 'Service',
    'LBL_SCENARIO_PROJECT' => 'Project Management',

    'LBL_SCENARIO_SALES_DESCRIPTION' => 'This scenario facilitates the management of sales items',
    'LBL_SCENARIO_MAKETING_DESCRIPTION' => 'This scenario facilitates the management of marketing items',
    'LBL_SCENARIO_FINANCE_DESCRIPTION' => 'This scenario facilitates the management of finance related items',
    'LBL_SCENARIO_SERVICE_DESCRIPTION' => 'This scenario facilitates the management of service related items',
    'LBL_SCENARIO_PROJECT_DESCRIPTION' => 'This scenario facilitates the management of project related items',

    'LBL_SYNC' => 'Sync',
    'LBL_TABGROUP_ALL' => 'All',
    'LBL_TABGROUP_ACTIVITIES' => 'Activities',
    'LBL_TABGROUP_COLLABORATION' => 'Collaboration',
    'LBL_TABGROUP_MARKETING' => 'Marketing',
    'LBL_TABGROUP_OTHER' => 'Other',
    'LBL_TABGROUP_SALES' => 'Sales',
    'LBL_TABGROUP_SUPPORT' => 'Support',
    'LBL_TASKS' => 'Tasks',
    'LBL_THOUSANDS_SYMBOL' => 'K',
    'LBL_TRACK_EMAIL_BUTTON_LABEL' => 'Archive Email',
    'LBL_TRACK_EMAIL_BUTTON_TITLE' => 'Archive Email',
    'LBL_UNDELETE_BUTTON_LABEL' => 'Undelete',
    'LBL_UNDELETE_BUTTON_TITLE' => 'Undelete',
    'LBL_UNDELETE_BUTTON' => 'Undelete',
    'LBL_UNDELETE' => 'Undelete',
    'LBL_UNSYNC' => 'Unsync',
    'LBL_UPDATE' => 'Update',
    'LBL_USER_LIST' => 'User List',
    'LBL_USERS' => 'Users',
    'LBL_VERIFY_EMAIL_ADDRESS' => 'Checking for existing email entry...',
    'LBL_VERIFY_PORTAL_NAME' => 'Checking for existing portal name...',
    'LBL_VIEW_IMAGE' => 'view',

    'LNK_ABOUT' => 'About',
    'LNK_ADVANCED_FILTER' => 'Advanced Filter',
    'LNK_BASIC_FILTER' => 'Quick Filter',
    'LBL_ADVANCED_SEARCH' => 'Advanced Filter',
    'LBL_QUICK_FILTER' => 'Quick Filter',
    'LNK_SEARCH_NONFTS_VIEW_ALL' => 'Show All',
    'LNK_CLOSE' => 'Close',
    'LBL_MODIFY_CURRENT_FILTER' => 'Modify current filter',
    'LNK_SAVED_VIEWS' => 'Layout Options',
    'LNK_DELETE' => 'Delete',
    'LNK_EDIT' => 'Edit',
    'LNK_GET_LATEST' => 'Get latest',
    'LNK_GET_LATEST_TOOLTIP' => 'Replace with latest version',
    'LNK_HELP' => 'Help',
    'LNK_CREATE' => 'Create',
    'LNK_LIST_END' => 'End',
    'LNK_LIST_NEXT' => 'Next',
    'LNK_LIST_PREVIOUS' => 'Previous',
    'LNK_LIST_RETURN' => 'Return to List',
    'LNK_LIST_START' => 'Start',
    'LNK_LOAD_SIGNED' => 'Sign',
    'LNK_LOAD_SIGNED_TOOLTIP' => 'Replace with signed document',
    'LNK_PRINT' => 'Print',
    'LNK_BACKTOTOP' => 'Back to top',
    'LNK_REMOVE' => 'Remove',
    'LNK_RESUME' => 'Resume',
    'LNK_VIEW_CHANGE_LOG' => 'View Change Log',

    'NTC_CLICK_BACK' => 'Please click the browser back button and fix the error.',
    'NTC_DATE_FORMAT' => '(yyyy-mm-dd)',
    'NTC_DELETE_CONFIRMATION_MULTIPLE' => 'Are you sure you want to delete selected record(s)?',
    'NTC_TEMPLATE_IS_USED' => 'The template is used in at least one email marketing record. Are you sure you want to delete it?',
    'NTC_TEMPLATES_IS_USED' => 'The following templates are used in email marketing records. Are you sure you want to delete them?\n',
    'NTC_DELETE_CONFIRMATION' => 'Are you sure you want to delete this record?',
    'NTC_DELETE_CONFIRMATION_NUM' => 'Are you sure you want to delete the ',
    'NTC_UPDATE_CONFIRMATION_NUM' => 'Are you sure you want to update the ',
    'NTC_DELETE_SELECTED_RECORDS' => ' selected record(s)?',
    'NTC_LOGIN_MESSAGE' => 'Please enter your user name and password.',
    'NTC_NO_ITEMS_DISPLAY' => 'none',
    'NTC_REMOVE_CONFIRMATION' => 'Are you sure you want to remove this relationship? Only the relationship will be removed. The record will not be deleted.',
    'NTC_REQUIRED' => 'Indicates required field',
    'NTC_TIME_FORMAT' => '(24:00)',
    'NTC_WELCOME' => 'Welcome',
    'NTC_YEAR_FORMAT' => '(yyyy)',
    'WARN_UNSAVED_CHANGES' => 'You are about to leave this record without saving any changes you may have made to the record. Are you sure you want to navigate away from this record?',
    'ERROR_NO_RECORD' => 'Error retrieving record. This record may be deleted or you may not be authorized to view it.',
    'WARN_BROWSER_VERSION_WARNING' => '<b>Warning:</b> Your browser version is no longer supported or you are using an unsupported browser.<p></p>The following browser versions are recommended:<p></p><ul><li>Internet Explorer 10 (compatibility view not supported)<li>Firefox 32.0<li>Safari 5.1<li>Chrome 37</ul>',
    'WARN_BROWSER_IE_COMPATIBILITY_MODE_WARNING' => '<b>Warning:</b> Your browser is in IE compatibility view which is not supported.',
    'ERROR_TYPE_NOT_VALID' => 'Error. This type is not valid.',
    'ERROR_NO_BEAN' => 'Failed to get bean.',
    'LBL_DUP_MERGE' => 'Find Duplicates',
    'LBL_MANAGE_SUBSCRIPTIONS' => 'Manage Subscriptions',
    'LBL_MANAGE_SUBSCRIPTIONS_FOR' => 'Manage Subscriptions for ',
    // Ajax status strings
    'LBL_LOADING' => 'Loading ...',
    'LBL_SAVING_LAYOUT' => 'Saving Layout ...',
    'LBL_SAVED_LAYOUT' => 'Layout has been saved.',
    'LBL_SAVED' => 'Saved',
    'LBL_SAVING' => 'Saving',
    'LBL_DISPLAY_COLUMNS' => 'Display Columns',
    'LBL_HIDE_COLUMNS' => 'Hide Columns',
    'LBL_PROCESSING_REQUEST' => 'Processing..',
    'LBL_REQUEST_PROCESSED' => 'Done',
    'LBL_AJAX_FAILURE' => 'Ajax failure',
    'LBL_MERGE_DUPLICATES' => 'Merge',
    'LBL_SAVED_FILTER_SHORTCUT' => 'My Filters',
    'LBL_SEARCH_POPULATE_ONLY' => 'Perform a search using the search form above',
    'LBL_DETAILVIEW' => 'Detail View',
    'LBL_LISTVIEW' => 'List View',
    'LBL_EDITVIEW' => 'Edit View',
    'LBL_BILLING_STREET' => 'Street:',
    'LBL_SHIPPING_STREET' => 'Street:',
    'LBL_SEARCHFORM' => 'Search Form',
    'LBL_SAVED_SEARCH_ERROR' => 'Please provide a name for this view.',
    'LBL_DISPLAY_LOG' => 'Display Log',
    'ERROR_JS_ALERT_SYSTEM_CLASS' => 'System',
    'ERROR_JS_ALERT_TIMEOUT_TITLE' => 'Session Timeout',
    'ERROR_JS_ALERT_TIMEOUT_MSG_1' => 'Your session is about to timeout in 2 minutes. Please save your work.',
    'ERROR_JS_ALERT_TIMEOUT_MSG_2' => 'Your session has timed out.',
    'MSG_JS_ALERT_MTG_REMINDER_AGENDA' => "\nAgenda: ",
    'MSG_JS_ALERT_MTG_REMINDER_MEETING' => 'Meeting',
    'MSG_JS_ALERT_MTG_REMINDER_CALL' => 'Call',
    'MSG_JS_ALERT_MTG_REMINDER_TIME' => 'Time: ',
    'MSG_JS_ALERT_MTG_REMINDER_LOC' => 'Location: ',
    'MSG_JS_ALERT_MTG_REMINDER_DESC' => 'Description: ',
    'MSG_JS_ALERT_MTG_REMINDER_STATUS' => 'Status: ',
    'MSG_JS_ALERT_MTG_REMINDER_RELATED_TO' => 'Related To: ',
    'MSG_JS_ALERT_MTG_REMINDER_CALL_MSG' => "\nClick OK to view this call or click Cancel to dismiss this message.",
    'MSG_JS_ALERT_MTG_REMINDER_MEETING_MSG' => "\nClick OK to view this meeting or click Cancel to dismiss this message.",
    'MSG_JS_ALERT_MTG_REMINDER_NO_EVENT_NAME' => 'Event',
    'MSG_JS_ALERT_MTG_REMINDER_NO_DESCRIPTION' => 'Event isn\'t set.',
    'MSG_JS_ALERT_MTG_REMINDER_NO_LOCATION' => 'Location isn\'t set.',
    'MSG_JS_ALERT_MTG_REMINDER_NO_START_DATE' => 'Start date isn\'t defined.',
    'MSG_LIST_VIEW_NO_RESULTS_BASIC' => 'No results found.',
    'MSG_LIST_VIEW_NO_RESULTS_CHANGE_CRITERIA' => 'No results found... Perhaps change your search criteria and try again?',
    'MSG_LIST_VIEW_NO_RESULTS' => 'No results found for <item1>',
    'MSG_LIST_VIEW_NO_RESULTS_SUBMSG' => 'Create <item1> as a new <item2>',
    'MSG_LIST_VIEW_CHANGE_SEARCH' => 'or change your search criteria',
    'MSG_EMPTY_LIST_VIEW_NO_RESULTS' => 'You currently have no records saved. <item2> or <item3> one now.',

    'LBL_CLICK_HERE' => 'Click here',
    // contextMenu strings
    'LBL_ADD_TO_FAVORITES' => 'Add to My Favorites',
    'LBL_CREATE_CONTACT' => 'Create Contact',
    'LBL_CREATE_CASE' => 'Create Case',
    'LBL_CREATE_NOTE' => 'Create Note',
    'LBL_CREATE_OPPORTUNITY' => 'Create Opportunity',
    'LBL_SCHEDULE_CALL' => 'Log Call',
    'LBL_SCHEDULE_MEETING' => 'Schedule Meeting',
    'LBL_CREATE_TASK' => 'Create Task',
    //web to lead
    'LBL_GENERATE_WEB_TO_LEAD_FORM' => 'Generate Form',
    'LBL_SAVE_WEB_TO_LEAD_FORM' => 'Save Web Form',
    'LBL_AVAILABLE_FIELDS' => 'Available Fields',
    'LBL_FIRST_FORM_COLUMN' => 'First Form Column',
    'LBL_SECOND_FORM_COLUMN' => 'Second Form Column',
    'LBL_ASSIGNED_TO_REQUIRED' => 'Missing required field: Assigned to',
    'LBL_RELATED_CAMPAIGN_REQUIRED' => 'Missing required field: Related campaign',
    'LBL_TYPE_OF_PERSON_FOR_FORM' => 'Web form to create ',
    'LBL_TYPE_OF_PERSON_FOR_FORM_DESC' => 'Submitting this form will create ',

    'LBL_ADD_ALL_LEAD_FIELDS' => 'Add All Fields',
    'LBL_RESET_ALL_LEAD_FIELDS' => 'Reset all Fields',
    'LBL_REMOVE_ALL_LEAD_FIELDS' => 'Remove All Fields',
    'LBL_NEXT_BTN' => 'Next',
    'LBL_ONLY_IMAGE_ATTACHMENT' => 'Only the following supported image type attachments can be embedded: JPG, PNG.',
    'LBL_TRAINING' => 'Support Forum',
    'ERR_MSSQL_DB_CONTEXT' => 'Changed database context to',
    'ERR_MSSQL_WARNING' => 'Warning:',

    //Meta-Data framework
    'ERR_CANNOT_CREATE_METADATA_FILE' => 'Error: File [[file]] is missing. Unable to create because no corresponding HTML file was found.',
    'ERR_CANNOT_FIND_MODULE' => 'Error: Module [module] does not exist.',
    'LBL_ALT_ADDRESS' => 'Other Address:',
    'ERR_SMARTY_UNEQUAL_RELATED_FIELD_PARAMETERS' => 'Error: There are an unequal number of arguments for the \'key\' and \'copy\' elements in the displayParams array.',

    /* MySugar Framework (for Home and Dashboard) */
    'LBL_DASHLET_CONFIGURE_GENERAL' => 'General',
    'LBL_DASHLET_CONFIGURE_FILTERS' => 'Filters',
    'LBL_DASHLET_CONFIGURE_MY_ITEMS_ONLY' => 'Only My Items',
    'LBL_DASHLET_CONFIGURE_TITLE' => 'Title',
    'LBL_DASHLET_CONFIGURE_DISPLAY_ROWS' => 'Display Rows',

    // MySugar status strings
    'LBL_MAX_DASHLETS_REACHED' => 'You have reached the maximum number of SuiteCRM Dashlets your adminstrator has set. Please remove a SuiteCRM Dashlet to add more.',
    'LBL_ADDING_DASHLET' => 'Adding SuiteCRM Dashlet ...',
    'LBL_ADDED_DASHLET' => 'SuiteCRM Dashlet Added',
    'LBL_REMOVE_DASHLET_CONFIRM' => 'Are you sure you want to remove this SuiteCRM Dashlet?',
    'LBL_REMOVING_DASHLET' => 'Removing SuiteCRM Dashlet ...',
    'LBL_REMOVED_DASHLET' => 'SuiteCRM Dashlet Removed',

    // MySugar Menu Options

    'LBL_LOADING_PAGE' => 'Loading page, please wait...',

    'LBL_RELOAD_PAGE' => 'Please <a href="javascript: window.location.reload()">reload the window</a> to use this SuiteCRM Dashlet.',
    'LBL_ADD_DASHLETS' => 'Add Dashlets',
    'LBL_CLOSE_DASHLETS' => 'Close',
    'LBL_OPTIONS' => 'Options',
    'LBL_1_COLUMN' => '1 Column',
    'LBL_2_COLUMN' => '2 Column',
    'LBL_3_COLUMN' => '3 Column',
    'LBL_PAGE_NAME' => 'Page Name',

    'LBL_SEARCH_RESULTS' => 'Search Results',
    'LBL_SEARCH_MODULES' => 'Modules',
    'LBL_SEARCH_TOOLS' => 'Tools',
    'LBL_SEARCH_HELP_TITLE' => 'Search Tips',
    /* End MySugar Framework strings */

    'LBL_NO_IMAGE' => 'No Image',

    'LBL_MODULE' => 'Module',

    //adding a label for address copy from left
    'LBL_COPY_ADDRESS_FROM_LEFT' => 'Copy address from left:',
    'LBL_SAVE_AND_CONTINUE' => 'Save and Continue',

    'LBL_SEARCH_HELP_TEXT' => '<p><br /><strong>Multiselect controls</strong></p><ul><li>Click on the values to select an attribute.</li><li>Ctrl-click&nbsp;to&nbsp;select multiple. Mac users use CMD-click.</li><li>To select all values between two attributes,&nbsp; click first value&nbsp;and then shift-click last value.</li></ul><p><strong>Advanced Search & Layout Options</strong><br><br>Using the <b>Saved Search & Layout</b> option, you can save a set of search parameters and/or a custom List View layout in order to quickly obtain the desired search results in the future. You can save an unlimited number of custom searches and layouts. All saved searches appear by name in the Saved Searches list, with the last loaded saved search appearing at the top of the list.<br><br>To customize the List View layout, use the Hide Columns and Display Columns boxes to select which fields to display in the search results. For example, you can view or hide details such as the record name, and assigned user, and assigned team in the search results. To add a column to List View, select the field from the Hide Columns list and use the left arrow to move it to the Display Columns list. To remove a column from List View, select it from the Display Columns list and use the right arrow to move it to the Hide Columns list.<br><br>If you save layout settings, you will be able to load them at any time to view the search results in the custom layout.<br><br>To save and update a search and/or layout:<ol><li>Enter a name for the search results in the <b>Save this search as</b> field and click <b>Save</b>.The name now displays in the Saved Searches list adjacent to the <b>Clear</b> button.</li><li>To view a saved search, select it from the Saved Searches list. The search results are displayed in the List View.</li><li>To update the properties of a saved search, select the saved search from the list, enter the new search criteria and/or layout options in the Advanced Search area, and click <b>Update</b> next to <b>Modify Current Search</b>.</li><li>To delete a saved search, select it in the Saved Searches list, click <b>Delete</b> next to <b>Modify Current Search</b>, and then click <b>OK</b> to confirm the deletion.</li></ol><p><strong>Tips</strong><br><br>By using the % as a wildcard operator you can make your search more broad. For example instead of just searching for results that equal "Apples" you could change your search to "Apples%" which would match all results that start with the word Apples but could contain other characters as well.</p>',

    //resource management
    'ERR_QUERY_LIMIT' => 'Error: Query limit of $limit reached for $module module.',
    'ERROR_NOTIFY_OVERRIDE' => 'Error: ResourceObserver->notify() needs to be overridden.',

    //tracker labels
    'ERR_MONITOR_FILE_MISSING' => 'Error: Unable to create monitor because metadata file is empty or file does not exist.',
    'ERR_MONITOR_NOT_CONFIGURED' => 'Error: There is no monitor configured for requested name',
    'ERR_UNDEFINED_METRIC' => 'Error: Unable to set value for undefined metric',
    'ERR_STORE_FILE_MISSING' => 'Error: Unable to find Store implementation file',

    'LBL_MONITOR_ID' => 'Monitor Id',
    'LBL_USER_ID' => 'User Id',
    'LBL_MODULE_NAME' => 'Module Name',
    'LBL_ITEM_ID' => 'Item Id',
    'LBL_ITEM_SUMMARY' => 'Item Summary',
    'LBL_ACTION' => 'Action',
    'LBL_SESSION_ID' => 'Session Id',
    'LBL_BREADCRUMBSTACK_CREATED' => 'BreadCrumbStack created for user id {0}',
    'LBL_VISIBLE' => 'Record Visible',
    'LBL_DATE_LAST_ACTION' => 'Date of Last Action',

    //jc:#12287 - For javascript validation messages
    'MSG_IS_NOT_BEFORE' => 'is not before',
    'MSG_IS_MORE_THAN' => 'is more than',
    'MSG_SHOULD_BE' => 'should be',
    'MSG_OR_GREATER' => 'or greater',

    'LBL_LIST' => 'List',
    'LBL_CREATE_BUG' => 'Create Bug',

    'LBL_OBJECT_IMAGE' => 'object image',
    //jchi #12300
    'LBL_MASSUPDATE_DATE' => 'Select Date',

    'LBL_VALIDATE_RANGE' => 'is not within the valid range',
    'LBL_CHOOSE_START_AND_END_DATES' => 'Please choose both a starting and ending date range',
    'LBL_CHOOSE_START_AND_END_ENTRIES' => 'Please choose both starting and ending range entries',

    //jchi #  20776
    'LBL_DROPDOWN_LIST_ALL' => 'All',

    //Connector
    'ERR_CONNECTOR_FILL_BEANS_SIZE_MISMATCH' => 'Error: The Array count of the bean parameter does not match the Array count of the results.',
    'ERR_MISSING_MAPPING_ENTRY_FORM_MODULE' => 'Error: Missing mapping entry for module.',
    'ERROR_UNABLE_TO_RETRIEVE_DATA' => 'Error: Unable to retrieve data for {0} Connector. The service may currently be inaccessible or the configuration settings may be invalid. Connector error message: ({1}).',

    // fastcgi checks
    'LBL_FASTCGI_LOGGING' => 'For optimal experience using IIS/FastCGI sapi, set fastcgi.logging to 0 in your php.ini file.',

    //Collection Field
    'LBL_COLLECTION_NAME' => 'Name',
    'LBL_COLLECTION_PRIMARY' => 'Primary',
    'ERROR_MISSING_COLLECTION_SELECTION' => 'Empty required field',

    //MB -Fixed Bug #32812 -Max
    'LBL_ASSIGNED_TO_NAME' => 'Assigned to',
    'LBL_DESCRIPTION' => 'Description',

    'LBL_YESTERDAY' => 'yesterday',
    'LBL_TODAY' => 'today',
    'LBL_TOMORROW' => 'tomorrow',
    'LBL_NEXT_WEEK' => 'next week',
    'LBL_NEXT_MONDAY' => 'next monday',
    'LBL_NEXT_FRIDAY' => 'next friday',
    'LBL_TWO_WEEKS' => 'two weeks',
    'LBL_NEXT_MONTH' => 'next month',
    'LBL_FIRST_DAY_OF_NEXT_MONTH' => 'first day of next month',
    'LBL_THREE_MONTHS' => 'three months',
    'LBL_SIXMONTHS' => 'six months',
    'LBL_NEXT_YEAR' => 'next year',

    //Datetimecombo fields
    'LBL_HOURS' => 'Hours',
    'LBL_MINUTES' => 'Minutes',
    'LBL_MERIDIEM' => 'Meridiem',
    'LBL_DATE' => 'Date',
    'LBL_DASHLET_CONFIGURE_AUTOREFRESH' => 'Auto-Refresh',

    'LBL_DURATION_DAY' => 'day',
    'LBL_DURATION_HOUR' => 'hour',
    'LBL_DURATION_MINUTE' => 'minute',
    'LBL_DURATION_DAYS' => 'days',
    'LBL_DURATION_HOURS' => 'Duration Hours',
    'LBL_DURATION_MINUTES' => 'Duration Minutes',

    //Calendar widget labels
    'LBL_CHOOSE_MONTH' => 'Choose Month',
    'LBL_ENTER_YEAR' => 'Enter Year',
    'LBL_ENTER_VALID_YEAR' => 'Please enter a valid year',

    //File write error label
    'ERR_FILE_WRITE' => 'Error: Could not write file {0}. Please check system and web server permissions.',
    'ERR_FILE_NOT_FOUND' => 'Error: Could not load file {0}. Please check system and web server permissions.',

    'LBL_AND' => 'And',

    // File fields
    'LBL_SEARCH_EXTERNAL_API' => 'File on External Source',
    'LBL_EXTERNAL_SECURITY_LEVEL' => 'Security',

    //IMPORT SAMPLE TEXT
    'LBL_IMPORT_SAMPLE_FILE_TEXT' => '
"This is a sample import file which provides an example of the expected contents of a file that is ready for import."
"The file is a comma-delimited .csv file, using double-quotes as the field qualifier."

"The header row is the top-most row in the file and contains the field labels as you would see them in the application."
"These labels are used for mapping the data in the file to the fields in the application."

"Notes: The database names could also be used in the header row. This is useful when you are using phpMyAdmin or another database tool to provide an exported list of data to import."
"The column order is not critical as the import process matches the data to the appropriate fields based on the header row."


"To use this file as a template, do the following:"
"1. Remove the sample rows of data"
"2. Remove the help text that you are reading right now"
"3. Input your own data into the appropriate rows and columns"
"4. Save the file to a known location on your system"
"5. Click on the Import option from the Actions menu in the application and choose the file to upload"
   ',
    //define labels to be used for overriding local values during import/export

    'LBL_NOTIFICATIONS_NONE' => 'No Current Notifications',
    'LBL_ALT_SORT_DESC' => 'Sorted Descending',
    'LBL_ALT_SORT_ASC' => 'Sorted Ascending',
    'LBL_ALT_SORT' => 'Sort',
    'LBL_ALT_SHOW_OPTIONS' => 'Show Options',
    'LBL_ALT_HIDE_OPTIONS' => 'Hide Options',
    'LBL_ALT_MOVE_COLUMN_LEFT' => 'Move selected entry to the list on the left',
    'LBL_ALT_MOVE_COLUMN_RIGHT' => 'Move selected entry to the list on the right',
    'LBL_ALT_MOVE_COLUMN_UP' => 'Move selected entry up in the displayed list order',
    'LBL_ALT_MOVE_COLUMN_DOWN' => 'Move selected entry down in the displayed list order',
    'LBL_ALT_INFO' => 'Information',
    'MSG_DUPLICATE' => 'The {0} record you are about to create might be a duplicate of an {0} record that already exists. {1} records containing similar names are listed below.<br>Click Create {1} to continue creating this new {0}, or select an existing {0} listed below.',
    'MSG_SHOW_DUPLICATES' => 'The {0} record you are about to create might be a duplicate of a {0} record that already exists. {1} records containing similar names are listed below. Click Save to continue creating this new {0}, or click Cancel to return to the module without creating the {0}.',
    'LBL_EMAIL_TITLE' => 'email address',
    'LBL_EMAIL_OPT_TITLE' => 'opted out email address',
    'LBL_EMAIL_INV_TITLE' => 'invalid email address',
    'LBL_EMAIL_PRIM_TITLE' => 'Make Primary Email Address',
    'LBL_SELECT_ALL_TITLE' => 'Select all',
    'LBL_SELECT_THIS_ROW_TITLE' => 'Select this row',

    //for upload errors
    'UPLOAD_ERROR_TEXT' => 'ERROR: There was an error during upload. Error code: {0} - {1}',
    'UPLOAD_ERROR_TEXT_SIZEINFO' => 'ERROR: There was an error during upload. Error code: {0} - {1}. The upload_maxsize is {2} ',
    'UPLOAD_ERROR_HOME_TEXT' => 'ERROR: There was an error during your upload, please contact an administrator for help.',
    'UPLOAD_MAXIMUM_EXCEEDED' => 'Size of Upload ({0} bytes) Exceeded Allowed Maximum: {1} bytes',
    'UPLOAD_REQUEST_ERROR' => 'An error has occurred. Please refresh your page and try again.',

    //508 used Access Keys
    'LBL_EDIT_BUTTON_KEY' => 'i',
    'LBL_EDIT_BUTTON_LABEL' => 'Edit',
    'LBL_EDIT_BUTTON_TITLE' => 'Edit',
    'LBL_DUPLICATE_BUTTON_KEY' => 'u',
    'LBL_DUPLICATE_BUTTON_LABEL' => 'Duplicate',
    'LBL_DUPLICATE_BUTTON_TITLE' => 'Duplicate',
    'LBL_DELETE_BUTTON_KEY' => 'd',
    'LBL_DELETE_BUTTON_LABEL' => 'Delete',
    'LBL_DELETE_BUTTON_TITLE' => 'Delete',
    'LBL_BULK_ACTION_BUTTON_LABEL' => 'BULK ACTION',
    'LBL_BULK_ACTION_BUTTON_LABEL_MOBILE' => 'ACTION',
    'LBL_SAVE_BUTTON_KEY' => 'a',
    'LBL_SAVE_BUTTON_LABEL' => 'Save',
    'LBL_SAVE_BUTTON_TITLE' => 'Save',
    'LBL_CANCEL_BUTTON_KEY' => 'l',
    'LBL_CANCEL_BUTTON_LABEL' => 'Cancel',
    'LBL_CANCEL_BUTTON_TITLE' => 'Cancel',
    'LBL_FIRST_INPUT_EDIT_VIEW_KEY' => '7',
    'LBL_ADV_SEARCH_LNK_KEY' => '8',
    'LBL_FIRST_INPUT_SEARCH_KEY' => '9',

    'ERR_CONNECTOR_NOT_ARRAY' => 'connector array in {0} been defined incorrectly or is empty and could not be used.',
    'ERR_SUHOSIN' => 'Upload stream is blocked by Suhosin, please add &quot;upload&quot; to suhosin.executor.include.whitelist (See suitecrm.log for more information)',
    'ERR_BAD_RESPONSE_FROM_SERVER' => 'Bad response from the server',
    'LBL_ACCOUNT_PRODUCT_QUOTE_LINK' => 'Quote',
    'LBL_ACCOUNT_PRODUCT_SALE_PRICE' => 'Sale Price',
    'LBL_EMAIL_CHECK_INTERVAL_DOM' => array(
        '-1' => 'Manually',
        '5' => 'Every 5 minutes',
        '15' => 'Every 15 minutes',
        '30' => 'Every 30 minutes',
        '60' => 'Every hour',
    ),

    'ERR_A_REMINDER_IS_EMPTY_OR_INCORRECT' => 'A reminder is empty or incorrect.',
    'ERR_REMINDER_IS_NOT_SET_POPUP_OR_EMAIL' => 'Reminder is not set for either a popup or email.',
    'ERR_NO_INVITEES_FOR_REMINDER' => 'No invitees for reminder.',
    'LBL_DELETE_REMINDER_CONFIRM' => 'Reminder doesn\'t include any invitees, do you want to remove the reminder?',
    'LBL_DELETE_REMINDER' => 'Delete Reminder',
    'LBL_OK' => 'Ok',

    'LBL_COLUMNS_FILTER_HEADER_TITLE' => 'Choose columns',
    'LBL_COLUMN_CHOOSER' => 'Column Chooser',
    'LBL_SAVE_CHANGES_BUTTON_TITLE' => 'Save changes',
    'LBL_DISPLAYED' => 'Displayed',
    'LBL_HIDDEN' => 'Hidden',
    'ERR_EMPTY_COLUMNS_LIST' => 'At least, one element required',

    'LBL_FILTER_HEADER_TITLE' => 'Filter',

    'LBL_CATEGORY' => 'Category',
    'LBL_LIST_CATEGORY' => 'Category',
    'ERR_FACTOR_TPL_INVALID' => 'Factor Authentication message is invalid, please contact to your administrator.',
    'LBL_SUBTHEMES' => 'Style',
    'LBL_SUBTHEME_OPTIONS_DAWN' => 'Dawn',
    'LBL_SUBTHEME_OPTIONS_DAY' => 'Day',
    'LBL_SUBTHEME_OPTIONS_DUSK' => 'Dusk',
    'LBL_SUBTHEME_OPTIONS_NIGHT' => 'Night',

    'LBL_CONFIRM_DISREGARD_DRAFT_TITLE' => 'Disregard draft',
    'LBL_CONFIRM_DISREGARD_DRAFT_BODY' => 'This operation will delete this email, do you want to continue?',
    'LBL_CONFIRM_APPLY_EMAIL_TEMPLATE_TITLE' => 'Apply an Email Template',
    'LBL_CONFIRM_APPLY_EMAIL_TEMPLATE_BODY' => 'This operation will override the email Body and Subject fields, do you want to continue?',
);

$app_list_strings['moduleList']['Library'] = 'Library';
$app_list_strings['moduleList']['EmailAddresses'] = 'Email Address';
$app_list_strings['project_priority_default'] = 'Medium';
$app_list_strings['project_priority_options'] = array(
    'High' => 'High',
    'Medium' => 'Medium',
    'Low' => 'Low',
);

$app_list_strings['moduleList']['KBDocuments'] = 'Knowledge Base';

$app_list_strings['countries_dom'] = array(
    '' => '',
    'ABU DHABI' => 'ABU DHABI',
    'ADEN' => 'ADEN',
    'AFGHANISTAN' => 'AFGHANISTAN',
    'ALBANIA' => 'ALBANIA',
    'ALGERIA' => 'ALGERIA',
    'AMERICAN SAMOA' => 'AMERICAN SAMOA',
    'ANDORRA' => 'ANDORRA',
    'ANGOLA' => 'ANGOLA',
    'ANTARCTICA' => 'ANTARCTICA',
    'ANTIGUA' => 'ANTIGUA',
    'ARGENTINA' => 'ARGENTINA',
    'ARMENIA' => 'ARMENIA',
    'ARUBA' => 'ARUBA',
    'AUSTRALIA' => 'AUSTRALIA',
    'AUSTRIA' => 'AUSTRIA',
    'AZERBAIJAN' => 'AZERBAIJAN',
    'BAHAMAS' => 'BAHAMAS',
    'BAHRAIN' => 'BAHRAIN',
    'BANGLADESH' => 'BANGLADESH',
    'BARBADOS' => 'BARBADOS',
    'BELARUS' => 'BELARUS',
    'BELGIUM' => 'BELGIUM',
    'BELIZE' => 'BELIZE',
    'BENIN' => 'BENIN',
    'BERMUDA' => 'BERMUDA',
    'BHUTAN' => 'BHUTAN',
    'BOLIVIA' => 'BOLIVIA',
    'BOSNIA' => 'BOSNIA',
    'BOTSWANA' => 'BOTSWANA',
    'BOUVET ISLAND' => 'BOUVET ISLAND',
    'BRAZIL' => 'BRAZIL',
    'BRITISH ANTARCTICA TERRITORY' => 'BRITISH ANTARCTICA TERRITORY',
    'BRITISH INDIAN OCEAN TERRITORY' => 'BRITISH INDIAN OCEAN TERRITORY',
    'BRITISH VIRGIN ISLANDS' => 'BRITISH VIRGIN ISLANDS',
    'BRITISH WEST INDIES' => 'BRITISH WEST INDIES',
    'BRUNEI' => 'BRUNEI',
    'BULGARIA' => 'BULGARIA',
    'BURKINA FASO' => 'BURKINA FASO',
    'BURUNDI' => 'BURUNDI',
    'CAMBODIA' => 'CAMBODIA',
    'CAMEROON' => 'CAMEROON',
    'CANADA' => 'CANADA',
    'CANAL ZONE' => 'CANAL ZONE',
    'CANARY ISLAND' => 'CANARY ISLAND',
    'CAPE VERDI ISLANDS' => 'CAPE VERDI ISLANDS',
    'CAYMAN ISLANDS' => 'CAYMAN ISLANDS',
    'CHAD' => 'CHAD',
    'CHANNEL ISLAND UK' => 'CHANNEL ISLAND UK',
    'CHILE' => 'CHILE',
    'CHINA' => 'CHINA',
    'CHRISTMAS ISLAND' => 'CHRISTMAS ISLAND',
    'COCOS (KEELING) ISLAND' => 'COCOS (KEELING) ISLAND',
    'COLOMBIA' => 'COLOMBIA',
    'COMORO ISLANDS' => 'COMORO ISLANDS',
    'CONGO' => 'CONGO',
    'CONGO KINSHASA' => 'CONGO KINSHASA',
    'COOK ISLANDS' => 'COOK ISLANDS',
    'COSTA RICA' => 'COSTA RICA',
    'CROATIA' => 'CROATIA',
    'CUBA' => 'CUBA',
    'CURACAO' => 'CURACAO',
    'CYPRUS' => 'CYPRUS',
    'CZECH REPUBLIC' => 'CZECH REPUBLIC',
    'DAHOMEY' => 'DAHOMEY',
    'DENMARK' => 'DENMARK',
    'DJIBOUTI' => 'DJIBOUTI',
    'DOMINICA' => 'DOMINICA',
    'DOMINICAN REPUBLIC' => 'DOMINICAN REPUBLIC',
    'DUBAI' => 'DUBAI',
    'ECUADOR' => 'ECUADOR',
    'EGYPT' => 'EGYPT',
    'EL SALVADOR' => 'EL SALVADOR',
    'EQUATORIAL GUINEA' => 'EQUATORIAL GUINEA',
    'ESTONIA' => 'ESTONIA',
    'ETHIOPIA' => 'ETHIOPIA',
    'FAEROE ISLANDS' => 'FAEROE ISLANDS',
    'FALKLAND ISLANDS' => 'FALKLAND ISLANDS',
    'FIJI' => 'FIJI',
    'FINLAND' => 'FINLAND',
    'FRANCE' => 'FRANCE',
    'FRENCH GUIANA' => 'FRENCH GUIANA',
    'FRENCH POLYNESIA' => 'FRENCH POLYNESIA',
    'GABON' => 'GABON',
    'GAMBIA' => 'GAMBIA',
    'GEORGIA' => 'GEORGIA',
    'GERMANY' => 'GERMANY',
    'GHANA' => 'GHANA',
    'GIBRALTAR' => 'GIBRALTAR',
    'GREECE' => 'GREECE',
    'GREENLAND' => 'GREENLAND',
    'GUADELOUPE' => 'GUADELOUPE',
    'GUAM' => 'GUAM',
    'GUATEMALA' => 'GUATEMALA',
    'GUINEA' => 'GUINEA',
    'GUYANA' => 'GUYANA',
    'HAITI' => 'HAITI',
    'HONDURAS' => 'HONDURAS',
    'HONG KONG' => 'HONG KONG',
    'HUNGARY' => 'HUNGARY',
    'ICELAND' => 'ICELAND',
    'IFNI' => 'IFNI',
    'INDIA' => 'INDIA',
    'INDONESIA' => 'INDONESIA',
    'IRAN' => 'IRAN',
    'IRAQ' => 'IRAQ',
    'IRELAND' => 'IRELAND',
    'ISRAEL' => 'ISRAEL',
    'ITALY' => 'ITALY',
    'IVORY COAST' => 'IVORY COAST',
    'JAMAICA' => 'JAMAICA',
    'JAPAN' => 'JAPAN',
    'JORDAN' => 'JORDAN',
    'KAZAKHSTAN' => 'KAZAKHSTAN',
    'KENYA' => 'KENYA',
    'KOREA' => 'KOREA',
    'KOREA, SOUTH' => 'KOREA, SOUTH',
    'KUWAIT' => 'KUWAIT',
    'KYRGYZSTAN' => 'KYRGYZSTAN',
    'LAOS' => 'LAOS',
    'LATVIA' => 'LATVIA',
    'LEBANON' => 'LEBANON',
    'LEEWARD ISLANDS' => 'LEEWARD ISLANDS',
    'LESOTHO' => 'LESOTHO',
    'LIBYA' => 'LIBYA',
    'LIECHTENSTEIN' => 'LIECHTENSTEIN',
    'LITHUANIA' => 'LITHUANIA',
    'LUXEMBOURG' => 'LUXEMBOURG',
    'MACAO' => 'MACAO',
    'MACEDONIA' => 'MACEDONIA',
    'MADAGASCAR' => 'MADAGASCAR',
    'MALAWI' => 'MALAWI',
    'MALAYSIA' => 'MALAYSIA',
    'MALDIVES' => 'MALDIVES',
    'MALI' => 'MALI',
    'MALTA' => 'MALTA',
    'MARTINIQUE' => 'MARTINIQUE',
    'MAURITANIA' => 'MAURITANIA',
    'MAURITIUS' => 'MAURITIUS',
    'MELANESIA' => 'MELANESIA',
    'MEXICO' => 'MEXICO',
    'MOLDOVIA' => 'MOLDOVIA',
    'MONACO' => 'MONACO',
    'MONGOLIA' => 'MONGOLIA',
    'MOROCCO' => 'MOROCCO',
    'MOZAMBIQUE' => 'MOZAMBIQUE',
    'MYANAMAR' => 'MYANAMAR',
    'NAMIBIA' => 'NAMIBIA',
    'NEPAL' => 'NEPAL',
    'NETHERLANDS' => 'NETHERLANDS',
    'NETHERLANDS ANTILLES' => 'NETHERLANDS ANTILLES',
    'NETHERLANDS ANTILLES NEUTRAL ZONE' => 'NETHERLANDS ANTILLES NEUTRAL ZONE',
    'NEW CALADONIA' => 'NEW CALADONIA',
    'NEW HEBRIDES' => 'NEW HEBRIDES',
    'NEW ZEALAND' => 'NEW ZEALAND',
    'NICARAGUA' => 'NICARAGUA',
    'NIGER' => 'NIGER',
    'NIGERIA' => 'NIGERIA',
    'NORFOLK ISLAND' => 'NORFOLK ISLAND',
    'NORWAY' => 'NORWAY',
    'OMAN' => 'OMAN',
    'OTHER' => 'OTHER',
    'PACIFIC ISLAND' => 'PACIFIC ISLAND',
    'PAKISTAN' => 'PAKISTAN',
    'PANAMA' => 'PANAMA',
    'PAPUA NEW GUINEA' => 'PAPUA NEW GUINEA',
    'PARAGUAY' => 'PARAGUAY',
    'PERU' => 'PERU',
    'PHILIPPINES' => 'PHILIPPINES',
    'POLAND' => 'POLAND',
    'PORTUGAL' => 'PORTUGAL',
    'PORTUGUESE TIMOR' => 'EAST TIMOR',
    'PUERTO RICO' => 'PUERTO RICO',
    'QATAR' => 'QATAR',
    'REPUBLIC OF BELARUS' => 'REPUBLIC OF BELARUS',
    'REPUBLIC OF SOUTH AFRICA' => 'REPUBLIC OF SOUTH AFRICA',
    'REUNION' => 'REUNION',
    'ROMANIA' => 'ROMANIA',
    'RUSSIA' => 'RUSSIA',
    'RWANDA' => 'RWANDA',
    'RYUKYU ISLANDS' => 'RYUKYU ISLANDS',
    'SABAH' => 'SABAH',
    'SAN MARINO' => 'SAN MARINO',
    'SAUDI ARABIA' => 'SAUDI ARABIA',
    'SENEGAL' => 'SENEGAL',
    'SERBIA' => 'SERBIA',
    'SEYCHELLES' => 'SEYCHELLES',
    'SIERRA LEONE' => 'SIERRA LEONE',
    'SINGAPORE' => 'SINGAPORE',
    'SLOVAKIA' => 'SLOVAKIA',
    'SLOVENIA' => 'SLOVENIA',
    'SOMALILIAND' => 'SOMALILIAND',
    'SOUTH AFRICA' => 'SOUTH AFRICA',
    'SOUTH YEMEN' => 'SOUTH YEMEN',
    'SPAIN' => 'SPAIN',
    'SPANISH SAHARA' => 'SPANISH SAHARA',
    'SRI LANKA' => 'SRI LANKA',
    'ST. KITTS AND NEVIS' => 'ST. KITTS AND NEVIS',
    'ST. LUCIA' => 'ST. LUCIA',
    'SUDAN' => 'SUDAN',
    'SURINAM' => 'SURINAM',
    'SW AFRICA' => 'SW AFRICA',
    'SWAZILAND' => 'SWAZILAND',
    'SWEDEN' => 'SWEDEN',
    'SWITZERLAND' => 'SWITZERLAND',
    'SYRIA' => 'SYRIA',
    'TAIWAN' => 'TAIWAN',
    'TAJIKISTAN' => 'TAJIKISTAN',
    'TANZANIA' => 'TANZANIA',
    'THAILAND' => 'THAILAND',
    'TONGA' => 'TONGA',
    'TRINIDAD' => 'TRINIDAD',
    'TUNISIA' => 'TUNISIA',
    'TURKEY' => 'TURKEY',
    'UGANDA' => 'UGANDA',
    'UKRAINE' => 'UKRAINE',
    'UNITED ARAB EMIRATES' => 'UNITED ARAB EMIRATES',
    'UNITED KINGDOM' => 'UNITED KINGDOM',
    'URUGUAY' => 'URUGUAY',
    'US PACIFIC ISLAND' => 'US PACIFIC ISLAND',
    'US VIRGIN ISLANDS' => 'US VIRGIN ISLANDS',
    'USA' => 'USA',
    'UZBEKISTAN' => 'UZBEKISTAN',
    'VANUATU' => 'VANUATU',
    'VATICAN CITY' => 'VATICAN CITY',
    'VENEZUELA' => 'VENEZUELA',
    'VIETNAM' => 'VIETNAM',
    'WAKE ISLAND' => 'WAKE ISLAND',
    'WEST INDIES' => 'WEST INDIES',
    'WESTERN SAHARA' => 'WESTERN SAHARA',
    'YEMEN' => 'YEMEN',
    'ZAIRE' => 'ZAIRE',
    'ZAMBIA' => 'ZAMBIA',
    'ZIMBABWE' => 'ZIMBABWE',
);

$app_list_strings['charset_dom'] = array(
    'BIG-5' => 'BIG-5 (Taiwan and Hong Kong)',
    /*'CP866'     => 'CP866', // ms-dos Cyrillic */
    /*'CP949'     => 'CP949 (Microsoft Korean)', */
    'CP1251' => 'CP1251 (MS Cyrillic)',
    'CP1252' => 'CP1252 (MS Western European & US)',
    'EUC-CN' => 'EUC-CN (Simplified Chinese GB2312)',
    'EUC-JP' => 'EUC-JP (Unix Japanese)',
    'EUC-KR' => 'EUC-KR (Korean)',
    'EUC-TW' => 'EUC-TW (Taiwanese)',
    'ISO-2022-JP' => 'ISO-2022-JP (Japanese)',
    'ISO-2022-KR' => 'ISO-2022-KR (Korean)',
    'ISO-8859-1' => 'ISO-8859-1 (Western European and US)',
    'ISO-8859-2' => 'ISO-8859-2 (Central and Eastern European)',
    'ISO-8859-3' => 'ISO-8859-3 (Latin 3)',
    'ISO-8859-4' => 'ISO-8859-4 (Latin 4)',
    'ISO-8859-5' => 'ISO-8859-5 (Cyrillic)',
    'ISO-8859-6' => 'ISO-8859-6 (Arabic)',
    'ISO-8859-7' => 'ISO-8859-7 (Greek)',
    'ISO-8859-8' => 'ISO-8859-8 (Hebrew)',
    'ISO-8859-9' => 'ISO-8859-9 (Latin 5)',
    'ISO-8859-10' => 'ISO-8859-10 (Latin 6)',
    'ISO-8859-13' => 'ISO-8859-13 (Latin 7)',
    'ISO-8859-14' => 'ISO-8859-14 (Latin 8)',
    'ISO-8859-15' => 'ISO-8859-15 (Latin 9)',
    'KOI8-R' => 'KOI8-R (Cyrillic Russian)',
    'KOI8-U' => 'KOI8-U (Cyrillic Ukranian)',
    'SJIS' => 'SJIS (MS Japanese)',
    'UTF-8' => 'UTF-8',
);

$app_list_strings['timezone_dom'] = array(

    'Africa/Algiers' => 'Africa/Algiers',
    'Africa/Luanda' => 'Africa/Luanda',
    'Africa/Porto-Novo' => 'Africa/Porto-Novo',
    'Africa/Gaborone' => 'Africa/Gaborone',
    'Africa/Ouagadougou' => 'Africa/Ouagadougou',
    'Africa/Bujumbura' => 'Africa/Bujumbura',
    'Africa/Douala' => 'Africa/Douala',
    'Atlantic/Cape_Verde' => 'Atlantic/Cape Verde',
    'Africa/Bangui' => 'Africa/Bangui',
    'Africa/Ndjamena' => 'Africa/Ndjamena',
    'Indian/Comoro' => 'Indian/Comoro',
    'Africa/Kinshasa' => 'Africa/Kinshasa',
    'Africa/Lubumbashi' => 'Africa/Lubumbashi',
    'Africa/Brazzaville' => 'Africa/Brazzaville',
    'Africa/Abidjan' => 'Africa/Abidjan',
    'Africa/Djibouti' => 'Africa/Djibouti',
    'Africa/Cairo' => 'Africa/Cairo',
    'Africa/Malabo' => 'Africa/Malabo',
    'Africa/Asmera' => 'Africa/Asmera',
    'Africa/Addis_Ababa' => 'Africa/Addis Ababa',
    'Africa/Libreville' => 'Africa/Libreville',
    'Africa/Banjul' => 'Africa/Banjul',
    'Africa/Accra' => 'Africa/Accra',
    'Africa/Conakry' => 'Africa/Conakry',
    'Africa/Bissau' => 'Africa/Bissau',
    'Africa/Nairobi' => 'Africa/Nairobi',
    'Africa/Maseru' => 'Africa/Maseru',
    'Africa/Monrovia' => 'Africa/Monrovia',
    'Africa/Tripoli' => 'Africa/Tripoli',
    'Indian/Antananarivo' => 'Indian/Antananarivo',
    'Africa/Blantyre' => 'Africa/Blantyre',
    'Africa/Bamako' => 'Africa/Bamako',
    'Africa/Nouakchott' => 'Africa/Nouakchott',
    'Indian/Mauritius' => 'Indian/Mauritius',
    'Indian/Mayotte' => 'Indian/Mayotte',
    'Africa/Casablanca' => 'Africa/Casablanca',
    'Africa/El_Aaiun' => 'Africa/El Aaiun',
    'Africa/Maputo' => 'Africa/Maputo',
    'Africa/Windhoek' => 'Africa/Windhoek',
    'Africa/Niamey' => 'Africa/Niamey',
    'Africa/Lagos' => 'Africa/Lagos',
    'Indian/Reunion' => 'Indian/Reunion',
    'Africa/Kigali' => 'Africa/Kigali',
    'Atlantic/St_Helena' => 'Atlantic/St. Helena',
    'Africa/Sao_Tome' => 'Africa/Sao Tome',
    'Africa/Dakar' => 'Africa/Dakar',
    'Indian/Mahe' => 'Indian/Mahe',
    'Africa/Freetown' => 'Africa/Freetown',
    'Africa/Mogadishu' => 'Africa/Mogadishu',
    'Africa/Johannesburg' => 'Africa/Johannesburg',
    'Africa/Khartoum' => 'Africa/Khartoum',
    'Africa/Mbabane' => 'Africa/Mbabane',
    'Africa/Dar_es_Salaam' => 'Africa/Dar es Salaam',
    'Africa/Lome' => 'Africa/Lome',
    'Africa/Tunis' => 'Africa/Tunis',
    'Africa/Kampala' => 'Africa/Kampala',
    'Africa/Lusaka' => 'Africa/Lusaka',
    'Africa/Harare' => 'Africa/Harare',
    'Antarctica/Casey' => 'Antarctica/Casey',
    'Antarctica/Davis' => 'Antarctica/Davis',
    'Antarctica/Mawson' => 'Antarctica/Mawson',
    'Indian/Kerguelen' => 'Indian/Kerguelen',
    'Antarctica/DumontDUrville' => 'Antarctica/DumontDUrville',
    'Antarctica/Syowa' => 'Antarctica/Syowa',
    'Antarctica/Vostok' => 'Antarctica/Vostok',
    'Antarctica/Rothera' => 'Antarctica/Rothera',
    'Antarctica/Palmer' => 'Antarctica/Palmer',
    'Antarctica/McMurdo' => 'Antarctica/McMurdo',
    'Asia/Kabul' => 'Asia/Kabul',
    'Asia/Yerevan' => 'Asia/Yerevan',
    'Asia/Baku' => 'Asia/Baku',
    'Asia/Bahrain' => 'Asia/Bahrain',
    'Asia/Dhaka' => 'Asia/Dhaka',
    'Asia/Thimphu' => 'Asia/Thimphu',
    'Indian/Chagos' => 'Indian/Chagos',
    'Asia/Brunei' => 'Asia/Brunei',
    'Asia/Rangoon' => 'Asia/Rangoon',
    'Asia/Phnom_Penh' => 'Asia/Phnom Penh',
    'Asia/Beijing' => 'Asia/Beijing',
    'Asia/Harbin' => 'Asia/Harbin',
    'Asia/Shanghai' => 'Asia/Shanghai',
    'Asia/Chongqing' => 'Asia/Chongqing',
    'Asia/Urumqi' => 'Asia/Urumqi',
    'Asia/Kashgar' => 'Asia/Kashgar',
    'Asia/Hong_Kong' => 'Asia/Hong Kong',
    'Asia/Taipei' => 'Asia/Taipei',
    'Asia/Macau' => 'Asia/Macau',
    'Asia/Nicosia' => 'Asia/Nicosia',
    'Asia/Tbilisi' => 'Asia/Tbilisi',
    'Asia/Dili' => 'Asia/Dili',
    'Asia/Calcutta' => 'Asia/Calcutta',
    'Asia/Jakarta' => 'Asia/Jakarta',
    'Asia/Pontianak' => 'Asia/Pontianak',
    'Asia/Makassar' => 'Asia/Makassar',
    'Asia/Jayapura' => 'Asia/Jayapura',
    'Asia/Tehran' => 'Asia/Tehran',
    'Asia/Baghdad' => 'Asia/Baghdad',
    'Asia/Jerusalem' => 'Asia/Jerusalem',
    'Asia/Tokyo' => 'Asia/Tokyo',
    'Asia/Amman' => 'Asia/Amman',
    'Asia/Almaty' => 'Asia/Almaty',
    'Asia/Qyzylorda' => 'Asia/Qyzylorda',
    'Asia/Aqtobe' => 'Asia/Aqtobe',
    'Asia/Aqtau' => 'Asia/Aqtau',
    'Asia/Oral' => 'Asia/Oral',
    'Asia/Bishkek' => 'Asia/Bishkek',
    'Asia/Seoul' => 'Asia/Seoul',
    'Asia/Pyongyang' => 'Asia/Pyongyang',
    'Asia/Kuwait' => 'Asia/Kuwait',
    'Asia/Vientiane' => 'Asia/Vientiane',
    'Asia/Beirut' => 'Asia/Beirut',
    'Asia/Kuala_Lumpur' => 'Asia/Kuala Lumpur',
    'Asia/Kuching' => 'Asia/Kuching',
    'Indian/Maldives' => 'Indian/Maldives',
    'Asia/Hovd' => 'Asia/Hovd',
    'Asia/Ulaanbaatar' => 'Asia/Ulaanbaatar',
    'Asia/Choibalsan' => 'Asia/Choibalsan',
    'Asia/Katmandu' => 'Asia/Katmandu',
    'Asia/Muscat' => 'Asia/Muscat',
    'Asia/Karachi' => 'Asia/Karachi',
    'Asia/Gaza' => 'Asia/Gaza',
    'Asia/Manila' => 'Asia/Manila',
    'Asia/Qatar' => 'Asia/Qatar',
    'Asia/Riyadh' => 'Asia/Riyadh',
    'Asia/Singapore' => 'Asia/Singapore',
    'Asia/Colombo' => 'Asia/Colombo',
    'Asia/Damascus' => 'Asia/Damascus',
    'Asia/Dushanbe' => 'Asia/Dushanbe',
    'Asia/Bangkok' => 'Asia/Bangkok',
    'Asia/Ashgabat' => 'Asia/Ashgabat',
    'Asia/Dubai' => 'Asia/Dubai',
    'Asia/Samarkand' => 'Asia/Samarkand',
    'Asia/Tashkent' => 'Asia/Tashkent',
    'Asia/Saigon' => 'Asia/Saigon',
    'Asia/Aden' => 'Asia/Aden',
    'Australia/Darwin' => 'Australia/Darwin',
    'Australia/Perth' => 'Australia/Perth',
    'Australia/Brisbane' => 'Australia/Brisbane',
    'Australia/Lindeman' => 'Australia/Lindeman',
    'Australia/Adelaide' => 'Australia/Adelaide',
    'Australia/Hobart' => 'Australia/Hobart',
    'Australia/Currie' => 'Australia/Currie',
    'Australia/Melbourne' => 'Australia/Melbourne',
    'Australia/Sydney' => 'Australia/Sydney',
    'Australia/Broken_Hill' => 'Australia/Broken Hill',
    'Indian/Christmas' => 'Indian/Christmas',
    'Pacific/Rarotonga' => 'Pacific/Rarotonga',
    'Indian/Cocos' => 'Indian/Cocos',
    'Pacific/Fiji' => 'Pacific/Fiji',
    'Pacific/Gambier' => 'Pacific/Gambier',
    'Pacific/Marquesas' => 'Pacific/Marquesas',
    'Pacific/Tahiti' => 'Pacific/Tahiti',
    'Pacific/Guam' => 'Pacific/Guam',
    'Pacific/Tarawa' => 'Pacific/Tarawa',
    'Pacific/Enderbury' => 'Pacific/Enderbury',
    'Pacific/Kiritimati' => 'Pacific/Kiritimati',
    'Pacific/Saipan' => 'Pacific/Saipan',
    'Pacific/Majuro' => 'Pacific/Majuro',
    'Pacific/Kwajalein' => 'Pacific/Kwajalein',
    'Pacific/Truk' => 'Pacific/Truk',
    'Pacific/Pohnpei' => 'Pacific/Pohnpei',
    'Pacific/Kosrae' => 'Pacific/Kosrae',
    'Pacific/Nauru' => 'Pacific/Nauru',
    'Pacific/Noumea' => 'Pacific/Noumea',
    'Pacific/Auckland' => 'Pacific/Auckland',
    'Pacific/Chatham' => 'Pacific/Chatham',
    'Pacific/Niue' => 'Pacific/Niue',
    'Pacific/Norfolk' => 'Pacific/Norfolk',
    'Pacific/Palau' => 'Pacific/Palau',
    'Pacific/Port_Moresby' => 'Pacific/Port Moresby',
    'Pacific/Pitcairn' => 'Pacific/Pitcairn',
    'Pacific/Pago_Pago' => 'Pacific/Pago Pago',
    'Pacific/Apia' => 'Pacific/Apia',
    'Pacific/Guadalcanal' => 'Pacific/Guadalcanal',
    'Pacific/Fakaofo' => 'Pacific/Fakaofo',
    'Pacific/Tongatapu' => 'Pacific/Tongatapu',
    'Pacific/Funafuti' => 'Pacific/Funafuti',
    'Pacific/Johnston' => 'Pacific/Johnston',
    'Pacific/Midway' => 'Pacific/Midway',
    'Pacific/Wake' => 'Pacific/Wake',
    'Pacific/Efate' => 'Pacific/Efate',
    'Pacific/Wallis' => 'Pacific/Wallis',
    'Europe/London' => 'Europe/London',
    'Europe/Dublin' => 'Europe/Dublin',
    'WET' => 'WET',
    'CET' => 'CET',
    'MET' => 'MET',
    'EET' => 'EET',
    'Europe/Tirane' => 'Europe/Tirane',
    'Europe/Andorra' => 'Europe/Andorra',
    'Europe/Vienna' => 'Europe/Vienna',
    'Europe/Minsk' => 'Europe/Minsk',
    'Europe/Brussels' => 'Europe/Brussels',
    'Europe/Sofia' => 'Europe/Sofia',
    'Europe/Prague' => 'Europe/Prague',
    'Europe/Copenhagen' => 'Europe/Copenhagen',
    'Atlantic/Faeroe' => 'Atlantic/Faeroe',
    'America/Danmarkshavn' => 'America/Danmarkshavn',
    'America/Scoresbysund' => 'America/Scoresbysund',
    'America/Godthab' => 'America/Godthab',
    'America/Thule' => 'America/Thule',
    'Europe/Tallinn' => 'Europe/Tallinn',
    'Europe/Helsinki' => 'Europe/Helsinki',
    'Europe/Paris' => 'Europe/Paris',
    'Europe/Berlin' => 'Europe/Berlin',
    'Europe/Gibraltar' => 'Europe/Gibraltar',
    'Europe/Athens' => 'Europe/Athens',
    'Europe/Budapest' => 'Europe/Budapest',
    'Atlantic/Reykjavik' => 'Atlantic/Reykjavik',
    'Europe/Rome' => 'Europe/Rome',
    'Europe/Riga' => 'Europe/Riga',
    'Europe/Vaduz' => 'Europe/Vaduz',
    'Europe/Vilnius' => 'Europe/Vilnius',
    'Europe/Luxembourg' => 'Europe/Luxembourg',
    'Europe/Malta' => 'Europe/Malta',
    'Europe/Chisinau' => 'Europe/Chisinau',
    'Europe/Monaco' => 'Europe/Monaco',
    'Europe/Amsterdam' => 'Europe/Amsterdam',
    'Europe/Oslo' => 'Europe/Oslo',
    'Europe/Warsaw' => 'Europe/Warsaw',
    'Europe/Lisbon' => 'Europe/Lisbon',
    'Atlantic/Azores' => 'Atlantic/Azores',
    'Atlantic/Madeira' => 'Atlantic/Madeira',
    'Europe/Bucharest' => 'Europe/Bucharest',
    'Europe/Kaliningrad' => 'Europe/Kaliningrad',
    'Europe/Moscow' => 'Europe/Moscow',
    'Europe/Samara' => 'Europe/Samara',
    'Asia/Yekaterinburg' => 'Asia/Yekaterinburg',
    'Asia/Omsk' => 'Asia/Omsk',
    'Asia/Novosibirsk' => 'Asia/Novosibirsk',
    'Asia/Krasnoyarsk' => 'Asia/Krasnoyarsk',
    'Asia/Irkutsk' => 'Asia/Irkutsk',
    'Asia/Yakutsk' => 'Asia/Yakutsk',
    'Asia/Vladivostok' => 'Asia/Vladivostok',
    'Asia/Sakhalin' => 'Asia/Sakhalin',
    'Asia/Magadan' => 'Asia/Magadan',
    'Asia/Kamchatka' => 'Asia/Kamchatka',
    'Asia/Anadyr' => 'Asia/Anadyr',
    'Europe/Belgrade' => 'Europe/Belgrade',
    'Europe/Madrid' => 'Europe/Madrid',
    'Africa/Ceuta' => 'Africa/Ceuta',
    'Atlantic/Canary' => 'Atlantic/Canary',
    'Europe/Stockholm' => 'Europe/Stockholm',
    'Europe/Zurich' => 'Europe/Zurich',
    'Europe/Istanbul' => 'Europe/Istanbul',
    'Europe/Kiev' => 'Europe/Kiev',
    'Europe/Uzhgorod' => 'Europe/Uzhgorod',
    'Europe/Zaporozhye' => 'Europe/Zaporozhye',
    'Europe/Simferopol' => 'Europe/Simferopol',
    'America/New_York' => 'America/New York',
    'America/Chicago' => 'America/Chicago',
    'America/North_Dakota/Center' => 'America/North Dakota/Center',
    'America/Denver' => 'America/Denver',
    'America/Los_Angeles' => 'America/Los Angeles',
    'America/Juneau' => 'America/Juneau',
    'America/Yakutat' => 'America/Yakutat',
    'America/Anchorage' => 'America/Anchorage',
    'America/Nome' => 'America/Nome',
    'America/Adak' => 'America/Adak',
    'Pacific/Honolulu' => 'Pacific/Honolulu',
    'America/Phoenix' => 'America/Phoenix',
    'America/Boise' => 'America/Boise',
    'America/Indiana/Indianapolis' => 'America/Indiana/Indianapolis',
    'America/Indiana/Marengo' => 'America/Indiana/Marengo',
    'America/Indiana/Knox' => 'America/Indiana/Knox',
    'America/Indiana/Vevay' => 'America/Indiana/Vevay',
    'America/Kentucky/Louisville' => 'America/Kentucky/Louisville',
    'America/Kentucky/Monticello' => 'America/Kentucky/Monticello',
    'America/Detroit' => 'America/Detroit',
    'America/Menominee' => 'America/Menominee',
    'America/St_Johns' => 'America/St. Johns',
    'America/Goose_Bay' => 'America/Goose_Bay',
    'America/Halifax' => 'America/Halifax',
    'America/Glace_Bay' => 'America/Glace Bay',
    'America/Montreal' => 'America/Montreal',
    'America/Toronto' => 'America/Toronto',
    'America/Thunder_Bay' => 'America/Thunder Bay',
    'America/Nipigon' => 'America/Nipigon',
    'America/Rainy_River' => 'America/Rainy River',
    'America/Winnipeg' => 'America/Winnipeg',
    'America/Regina' => 'America/Regina',
    'America/Swift_Current' => 'America/Swift Current',
    'America/Edmonton' => 'America/Edmonton',
    'America/Vancouver' => 'America/Vancouver',
    'America/Dawson_Creek' => 'America/Dawson Creek',
    'America/Pangnirtung' => 'America/Pangnirtung',
    'America/Iqaluit' => 'America/Iqaluit',
    'America/Coral_Harbour' => 'America/Coral Harbour',
    'America/Rankin_Inlet' => 'America/Rankin Inlet',
    'America/Cambridge_Bay' => 'America/Cambridge Bay',
    'America/Yellowknife' => 'America/Yellowknife',
    'America/Inuvik' => 'America/Inuvik',
    'America/Whitehorse' => 'America/Whitehorse',
    'America/Dawson' => 'America/Dawson',
    'America/Cancun' => 'America/Cancun',
    'America/Merida' => 'America/Merida',
    'America/Monterrey' => 'America/Monterrey',
    'America/Mexico_City' => 'America/Mexico City',
    'America/Chihuahua' => 'America/Chihuahua',
    'America/Hermosillo' => 'America/Hermosillo',
    'America/Mazatlan' => 'America/Mazatlan',
    'America/Tijuana' => 'America/Tijuana',
    'America/Anguilla' => 'America/Anguilla',
    'America/Antigua' => 'America/Antigua',
    'America/Nassau' => 'America/Nassau',
    'America/Barbados' => 'America/Barbados',
    'America/Belize' => 'America/Belize',
    'Atlantic/Bermuda' => 'Atlantic/Bermuda',
    'America/Cayman' => 'America/Cayman',
    'America/Costa_Rica' => 'America/Costa Rica',
    'America/Havana' => 'America/Havana',
    'America/Dominica' => 'America/Dominica',
    'America/Santo_Domingo' => 'America/Santo Domingo',
    'America/El_Salvador' => 'America/El Salvador',
    'America/Grenada' => 'America/Grenada',
    'America/Guadeloupe' => 'America/Guadeloupe',
    'America/Guatemala' => 'America/Guatemala',
    'America/Port-au-Prince' => 'America/Port-au-Prince',
    'America/Tegucigalpa' => 'America/Tegucigalpa',
    'America/Jamaica' => 'America/Jamaica',
    'America/Martinique' => 'America/Martinique',
    'America/Montserrat' => 'America/Montserrat',
    'America/Managua' => 'America/Managua',
    'America/Panama' => 'America/Panama',
    'America/Puerto_Rico' => 'America/Puerto_Rico',
    'America/St_Kitts' => 'America/St_Kitts',
    'America/St_Lucia' => 'America/St_Lucia',
    'America/Miquelon' => 'America/Miquelon',
    'America/St_Vincent' => 'America/St. Vincent',
    'America/Grand_Turk' => 'America/Grand Turk',
    'America/Tortola' => 'America/Tortola',
    'America/St_Thomas' => 'America/St. Thomas',
    'America/Argentina/Buenos_Aires' => 'America/Argentina/Buenos Aires',
    'America/Argentina/Cordoba' => 'America/Argentina/Cordoba',
    'America/Argentina/Tucuman' => 'America/Argentina/Tucuman',
    'America/Argentina/La_Rioja' => 'America/Argentina/La_Rioja',
    'America/Argentina/San_Juan' => 'America/Argentina/San_Juan',
    'America/Argentina/Jujuy' => 'America/Argentina/Jujuy',
    'America/Argentina/Catamarca' => 'America/Argentina/Catamarca',
    'America/Argentina/Mendoza' => 'America/Argentina/Mendoza',
    'America/Argentina/Rio_Gallegos' => 'America/Argentina/Rio Gallegos',
    'America/Argentina/Ushuaia' => 'America/Argentina/Ushuaia',
    'America/Aruba' => 'America/Aruba',
    'America/La_Paz' => 'America/La Paz',
    'America/Noronha' => 'America/Noronha',
    'America/Belem' => 'America/Belem',
    'America/Fortaleza' => 'America/Fortaleza',
    'America/Recife' => 'America/Recife',
    'America/Araguaina' => 'America/Araguaina',
    'America/Maceio' => 'America/Maceio',
    'America/Bahia' => 'America/Bahia',
    'America/Sao_Paulo' => 'America/Sao Paulo',
    'America/Campo_Grande' => 'America/Campo Grande',
    'America/Cuiaba' => 'America/Cuiaba',
    'America/Porto_Velho' => 'America/Porto_Velho',
    'America/Boa_Vista' => 'America/Boa Vista',
    'America/Manaus' => 'America/Manaus',
    'America/Eirunepe' => 'America/Eirunepe',
    'America/Rio_Branco' => 'America/Rio Branco',
    'America/Santiago' => 'America/Santiago',
    'Pacific/Easter' => 'Pacific/Easter',
    'America/Bogota' => 'America/Bogota',
    'America/Curacao' => 'America/Curacao',
    'America/Guayaquil' => 'America/Guayaquil',
    'Pacific/Galapagos' => 'Pacific/Galapagos',
    'Atlantic/Stanley' => 'Atlantic/Stanley',
    'America/Cayenne' => 'America/Cayenne',
    'America/Guyana' => 'America/Guyana',
    'America/Asuncion' => 'America/Asuncion',
    'America/Lima' => 'America/Lima',
    'Atlantic/South_Georgia' => 'Atlantic/South Georgia',
    'America/Paramaribo' => 'America/Paramaribo',
    'America/Port_of_Spain' => 'America/Port-of-Spain',
    'America/Montevideo' => 'America/Montevideo',
    'America/Caracas' => 'America/Caracas',
);

$app_list_strings['eapm_list'] = array(
    'Sugar' => 'SuiteCRM',
    'WebEx' => 'WebEx',
    'GoToMeeting' => 'GoToMeeting',
    'IBMSmartCloud' => 'IBM SmartCloud',
    'Google' => 'Google',
    'Box' => 'Box.net',
    'Facebook' => 'Facebook',
    'Twitter' => 'Twitter',
);
$app_list_strings['eapm_list_import'] = array(
    'Google' => 'Google Contacts',
);
$app_list_strings['eapm_list_documents'] = array(
    'Google' => 'Google Drive',
);
$app_list_strings['token_status'] = array(
    1 => 'Request',
    2 => 'Access',
    3 => 'Invalid',
);

$app_list_strings ['emailTemplates_type_list'] = array(
    '' => '',
    'campaign' => 'Campaign',
    'email' => 'Email',
);

$app_list_strings ['emailTemplates_type_list_campaigns'] = array(
    '' => '',
    'campaign' => 'Campaign',
);

$app_list_strings ['emailTemplates_type_list_no_workflow'] = array(
    '' => '',
    'campaign' => 'Campaign',
    'email' => 'Email',
    'system' => 'System',
);

// knowledge base
$app_list_strings['moduleList']['AOK_KnowledgeBase'] = 'Knowledge Base';
$app_list_strings['moduleList']['AOK_Knowledge_Base_Categories'] = 'KB Categories';
$app_list_strings['aok_status_list']['Draft'] = 'Draft';
$app_list_strings['aok_status_list']['Expired'] = 'Expired';
$app_list_strings['aok_status_list']['In_Review'] = 'In Review';
//$app_list_strings['aok_status_list']['Published'] = 'Published';
$app_list_strings['aok_status_list']['published_private'] = 'Private';
$app_list_strings['aok_status_list']['published_public'] = 'Public';

$app_list_strings['moduleList']['FP_events'] = 'Events';
$app_list_strings['moduleList']['FP_Event_Locations'] = 'Locations';

//events
$app_list_strings['fp_event_invite_status_dom']['Invited'] = 'Invited';
$app_list_strings['fp_event_invite_status_dom']['Not Invited'] = 'Not Invited';
$app_list_strings['fp_event_invite_status_dom']['Attended'] = 'Attended';
$app_list_strings['fp_event_invite_status_dom']['Not Attended'] = 'Not Attended';
$app_list_strings['fp_event_status_dom']['Accepted'] = 'Accepted';
$app_list_strings['fp_event_status_dom']['Declined'] = 'Declined';
$app_list_strings['fp_event_status_dom']['No Response'] = 'No Response';

$app_strings['LBL_STATUS_EVENT'] = 'Invite Status';
$app_strings['LBL_ACCEPT_STATUS'] = 'Accept Status';
$app_strings['LBL_LISTVIEW_OPTION_CURRENT'] = 'Select This Page';
$app_strings['LBL_LISTVIEW_OPTION_ENTIRE'] = 'Select All';
$app_strings['LBL_LISTVIEW_NONE'] = 'Deselect All';

//aod
$app_list_strings['moduleList']['AOD_IndexEvent'] = 'Index Event';
$app_list_strings['moduleList']['AOD_Index'] = 'Index';

$app_list_strings['moduleList']['AOP_Case_Events'] = 'Case Events';
$app_list_strings['moduleList']['AOP_Case_Updates'] = 'Case Updates';
$app_strings['LBL_AOP_EMAIL_REPLY_DELIMITER'] = '========== Please reply above this line ==========';


//aop
$app_list_strings['case_state_default_key'] = 'Open';
$app_list_strings['case_state_dom'] =
    array(
        'Open' => 'Open',
        'Closed' => 'Closed',
    );
$app_list_strings['case_status_default_key'] = 'Open_New';
$app_list_strings['case_status_dom'] =
    array(
        'Open_New' => 'New',
        'Open_Assigned' => 'Assigned',
        'Closed_Closed' => 'Closed',
        'Open_Pending Input' => 'Pending Input',
        'Closed_Rejected' => 'Rejected',
        'Closed_Duplicate' => 'Duplicate',
    );
$app_list_strings['contact_portal_user_type_dom'] =
    array(
        'Single' => 'Single user',
        'Account' => 'Account user',
    );
$app_list_strings['dom_email_distribution_for_auto_create'] = array(
    'AOPDefault' => 'Use AOP Default',
    'singleUser' => 'Single User',
    'roundRobin' => 'Round-Robin',
    'leastBusy' => 'Least-Busy',
    'random' => 'Random',
);

//aor
$app_list_strings['moduleList']['AOR_Reports'] = 'Reports';
$app_list_strings['moduleList']['AOR_Conditions'] = 'Report Conditions';
$app_list_strings['moduleList']['AOR_Charts'] = 'Report Charts';
$app_list_strings['moduleList']['AOR_Fields'] = 'Report Fields';
$app_list_strings['moduleList']['AOR_Scheduled_Reports'] = 'Scheduled Reports';
$app_list_strings['aor_operator_list']['Equal_To'] = 'Equal To';
$app_list_strings['aor_operator_list']['Not_Equal_To'] = 'Not Equal To';
$app_list_strings['aor_operator_list']['Greater_Than'] = 'Greater Than';
$app_list_strings['aor_operator_list']['Less_Than'] = 'Less Than';
$app_list_strings['aor_operator_list']['Greater_Than_or_Equal_To'] = 'Greater Than or Equal To';
$app_list_strings['aor_operator_list']['Less_Than_or_Equal_To'] = 'Less Than or Equal To';
$app_list_strings['aor_operator_list']['Contains'] = 'Contains';
$app_list_strings['aor_operator_list']['Starts_With'] = 'Starts With';
$app_list_strings['aor_operator_list']['Ends_With'] = 'Ends With';
$app_list_strings['aor_format_options'][''] = '';
$app_list_strings['aor_format_options']['Y-m-d'] = 'Y-m-d';
$app_list_strings['aor_format_options']['Ymd'] = 'Ymd';
$app_list_strings['aor_format_options']['Y-m'] = 'Y-m';
$app_list_strings['aor_format_options']['d/m/Y'] = 'd/m/Y';
$app_list_strings['aor_format_options']['Y'] = 'Y';
$app_list_strings['aor_condition_operator_list']['And'] = 'And';
$app_list_strings['aor_condition_operator_list']['OR'] = 'OR';
$app_list_strings['aor_condition_type_list']['Value'] = 'Value';
$app_list_strings['aor_condition_type_list']['Field'] = 'Field';
$app_list_strings['aor_condition_type_list']['Date'] = 'Date';
$app_list_strings['aor_condition_type_list']['Multi'] = 'One of';
$app_list_strings['aor_condition_type_list']['Period'] = 'Period';
$app_list_strings['aor_condition_type_list']['CurrentUserID'] = 'Current User';
$app_list_strings['aor_date_type_list'][''] = '';
$app_list_strings['aor_date_type_list']['minute'] = 'Minutes';
$app_list_strings['aor_date_type_list']['hour'] = 'Hours';
$app_list_strings['aor_date_type_list']['day'] = 'Days';
$app_list_strings['aor_date_type_list']['week'] = 'Weeks';
$app_list_strings['aor_date_type_list']['month'] = 'Months';
$app_list_strings['aor_date_type_list']['business_hours'] = 'Business Hours';
$app_list_strings['aor_date_options']['now'] = 'Now';
$app_list_strings['aor_date_options']['field'] = 'This Field';
$app_list_strings['aor_date_operator']['now'] = '';
$app_list_strings['aor_date_operator']['plus'] = '+';
$app_list_strings['aor_date_operator']['minus'] = '-';
$app_list_strings['aor_sort_operator'][''] = '';
$app_list_strings['aor_sort_operator']['ASC'] = 'Ascending';
$app_list_strings['aor_sort_operator']['DESC'] = 'Descending';
$app_list_strings['aor_function_list'][''] = '';
$app_list_strings['aor_function_list']['COUNT'] = 'Count';
$app_list_strings['aor_function_list']['MIN'] = 'Minimum';
$app_list_strings['aor_function_list']['MAX'] = 'Maximum';
$app_list_strings['aor_function_list']['SUM'] = 'Sum';
$app_list_strings['aor_function_list']['AVG'] = 'Average';
$app_list_strings['aor_total_options'][''] = '';
$app_list_strings['aor_total_options']['COUNT'] = 'Count';
$app_list_strings['aor_total_options']['SUM'] = 'Sum';
$app_list_strings['aor_total_options']['AVG'] = 'Average';
$app_list_strings['aor_chart_types']['bar'] = 'Bar chart';
$app_list_strings['aor_chart_types']['line'] = 'Line chart';
$app_list_strings['aor_chart_types']['pie'] = 'Pie chart';
$app_list_strings['aor_chart_types']['radar'] = 'Radar chart';
$app_list_strings['aor_chart_types']['polar'] = 'Polar chart';
$app_list_strings['aor_chart_types']['stacked_bar'] = 'Stacked bar';
$app_list_strings['aor_chart_types']['grouped_bar'] = 'Grouped bar';
$app_list_strings['aor_scheduled_report_schedule_types']['monthly'] = 'Monthly';
$app_list_strings['aor_scheduled_report_schedule_types']['weekly'] = 'Weekly';
$app_list_strings['aor_scheduled_report_schedule_types']['daily'] = 'Daily';
$app_list_strings['aor_scheduled_reports_status_dom']['active'] = 'Active';
$app_list_strings['aor_scheduled_reports_status_dom']['inactive'] = 'Inactive';
$app_list_strings['aor_email_type_list']['Email Address'] = 'Email';
$app_list_strings['aor_email_type_list']['Specify User'] = 'User';
$app_list_strings['aor_email_type_list']['Users'] = 'Users';
$app_list_strings['aor_assign_options']['all'] = 'ALL Users';
$app_list_strings['aor_assign_options']['role'] = 'ALL Users in Role';
$app_list_strings['aor_assign_options']['security_group'] = 'ALL Users in Security Group';
$app_list_strings['date_time_period_list']['today'] = 'Today';
$app_list_strings['date_time_period_list']['yesterday'] = 'Yesterday';
$app_list_strings['date_time_period_list']['this_week'] = 'This Week';
$app_list_strings['date_time_period_list']['last_week'] = 'Last Week';
$app_list_strings['date_time_period_list']['last_month'] = 'Last Month';
$app_list_strings['date_time_period_list']['this_month'] = 'This Month';
$app_list_strings['date_time_period_list']['this_quarter'] = 'This Quarter';
$app_list_strings['date_time_period_list']['last_quarter'] = 'Last Quarter';
$app_list_strings['date_time_period_list']['this_year'] = 'This year';
$app_list_strings['date_time_period_list']['last_year'] = 'Last year';
$app_strings['LBL_CRON_ON_THE_MONTHDAY'] = 'on the';
$app_strings['LBL_CRON_ON_THE_WEEKDAY'] = 'on';
$app_strings['LBL_CRON_AT'] = 'at';
$app_strings['LBL_CRON_RAW'] = 'Advanced';
$app_strings['LBL_CRON_MIN'] = 'Min';
$app_strings['LBL_CRON_HOUR'] = 'Hour';
$app_strings['LBL_CRON_DAY'] = 'Day';
$app_strings['LBL_CRON_MONTH'] = 'Month';
$app_strings['LBL_CRON_DOW'] = 'DOW';
$app_strings['LBL_CRON_DAILY'] = 'Daily';
$app_strings['LBL_CRON_WEEKLY'] = 'Weekly';
$app_strings['LBL_CRON_MONTHLY'] = 'Monthly';

//aos
$app_list_strings['moduleList']['AOS_Contracts'] = 'Contracts';
$app_list_strings['moduleList']['AOS_Invoices'] = 'Invoices';
$app_list_strings['moduleList']['AOS_PDF_Templates'] = 'PDF Templates';
$app_list_strings['moduleList']['AOS_Product_Categories'] = 'Product Categories';
$app_list_strings['moduleList']['AOS_Products'] = 'Products';
$app_list_strings['moduleList']['AOS_Products_Quotes'] = 'Line Items';
$app_list_strings['moduleList']['AOS_Line_Item_Groups'] = 'Line Item Groups';
$app_list_strings['moduleList']['AOS_Quotes'] = 'Quotes';
$app_list_strings['aos_quotes_type_dom'][''] = '';
$app_list_strings['aos_quotes_type_dom']['Analyst'] = 'Analyst';
$app_list_strings['aos_quotes_type_dom']['Competitor'] = 'Competitor';
$app_list_strings['aos_quotes_type_dom']['Customer'] = 'Customer';
$app_list_strings['aos_quotes_type_dom']['Integrator'] = 'Integrator';
$app_list_strings['aos_quotes_type_dom']['Investor'] = 'Investor';
$app_list_strings['aos_quotes_type_dom']['Partner'] = 'Partner';
$app_list_strings['aos_quotes_type_dom']['Press'] = 'Press';
$app_list_strings['aos_quotes_type_dom']['Prospect'] = 'Prospect';
$app_list_strings['aos_quotes_type_dom']['Reseller'] = 'Reseller';
$app_list_strings['aos_quotes_type_dom']['Other'] = 'Other';
$app_list_strings['template_ddown_c_list'][''] = '';
$app_list_strings['quote_stage_dom']['Draft'] = 'Draft';
$app_list_strings['quote_stage_dom']['Negotiation'] = 'Negotiation';
$app_list_strings['quote_stage_dom']['Delivered'] = 'Delivered';
$app_list_strings['quote_stage_dom']['On Hold'] = 'On Hold';
$app_list_strings['quote_stage_dom']['Confirmed'] = 'Confirmed';
$app_list_strings['quote_stage_dom']['Closed Accepted'] = 'Closed Accepted';
$app_list_strings['quote_stage_dom']['Closed Lost'] = 'Closed Lost';
$app_list_strings['quote_stage_dom']['Closed Dead'] = 'Closed Dead';
$app_list_strings['quote_term_dom']['Net 15'] = 'Nett 15';
$app_list_strings['quote_term_dom']['Net 30'] = 'Nett 30';
$app_list_strings['quote_term_dom'][''] = '';
$app_list_strings['approval_status_dom']['Approved'] = 'Approved';
$app_list_strings['approval_status_dom']['Not Approved'] = 'Not Approved';
$app_list_strings['approval_status_dom'][''] = '';
$app_list_strings['vat_list']['0.0'] = '0%';
$app_list_strings['vat_list']['5.0'] = '5%';
$app_list_strings['vat_list']['7.5'] = '7.5%';
$app_list_strings['vat_list']['17.5'] = '17.5%';
$app_list_strings['vat_list']['20.0'] = '20%';
$app_list_strings['discount_list']['Percentage'] = 'Pct';
$app_list_strings['discount_list']['Amount'] = 'Amt';
$app_list_strings['aos_invoices_type_dom'][''] = '';
$app_list_strings['aos_invoices_type_dom']['Analyst'] = 'Analyst';
$app_list_strings['aos_invoices_type_dom']['Competitor'] = 'Competitor';
$app_list_strings['aos_invoices_type_dom']['Customer'] = 'Customer';
$app_list_strings['aos_invoices_type_dom']['Integrator'] = 'Integrator';
$app_list_strings['aos_invoices_type_dom']['Investor'] = 'Investor';
$app_list_strings['aos_invoices_type_dom']['Partner'] = 'Partner';
$app_list_strings['aos_invoices_type_dom']['Press'] = 'Press';
$app_list_strings['aos_invoices_type_dom']['Prospect'] = 'Prospect';
$app_list_strings['aos_invoices_type_dom']['Reseller'] = 'Reseller';
$app_list_strings['aos_invoices_type_dom']['Other'] = 'Other';
$app_list_strings['invoice_status_dom']['Paid'] = 'Paid';
$app_list_strings['invoice_status_dom']['Unpaid'] = 'Unpaid';
$app_list_strings['invoice_status_dom']['Cancelled'] = 'Cancelled';
$app_list_strings['invoice_status_dom'][''] = '';
$app_list_strings['quote_invoice_status_dom']['Not Invoiced'] = 'Not Invoiced';
$app_list_strings['quote_invoice_status_dom']['Invoiced'] = 'Invoiced';
$app_list_strings['product_code_dom']['XXXX'] = 'XXXX';
$app_list_strings['product_code_dom']['YYYY'] = 'YYYY';
$app_list_strings['product_category_dom']['Laptops'] = 'Laptops';
$app_list_strings['product_category_dom']['Desktops'] = 'Desktops';
$app_list_strings['product_category_dom'][''] = '';
$app_list_strings['product_type_dom']['Good'] = 'Good';
$app_list_strings['product_type_dom']['Service'] = 'Service';
$app_list_strings['product_quote_parent_type_dom']['AOS_Quotes'] = 'Quotes';
$app_list_strings['product_quote_parent_type_dom']['AOS_Invoices'] = 'Invoices';
$app_list_strings['product_quote_parent_type_dom']['AOS_Contracts'] = 'Contracts';
$app_list_strings['pdf_template_type_dom']['AOS_Quotes'] = 'Quotes';
$app_list_strings['pdf_template_type_dom']['AOS_Invoices'] = 'Invoices';
$app_list_strings['pdf_template_type_dom']['AOS_Contracts'] = 'Contracts';
$app_list_strings['pdf_template_type_dom']['Accounts'] = 'Accounts';
$app_list_strings['pdf_template_type_dom']['Contacts'] = 'Contacts';
$app_list_strings['pdf_template_type_dom']['Leads'] = 'Leads';
$app_list_strings['pdf_template_sample_dom'][''] = '';
$app_list_strings['contract_status_list']['Not Started'] = 'Not Started';
$app_list_strings['contract_status_list']['In Progress'] = 'In Progress';
$app_list_strings['contract_status_list']['Signed'] = 'Signed';
$app_list_strings['contract_type_list']['Type'] = 'Type';
$app_strings['LBL_PRINT_AS_PDF'] = 'Print as PDF';
$app_strings['LBL_SELECT_TEMPLATE'] = 'Please Select a Template';
$app_strings['LBL_NO_TEMPLATE'] = 'ERROR\nNo templates found.\nPlease go to the PDF templates module and create one';

//aow
$app_list_strings['moduleList']['AOW_WorkFlow'] = 'WorkFlow';
$app_list_strings['moduleList']['AOW_Conditions'] = 'WorkFlow Conditions';
$app_list_strings['moduleList']['AOW_Processed'] = 'Process Audit';
$app_list_strings['moduleList']['AOW_Actions'] = 'WorkFlow Actions';
$app_list_strings['aow_status_list']['Active'] = 'Active';
$app_list_strings['aow_status_list']['Inactive'] = 'Inactive';
$app_list_strings['aow_operator_list']['Equal_To'] = 'Equal To';
$app_list_strings['aow_operator_list']['Not_Equal_To'] = 'Not Equal To';
$app_list_strings['aow_operator_list']['Greater_Than'] = 'Greater Than';
$app_list_strings['aow_operator_list']['Less_Than'] = 'Less Than';
$app_list_strings['aow_operator_list']['Greater_Than_or_Equal_To'] = 'Greater Than or Equal To';
$app_list_strings['aow_operator_list']['Less_Than_or_Equal_To'] = 'Less Than or Equal To';
$app_list_strings['aow_operator_list']['Contains'] = 'Contains';
$app_list_strings['aow_operator_list']['Starts_With'] = 'Starts With';
$app_list_strings['aow_operator_list']['Ends_With'] = 'Ends With';
$app_list_strings['aow_operator_list']['is_null'] = 'Is Null';
$app_list_strings['aow_process_status_list']['Complete'] = 'Complete';
$app_list_strings['aow_process_status_list']['Running'] = 'Running';
$app_list_strings['aow_process_status_list']['Pending'] = 'Pending';
$app_list_strings['aow_process_status_list']['Failed'] = 'Failed';
$app_list_strings['aow_condition_operator_list']['And'] = 'And';
$app_list_strings['aow_condition_operator_list']['OR'] = 'OR';
$app_list_strings['aow_condition_type_list']['Value'] = 'Value';
$app_list_strings['aow_condition_type_list']['Field'] = 'Field';
$app_list_strings['aow_condition_type_list']['Any_Change'] = 'Any Change';
$app_list_strings['aow_condition_type_list']['SecurityGroup'] = 'In SecurityGroup';
$app_list_strings['aow_condition_type_list']['Date'] = 'Date';
$app_list_strings['aow_condition_type_list']['Multi'] = 'One of';
$app_list_strings['aow_action_type_list']['Value'] = 'Value';
$app_list_strings['aow_action_type_list']['Field'] = 'Field';
$app_list_strings['aow_action_type_list']['Date'] = 'Date';
$app_list_strings['aow_action_type_list']['Round_Robin'] = 'Round Robin';
$app_list_strings['aow_action_type_list']['Least_Busy'] = 'Least Busy';
$app_list_strings['aow_action_type_list']['Random'] = 'Random';
$app_list_strings['aow_rel_action_type_list']['Value'] = 'Value';
$app_list_strings['aow_rel_action_type_list']['Field'] = 'Field';
$app_list_strings['aow_date_type_list'][''] = '';
$app_list_strings['aow_date_type_list']['minute'] = 'Minutes';
$app_list_strings['aow_date_type_list']['hour'] = 'Hours';
$app_list_strings['aow_date_type_list']['day'] = 'Days';
$app_list_strings['aow_date_type_list']['week'] = 'Weeks';
$app_list_strings['aow_date_type_list']['month'] = 'Months';
$app_list_strings['aow_date_type_list']['business_hours'] = 'Business Hours';
$app_list_strings['aow_date_options']['now'] = 'Now';
$app_list_strings['aow_date_options']['today'] = 'Today';
$app_list_strings['aow_date_options']['field'] = 'This Field';
$app_list_strings['aow_date_operator']['now'] = '';
$app_list_strings['aow_date_operator']['plus'] = '+';
$app_list_strings['aow_date_operator']['minus'] = '-';
$app_list_strings['aow_assign_options']['all'] = 'ALL Users';
$app_list_strings['aow_assign_options']['role'] = 'ALL Users in Role';
$app_list_strings['aow_assign_options']['security_group'] = 'ALL Users in Security Group';
$app_list_strings['aow_email_type_list']['Email Address'] = 'Email';
$app_list_strings['aow_email_type_list']['Record Email'] = 'Record Email';
$app_list_strings['aow_email_type_list']['Related Field'] = 'Related Field';
$app_list_strings['aow_email_type_list']['Specify User'] = 'User';
$app_list_strings['aow_email_type_list']['Users'] = 'Users';
$app_list_strings['aow_email_to_list']['to'] = 'To';
$app_list_strings['aow_email_to_list']['cc'] = 'Cc';
$app_list_strings['aow_email_to_list']['bcc'] = 'Bcc';
$app_list_strings['aow_run_on_list']['All_Records'] = 'All Records';
$app_list_strings['aow_run_on_list']['New_Records'] = 'New Records';
$app_list_strings['aow_run_on_list']['Modified_Records'] = 'Modified Records';
$app_list_strings['aow_run_when_list']['Always'] = 'Always';
$app_list_strings['aow_run_when_list']['On_Save'] = 'Only On Save';
$app_list_strings['aow_run_when_list']['In_Scheduler'] = 'Only In The Scheduler';

//gant
$app_list_strings['moduleList']['AM_ProjectTemplates'] = 'Project Templates';
$app_list_strings['moduleList']['AM_TaskTemplates'] = 'Project Task Templates';
$app_list_strings['relationship_type_list']['FS'] = 'Finish to Start';
$app_list_strings['relationship_type_list']['SS'] = 'Start to Start';
$app_list_strings['duration_unit_dom']['Days'] = 'Days';
$app_list_strings['duration_unit_dom']['Hours'] = 'Hours';
$app_strings['LBL_GANTT_BUTTON_LABEL'] = 'View Gantt';
$app_strings['LBL_DETAIL_BUTTON_LABEL'] = 'View Detail';
$app_strings['LBL_CREATE_PROJECT'] = 'Create Project';

//gmaps
$app_strings['LBL_MAP'] = 'Map';

$app_strings['LBL_JJWG_MAPS_LNG'] = 'Longitude';
$app_strings['LBL_JJWG_MAPS_LAT'] = 'Latitude';
$app_strings['LBL_JJWG_MAPS_GEOCODE_STATUS'] = 'Geocode Status';
$app_strings['LBL_JJWG_MAPS_ADDRESS'] = 'Address';

$app_list_strings['moduleList']['jjwg_Maps'] = 'Maps';
$app_list_strings['moduleList']['jjwg_Markers'] = 'Map Markers';
$app_list_strings['moduleList']['jjwg_Areas'] = 'Map Areas';
$app_list_strings['moduleList']['jjwg_Address_Cache'] = 'Map Address Cache';

$app_list_strings['moduleList']['jjwp_Partners'] = 'JJWP Partners';

$app_list_strings['map_unit_type_list']['mi'] = 'Miles';
$app_list_strings['map_unit_type_list']['km'] = 'Kilometers';

$app_list_strings['map_module_type_list']['Accounts'] = 'Accounts';
$app_list_strings['map_module_type_list']['Contacts'] = 'Contacts';
$app_list_strings['map_module_type_list']['Cases'] = 'Cases';
$app_list_strings['map_module_type_list']['Leads'] = 'Leads';
$app_list_strings['map_module_type_list']['Meetings'] = 'Meetings';
$app_list_strings['map_module_type_list']['Opportunities'] = 'Opportunities';
$app_list_strings['map_module_type_list']['Project'] = 'Projects';
$app_list_strings['map_module_type_list']['Prospects'] = 'Targets';

$app_list_strings['map_relate_type_list']['Accounts'] = 'Account';
$app_list_strings['map_relate_type_list']['Contacts'] = 'Contact';
$app_list_strings['map_relate_type_list']['Cases'] = 'Case';
$app_list_strings['map_relate_type_list']['Leads'] = 'Lead';
$app_list_strings['map_relate_type_list']['Meetings'] = 'Meeting';
$app_list_strings['map_relate_type_list']['Opportunities'] = 'Opportunity';
$app_list_strings['map_relate_type_list']['Project'] = 'Project';
$app_list_strings['map_relate_type_list']['Prospects'] = 'Target';

$app_list_strings['marker_image_list']['accident'] = 'Accident';
$app_list_strings['marker_image_list']['administration'] = 'Administration';
$app_list_strings['marker_image_list']['agriculture'] = 'Agriculture';
$app_list_strings['marker_image_list']['aircraft_small'] = 'Aircraft Small';
$app_list_strings['marker_image_list']['airplane_tourism'] = 'Airplane Tourism';
$app_list_strings['marker_image_list']['airport'] = 'Airport';
$app_list_strings['marker_image_list']['amphitheater'] = 'Amphitheater';
$app_list_strings['marker_image_list']['apartment'] = 'Apartment';
$app_list_strings['marker_image_list']['aquarium'] = 'Aquarium';
$app_list_strings['marker_image_list']['arch'] = 'Arch';
$app_list_strings['marker_image_list']['atm'] = 'Atm';
$app_list_strings['marker_image_list']['audio'] = 'Audio';
$app_list_strings['marker_image_list']['bank'] = 'Bank';
$app_list_strings['marker_image_list']['bank_euro'] = 'Bank Euro';
$app_list_strings['marker_image_list']['bank_pound'] = 'Bank Pound';
$app_list_strings['marker_image_list']['bar'] = 'Bar';
$app_list_strings['marker_image_list']['beach'] = 'Beach';
$app_list_strings['marker_image_list']['beautiful'] = 'Beautiful';
$app_list_strings['marker_image_list']['bicycle_parking'] = 'Bicycle Parking';
$app_list_strings['marker_image_list']['big_city'] = 'Big City';
$app_list_strings['marker_image_list']['bridge'] = 'Bridge';
$app_list_strings['marker_image_list']['bridge_modern'] = 'Bridge Modern';
$app_list_strings['marker_image_list']['bus'] = 'Bus';
$app_list_strings['marker_image_list']['cable_car'] = 'Cable Car';
$app_list_strings['marker_image_list']['car'] = 'Car';
$app_list_strings['marker_image_list']['car_rental'] = 'Car Rental';
$app_list_strings['marker_image_list']['carrepair'] = 'Carrepair';
$app_list_strings['marker_image_list']['castle'] = 'Castle';
$app_list_strings['marker_image_list']['cathedral'] = 'Cathedral';
$app_list_strings['marker_image_list']['chapel'] = 'Chapel';
$app_list_strings['marker_image_list']['church'] = 'Church';
$app_list_strings['marker_image_list']['city_square'] = 'City Square';
$app_list_strings['marker_image_list']['cluster'] = 'Cluster';
$app_list_strings['marker_image_list']['cluster_2'] = 'Cluster 2';
$app_list_strings['marker_image_list']['cluster_3'] = 'Cluster 3';
$app_list_strings['marker_image_list']['cluster_4'] = 'Cluster 4';
$app_list_strings['marker_image_list']['cluster_5'] = 'Cluster 5';
$app_list_strings['marker_image_list']['coffee'] = 'Coffee';
$app_list_strings['marker_image_list']['community_centre'] = 'Community Centre';
$app_list_strings['marker_image_list']['company'] = 'Company';
$app_list_strings['marker_image_list']['conference'] = 'Conference';
$app_list_strings['marker_image_list']['construction'] = 'Construction';
$app_list_strings['marker_image_list']['convenience'] = 'Convenience';
$app_list_strings['marker_image_list']['court'] = 'Court';
$app_list_strings['marker_image_list']['cruise'] = 'Cruise';
$app_list_strings['marker_image_list']['currency_exchange'] = 'Currency Exchange';
$app_list_strings['marker_image_list']['customs'] = 'Customs';
$app_list_strings['marker_image_list']['cycling'] = 'Cycling';
$app_list_strings['marker_image_list']['dam'] = 'Dam';
$app_list_strings['marker_image_list']['days_dim'] = 'Days Dim';
$app_list_strings['marker_image_list']['days_dom'] = 'Days Dom';
$app_list_strings['marker_image_list']['days_jeu'] = 'Days Jeu';
$app_list_strings['marker_image_list']['days_jue'] = 'Days Jue';
$app_list_strings['marker_image_list']['days_lun'] = 'Days Lun';
$app_list_strings['marker_image_list']['days_mar'] = 'Days Mar';
$app_list_strings['marker_image_list']['days_mer'] = 'Days Mer';
$app_list_strings['marker_image_list']['days_mie'] = 'Days Mie';
$app_list_strings['marker_image_list']['days_qua'] = 'Days Qua';
$app_list_strings['marker_image_list']['days_qui'] = 'Days Qui';
$app_list_strings['marker_image_list']['days_sab'] = 'Days Sab';
$app_list_strings['marker_image_list']['days_sam'] = 'Days Sam';
$app_list_strings['marker_image_list']['days_seg'] = 'Days Seg';
$app_list_strings['marker_image_list']['days_sex'] = 'Days Sex';
$app_list_strings['marker_image_list']['days_ter'] = 'Days Ter';
$app_list_strings['marker_image_list']['days_ven'] = 'Days Ven';
$app_list_strings['marker_image_list']['days_vie'] = 'Days Vie';
$app_list_strings['marker_image_list']['dentist'] = 'Dentist';
$app_list_strings['marker_image_list']['deptartment_store'] = 'Deptartment Store';
$app_list_strings['marker_image_list']['disability'] = 'Disability';
$app_list_strings['marker_image_list']['disabled_parking'] = 'Disabled Parking';
$app_list_strings['marker_image_list']['doctor'] = 'Doctor';
$app_list_strings['marker_image_list']['dog_leash'] = 'Dog Leash';
$app_list_strings['marker_image_list']['down'] = 'Down';
$app_list_strings['marker_image_list']['down_left'] = 'Down Left';
$app_list_strings['marker_image_list']['down_right'] = 'Down Right';
$app_list_strings['marker_image_list']['down_then_left'] = 'Down Then Left';
$app_list_strings['marker_image_list']['down_then_right'] = 'Down Then Right';
$app_list_strings['marker_image_list']['drugs'] = 'Drugs';
$app_list_strings['marker_image_list']['elevator'] = 'Elevator';
$app_list_strings['marker_image_list']['embassy'] = 'Embassy';
$app_list_strings['marker_image_list']['expert'] = 'Expert';
$app_list_strings['marker_image_list']['factory'] = 'Factory';
$app_list_strings['marker_image_list']['falling_rocks'] = 'Falling Rocks';
$app_list_strings['marker_image_list']['fast_food'] = 'Fast Food';
$app_list_strings['marker_image_list']['festival'] = 'Festival';
$app_list_strings['marker_image_list']['fjord'] = 'Fjord';
$app_list_strings['marker_image_list']['forest'] = 'Forest';
$app_list_strings['marker_image_list']['fountain'] = 'Fountain';
$app_list_strings['marker_image_list']['friday'] = 'Friday';
$app_list_strings['marker_image_list']['garden'] = 'Garden';
$app_list_strings['marker_image_list']['gas_station'] = 'Gas Station';
$app_list_strings['marker_image_list']['geyser'] = 'Geyser';
$app_list_strings['marker_image_list']['gifts'] = 'Gifts';
$app_list_strings['marker_image_list']['gourmet'] = 'Gourmet';
$app_list_strings['marker_image_list']['grocery'] = 'Grocery';
$app_list_strings['marker_image_list']['hairsalon'] = 'Hairsalon';
$app_list_strings['marker_image_list']['helicopter'] = 'Helicopter';
$app_list_strings['marker_image_list']['highway'] = 'Highway';
$app_list_strings['marker_image_list']['historical_quarter'] = 'Historical Quarter';
$app_list_strings['marker_image_list']['home'] = 'Home';
$app_list_strings['marker_image_list']['hospital'] = 'Hospital';
$app_list_strings['marker_image_list']['hostel'] = 'Hostel';
$app_list_strings['marker_image_list']['hotel'] = 'Hotel';
$app_list_strings['marker_image_list']['hotel_1_star'] = 'Hotel 1 Star';
$app_list_strings['marker_image_list']['hotel_2_stars'] = 'Hotel 2 Stars';
$app_list_strings['marker_image_list']['hotel_3_stars'] = 'Hotel 3 Stars';
$app_list_strings['marker_image_list']['hotel_4_stars'] = 'Hotel 4 Stars';
$app_list_strings['marker_image_list']['hotel_5_stars'] = 'Hotel 5 Stars';
$app_list_strings['marker_image_list']['info'] = 'Info';
$app_list_strings['marker_image_list']['justice'] = 'Justice';
$app_list_strings['marker_image_list']['lake'] = 'Lake';
$app_list_strings['marker_image_list']['laundromat'] = 'Laundromat';
$app_list_strings['marker_image_list']['left'] = 'Left';
$app_list_strings['marker_image_list']['left_then_down'] = 'Left Then Down';
$app_list_strings['marker_image_list']['left_then_up'] = 'Left Then Up';
$app_list_strings['marker_image_list']['library'] = 'Library';
$app_list_strings['marker_image_list']['lighthouse'] = 'Lighthouse';
$app_list_strings['marker_image_list']['liquor'] = 'Liquor';
$app_list_strings['marker_image_list']['lock'] = 'Lock';
$app_list_strings['marker_image_list']['main_road'] = 'Main Road';
$app_list_strings['marker_image_list']['massage'] = 'Massage';
$app_list_strings['marker_image_list']['mobile_phone_tower'] = 'Mobile Phone Tower';
$app_list_strings['marker_image_list']['modern_tower'] = 'Modern Tower';
$app_list_strings['marker_image_list']['monastery'] = 'Monastery';
$app_list_strings['marker_image_list']['monday'] = 'Monday';
$app_list_strings['marker_image_list']['monument'] = 'Monument';
$app_list_strings['marker_image_list']['mosque'] = 'Mosque';
$app_list_strings['marker_image_list']['motorcycle'] = 'Motorcycle';
$app_list_strings['marker_image_list']['museum'] = 'Museum';
$app_list_strings['marker_image_list']['music_live'] = 'Music Live';
$app_list_strings['marker_image_list']['oil_pump_jack'] = 'Oil Pump Jack';
$app_list_strings['marker_image_list']['pagoda'] = 'Pagoda';
$app_list_strings['marker_image_list']['palace'] = 'Palace';
$app_list_strings['marker_image_list']['panoramic'] = 'Panoramic';
$app_list_strings['marker_image_list']['park'] = 'Park';
$app_list_strings['marker_image_list']['park_and_ride'] = 'Park And Ride';
$app_list_strings['marker_image_list']['parking'] = 'Parking';
$app_list_strings['marker_image_list']['photo'] = 'Photo';
$app_list_strings['marker_image_list']['picnic'] = 'Picnic';
$app_list_strings['marker_image_list']['places_unvisited'] = 'Places Unvisited';
$app_list_strings['marker_image_list']['places_visited'] = 'Places Visited';
$app_list_strings['marker_image_list']['playground'] = 'Playground';
$app_list_strings['marker_image_list']['police'] = 'Police';
$app_list_strings['marker_image_list']['port'] = 'Port';
$app_list_strings['marker_image_list']['postal'] = 'Postal';
$app_list_strings['marker_image_list']['power_line_pole'] = 'Power Line Pole';
$app_list_strings['marker_image_list']['power_plant'] = 'Power Plant';
$app_list_strings['marker_image_list']['power_substation'] = 'Power Substation';
$app_list_strings['marker_image_list']['public_art'] = 'Public Art';
$app_list_strings['marker_image_list']['rain'] = 'Rain';
$app_list_strings['marker_image_list']['real_estate'] = 'Real Estate';
$app_list_strings['marker_image_list']['regroup'] = 'Regroup';
$app_list_strings['marker_image_list']['resort'] = 'Resort';
$app_list_strings['marker_image_list']['restaurant'] = 'Restaurant';
$app_list_strings['marker_image_list']['restaurant_african'] = 'Restaurant African';
$app_list_strings['marker_image_list']['restaurant_barbecue'] = 'Restaurant Barbecue';
$app_list_strings['marker_image_list']['restaurant_buffet'] = 'Restaurant Buffet';
$app_list_strings['marker_image_list']['restaurant_chinese'] = 'Restaurant Chinese';
$app_list_strings['marker_image_list']['restaurant_fish'] = 'Restaurant Fish';
$app_list_strings['marker_image_list']['restaurant_fish_chips'] = 'Restaurant Fish Chips';
$app_list_strings['marker_image_list']['restaurant_gourmet'] = 'Restaurant Gourmet';
$app_list_strings['marker_image_list']['restaurant_greek'] = 'Restaurant Greek';
$app_list_strings['marker_image_list']['restaurant_indian'] = 'Restaurant Indian';
$app_list_strings['marker_image_list']['restaurant_italian'] = 'Restaurant Italian';
$app_list_strings['marker_image_list']['restaurant_japanese'] = 'Restaurant Japanese';
$app_list_strings['marker_image_list']['restaurant_kebab'] = 'Restaurant Kebab';
$app_list_strings['marker_image_list']['restaurant_korean'] = 'Restaurant Korean';
$app_list_strings['marker_image_list']['restaurant_mediterranean'] = 'Restaurant Mediterranean';
$app_list_strings['marker_image_list']['restaurant_mexican'] = 'Restaurant Mexican';
$app_list_strings['marker_image_list']['restaurant_romantic'] = 'Restaurant Romantic';
$app_list_strings['marker_image_list']['restaurant_thai'] = 'Restaurant Thai';
$app_list_strings['marker_image_list']['restaurant_turkish'] = 'Restaurant Turkish';
$app_list_strings['marker_image_list']['right'] = 'Right';
$app_list_strings['marker_image_list']['right_then_down'] = 'Right Then Down';
$app_list_strings['marker_image_list']['right_then_up'] = 'Right Then Up';
$app_list_strings['marker_image_list']['saturday'] = 'Saturday';
$app_list_strings['marker_image_list']['school'] = 'School';
$app_list_strings['marker_image_list']['shopping_mall'] = 'Shopping Mall';
$app_list_strings['marker_image_list']['shore'] = 'Shore';
$app_list_strings['marker_image_list']['sight'] = 'Sight';
$app_list_strings['marker_image_list']['small_city'] = 'Small City';
$app_list_strings['marker_image_list']['snow'] = 'Snow';
$app_list_strings['marker_image_list']['spaceport'] = 'Spaceport';
$app_list_strings['marker_image_list']['speed_100'] = 'Speed 100';
$app_list_strings['marker_image_list']['speed_110'] = 'Speed 110';
$app_list_strings['marker_image_list']['speed_120'] = 'Speed 120';
$app_list_strings['marker_image_list']['speed_130'] = 'Speed 130';
$app_list_strings['marker_image_list']['speed_20'] = 'Speed 20';
$app_list_strings['marker_image_list']['speed_30'] = 'Speed 30';
$app_list_strings['marker_image_list']['speed_40'] = 'Speed 40';
$app_list_strings['marker_image_list']['speed_50'] = 'Speed 50';
$app_list_strings['marker_image_list']['speed_60'] = 'Speed 60';
$app_list_strings['marker_image_list']['speed_70'] = 'Speed 70';
$app_list_strings['marker_image_list']['speed_80'] = 'Speed 80';
$app_list_strings['marker_image_list']['speed_90'] = 'Speed 90';
$app_list_strings['marker_image_list']['speed_hump'] = 'Speed Hump';
$app_list_strings['marker_image_list']['stadium'] = 'Stadium';
$app_list_strings['marker_image_list']['statue'] = 'Statue';
$app_list_strings['marker_image_list']['steam_train'] = 'Steam Train';
$app_list_strings['marker_image_list']['stop'] = 'Stop';
$app_list_strings['marker_image_list']['stoplight'] = 'Stoplight';
$app_list_strings['marker_image_list']['subway'] = 'Subway';
$app_list_strings['marker_image_list']['sun'] = 'Sun';
$app_list_strings['marker_image_list']['sunday'] = 'Sunday';
$app_list_strings['marker_image_list']['supermarket'] = 'Supermarket';
$app_list_strings['marker_image_list']['synagogue'] = 'Synagogue';
$app_list_strings['marker_image_list']['tapas'] = 'Tapas';
$app_list_strings['marker_image_list']['taxi'] = 'Taxi';
$app_list_strings['marker_image_list']['taxiway'] = 'Taxiway';
$app_list_strings['marker_image_list']['teahouse'] = 'Teahouse';
$app_list_strings['marker_image_list']['telephone'] = 'Telephone';
$app_list_strings['marker_image_list']['temple_hindu'] = 'Temple Hindu';
$app_list_strings['marker_image_list']['terrace'] = 'Terrace';
$app_list_strings['marker_image_list']['text'] = 'Text';
$app_list_strings['marker_image_list']['theater'] = 'Theater';
$app_list_strings['marker_image_list']['theme_park'] = 'Theme Park';
$app_list_strings['marker_image_list']['thursday'] = 'Thursday';
$app_list_strings['marker_image_list']['toilets'] = 'Toilets';
$app_list_strings['marker_image_list']['toll_station'] = 'Toll Station';
$app_list_strings['marker_image_list']['tower'] = 'Tower';
$app_list_strings['marker_image_list']['traffic_enforcement_camera'] = 'Traffic Enforcement Camera';
$app_list_strings['marker_image_list']['train'] = 'Train';
$app_list_strings['marker_image_list']['tram'] = 'Tram';
$app_list_strings['marker_image_list']['truck'] = 'Truck';
$app_list_strings['marker_image_list']['tuesday'] = 'Tuesday';
$app_list_strings['marker_image_list']['tunnel'] = 'Tunnel';
$app_list_strings['marker_image_list']['turn_left'] = 'Turn Left';
$app_list_strings['marker_image_list']['turn_right'] = 'Turn Right';
$app_list_strings['marker_image_list']['university'] = 'University';
$app_list_strings['marker_image_list']['up'] = 'Up';
$app_list_strings['marker_image_list']['up_left'] = 'Up Left';
$app_list_strings['marker_image_list']['up_right'] = 'Up Right';
$app_list_strings['marker_image_list']['up_then_left'] = 'Up Then Left';
$app_list_strings['marker_image_list']['up_then_right'] = 'Up Then Right';
$app_list_strings['marker_image_list']['vespa'] = 'Vespa';
$app_list_strings['marker_image_list']['video'] = 'Video';
$app_list_strings['marker_image_list']['villa'] = 'Villa';
$app_list_strings['marker_image_list']['water'] = 'Water';
$app_list_strings['marker_image_list']['waterfall'] = 'Waterfall';
$app_list_strings['marker_image_list']['watermill'] = 'Watermill';
$app_list_strings['marker_image_list']['waterpark'] = 'Waterpark';
$app_list_strings['marker_image_list']['watertower'] = 'Watertower';
$app_list_strings['marker_image_list']['wednesday'] = 'Wednesday';
$app_list_strings['marker_image_list']['wifi'] = 'Wifi';
$app_list_strings['marker_image_list']['wind_turbine'] = 'Wind Turbine';
$app_list_strings['marker_image_list']['windmill'] = 'Windmill';
$app_list_strings['marker_image_list']['winery'] = 'Winery';
$app_list_strings['marker_image_list']['work_office'] = 'Work Office';
$app_list_strings['marker_image_list']['world_heritage_site'] = 'World Heritage Site';
$app_list_strings['marker_image_list']['zoo'] = 'Zoo';

//Reschedule
$app_list_strings['call_reschedule_dom'][''] = '';
$app_list_strings['call_reschedule_dom']['Out of Office'] = 'Out of Office';
$app_list_strings['call_reschedule_dom']['In a Meeting'] = 'In a Meeting';

$app_strings['LBL_RESCHEDULE_LABEL'] = 'Reschedule';
$app_strings['LBL_RESCHEDULE_TITLE'] = 'Please enter the reschedule information';
$app_strings['LBL_RESCHEDULE_DATE'] = 'Date:';
$app_strings['LBL_RESCHEDULE_REASON'] = 'Reason:';
$app_strings['LBL_RESCHEDULE_ERROR1'] = 'Please select a valid date';
$app_strings['LBL_RESCHEDULE_ERROR2'] = 'Please select a reason';

$app_strings['LBL_RESCHEDULE_PANEL'] = 'Reschedule';
$app_strings['LBL_RESCHEDULE_HISTORY'] = 'Call attempt history';
$app_strings['LBL_RESCHEDULE_COUNT'] = 'Call Attempts';

//SecurityGroups
$app_list_strings['moduleList']['SecurityGroups'] = 'Security Groups Management';
$app_strings['LBL_SECURITYGROUP'] = 'Security Group';

$app_list_strings['moduleList']['OutboundEmailAccounts'] = 'Outbound Email Accounts';

//social
$app_strings['FACEBOOK_USER_C'] = 'Facebook';
$app_strings['TWITTER_USER_C'] = 'Twitter';
$app_strings['LBL_PANEL_SOCIAL_FEED'] = 'Social Feed Details';

$app_strings['LBL_SUBPANEL_FILTER_LABEL'] = 'Filter';

$app_strings['LBL_QUICK_ACCOUNT'] = 'Create Account';
$app_strings['LBL_QUICK_CONTACT'] = 'Create Contact';
$app_strings['LBL_QUICK_OPPORTUNITY'] = 'Create Opportunity';
$app_strings['LBL_QUICK_LEAD'] = 'Create Lead';
$app_strings['LBL_QUICK_DOCUMENT'] = 'Create Document';
$app_strings['LBL_QUICK_CALL'] = 'Log Call';
$app_strings['LBL_QUICK_TASK'] = 'Create Task';
$app_strings['LBL_COLLECTION_TYPE'] = 'Type';

$app_strings['LBL_ADD_TAB'] = 'Add Tab';
$app_strings['LBL_EDIT_TAB'] = 'Edit Tabs';
$app_strings['LBL_SUITE_DASHBOARD'] = 'SUITECRM DASHBOARD';
$app_strings['LBL_ENTER_DASHBOARD_NAME'] = 'Enter Dashboard Name:';
$app_strings['LBL_NUMBER_OF_COLUMNS'] = 'Number of Columns:';
$app_strings['LBL_DELETE_DASHBOARD1'] = 'Are you sure you want to delete the';
$app_strings['LBL_DELETE_DASHBOARD2'] = 'dashboard?';
$app_strings['LBL_ADD_DASHBOARD_PAGE'] = 'Add a Dashboard Page';
$app_strings['LBL_DELETE_DASHBOARD_PAGE'] = 'Remove Current Dashboard Page';
$app_strings['LBL_RENAME_DASHBOARD_PAGE'] = 'Rename Dashboard Page';
$app_strings['LBL_SUITE_DASHBOARD_ACTIONS'] = 'ACTIONS';

$app_list_strings['collection_temp_list'] = array(
    'Tasks' => 'Tasks',
    'Meetings' => 'Meetings',
    'Calls' => 'Calls',
    'Notes' => 'Notes',
    'Emails' => 'Emails'
);

$app_list_strings['moduleList']['TemplateEditor'] = 'Template Part Editor';
$app_strings['LBL_CONFIRM_CANCEL_INLINE_EDITING'] = "You have clicked away from the field you were editing without saving it. Click ok if you're happy to lose your change, or cancel if you would like to continue editing";
$app_strings['LBL_LOADING_ERROR_INLINE_EDITING'] = "There was an error loading the field. Your session may have timed out. Please log in again to fix this";

//SuiteSpots
$app_list_strings['spots_areas'] = array(
    'getSalesSpotsData' => 'Sales',
    'getAccountsSpotsData' => 'Accounts',
    'getLeadsSpotsData' => 'Leads',
    'getServiceSpotsData' => 'Service',
    'getMarketingSpotsData' => 'Marketing',
    'getMarketingActivitySpotsData' => 'Marketing Activity',
    'getActivitiesSpotsData' => 'Activities',
    'getQuotesSpotsData' => 'Quotes'
);

$app_list_strings['moduleList']['Spots'] = 'Spots';

$app_list_strings['moduleList']['AOBH_BusinessHours'] = 'Business Hours';
$app_list_strings['business_hours_list']['0'] = '12am';
$app_list_strings['business_hours_list']['1'] = '1am';
$app_list_strings['business_hours_list']['2'] = '2am';
$app_list_strings['business_hours_list']['3'] = '3am';
$app_list_strings['business_hours_list']['4'] = '4am';
$app_list_strings['business_hours_list']['5'] = '5am';
$app_list_strings['business_hours_list']['6'] = '6am';
$app_list_strings['business_hours_list']['7'] = '7am';
$app_list_strings['business_hours_list']['8'] = '8am';
$app_list_strings['business_hours_list']['9'] = '9am';
$app_list_strings['business_hours_list']['10'] = '10am';
$app_list_strings['business_hours_list']['11'] = '11am';
$app_list_strings['business_hours_list']['12'] = '12pm';
$app_list_strings['business_hours_list']['13'] = '1pm';
$app_list_strings['business_hours_list']['14'] = '2pm';
$app_list_strings['business_hours_list']['15'] = '3pm';
$app_list_strings['business_hours_list']['16'] = '4pm';
$app_list_strings['business_hours_list']['17'] = '5pm';
$app_list_strings['business_hours_list']['18'] = '6pm';
$app_list_strings['business_hours_list']['19'] = '7pm';
$app_list_strings['business_hours_list']['20'] = '8pm';
$app_list_strings['business_hours_list']['21'] = '9pm';
$app_list_strings['business_hours_list']['22'] = '10pm';
$app_list_strings['business_hours_list']['23'] = '11pm';
$app_list_strings['day_list']['Monday'] = 'Monday';
$app_list_strings['day_list']['Tuesday'] = 'Tuesday';
$app_list_strings['day_list']['Wednesday'] = 'Wednesday';
$app_list_strings['day_list']['Thursday'] = 'Thursday';
$app_list_strings['day_list']['Friday'] = 'Friday';
$app_list_strings['day_list']['Saturday'] = 'Saturday';
$app_list_strings['day_list']['Sunday'] = 'Sunday';
$app_list_strings['pdf_page_size_dom']['A4'] = 'A4';
$app_list_strings['pdf_page_size_dom']['Letter'] = 'Letter';
$app_list_strings['pdf_page_size_dom']['Legal'] = 'Legal';
$app_list_strings['pdf_orientation_dom']['Portrait'] = 'Portrait';
$app_list_strings['pdf_orientation_dom']['Landscape'] = 'Landscape';


$app_list_strings['moduleList']['SurveyResponses'] = 'Survey Responses';
$app_list_strings['moduleList']['Surveys'] = 'Surveys';
$app_list_strings['moduleList']['SurveyQuestionResponses'] = 'Survey Question Responses';
$app_list_strings['moduleList']['SurveyQuestions'] = 'Survey Questions';
$app_list_strings['moduleList']['SurveyQuestionOptions'] = 'Survey Question Options';
$app_list_strings['survey_status_list']['Draft'] = 'Draft';
$app_list_strings['survey_status_list']['Public'] = 'Public';
$app_list_strings['survey_status_list']['Closed'] = 'Closed';
$app_list_strings['surveys_question_type']['Text'] = 'Text';
$app_list_strings['surveys_question_type']['Textbox'] = 'Textbox';
$app_list_strings['surveys_question_type']['Checkbox'] = 'Checkbox';
$app_list_strings['surveys_question_type']['Radio'] = 'Radio';
$app_list_strings['surveys_question_type']['Dropdown'] = 'Dropdown';
$app_list_strings['surveys_question_type']['Multiselect'] = 'Multiselect';
$app_list_strings['surveys_question_type']['Matrix'] = 'Matrix';
$app_list_strings['surveys_question_type']['DateTime'] = 'DateTime';
$app_list_strings['surveys_question_type']['Date'] = 'Date';
$app_list_strings['surveys_question_type']['Scale'] = 'Scale';
$app_list_strings['surveys_question_type']['Rating'] = 'Rating';
$app_list_strings['surveys_matrix_options'][0] = 'Satisfied';
$app_list_strings['surveys_matrix_options'][1] = 'Neither Satisfied nor Dissatisfied';
$app_list_strings['surveys_matrix_options'][2] = 'Dissatisfied';<|MERGE_RESOLUTION|>--- conflicted
+++ resolved
@@ -1137,11 +1137,8 @@
     'LBL_EMAIL_EMPTYING_TRASH' => 'Emptying Trash',
     'LBL_EMAIL_DELETING_OUTBOUND' => 'Deleting outbound server',
     'LBL_EMAIL_CLEARING_CACHE_FILES' => 'Clearing cache files',
-<<<<<<< HEAD
-=======
     'LBL_EMAIL_EMPTY_MSG' => 'No emails to display.',
     'LBL_EMAIL_EMPTY_ADDR_MSG' => 'No email addresses to display.',
->>>>>>> 3878a44b
 
     'LBL_EMAIL_ERROR_ADD_GROUP_FOLDER' => 'Folder name must be unique and not empty. Please try again.',
     'LBL_EMAIL_ERROR_DELETE_GROUP_FOLDER' => 'Cannot delete a folder. Either the folder or its children has emails or a mail box associated to it.',
