<?php
/**
 *
 * SugarCRM Community Edition is a customer relationship management program developed by
 * SugarCRM, Inc. Copyright (C) 2004-2013 SugarCRM Inc.
 *
 * SuiteCRM is an extension to SugarCRM Community Edition developed by SalesAgility Ltd.
 * Copyright (C) 2011 - 2017 SalesAgility Ltd.
 *
 * This program is free software; you can redistribute it and/or modify it under
 * the terms of the GNU Affero General Public License version 3 as published by the
 * Free Software Foundation with the addition of the following permission added
 * to Section 15 as permitted in Section 7(a): FOR ANY PART OF THE COVERED WORK
 * IN WHICH THE COPYRIGHT IS OWNED BY SUGARCRM, SUGARCRM DISCLAIMS THE WARRANTY
 * OF NON INFRINGEMENT OF THIRD PARTY RIGHTS.
 *
 * This program is distributed in the hope that it will be useful, but WITHOUT
 * ANY WARRANTY; without even the implied warranty of MERCHANTABILITY or FITNESS
 * FOR A PARTICULAR PURPOSE. See the GNU Affero General Public License for more
 * details.
 *
 * You should have received a copy of the GNU Affero General Public License along with
 * this program; if not, see http://www.gnu.org/licenses or write to the Free
 * Software Foundation, Inc., 51 Franklin Street, Fifth Floor, Boston, MA
 * 02110-1301 USA.
 *
 * You can contact SugarCRM, Inc. headquarters at 10050 North Wolfe Road,
 * SW2-130, Cupertino, CA 95014, USA. or at email address contact@sugarcrm.com.
 *
 * The interactive user interfaces in modified source and object code versions
 * of this program must display Appropriate Legal Notices, as required under
 * Section 5 of the GNU Affero General Public License version 3.
 *
 * In accordance with Section 7(b) of the GNU Affero General Public License version 3,
 * these Appropriate Legal Notices must retain the display of the "Powered by
 * SugarCRM" logo and "Supercharged by SuiteCRM" logo. If the display of the logos is not
 * reasonably feasible for technical reasons, the Appropriate Legal Notices must
 * display the words "Powered by SugarCRM" and "Supercharged by SuiteCRM".
 */

if (!defined('sugarEntry') || !sugarEntry) {
    die('Not A Valid Entry Point');
}

//the left value is the key stored in the db and the right value is ie display value
//to translate, only modify the right value in each key/value pair
$app_list_strings = array(
//e.g. auf Deutsch 'Contacts'=>'Contakten',
    'language_pack_name' => 'US English',
    'moduleList' => array(
            'Home' => 'Home',
			'ResourceCalendar' => 'Resource Calendar',
            'Contacts' => 'Contacts',
            'Accounts' => 'Accounts',
            'Alerts' => 'Alerts',
            'Opportunities' => 'Opportunities',
            'Cases' => 'Cases',
            'Notes' => 'Notes',
            'Calls' => 'Calls',
            'TemplateSectionLine' => 'Template Section Line',
            'Calls_Reschedule' => 'Calls Reschedule',
            'Emails' => 'Emails',
            'EAPM' => 'EAPM',
            'Meetings' => 'Meetings',
            'Tasks' => 'Tasks',
            'Calendar' => 'Calendar',
            'Leads' => 'Leads',
            'Currencies' => 'Currencies',
            'Activities' => 'Activities',
            'Bugs' => 'Bugs',
            'Feeds' => 'RSS',
            'iFrames' => 'My Sites',
            'TimePeriods' => 'Time Periods',
            'ContractTypes' => 'Contract Types',
            'Schedulers' => 'Schedulers',
            'Project' => 'Projects',
            'ProjectTask' => 'Project Tasks',
            'Campaigns' => 'Campaigns',
            'CampaignLog' => 'Campaign Log',
            'Documents' => 'Documents',
            'DocumentRevisions' => 'Document Revisions',
            'Connectors' => 'Connectors',
            'Roles' => 'Roles',
            'Notifications' => 'Notifications',
            'Sync' => 'Sync',
            'Users' => 'Users',
            'Employees' => 'Employees',
            'Administration' => 'Administration',
            'ACLRoles' => 'Roles',
            'InboundEmail' => 'Inbound Email',
            'Releases' => 'Releases',
            'Prospects' => 'Targets',
            'Queues' => 'Queues',
            'EmailMarketing' => 'Email Marketing',
<<<<<<< HEAD
            'EmailTemplates' => 'Email - Templates',
            'ProspectLists' => 'Targets - Lists',
=======
            'EmailTemplates' => 'Email Templates',
            'ProspectLists' => 'Target Lists',
>>>>>>> ee30d688
            'SavedSearch' => 'Saved Searches',
            'UpgradeWizard' => 'Upgrade Wizard',
            'Trackers' => 'Trackers',
            'TrackerSessions' => 'Tracker Sessions',
            'TrackerQueries' => 'Tracker Queries',
            'FAQ' => 'FAQ',
            'Newsletters' => 'Newsletters',
            'SugarFeed' => 'SuiteCRM Feed',
            'SugarFavorites' => 'SuiteCRM Favorites',

            'OAuthKeys' => 'OAuth Consumer Keys',
            'OAuthTokens' => 'OAuth Tokens',
        ),

    'moduleListSingular' => array(
            'Home' => 'Home',
            'Dashboard' => 'Dashboard',
            'Contacts' => 'Contact',
            'Accounts' => 'Account',
            'Opportunities' => 'Opportunity',
            'Cases' => 'Case',
            'Notes' => 'Note',
            'Calls' => 'Call',
            'Emails' => 'Email',
            'EmailTemplates' => 'Email Template',
            'Meetings' => 'Meeting',
            'Tasks' => 'Task',
            'Calendar' => 'Calendar',
            'Leads' => 'Lead',
            'Activities' => 'Activity',
            'Bugs' => 'Bug',
            'KBDocuments' => 'KBDocument',
            'Feeds' => 'RSS',
            'iFrames' => 'My Sites',
            'TimePeriods' => 'Time Period',
            'Project' => 'Project',
            'ProjectTask' => 'Project Task',
            'Prospects' => 'Target',
            'Campaigns' => 'Campaign',
            'Documents' => 'Document',
            'Sync' => 'Sync',
            'Users' => 'User',
            'SugarFavorites' => 'SuiteCRM Favorites',

        ),

    'checkbox_dom' => array(
        '' => '',
        '1' => 'Yes',
        '2' => 'No',
    ),

    //e.g. en français 'Analyst'=>'Analyste',
    'account_type_dom' => array(
            '' => '',
            'Analyst' => 'Analyst',
            'Competitor' => 'Competitor',
            'Customer' => 'Customer',
            'Integrator' => 'Integrator',
            'Investor' => 'Investor',
            'Partner' => 'Partner',
            'Press' => 'Press',
            'Prospect' => 'Prospect',
            'Reseller' => 'Reseller',
            'Other' => 'Other',
        ),
    //e.g. en español 'Apparel'=>'Ropa',
    'industry_dom' => array(
            '' => '',
            'Apparel' => 'Apparel',
            'Banking' => 'Banking',
            'Biotechnology' => 'Biotechnology',
            'Chemicals' => 'Chemicals',
            'Communications' => 'Communications',
            'Construction' => 'Construction',
            'Consulting' => 'Consulting',
            'Education' => 'Education',
            'Electronics' => 'Electronics',
            'Energy' => 'Energy',
            'Engineering' => 'Engineering',
            'Entertainment' => 'Entertainment',
            'Environmental' => 'Environmental',
            'Finance' => 'Finance',
            'Government' => 'Government',
            'Healthcare' => 'Healthcare',
            'Hospitality' => 'Hospitality',
            'Insurance' => 'Insurance',
            'Machinery' => 'Machinery',
            'Manufacturing' => 'Manufacturing',
            'Media' => 'Media',
            'Not For Profit' => 'Not For Profit',
            'Recreation' => 'Recreation',
            'Retail' => 'Retail',
            'Shipping' => 'Shipping',
            'Technology' => 'Technology',
            'Telecommunications' => 'Telecommunications',
            'Transportation' => 'Transportation',
            'Utilities' => 'Utilities',
            'Other' => 'Other',
        ),
    'lead_source_default_key' => 'Self Generated',
    'lead_source_dom' => array(
            '' => '',
            'Cold Call' => 'Cold Call',
            'Existing Customer' => 'Existing Customer',
            'Self Generated' => 'Self Generated',
            'Employee' => 'Employee',
            'Partner' => 'Partner',
            'Public Relations' => 'Public Relations',
            'Direct Mail' => 'Direct Mail',
            'Conference' => 'Conference',
            'Trade Show' => 'Trade Show',
            'Web Site' => 'Web Site',
            'Word of mouth' => 'Word of mouth',
            'Email' => 'Email',
            'Campaign' => 'Campaign',
            'Other' => 'Other',
        ),
    'opportunity_type_dom' => array(
            '' => '',
            'Existing Business' => 'Existing Business',
            'New Business' => 'New Business',
        ),
    'roi_type_dom' => array(
            'Revenue' => 'Revenue',
            'Investment' => 'Investment',
            'Expected_Revenue' => 'Expected Revenue',
            'Budget' => 'Budget',

        ),
    //Note:  do not translate opportunity_relationship_type_default_key
//       it is the key for the default opportunity_relationship_type_dom value
    'opportunity_relationship_type_default_key' => 'Primary Decision Maker',
    'opportunity_relationship_type_dom' => array(
            '' => '',
            'Primary Decision Maker' => 'Primary Decision Maker',
            'Business Decision Maker' => 'Business Decision Maker',
            'Business Evaluator' => 'Business Evaluator',
            'Technical Decision Maker' => 'Technical Decision Maker',
            'Technical Evaluator' => 'Technical Evaluator',
            'Executive Sponsor' => 'Executive Sponsor',
            'Influencer' => 'Influencer',
            'Other' => 'Other',
        ),
    //Note:  do not translate case_relationship_type_default_key
//       it is the key for the default case_relationship_type_dom value
    'case_relationship_type_default_key' => 'Primary Contact',
    'case_relationship_type_dom' => array(
            '' => '',
            'Primary Contact' => 'Primary Contact',
            'Alternate Contact' => 'Alternate Contact',
        ),
    'payment_terms' => array(
            '' => '',
            'Net 15' => 'Net 15',
            'Net 30' => 'Net 30',
        ),
    'sales_stage_default_key' => 'Prospecting',
    'sales_stage_dom' => array(
            'Prospecting' => 'Prospecting',
            'Qualification' => 'Qualification',
            'Needs Analysis' => 'Needs Analysis',
            'Value Proposition' => 'Value Proposition',
            'Id. Decision Makers' => 'Identifying Decision Makers',
            'Perception Analysis' => 'Perception Analysis',
            'Proposal/Price Quote' => 'Proposal/Price Quote',
            'Negotiation/Review' => 'Negotiation/Review',
            'Closed Won' => 'Closed Won',
            'Closed Lost' => 'Closed Lost',
        ),
    'sales_probability_dom' => // keys must be the same as sales_stage_dom
        array(
            'Prospecting' => '10',
            'Qualification' => '20',
            'Needs Analysis' => '25',
            'Value Proposition' => '30',
            'Id. Decision Makers' => '40',
            'Perception Analysis' => '50',
            'Proposal/Price Quote' => '65',
            'Negotiation/Review' => '80',
            'Closed Won' => '100',
            'Closed Lost' => '0',
        ),
    'activity_dom' => array(
            'Call' => 'Call',
            'Meeting' => 'Meeting',
            'Task' => 'Task',
            'Email' => 'Email',
            'Note' => 'Note',
        ),
    'salutation_dom' => array(
            '' => '',
            'Mr.' => 'Mr.',
            'Ms.' => 'Ms.',
            'Mrs.' => 'Mrs.',
            'Dr.' => 'Dr.',
            'Prof.' => 'Prof.',
        ),
    //time is in seconds; the greater the time the longer it takes;
    'reminder_max_time' => 90000,
    'reminder_time_options' => array(60 => '1 minute prior',
        300 => '5 minutes prior',
        600 => '10 minutes prior',
        900 => '15 minutes prior',
        1800 => '30 minutes prior',
        3600 => '1 hour prior',
        7200 => '2 hours prior',
        10800 => '3 hours prior',
        18000 => '5 hours prior',
        86400 => '1 day prior',
    ),

    'task_priority_default' => 'Medium',
    'task_priority_dom' => array(
            'High' => 'High',
            'Medium' => 'Medium',
            'Low' => 'Low',
        ),
    'task_status_default' => 'Not Started',
    'task_status_dom' => array(
            'Not Started' => 'Not Started',
            'In Progress' => 'In Progress',
            'Completed' => 'Completed',
            'Pending Input' => 'Pending Input',
            'Deferred' => 'Deferred',
        ),
    'meeting_status_default' => 'Planned',
    'meeting_status_dom' => array(
            'Planned' => 'Planned',
            'Held' => 'Held',
            'Not Held' => 'Not Held',
        ),
    'extapi_meeting_password' => array(
            'WebEx' => 'WebEx',
        ),
    'meeting_type_dom' => array(
            'Other' => 'Other',
            'Sugar' => 'SuiteCRM',
        ),
    'call_status_default' => 'Planned',
    'call_status_dom' => array(
            'Planned' => 'Planned',
            'Held' => 'Held',
            'Not Held' => 'Not Held',
        ),
    'call_direction_default' => 'Outbound',
    'call_direction_dom' => array(
            'Inbound' => 'Inbound',
            'Outbound' => 'Outbound',
        ),
    'lead_status_dom' => array(
            '' => '',
            'New' => 'New',
            'Assigned' => 'Assigned',
            'In Process' => 'In Process',
            'Converted' => 'Converted',
            'Recycled' => 'Recycled',
            'Dead' => 'Dead',
        ),
    'case_priority_default_key' => 'P2',
    'case_priority_dom' => array(
            'P1' => 'High',
            'P2' => 'Medium',
            'P3' => 'Low',
        ),
    'user_type_dom' => array(
            'RegularUser' => 'Regular User',
            'Administrator' => 'Administrator',
        ),
    'user_status_dom' => array(
            'Active' => 'Active',
            'Inactive' => 'Inactive',
        ),
    'employee_status_dom' => array(
            'Active' => 'Active',
            'Terminated' => 'Terminated',
            'Leave of Absence' => 'Leave of Absence',
        ),
    'messenger_type_dom' => array(
            '' => '',
            'MSN' => 'MSN',
            'Yahoo!' => 'Yahoo!',
            'AOL' => 'AOL',
        ),
    'project_task_priority_options' => array(
        'High' => 'High',
        'Medium' => 'Medium',
        'Low' => 'Low',
    ),
    'project_task_priority_default' => 'Medium',

    'project_task_status_options' => array(
        'Not Started' => 'Not Started',
        'In Progress' => 'In Progress',
        'Completed' => 'Completed',
        'Pending Input' => 'Pending Input',
        'Deferred' => 'Deferred',
    ),
    'project_task_utilization_options' => array(
        '0' => 'none',
        '25' => '25',
        '50' => '50',
        '75' => '75',
        '100' => '100',
    ),

    'project_status_dom' => array(
        'Draft' => 'Draft',
        'In Review' => 'In Review',
        'Underway' => 'Underway',
        'On_Hold' => 'On Hold',
        'Completed' => 'Completed',
    ),
    'project_status_default' => 'Draft',

    'project_duration_units_dom' => array(
        'Days' => 'Days',
        'Hours' => 'Hours',
    ),

    'activity_status_type_dom' => array(''=>'--None--',
        'active' => 'Active',
        'inactive' => 'Inactive',
    ),

    // Note:  do not translate record_type_default_key
    //        it is the key for the default record_type_module value
    'record_type_default_key' => 'Accounts',
    'record_type_display' => array(
            '' => '',
            'Accounts' => 'Account',
            'Opportunities' => 'Opportunity',
            'Cases' => 'Case',
            'Leads' => 'Lead',
            'Contacts' => 'Contact', // cn (11/22/2005) added to support Emails

            'Bugs' => 'Bug',
            'Project' => 'Project',

            'Prospects' => 'Target',
            'ProjectTask' => 'Project Task',

            'Tasks' => 'Task',

        ),

    'record_type_display_notes' => array(
            'Accounts' => 'Account',
            'Contacts' => 'Contact',
            'Opportunities' => 'Opportunity',
            'Tasks' => 'Task',
            'Emails' => 'Email',

            'Bugs' => 'Bug',
            'Project' => 'Project',
            'ProjectTask' => 'Project Task',
            'Prospects' => 'Target',
            'Cases' => 'Case',
            'Leads' => 'Lead',

            'Meetings' => 'Meeting',
            'Calls' => 'Call',
        ),

    'parent_type_display' => array(
            'Accounts' => 'Account',
            'Contacts' => 'Contact',
            'Tasks' => 'Task',
            'Opportunities' => 'Opportunity',

            'Bugs' => 'Bug',
            'Cases' => 'Case',
            'Leads' => 'Lead',

            'Project' => 'Project',
            'ProjectTask' => 'Project Task',

            'Prospects' => 'Target',

        ),

    'issue_priority_default_key' => 'Medium',
    'issue_priority_dom' => array(
            'Urgent' => 'Urgent',
            'High' => 'High',
            'Medium' => 'Medium',
            'Low' => 'Low',
        ),
    'issue_resolution_default_key' => '',
    'issue_resolution_dom' => array(
            '' => '',
            'Accepted' => 'Accepted',
            'Duplicate' => 'Duplicate',
            'Closed' => 'Closed',
            'Out of Date' => 'Out of Date',
            'Invalid' => 'Invalid',
        ),

    'issue_status_default_key' => 'New',
    'issue_status_dom' => array(
            'New' => 'New',
            'Assigned' => 'Assigned',
            'Closed' => 'Closed',
            'Pending' => 'Pending',
            'Rejected' => 'Rejected',
        ),

    'bug_priority_default_key' => 'Medium',
    'bug_priority_dom' => array(
            'Urgent' => 'Urgent',
            'High' => 'High',
            'Medium' => 'Medium',
            'Low' => 'Low',
        ),
    'bug_resolution_default_key' => '',
    'bug_resolution_dom' => array(
            '' => '',
            'Accepted' => 'Accepted',
            'Duplicate' => 'Duplicate',
            'Fixed' => 'Fixed',
            'Out of Date' => 'Out of Date',
            'Invalid' => 'Invalid',
            'Later' => 'Later',
        ),
    'bug_status_default_key' => 'New',
    'bug_status_dom' => array(
            'New' => 'New',
            'Assigned' => 'Assigned',
            'Closed' => 'Closed',
            'Pending' => 'Pending',
            'Rejected' => 'Rejected',
        ),
    'bug_type_default_key' => 'Bug',
    'bug_type_dom' => array(
            'Defect' => 'Defect',
            'Feature' => 'Feature',
        ),
    'case_type_dom' => array(
            'Administration' => 'Administration',
            'Product' => 'Product',
            'User' => 'User',
        ),

    'source_default_key' => '',
    'source_dom' => array(
            '' => '',
            'Internal' => 'Internal',
            'Forum' => 'Forum',
            'Web' => 'Web',
            'InboundEmail' => 'Email',
        ),

    'product_category_default_key' => '',
    'product_category_dom' => array(
            '' => '',
            'Accounts' => 'Accounts',
            'Activities' => 'Activities',
            'Bugs' => 'Bugs',
            'Calendar' => 'Calendar',
            'Calls' => 'Calls',
            'Campaigns' => 'Campaigns',
            'Cases' => 'Cases',
            'Contacts' => 'Contacts',
            'Currencies' => 'Currencies',
            'Dashboard' => 'Dashboard',
            'Documents' => 'Documents',
            'Emails' => 'Emails',
            'Feeds' => 'Feeds',
            'Forecasts' => 'Forecasts',
            'Help' => 'Help',
            'Home' => 'Home',
            'Leads' => 'Leads',
            'Meetings' => 'Meetings',
            'Notes' => 'Notes',
            'Opportunities' => 'Opportunities',
            'Outlook Plugin' => 'Outlook Plugin',
            'Projects' => 'Projects',
            'Quotes' => 'Quotes',
            'Releases' => 'Releases',
            'RSS' => 'RSS',
            'Studio' => 'Studio',
            'Upgrade' => 'Upgrade',
            'Users' => 'Users',
        ),
    /*Added entries 'Queued' and 'Sending' for 4.0 release..*/
    'campaign_status_dom' => array(
            '' => '',
            'Planning' => 'Planning',
            'Active' => 'Active',
            'Inactive' => 'Inactive',
            'Complete' => 'Complete',
            //'In Queue' => 'In Queue',
            //'Sending' => 'Sending',
        ),
    'campaign_type_dom' => array(
            '' => '',
            'Telesales' => 'Telesales',
            'Mail' => 'Mail',
            'Email' => 'Email',
            'Print' => 'Print',
            'Web' => 'Web',
            'Radio' => 'Radio',
            'Television' => 'Television',
            'NewsLetter' => 'Newsletter',
        ),

    'newsletter_frequency_dom' => array(
            '' => '',
            'Weekly' => 'Weekly',
            'Monthly' => 'Monthly',
            'Quarterly' => 'Quarterly',
            'Annually' => 'Annually',
        ),

    'notifymail_sendtype' => array(
            'SMTP' => 'SMTP',
        ),
    'dom_cal_month_long' => array(
        '0' => '',
        '1' => 'January',
        '2' => 'February',
        '3' => 'March',
        '4' => 'April',
        '5' => 'May',
        '6' => 'June',
        '7' => 'July',
        '8' => 'August',
        '9' => 'September',
        '10' => 'October',
        '11' => 'November',
        '12' => 'December',
    ),
    'dom_cal_month_short' => array(
        '0' => '',
        '1' => 'Jan',
        '2' => 'Feb',
        '3' => 'Mar',
        '4' => 'Apr',
        '5' => 'May',
        '6' => 'Jun',
        '7' => 'Jul',
        '8' => 'Aug',
        '9' => 'Sep',
        '10' => 'Oct',
        '11' => 'Nov',
        '12' => 'Dec',
    ),
    'dom_cal_day_long' => array(
        '0' => '',
        '1' => 'Sunday',
        '2' => 'Monday',
        '3' => 'Tuesday',
        '4' => 'Wednesday',
        '5' => 'Thursday',
        '6' => 'Friday',
        '7' => 'Saturday',
    ),
    'dom_cal_day_short' => array(
        '0' => '',
        '1' => 'Sun',
        '2' => 'Mon',
        '3' => 'Tue',
        '4' => 'Wed',
        '5' => 'Thu',
        '6' => 'Fri',
        '7' => 'Sat',
    ),
    'dom_meridiem_lowercase' => array(
        'am' => 'am',
        'pm' => 'pm',
    ),
    'dom_meridiem_uppercase' => array(
        'AM' => 'AM',
        'PM' => 'PM',
    ),

    'dom_email_types' => array(
        'out' => 'Sent',
        'archived' => 'Archived',
        'draft' => 'Draft',
        'inbound' => 'Inbound',
        'campaign' => 'Campaign',
    ),
    'dom_email_status' => array(
        'archived' => 'Archived',
        'closed' => 'Closed',
        'draft' => 'In Draft',
        'read' => 'Read',
        'replied' => 'Replied',
        'sent' => 'Sent',
        'send_error' => 'Send Error',
        'unread' => 'Unread',
    ),
    'dom_email_archived_status' => array(
        'archived' => 'Archived',
    ),

    'dom_email_server_type' => array('' => '--None--',
        'imap' => 'IMAP',
    ),
    'dom_mailbox_type' => array(/*''           => '--None Specified--',*/
        'pick' => '--None--',
        'createcase' => 'Create Case',
        'bounce' => 'Bounce Handling',
    ),
    'dom_email_distribution' => array('' => '--None--',
        'direct' => 'Direct Assign',
        'roundRobin' => 'Round-Robin',
        'leastBusy' => 'Least-Busy',
    ),
    'dom_email_bool' => array('bool_true' => 'Yes',
        'bool_false' => 'No',
    ),
    'dom_int_bool' => array(1 => 'Yes',
        0 => 'No',
    ),
    'dom_switch_bool' => array('on' => 'Yes',
        'off' => 'No',
        '' => 'No', ),

    'dom_email_link_type' => array('sugar' => 'SuiteCRM Email Client',
        'mailto' => 'External Email Client', ),

    'dom_editor_type' => array(
        'none' => 'Direct HTML',
        'tinymce' => 'Tiny MCE',
        'mozaik' => 'Mozaik',
    ),

    'dom_email_editor_option' => array('' => 'Default Email Format',
        'html' => 'HTML Email',
        'plain' => 'Plain Text Email', ),

    'schedulers_times_dom' => array('not run' => 'Past Run Time, Not Executed',
        'ready' => 'Ready',
        'in progress' => 'In Progress',
        'failed' => 'Failed',
        'completed' => 'Completed',
        'no curl' => 'Not Run: No cURL available',
    ),

    'scheduler_status_dom' => array(
            'Active' => 'Active',
            'Inactive' => 'Inactive',
        ),

    'scheduler_period_dom' => array(
            'min' => 'Minutes',
            'hour' => 'Hours',
        ),
    'document_category_dom' => array(
            '' => '',
            'Marketing' => 'Marketing',
            'Knowledege Base' => 'Knowledge Base',
            'Sales' => 'Sales',
        ),

    'email_category_dom' => array(
        '' => '',
        'Archived' => 'Archived',
        // TODO: add more categories here...
    ),

    'document_subcategory_dom' => array(
            '' => '',
            'Marketing Collateral' => 'Marketing Collateral',
            'Product Brochures' => 'Product Brochures',
            'FAQ' => 'FAQ',
        ),

    'document_status_dom' => array(
            'Active' => 'Active',
            'Draft' => 'Draft',
            'FAQ' => 'FAQ',
            'Expired' => 'Expired',
            'Under Review' => 'Under Review',
            'Pending' => 'Pending',
        ),
    'document_template_type_dom' => array(
            '' => '',
            'mailmerge' => 'Mail Merge',
            'eula' => 'EULA',
            'nda' => 'NDA',
            'license' => 'License Agreement',
        ),
    'dom_meeting_accept_options' => array(
            'accept' => 'Accept',
            'decline' => 'Decline',
            'tentative' => 'Tentative',
        ),
    'dom_meeting_accept_status' => array(
            'accept' => 'Accepted',
            'decline' => 'Declined',
            'tentative' => 'Tentative',
            'none' => 'None',
        ),
    'duration_intervals' => array('0' => '00',
        '15' => '15',
        '30' => '30',
        '45' => '45',
    ),
    'repeat_type_dom' => array(
        '' => 'None',
        'Daily' => 'Daily',
        'Weekly' => 'Weekly',
        'Monthly' => 'Monthly',
        'Yearly' => 'Yearly',
    ),

    'repeat_intervals' => array(
        '' => '',
        'Daily' => 'day(s)',
        'Weekly' => 'week(s)',
        'Monthly' => 'month(s)',
        'Yearly' => 'year(s)',
    ),

    'duration_dom' => array(
        '' => 'None',
        '900' => '15 minutes',
        '1800' => '30 minutes',
        '2700' => '45 minutes',
        '3600' => '1 hour',
        '5400' => '1.5 hours',
        '7200' => '2 hours',
        '10800' => '3 hours',
        '21600' => '6 hours',
        '86400' => '1 day',
        '172800' => '2 days',
        '259200' => '3 days',
        '604800' => '1 week',
    ),


//prospect list type dom
    'prospect_list_type_dom' => array(
            'default' => 'Default',
            'seed' => 'Seed',
            'exempt_domain' => 'Suppression List - By Domain',
            'exempt_address' => 'Suppression List - By Email Address',
            'exempt' => 'Suppression List - By Id',
            'test' => 'Test',
        ),

    'email_settings_num_dom' => array(
            '10' => '10',
            '20' => '20',
            '50' => '50',
        ),
    'email_marketing_status_dom' => array(
            '' => '',
            'active' => 'Active',
            'inactive' => 'Inactive',
        ),

    'campainglog_activity_type_dom' => array(
            '' => '',
            'targeted' => 'Message Sent/Attempted',
            'send error' => 'Bounced Messages,Other',
            'invalid email' => 'Bounced Messages,Invalid Email',
            'link' => 'Click-thru Link',
            'viewed' => 'Viewed Message',
            'removed' => 'Opted Out',
            'lead' => 'Leads Created',
            'contact' => 'Contacts Created',
            'blocked' => 'Suppressed by address or domain',
        ),

    'campainglog_target_type_dom' => array(
            'Contacts' => 'Contacts',
            'Users' => 'Users',
            'Prospects' => 'Targets',
            'Leads' => 'Leads',
            'Accounts' => 'Accounts',
        ),
    'merge_operators_dom' => array(
        'like' => 'Contains',
        'exact' => 'Exactly',
        'start' => 'Starts With',
    ),

    'custom_fields_importable_dom' => array(
        'true' => 'Yes',
        'false' => 'No',
        'required' => 'Required',
    ),

    'custom_fields_merge_dup_dom' => array(
        0 => 'Disabled',
        1 => 'Enabled',
    ),

    'projects_priority_options' => array(
        'high' => 'High',
        'medium' => 'Medium',
        'low' => 'Low',
    ),

    'projects_status_options' => array(
        'notstarted' => 'Not Started',
        'inprogress' => 'In Progress',
        'completed' => 'Completed',
    ),
    // strings to pass to Flash charts
    'chart_strings' => array(
        'expandlegend' => 'Expand Legend',
        'collapselegend' => 'Collapse Legend',
        'clickfordrilldown' => 'Click for Drilldown',
        'detailview' => 'More Details...',
        'piechart' => 'Pie Chart',
        'groupchart' => 'Group Chart',
        'stackedchart' => 'Stacked Chart',
        'barchart' => 'Bar Chart',
        'horizontalbarchart' => 'Horizontal Bar Chart',
        'linechart' => 'Line Chart',
        'noData' => 'Data not available',
        'print' => 'Print',
        'pieWedgeName' => 'sections',
    ),
    'release_status_dom' => array(
            'Active' => 'Active',
            'Inactive' => 'Inactive',
        ),
    'email_settings_for_ssl' => array(
            '0' => '',
            '1' => 'SSL',
            '2' => 'TLS',
        ),
    'import_enclosure_options' => array(
            '\'' => 'Single Quote (\')',
            '"' => 'Double Quote (")',
            '' => 'None',
            'other' => 'Other:',
        ),
    'import_delimeter_options' => array(
            ',' => ',',
            ';' => ';',
            '\t' => '\t',
            '.' => '.',
            ':' => ':',
            '|' => '|',
            'other' => 'Other:',
        ),
    'link_target_dom' => array(
            '_blank' => 'New Window',
            '_self' => 'Same Window',
        ),
    'dashlet_auto_refresh_options' => array(
            '-1' => 'Do not auto-refresh',
            '30' => 'Every 30 seconds',
            '60' => 'Every 1 minute',
            '180' => 'Every 3 minutes',
            '300' => 'Every 5 minutes',
            '600' => 'Every 10 minutes',
        ),
    'dashlet_auto_refresh_options_admin' => array(
            '-1' => 'Never',
            '30' => 'Every 30 seconds',
            '60' => 'Every 1 minute',
            '180' => 'Every 3 minutes',
            '300' => 'Every 5 minutes',
            '600' => 'Every 10 minutes',
        ),
    'date_range_search_dom' => array(
            '=' => 'Equals',
            'not_equal' => 'Not On',
            'greater_than' => 'After',
            'less_than' => 'Before',
            'last_7_days' => 'Last 7 Days',
            'next_7_days' => 'Next 7 Days',
            'last_30_days' => 'Last 30 Days',
            'next_30_days' => 'Next 30 Days',
            'last_month' => 'Last Month',
            'this_month' => 'This Month',
            'next_month' => 'Next Month',
            'last_year' => 'Last Year',
            'this_year' => 'This Year',
            'next_year' => 'Next Year',
            'between' => 'Is Between',
        ),
    'numeric_range_search_dom' => array(
            '=' => 'Equals',
            'not_equal' => 'Does Not Equal',
            'greater_than' => 'Greater Than',
            'greater_than_equals' => 'Greater Than Or Equal To',
            'less_than' => 'Less Than',
            'less_than_equals' => 'Less Than Or Equal To',
            'between' => 'Is Between',
        ),
    'lead_conv_activity_opt' => array(
            'copy' => 'Copy',
            'move' => 'Move',
            'donothing' => 'Do Nothing',
        ),
);

$app_strings = array(
    'LBL_TOUR_NEXT' => 'Next',
    'LBL_TOUR_SKIP' => 'Skip',
    'LBL_TOUR_BACK' => 'Back',
    'LBL_TOUR_TAKE_TOUR' => 'Take the tour',
    'LBL_MOREDETAIL' => 'More Detail' /*for 508 compliance fix*/,
    'LBL_EDIT_INLINE' => 'Edit Inline' /*for 508 compliance fix*/,
    'LBL_VIEW_INLINE' => 'View' /*for 508 compliance fix*/,
    'LBL_BASIC_SEARCH' => 'Filter' /*for 508 compliance fix*/,
    'LBL_Blank' => ' ' /*for 508 compliance fix*/,
    'LBL_ID_FF_ADD' => 'Add' /*for 508 compliance fix*/,
    'LBL_ID_FF_ADD_EMAIL' => 'Add Email Address' /*for 508 compliance fix*/,
    'LBL_HIDE_SHOW' => 'Hide/Show' /*for 508 compliance fix*/,
    'LBL_DELETE_INLINE' => 'Delete' /*for 508 compliance fix*/,
    'LBL_ID_FF_CLEAR' => 'Clear' /*for 508 compliance fix*/,
    'LBL_ID_FF_VCARD' => 'vCard' /*for 508 compliance fix*/,
    'LBL_ID_FF_REMOVE' => 'Remove' /*for 508 compliance fix*/,
    'LBL_ID_FF_REMOVE_EMAIL' => 'Remove Email Address' /*for 508 compliance fix*/,
    'LBL_ID_FF_OPT_OUT' => 'Opt Out',
    'LBL_ID_FF_INVALID' => 'Make Invalid',
    'LBL_ADD' => 'Add' /*for 508 compliance fix*/,
    'LBL_COMPANY_LOGO' => 'Company logo' /*for 508 compliance fix*/,
    'LBL_CONNECTORS_POPUPS' => 'Connectors Popups',
    'LBL_CLOSEINLINE' => 'Close',
    'LBL_VIEWINLINE' => 'View',
    'LBL_INFOINLINE' => 'Info',
    'LBL_PRINT' => 'Print',
    'LBL_HELP' => 'Help',
    'LBL_ID_FF_SELECT' => 'Select',
    'DEFAULT' => 'BASIC',
    'LBL_SORT' => 'Sort',
    'LBL_EMAIL_SMTP_SSL_OR_TLS' => 'Enable SMTP over SSL or TLS?',
    'LBL_NO_ACTION' => 'There is no action by that name: %s',
    'LBL_NO_SHORTCUT_MENU' => 'There are no actions available.',
    'LBL_NO_DATA' => 'No Data',

    'LBL_ROUTING_FLAGGED' => 'flag set',
    'LBL_ROUTING_TO' => 'to',
    'LBL_ROUTING_TO_ADDRESS' => 'to address',
    'LBL_ROUTING_WITH_TEMPLATE' => 'with template',

    'NTC_OVERWRITE_ADDRESS_PHONE_CONFIRM' => 'This record currently contains values in the Office Phone and Address fields. To overwrite these values with the following Office Phone and Address of the Account that you selected, click "OK". To keep the current values, click "Cancel".',
    'LBL_DROP_HERE' => '[Drop Here]',
    'LBL_EMAIL_ACCOUNTS_GMAIL_DEFAULTS' => 'Prefill Gmail&#153; Defaults',
    'LBL_EMAIL_ACCOUNTS_NAME' => 'Name',
    'LBL_EMAIL_ACCOUNTS_OUTBOUND' => 'Outgoing Mail Server Properties',
    'LBL_EMAIL_ACCOUNTS_SMTPPASS' => 'SMTP Password',
    'LBL_EMAIL_ACCOUNTS_SMTPPORT' => 'SMTP Port',
    'LBL_EMAIL_ACCOUNTS_SMTPSERVER' => 'SMTP Server',
    'LBL_EMAIL_ACCOUNTS_SMTPUSER' => 'SMTP Username',
    'LBL_EMAIL_ACCOUNTS_SMTPDEFAULT' => 'Default',
    'LBL_EMAIL_WARNING_MISSING_USER_CREDS' => 'Warning: Missing username and password for outgoing mail account.',
    'LBL_EMAIL_ACCOUNTS_SUBTITLE' => 'Set up Mail Accounts to view incoming emails from your email accounts.',
    'LBL_EMAIL_ACCOUNTS_OUTBOUND_SUBTITLE' => 'Provide SMTP mail server information to use for outgoing email in Mail Accounts.',

    'LBL_EMAIL_ADDRESS_BOOK_ADD' => 'Done',
    'LBL_EMAIL_ADDRESS_BOOK_CLEAR' => 'Clear',
    'LBL_EMAIL_ADDRESS_BOOK_ADD_TO' => 'To:',
    'LBL_EMAIL_ADDRESS_BOOK_ADD_CC' => 'Cc:',
    'LBL_EMAIL_ADDRESS_BOOK_ADD_BCC' => 'Bcc:',
    'LBL_EMAIL_ADDRESS_BOOK_ADRRESS_TYPE' => 'To/Cc/Bcc',
    'LBL_EMAIL_ADDRESS_BOOK_EMAIL_ADDR' => 'Email Address',
    'LBL_EMAIL_ADDRESS_BOOK_FILTER' => 'Filter',
    'LBL_EMAIL_ADDRESS_BOOK_NAME' => 'Name',
    'LBL_EMAIL_ADDRESS_BOOK_NOT_FOUND' => 'No Addresses Found',
    'LBL_EMAIL_ADDRESS_BOOK_SAVE_AND_ADD' => 'Save & Add to Address Book',
    'LBL_EMAIL_ADDRESS_BOOK_SELECT_TITLE' => 'Select Email Recipients',
    'LBL_EMAIL_ADDRESS_BOOK_TITLE' => 'Address Book',
    'LBL_EMAIL_REMOVE_SMTP_WARNING' => 'Warning! The outbound account you are trying to delete is associated to an existing inbound account. Are you sure you want to continue?',
    'LBL_EMAIL_ADDRESSES' => 'Email',
    'LBL_EMAIL_ADDRESS_PRIMARY' => 'Email Address',
    'LBL_EMAIL_ARCHIVE_TO_SUGAR' => 'Import to SuiteCRM',
    'LBL_EMAIL_ASSIGNMENT' => 'Assignment',
    'LBL_EMAIL_ATTACH_FILE_TO_EMAIL' => 'Attach',
    'LBL_EMAIL_ATTACHMENT' => 'Attach',
    'LBL_EMAIL_ATTACHMENTS' => 'From Local System',
    'LBL_EMAIL_ATTACHMENTS2' => 'From SuiteCRM Documents',
    'LBL_EMAIL_ATTACHMENTS3' => 'Template Attachments',
    'LBL_EMAIL_ATTACHMENTS_FILE' => 'File',
    'LBL_EMAIL_ATTACHMENTS_DOCUMENT' => 'Document',
    'LBL_EMAIL_BCC' => 'BCC',
    'LBL_EMAIL_CANCEL' => 'Cancel',
    'LBL_EMAIL_CC' => 'CC',
    'LBL_EMAIL_CHARSET' => 'Character Set',
    'LBL_EMAIL_CHECK' => 'Check Mail',
    'LBL_EMAIL_CHECKING_NEW' => 'Checking for New Email',
    'LBL_EMAIL_CHECKING_DESC' => 'One moment please... <br><br>If this is the first check for the mail account, it may take some time.',
    'LBL_EMAIL_CLOSE' => 'Close',
    'LBL_EMAIL_COFFEE_BREAK' => 'Checking for New Email. <br><br>Large mail accounts may take a considerable amount of time.',

    'LBL_EMAIL_COMPOSE' => 'Email',
    'LBL_EMAIL_COMPOSE_ERR_NO_RECIPIENTS' => 'Please enter recipient(s) for this email.',
    'LBL_EMAIL_COMPOSE_NO_BODY' => 'The body of this email is empty. Send anyway?',
    'LBL_EMAIL_COMPOSE_NO_SUBJECT' => 'This email has no subject. Send anyway?',
    'LBL_EMAIL_COMPOSE_NO_SUBJECT_LITERAL' => '(no subject)',
    'LBL_EMAIL_COMPOSE_INVALID_ADDRESS' => 'Please enter valid email address for To, CC and BCC fields',

    'LBL_EMAIL_CONFIRM_CLOSE' => 'Discard this email?',
    'LBL_EMAIL_CONFIRM_DELETE_SIGNATURE' => 'Are you sure you want to delete this signature?',

    'LBL_EMAIL_SENT_SUCCESS' => 'Email sent',

    'LBL_EMAIL_CREATE_NEW' => '--Create On Save--',
    'LBL_EMAIL_MULT_GROUP_FOLDER_ACCOUNTS' => 'Multiple',
    'LBL_EMAIL_MULT_GROUP_FOLDER_ACCOUNTS_EMPTY' => 'Empty',
    'LBL_EMAIL_DATE_SENT_BY_SENDER' => 'Date Sent by Sender',
    'LBL_EMAIL_DATE_TODAY' => 'Today',
    'LBL_EMAIL_DELETE' => 'Delete',
    'LBL_EMAIL_DELETE_CONFIRM' => 'Delete selected messages?',
    'LBL_EMAIL_DELETE_SUCCESS' => 'Email deleted successfully.',
    'LBL_EMAIL_DELETING_MESSAGE' => 'Deleting Message',
    'LBL_EMAIL_DETAILS' => 'Details',

    'LBL_EMAIL_EDIT_CONTACT_WARN' => 'Only the Primary address will be used when working with Contacts.',

    'LBL_EMAIL_EMPTYING_TRASH' => 'Emptying Trash',
    'LBL_EMAIL_DELETING_OUTBOUND' => 'Deleteting outbound server',
    'LBL_EMAIL_CLEARING_CACHE_FILES' => 'CLearing cache files',

    'LBL_EMAIL_ERROR_ADD_GROUP_FOLDER' => 'Folder name must be unique and not empty. Please try again.',
    'LBL_EMAIL_ERROR_DELETE_GROUP_FOLDER' => 'Cannot delete a folder. Either the folder or its children has emails or a mail box associated to it.',
    'LBL_EMAIL_ERROR_CANNOT_FIND_NODE' => 'Cannot determine the intended folder from context. Try again.',
    'LBL_EMAIL_ERROR_CHECK_IE_SETTINGS' => 'Please check your settings.',
    'LBL_EMAIL_ERROR_DESC' => 'Errors were detected: ',
    'LBL_EMAIL_DELETE_ERROR_DESC' => 'You do not have access to this area. Contact your site administrator to obtain access.',
    'LBL_EMAIL_ERROR_DUPE_FOLDER_NAME' => 'SuiteCRM Folder names must be unique.',
    'LBL_EMAIL_ERROR_EMPTY' => 'Please enter some search criteria.',
    'LBL_EMAIL_ERROR_GENERAL_TITLE' => 'An error has occurred',
    'LBL_EMAIL_ERROR_MESSAGE_DELETED' => 'Message Removed from Server',
    'LBL_EMAIL_ERROR_IMAP_MESSAGE_DELETED' => 'Either message Removed from Server or moved to a different folder',
    'LBL_EMAIL_ERROR_MAILSERVERCONNECTION' => 'Connection to the mail server failed. Please contact your Administrator',
    'LBL_EMAIL_ERROR_MOVE' => 'Moving email between servers and/or mail accounts is not supported at this time.',
    'LBL_EMAIL_ERROR_MOVE_TITLE' => 'Move Error',
    'LBL_EMAIL_ERROR_NAME' => 'A name is required.',
    'LBL_EMAIL_ERROR_FROM_ADDRESS' => 'From Address is required. Please enter a valid email address.',
    'LBL_EMAIL_ERROR_NO_FILE' => 'Please provide a file.',
    'LBL_EMAIL_ERROR_SERVER' => 'A mail server address is required.',
    'LBL_EMAIL_ERROR_SAVE_ACCOUNT' => 'The mail account may not have been saved.',
    'LBL_EMAIL_ERROR_TIMEOUT' => 'An error has occurred while communicating with the mail server.',
    'LBL_EMAIL_ERROR_USER' => 'A login name is required.',
    'LBL_EMAIL_ERROR_PORT' => 'A mail server port is required.',
    'LBL_EMAIL_ERROR_PROTOCOL' => 'A server protocol is required.',
    'LBL_EMAIL_ERROR_MONITORED_FOLDER' => 'Monitored Folder is required.',
    'LBL_EMAIL_ERROR_TRASH_FOLDER' => 'Trash Folder is required.',
    'LBL_EMAIL_ERROR_VIEW_RAW_SOURCE' => 'This information is not available',
    'LBL_EMAIL_ERROR_NO_OUTBOUND' => 'No outgoing mail server specified.',
    'LBL_EMAIL_ERROR_SENDING' => 'Error Sending Email. Please contact your administrator for assistance.',
    'LBL_EMAIL_FOLDERS' => SugarThemeRegistry::current()->getImage('icon_email_folder', 'align=absmiddle border=0', null, null, '.gif', '').'Folders',
    'LBL_EMAIL_FOLDERS_SHORT' => SugarThemeRegistry::current()->getImage('icon_email_folder', 'align=absmiddle border=0', null, null, '.gif', ''),
    'LBL_EMAIL_FOLDERS_ADD' => 'Add',
    'LBL_EMAIL_FOLDERS_ADD_DIALOG_TITLE' => 'Add New Folder',
    'LBL_EMAIL_FOLDERS_RENAME_DIALOG_TITLE' => 'Rename Folder',
    'LBL_EMAIL_FOLDERS_ADD_NEW_FOLDER' => 'Save',
    'LBL_EMAIL_FOLDERS_ADD_THIS_TO' => 'Add this folder to',
    'LBL_EMAIL_FOLDERS_CHANGE_HOME' => 'This folder cannot be changed',
    'LBL_EMAIL_FOLDERS_DELETE_CONFIRM' => 'Are you sure you would like to delete this folder?\nThis process cannot be reversed.\nFolder deletions will cascade to all contained folders.',
    'LBL_EMAIL_FOLDERS_NEW_FOLDER' => 'New Folder Name',
    'LBL_EMAIL_FOLDERS_NO_VALID_NODE' => 'Please select a folder before performing this action.',
    'LBL_EMAIL_FOLDERS_TITLE' => 'Folder Management',

    'LBL_EMAIL_FORWARD' => 'Forward',
    'LBL_EMAIL_DELIMITER' => '::;::',
    'LBL_EMAIL_DOWNLOAD_STATUS' => 'Downloaded [[count]] of [[total]] emails',
    'LBL_EMAIL_FROM' => 'From',
    'LBL_EMAIL_GROUP' => 'group',
    'LBL_EMAIL_UPPER_CASE_GROUP' => 'Group',
    'LBL_EMAIL_HOME_FOLDER' => 'Home',
    'LBL_EMAIL_IE_DELETE' => 'Deleting Mail Account',
    'LBL_EMAIL_IE_DELETE_SIGNATURE' => 'Deleting signature',
    'LBL_EMAIL_IE_DELETE_CONFIRM' => 'Are you sure you would like to delete this mail account?',
    'LBL_EMAIL_IE_DELETE_SUCCESSFUL' => 'Deletion successful.',
    'LBL_EMAIL_IE_SAVE' => 'Saving Mail Account Information',
    'LBL_EMAIL_IMPORTING_EMAIL' => 'Importing Email',
    'LBL_EMAIL_IMPORT_EMAIL' => 'Import into SuiteCRM',
    'LBL_EMAIL_IMPORT_SETTINGS' => 'Import Settings',
    'LBL_EMAIL_INVALID' => 'Invalid',
    'LBL_EMAIL_LOADING' => 'Loading...',
    'LBL_EMAIL_MARK' => 'Mark',
    'LBL_EMAIL_MARK_FLAGGED' => 'As Flagged',
    'LBL_EMAIL_MARK_READ' => 'As Read',
    'LBL_EMAIL_MARK_UNFLAGGED' => 'As Unflagged',
    'LBL_EMAIL_MARK_UNREAD' => 'As Unread',
    'LBL_EMAIL_ASSIGN_TO' => 'Assign To',

    'LBL_EMAIL_MENU_ADD_FOLDER' => 'Create Folder',
    'LBL_EMAIL_MENU_COMPOSE' => 'Compose to',
    'LBL_EMAIL_MENU_DELETE_FOLDER' => 'Delete Folder',
    'LBL_EMAIL_MENU_EMPTY_TRASH' => 'Empty Trash',
    'LBL_EMAIL_MENU_SYNCHRONIZE' => 'Synchronize',
    'LBL_EMAIL_MENU_CLEAR_CACHE' => 'Clear cache files',
    'LBL_EMAIL_MENU_REMOVE' => 'Remove',
    'LBL_EMAIL_MENU_RENAME_FOLDER' => 'Rename Folder',
    'LBL_EMAIL_MENU_RENAMING_FOLDER' => 'Renaming Folder',
    'LBL_EMAIL_MENU_MAKE_SELECTION' => 'Please make a selection before trying this operation.',

    'LBL_EMAIL_MENU_HELP_ADD_FOLDER' => 'Create a Folder (remote or in SuiteCRM)',
    'LBL_EMAIL_MENU_HELP_DELETE_FOLDER' => 'Delete a Folder (remote or in SuiteCRM)',
    'LBL_EMAIL_MENU_HELP_EMPTY_TRASH' => 'Empties all Trash folders for your mail accounts',
    'LBL_EMAIL_MENU_HELP_MARK_READ' => 'Mark these email(s) read',
    'LBL_EMAIL_MENU_HELP_MARK_UNFLAGGED' => 'Mark these email(s) unflagged',
    'LBL_EMAIL_MENU_HELP_RENAME_FOLDER' => 'Rename a Folder (remote or in SuiteCRM)',

    'LBL_EMAIL_MESSAGES' => 'messages',

    'LBL_EMAIL_ML_NAME' => 'List Name',
    'LBL_EMAIL_ML_ADDRESSES_1' => 'Selected List Addresses',
    'LBL_EMAIL_ML_ADDRESSES_2' => 'Available List Addresses',

    'LBL_EMAIL_MULTISELECT' => '<b>Ctrl-Click</b> to select multiples<br />(Mac users use <b>CMD-Click</b>)',

    'LBL_EMAIL_NO' => 'No',
    'LBL_EMAIL_NOT_SENT' => 'System is unable to process your request. Please contact the system administrator.',

    'LBL_EMAIL_OK' => 'OK',
    'LBL_EMAIL_ONE_MOMENT' => 'One moment please...',
    'LBL_EMAIL_OPEN_ALL' => 'Open Multiple Messages',
    'LBL_EMAIL_OPTIONS' => 'Options',
    'LBL_EMAIL_QUICK_COMPOSE' => 'Quick Compose',
    'LBL_EMAIL_OPT_OUT' => 'Opted Out',
    'LBL_EMAIL_OPT_OUT_AND_INVALID' => 'Opted Out and Invalid',
    'LBL_EMAIL_PERFORMING_TASK' => 'Performing Task',
    'LBL_EMAIL_PRIMARY' => 'Primary',
    'LBL_EMAIL_PRINT' => 'Print',

    'LBL_EMAIL_QC_BUGS' => 'Bug',
    'LBL_EMAIL_QC_CASES' => 'Case',
    'LBL_EMAIL_QC_LEADS' => 'Lead',
    'LBL_EMAIL_QC_CONTACTS' => 'Contact',
    'LBL_EMAIL_QC_TASKS' => 'Task',
    'LBL_EMAIL_QC_OPPORTUNITIES' => 'Opportunity',
    'LBL_EMAIL_QUICK_CREATE' => 'Quick Create',

    'LBL_EMAIL_REBUILDING_FOLDERS' => 'Rebuilding Folders',
    'LBL_EMAIL_RELATE_TO' => 'Relate',
    'LBL_EMAIL_VIEW_RELATIONSHIPS' => 'View Relationships',
    'LBL_EMAIL_RECORD' => 'Email Record',
    'LBL_EMAIL_REMOVE' => 'Remove',
    'LBL_EMAIL_REPLY' => 'Reply',
    'LBL_EMAIL_REPLY_ALL' => 'Reply All',
    'LBL_EMAIL_REPLY_TO' => 'Reply-to',
    'LBL_EMAIL_RETRIEVING_MESSAGE' => 'Retrieving Message',
    'LBL_EMAIL_RETRIEVING_RECORD' => 'Retrieving Email Record',
    'LBL_EMAIL_SELECT_ONE_RECORD' => 'Please select only one email record',
    'LBL_EMAIL_RETURN_TO_VIEW' => 'Return to Previous Module?',
    'LBL_EMAIL_REVERT' => 'Revert',
    'LBL_EMAIL_RELATE_EMAIL' => 'Relate Email',

    'LBL_EMAIL_RULES_TITLE' => 'Rule Management',

    'LBL_EMAIL_SAVE' => 'Save',
    'LBL_EMAIL_SAVE_AND_REPLY' => 'Save & Reply',
    'LBL_EMAIL_SAVE_DRAFT' => 'Save Draft',
    'LBL_EMAIL_DRAFT_SAVED' => 'Draft has been saved',

    'LBL_EMAIL_SEARCH' => SugarThemeRegistry::current()->getImage('Search', 'align=absmiddle border=0', null, null, '.gif', ''),
    'LBL_EMAIL_SEARCH_SHORT' => SugarThemeRegistry::current()->getImage('Search', 'align=absmiddle border=0', null, null, '.gif', ''),
    'LBL_EMAIL_SEARCH_DATE_FROM' => 'Date From',
    'LBL_EMAIL_SEARCH_DATE_UNTIL' => 'Date Until',
    'LBL_EMAIL_SEARCH_NO_RESULTS' => 'No results match your search criteria.',
    'LBL_EMAIL_SEARCH_RESULTS_TITLE' => 'Search Results',

    'LBL_EMAIL_SELECT' => 'Select',

    'LBL_EMAIL_SEND' => 'Send',
    'LBL_EMAIL_SENDING_EMAIL' => 'Sending Email',

    'LBL_EMAIL_SETTINGS' => 'Settings',
    'LBL_EMAIL_SETTINGS_ACCOUNTS' => 'Mail Accounts',
    'LBL_EMAIL_SETTINGS_ADD_ACCOUNT' => 'Clear Form',
    'LBL_EMAIL_SETTINGS_CHECK_INTERVAL' => 'Check for New Mail',
    'LBL_EMAIL_SETTINGS_FROM_ADDR' => 'From Address',
    'LBL_EMAIL_SETTINGS_FROM_TO_EMAIL_ADDR' => 'Email Address For Test Notification:',
    'LBL_EMAIL_SETTINGS_FROM_NAME' => 'From Name',
    'LBL_EMAIL_SETTINGS_REPLY_TO_ADDR' => 'Reply to Address',
    'LBL_EMAIL_SETTINGS_FULL_SYNC' => 'Synchronize All Mail Accounts',
    'LBL_EMAIL_TEST_NOTIFICATION_SENT' => 'An email was sent to the specified email address using the provided outgoing mail settings. Please check to see if the email was received to verify the settings are correct.',
    'LBL_EMAIL_SETTINGS_FULL_SYNC_WARN' => 'Perform a full synchronization?\nLarge mail accounts may take a few minutes.',
    'LBL_EMAIL_SUBSCRIPTION_FOLDER_HELP' => 'Click the Shift key or the Ctrl key to select multiple folders.',
    'LBL_EMAIL_SETTINGS_GENERAL' => 'General',
    'LBL_EMAIL_SETTINGS_GROUP_FOLDERS_CREATE' => 'Create Group Folders',

    'LBL_EMAIL_SETTINGS_GROUP_FOLDERS_EDIT' => 'Edit Group Folder',

    'LBL_EMAIL_SETTINGS_NAME' => 'Mail Account Name',
    'LBL_EMAIL_SETTINGS_REQUIRE_REFRESH' => 'Select the number of emails per page in the Inbox. This setting might require a page refresh in order to take effect.',
    'LBL_EMAIL_SETTINGS_RETRIEVING_ACCOUNT' => 'Retrieving Mail Account',
    'LBL_EMAIL_SETTINGS_SAVED' => 'The settings have been saved.',
    'LBL_EMAIL_SETTINGS_SEND_EMAIL_AS' => 'Send Plain Text Emails Only',
    'LBL_EMAIL_SETTINGS_SHOW_NUM_IN_LIST' => 'Emails per Page',
    'LBL_EMAIL_SETTINGS_TITLE_LAYOUT' => 'Visual Settings',
    'LBL_EMAIL_SETTINGS_TITLE_PREFERENCES' => 'Preferences',
    'LBL_EMAIL_SETTINGS_USER_FOLDERS' => 'Available User Folders',
    'LBL_EMAIL_ERROR_PREPEND' => 'Error:',
    'LBL_EMAIL_INVALID_PERSONAL_OUTBOUND' => 'The outbound mail server selected for the mail account you are using is invalid. Check the settings or select a different mail server for the mail account.',
    'LBL_EMAIL_INVALID_SYSTEM_OUTBOUND' => 'An outgoing mail server is not configured to send emails. Please configure an outgoing mail server or select an outgoing mail server for the mail account that you are using in Settings >> Mail Account.',
    'LBL_DEFAULT_EMAIL_SIGNATURES' => 'Default Signature',
    'LBL_EMAIL_SIGNATURES' => 'Signatures',
    'LBL_SMTPTYPE_GMAIL' => 'Gmail',
    'LBL_SMTPTYPE_YAHOO' => 'Yahoo! Mail',
    'LBL_SMTPTYPE_EXCHANGE' => 'Microsoft Exchange',
    'LBL_SMTPTYPE_OTHER' => 'Other',
    'LBL_EMAIL_SPACER_MAIL_SERVER' => '[ Remote Folders ]',
    'LBL_EMAIL_SPACER_LOCAL_FOLDER' => '[ SuiteCRM Folders ]',
    'LBL_EMAIL_SUBJECT' => 'Subject',
    'LBL_EMAIL_SUCCESS' => 'Success',
    'LBL_EMAIL_SUGAR_FOLDER' => 'SuiteCRM Folder',
    'LBL_EMAIL_TEMPLATE_EDIT_PLAIN_TEXT' => 'Email template body is empty',
    'LBL_EMAIL_TEMPLATES' => 'Templates',
    'LBL_EMAIL_TO' => 'To',
    'LBL_EMAIL_VIEW' => 'View',
    'LBL_EMAIL_VIEW_HEADERS' => 'Display Headers',
    'LBL_EMAIL_VIEW_RAW' => 'Display Raw Email',
    'LBL_EMAIL_VIEW_UNSUPPORTED' => 'This feature is unsupported when used with POP3.',
    'LBL_DEFAULT_LINK_TEXT' => 'Default link text.',
    'LBL_EMAIL_YES' => 'Yes',
    'LBL_EMAIL_TEST_OUTBOUND_SETTINGS' => 'Send Test Email',
    'LBL_EMAIL_TEST_OUTBOUND_SETTINGS_SENT' => 'Test Email Sent',
    'LBL_EMAIL_MESSAGE_NO' => 'Message No',
    'LBL_EMAIL_IMPORT_SUCCESS' => 'Import Passed',
    'LBL_EMAIL_IMPORT_FAIL' => 'Import Failed because either the message is already imported or deleted from server',

    'LBL_LINK_NONE' => 'None',
    'LBL_LINK_ALL' => 'All',
    'LBL_LINK_RECORDS' => 'Records',
    'LBL_LINK_SELECT' => 'Select',
    'LBL_LINK_ACTIONS' => 'ACTIONS',
    'LBL_CLOSE_ACTIVITY_HEADER' => 'Confirm',
    'LBL_CLOSE_ACTIVITY_CONFIRM' => 'Do you want to close this #module#?',
    'LBL_INVALID_FILE_EXTENSION' => 'Invalid File Extension',

    'ERR_AJAX_LOAD' => 'An error has occurred:',
    'ERR_AJAX_LOAD_FAILURE' => 'There was an error processing your request, please try again at a later time.',
    'ERR_AJAX_LOAD_FOOTER' => 'If this error persists, please have your administrator disable Ajax for this module',
    'ERR_DECIMAL_SEP_EQ_THOUSANDS_SEP' => 'The decimal separator cannot use the same character as the thousands separator.\\n\\n  Please change the values.',
    'ERR_DELETE_RECORD' => 'A record number must be specified to delete the contact.',
    'ERR_EXPORT_DISABLED' => 'Exports Disabled.',
    'ERR_EXPORT_TYPE' => 'Error exporting ',
    'ERR_INVALID_EMAIL_ADDRESS' => 'not a valid email address.',
    'ERR_INVALID_FILE_REFERENCE' => 'Invalid File Reference',
    'ERR_NO_HEADER_ID' => 'This feature is unavailable in this theme.',
    'ERR_NOT_ADMIN' => 'Unauthorized access to administration.',
    'ERR_MISSING_REQUIRED_FIELDS' => 'Missing required field:',
    'ERR_INVALID_REQUIRED_FIELDS' => 'Invalid required field:',
    'ERR_INVALID_VALUE' => 'Invalid Value:',
    'ERR_NO_SUCH_FILE' => 'File does not exist on system',
    'ERR_NO_SINGLE_QUOTE' => 'Cannot use the single quotation mark for ',
    'ERR_NOTHING_SELECTED' => 'Please make a selection before proceeding.',
    'ERR_SELF_REPORTING' => 'User cannot report to him or herself.',
    'ERR_SQS_NO_MATCH_FIELD' => 'No match for field: ',
    'ERR_SQS_NO_MATCH' => 'No Match',
    'ERR_ADDRESS_KEY_NOT_SPECIFIED' => 'Please specify \'key\' index in displayParams attribute for the Meta-Data definition',
    'ERR_EXISTING_PORTAL_USERNAME' => 'Error: The Portal Name is already assigned to another contact.',
    'ERR_COMPATIBLE_PRECISION_VALUE' => 'Field value is not compatible with precision value',
    'ERR_EXTERNAL_API_SAVE_FAIL' => 'An error occurred when trying to save to the external account.',
    'ERR_NO_DB' => 'Could not connect to the database. Please refer to suitecrm.log for details.',
    'ERR_DB_FAIL' => 'Database failure. Please refer to suitecrm.log for details.',
    'ERR_DB_VERSION' => 'SuiteCRM {0} Files May Only Be Used With A SuiteCRM {1} Database.',

    'LBL_ACCOUNT' => 'Account',
    'LBL_ACCOUNTS' => 'Accounts',
    'LBL_ACTIVITIES_SUBPANEL_TITLE' => 'Activities',
    'LBL_ACCUMULATED_HISTORY_BUTTON_KEY' => 'H',
    'LBL_ACCUMULATED_HISTORY_BUTTON_LABEL' => 'View Summary',
    'LBL_ACCUMULATED_HISTORY_BUTTON_TITLE' => 'View Summary',
    'LBL_ADD_BUTTON' => 'Add',
    'LBL_ADD_DOCUMENT' => 'Add Document',
    'LBL_ADD_TO_PROSPECT_LIST_BUTTON_KEY' => 'L',
    'LBL_ADD_TO_PROSPECT_LIST_BUTTON_LABEL' => 'Add To Target List',
    'LBL_ADD_TO_PROSPECT_LIST_BUTTON_LABEL_ACCOUNTS_CONTACTS' => 'Add Contacts To Target List',
    'LBL_ADDITIONAL_DETAILS_CLOSE_TITLE' => 'Click to Close',
    'LBL_ADDITIONAL_DETAILS' => 'Additional Details',
    'LBL_ADMIN' => 'Admin',
    'LBL_ALT_HOT_KEY' => '',
    'LBL_ARCHIVE' => 'Archive',
    'LBL_ASSIGNED_TO_USER' => 'Assigned to User',
    'LBL_ASSIGNED_TO' => 'Assigned to:',
    'LBL_BACK' => 'Back',
    'LBL_BILLING_ADDRESS' => 'Billing Address',
    'LBL_BROWSER_TITLE' => 'SuiteCRM - Open Source CRM',
    'LBL_BUGS' => 'Bugs',
    'LBL_BY' => 'by',
    'LBL_CALLS' => 'Calls',
    'LBL_CAMPAIGNS_SEND_QUEUED' => 'Send Queued Campaign Emails',
    'LBL_SUBMIT_BUTTON_LABEL' => 'Submit',
    'LBL_CASE' => 'Case',
    'LBL_CASES' => 'Cases',
    'LBL_CHANGE_PASSWORD' => 'Change password',
    'LBL_CHARSET' => 'UTF-8',
    'LBL_CHECKALL' => 'Check All',
    'LBL_CITY' => 'City',
    'LBL_CLEAR_BUTTON_LABEL' => 'Clear',
    'LBL_CLEAR_BUTTON_TITLE' => 'Clear',
    'LBL_CLEARALL' => 'Clear All',
    'LBL_CLOSE_BUTTON_TITLE' => 'Close',
    'LBL_CLOSE_AND_CREATE_BUTTON_LABEL' => 'Close and Create New',
    'LBL_CLOSE_AND_CREATE_BUTTON_TITLE' => 'Close and Create New',
    'LBL_CLOSE_AND_CREATE_BUTTON_KEY' => 'C',
    'LBL_OPEN_ITEMS' => 'Open Items:',
    'LBL_COMPOSE_EMAIL_BUTTON_KEY' => 'L',
    'LBL_COMPOSE_EMAIL_BUTTON_LABEL' => 'Compose Email',
    'LBL_COMPOSE_EMAIL_BUTTON_TITLE' => 'Compose Email',
    'LBL_SEARCH_DROPDOWN_YES' => 'Yes',
    'LBL_SEARCH_DROPDOWN_NO' => 'No',
    'LBL_CONTACT_LIST' => 'Contact List',
    'LBL_CONTACT' => 'Contact',
    'LBL_CONTACTS' => 'Contacts',
    'LBL_CONTRACT' => 'Contract',
    'LBL_CONTRACTS' => 'Contracts',
    'LBL_COUNTRY' => 'Country:',
    'LBL_CREATE_BUTTON_LABEL' => 'CREATE',
    'LBL_CREATED_BY_USER' => 'Created by User',
    'LBL_CREATED_USER' => 'Created by User',
    'LBL_CREATED' => 'Created by',
    'LBL_CURRENT_USER_FILTER' => 'My Items:',
    'LBL_CURRENCY' => 'Currency:',
    'LBL_DOCUMENTS' => 'Documents',
    'LBL_DATE_ENTERED' => 'Date Created:',
    'LBL_DATE_MODIFIED' => 'Date Modified:',
    'LBL_EDIT_BUTTON' => 'Edit',
    'LBL_DUPLICATE_BUTTON' => 'Duplicate',
    'LBL_DELETE_BUTTON' => 'Delete',
    'LBL_DELETE' => 'Delete',
    'LBL_DELETED' => 'Deleted',
    'LBL_DIRECT_REPORTS' => 'Direct Reports',
    'LBL_DONE_BUTTON_LABEL' => 'Done',
    'LBL_DONE_BUTTON_TITLE' => 'Done',
    'LBL_FAVORITES' => 'Favorites',
    'LBL_VCARD' => 'vCard',
    'LBL_EMPTY_VCARD' => 'Please select a vCard file',
    'LBL_EMPTY_REQUIRED_VCARD' => 'vCard does not have all the required fields for this module. Please refer to suitecrm.log for details.',
    'LBL_VCARD_ERROR_FILESIZE' => 'The uploaded file exceeds the 30000 bytes size limit which was specified in the HTML form.',
    'LBL_VCARD_ERROR_DEFAULT' => 'There was an error uploading the vCard file. Please refer to suitecrm.log for details.',
    'LBL_IMPORT_VCARD' => 'Import vCard:',
    'LBL_IMPORT_VCARD_BUTTON_LABEL' => 'Import vCard',
    'LBL_IMPORT_VCARD_BUTTON_TITLE' => 'Import vCard',
    'LBL_VIEW_BUTTON' => 'View',
    'LBL_EMAIL_PDF_BUTTON_LABEL' => 'Email as PDF',
    'LBL_EMAIL_PDF_BUTTON_TITLE' => 'Email as PDF',
    'LBL_EMAILS' => 'Emails',
    'LBL_EMPLOYEES' => 'Employees',
    'LBL_ENTER_DATE' => 'Enter Date',
    'LBL_EXPORT' => 'Export',
    'LBL_FAVORITES_FILTER' => 'My Favorites:',
    'LBL_GO_BUTTON_LABEL' => 'Go',
    'LBL_HIDE' => 'Hide',
    'LBL_ID' => 'ID',
    'LBL_IMPORT' => 'Import',
    'LBL_IMPORT_STARTED' => 'Import Started: ',
    'LBL_LAST_VIEWED' => 'Recently Viewed',
    'LBL_LEADS' => 'Leads',
    'LBL_LESS' => 'less',
    'LBL_CAMPAIGN' => 'Campaign:',
    'LBL_CAMPAIGNS' => 'Campaigns',
    'LBL_CAMPAIGNLOG' => 'CampaignLog',
    'LBL_CAMPAIGN_CONTACT' => 'Campaigns',
    'LBL_CAMPAIGN_ID' => 'campaign_id',
    'LBL_CAMPAIGN_NONE' => 'None',
    'LBL_THEME' => 'Theme:',
    'LBL_FOUND_IN_RELEASE' => 'Found In Release',
    'LBL_FIXED_IN_RELEASE' => 'Fixed In Release',
    'LBL_LIST_ACCOUNT_NAME' => 'Account Name',
    'LBL_LIST_ASSIGNED_USER' => 'User',
    'LBL_LIST_CONTACT_NAME' => 'Contact Name',
    'LBL_LIST_CONTACT_ROLE' => 'Contact Role',
    'LBL_LIST_DATE_ENTERED' => 'Date Created',
    'LBL_LIST_EMAIL' => 'Email',
    'LBL_LIST_NAME' => 'Name',
    'LBL_LIST_OF' => 'of',
    'LBL_LIST_PHONE' => 'Phone',
    'LBL_LIST_RELATED_TO' => 'Related to',
    'LBL_LIST_USER_NAME' => 'User Name',
    'LBL_LISTVIEW_NO_SELECTED' => 'Please select at least 1 record to proceed.',
    'LBL_LISTVIEW_TWO_REQUIRED' => 'Please select at least 2 records to proceed.',
    'LBL_LISTVIEW_OPTION_SELECTED' => 'Selected Records',
    'LBL_LISTVIEW_SELECTED_OBJECTS' => 'Selected: ',

    'LBL_LOCALE_NAME_EXAMPLE_FIRST' => 'David',
    'LBL_LOCALE_NAME_EXAMPLE_LAST' => 'Livingstone',
    'LBL_LOCALE_NAME_EXAMPLE_SALUTATION' => 'Dr.',
    'LBL_LOCALE_NAME_EXAMPLE_TITLE' => 'Code Monkey Extraordinaire',
    'LBL_LOGOUT' => 'Log Out',
    'LBL_PROFILE' => 'Profile',
    'LBL_MAILMERGE' => 'Mail Merge',
    'LBL_MASS_UPDATE' => 'Mass Update',
    'LBL_NO_MASS_UPDATE_FIELDS_AVAILABLE' => 'There are no fields available for the Mass Update operation',
    'LBL_OPT_OUT_FLAG_PRIMARY' => 'Opt out Primary Email',
    'LBL_MEETINGS' => 'Meetings',
    'LBL_MEETING_GO_BACK' => 'Go back to the meeting',
    'LBL_MEMBERS' => 'Members',
    'LBL_MEMBER_OF' => 'Member Of',
    'LBL_MODIFIED_BY_USER' => 'Modified by User',
    'LBL_MODIFIED_USER' => 'Modified by User',
    'LBL_MODIFIED' => 'Modified by',
    'LBL_MODIFIED_NAME' => 'Modified By Name',
    'LBL_MORE' => 'More',
    'LBL_MY_ACCOUNT' => 'My Settings',
    'LBL_NAME' => 'Name',
    'LBL_NEW_BUTTON_KEY' => 'N',
    'LBL_NEW_BUTTON_LABEL' => 'Create',
    'LBL_NEW_BUTTON_TITLE' => 'Create',
    'LBL_NEXT_BUTTON_LABEL' => 'Next',
    'LBL_NONE' => '--None--',
    'LBL_NOTES' => 'Notes',
    'LBL_OPPORTUNITIES' => 'Opportunities',
    'LBL_OPPORTUNITY_NAME' => 'Opportunity Name',
    'LBL_OPPORTUNITY' => 'Opportunity',
    'LBL_OR' => 'OR',
    'LBL_PANEL_OVERVIEW' => 'OVERVIEW',
    'LBL_PANEL_ASSIGNMENT' => 'OTHER',
    'LBL_PANEL_ADVANCED' => 'MORE INFORMATION',
    'LBL_PARENT_TYPE' => 'Parent Type',
    'LBL_PERCENTAGE_SYMBOL' => '%',
    'LBL_POSTAL_CODE' => 'Postal Code:',
    'LBL_PRIMARY_ADDRESS_CITY' => 'Primary Address City:',
    'LBL_PRIMARY_ADDRESS_COUNTRY' => 'Primary Address Country:',
    'LBL_PRIMARY_ADDRESS_POSTALCODE' => 'Primary Address Postal Code:',
    'LBL_PRIMARY_ADDRESS_STATE' => 'Primary Address State:',
    'LBL_PRIMARY_ADDRESS_STREET_2' => 'Primary Address Street 2:',
    'LBL_PRIMARY_ADDRESS_STREET_3' => 'Primary Address Street 3:',
    'LBL_PRIMARY_ADDRESS_STREET' => 'Primary Address Street:',
    'LBL_PRIMARY_ADDRESS' => 'Primary Address:',

    'LBL_PROSPECTS' => 'Prospects',
    'LBL_PRODUCTS' => 'Products',
    'LBL_PROJECT_TASKS' => 'Project Tasks',
    'LBL_PROJECTS' => 'Projects',
    'LBL_QUOTES' => 'Quotes',

    'LBL_RELATED' => 'Related',
    'LBL_RELATED_RECORDS' => 'Related Records',
    'LBL_REMOVE' => 'Remove',
    'LBL_REPORTS_TO' => 'Reports To',
    'LBL_REQUIRED_SYMBOL' => '*',
    'LBL_REQUIRED_TITLE' => 'Indicates required field',
    'LBL_EMAIL_DONE_BUTTON_LABEL' => 'Done',
    'LBL_FULL_FORM_BUTTON_KEY' => 'L',
    'LBL_FULL_FORM_BUTTON_LABEL' => 'Full Form',
    'LBL_FULL_FORM_BUTTON_TITLE' => 'Full Form',
    'LBL_SAVE_NEW_BUTTON_LABEL' => 'Save & Create New',
    'LBL_SAVE_NEW_BUTTON_TITLE' => 'Save & Create New',
    'LBL_SAVE_OBJECT' => 'Save {0}',
    'LBL_SEARCH_BUTTON_KEY' => 'Q',
    'LBL_SEARCH_BUTTON_LABEL' => 'Search',
    'LBL_SEARCH_BUTTON_TITLE' => 'Search',
    'LBL_FILTER' => 'Filter',
    'LBL_SEARCH' => 'Search',
    'LBL_SEARCH_ALT' => '',
    'LBL_SEARCH_MORE' => 'more',
    'LBL_UPLOAD_IMAGE_FILE_INVALID' => 'Invalid file format, only image file can be uploaded.',
    'LBL_SELECT_BUTTON_KEY' => 'T',
    'LBL_SELECT_BUTTON_LABEL' => 'Select',
    'LBL_SELECT_BUTTON_TITLE' => 'Select',
    'LBL_BROWSE_DOCUMENTS_BUTTON_LABEL' => 'Browse Documents',
    'LBL_BROWSE_DOCUMENTS_BUTTON_TITLE' => 'Browse Documents',
    'LBL_SELECT_CONTACT_BUTTON_KEY' => 'T',
    'LBL_SELECT_CONTACT_BUTTON_LABEL' => 'Select Contact',
    'LBL_SELECT_CONTACT_BUTTON_TITLE' => 'Select Contact',
    'LBL_SELECT_REPORTS_BUTTON_LABEL' => 'SELECT FROM Reports',
    'LBL_SELECT_REPORTS_BUTTON_TITLE' => 'Select Reports',
    'LBL_SELECT_USER_BUTTON_KEY' => 'U',
    'LBL_SELECT_USER_BUTTON_LABEL' => 'Select User',
    'LBL_SELECT_USER_BUTTON_TITLE' => 'Select User',
    // Clear buttons take up too many keys, lets default the relate and collection ones to be empty
    'LBL_ACCESSKEY_CLEAR_RELATE_KEY' => ' ',
    'LBL_ACCESSKEY_CLEAR_RELATE_TITLE' => 'Clear Selection',
    'LBL_ACCESSKEY_CLEAR_RELATE_LABEL' => 'Clear Selection',
    'LBL_ACCESSKEY_CLEAR_COLLECTION_KEY' => ' ',
    'LBL_ACCESSKEY_CLEAR_COLLECTION_TITLE' => 'Clear Selection',
    'LBL_ACCESSKEY_CLEAR_COLLECTION_LABEL' => 'Clear Selection',
    'LBL_ACCESSKEY_SELECT_FILE_KEY' => 'F',
    'LBL_ACCESSKEY_SELECT_FILE_TITLE' => 'Select File',
    'LBL_ACCESSKEY_SELECT_FILE_LABEL' => 'Select File',
    'LBL_ACCESSKEY_CLEAR_FILE_KEY' => ' ',
    'LBL_ACCESSKEY_CLEAR_FILE_TITLE' => 'Clear File',
    'LBL_ACCESSKEY_CLEAR_FILE_LABEL' => 'Clear File',

    'LBL_ACCESSKEY_SELECT_USERS_KEY' => 'U',
    'LBL_ACCESSKEY_SELECT_USERS_TITLE' => 'Select User',
    'LBL_ACCESSKEY_SELECT_USERS_LABEL' => 'Select User',
    'LBL_ACCESSKEY_CLEAR_USERS_KEY' => ' ',
    'LBL_ACCESSKEY_CLEAR_USERS_TITLE' => 'Clear User',
    'LBL_ACCESSKEY_CLEAR_USERS_LABEL' => 'Clear User',
    'LBL_ACCESSKEY_SELECT_ACCOUNTS_KEY' => 'A',
    'LBL_ACCESSKEY_SELECT_ACCOUNTS_TITLE' => 'Select Account',
    'LBL_ACCESSKEY_SELECT_ACCOUNTS_LABEL' => 'Select Account',
    'LBL_ACCESSKEY_CLEAR_ACCOUNTS_KEY' => ' ',
    'LBL_ACCESSKEY_CLEAR_ACCOUNTS_TITLE' => 'Clear Account',
    'LBL_ACCESSKEY_CLEAR_ACCOUNTS_LABEL' => 'Clear Account',
    'LBL_ACCESSKEY_SELECT_CAMPAIGNS_KEY' => 'M',
    'LBL_ACCESSKEY_SELECT_CAMPAIGNS_TITLE' => 'Select Campaign',
    'LBL_ACCESSKEY_SELECT_CAMPAIGNS_LABEL' => 'Select Campaign',
    'LBL_ACCESSKEY_CLEAR_CAMPAIGNS_KEY' => ' ',
    'LBL_ACCESSKEY_CLEAR_CAMPAIGNS_TITLE' => 'Clear Campaign',
    'LBL_ACCESSKEY_CLEAR_CAMPAIGNS_LABEL' => 'Clear Campaign',
    'LBL_ACCESSKEY_SELECT_CONTACTS_KEY' => 'C',
    'LBL_ACCESSKEY_SELECT_CONTACTS_TITLE' => 'Select Contact',
    'LBL_ACCESSKEY_SELECT_CONTACTS_LABEL' => 'Select Contact',
    'LBL_ACCESSKEY_CLEAR_CONTACTS_KEY' => ' ',
    'LBL_ACCESSKEY_CLEAR_CONTACTS_TITLE' => 'Clear Contact',
    'LBL_ACCESSKEY_CLEAR_CONTACTS_LABEL' => 'Clear Contact',
    'LBL_ACCESSKEY_SELECT_TEAMSET_KEY' => 'Z',
    'LBL_ACCESSKEY_SELECT_TEAMSET_TITLE' => 'Select Team',
    'LBL_ACCESSKEY_SELECT_TEAMSET_LABEL' => 'Select Team',
    'LBL_ACCESSKEY_CLEAR_TEAMS_KEY' => ' ',
    'LBL_ACCESSKEY_CLEAR_TEAMS_TITLE' => 'Clear Team',
    'LBL_ACCESSKEY_CLEAR_TEAMS_LABEL' => 'Clear Team',
    'LBL_SERVER_RESPONSE_RESOURCES' => 'Resources used to construct this page (queries, files)',
    'LBL_SERVER_RESPONSE_TIME_SECONDS' => 'seconds.',
    'LBL_SERVER_RESPONSE_TIME' => 'Server response time:',
    'LBL_SERVER_MEMORY_BYTES' => 'bytes',
    'LBL_SERVER_MEMORY_USAGE' => 'Server Memory Usage: {0} ({1})',
    'LBL_SERVER_MEMORY_LOG_MESSAGE' => 'Usage: - module: {0} - action: {1}',
    'LBL_SERVER_PEAK_MEMORY_USAGE' => 'Server Peak Memory Usage: {0} ({1})',
    'LBL_SHIPPING_ADDRESS' => 'Shipping Address',
    'LBL_SHOW' => 'Show',
    'LBL_STATE' => 'State:',
    'LBL_STATUS_UPDATED' => 'Your Status for this event has been updated!',
    'LBL_STATUS' => 'Status:',
    'LBL_STREET' => 'Street',
    'LBL_SUBJECT' => 'Subject',

    'LBL_INBOUNDEMAIL_ID' => 'Inbound Email ID',

    'LBL_SCENARIO_SALES' => 'Sales',
    'LBL_SCENARIO_MARKETING' => 'Marketing',
    'LBL_SCENARIO_FINANCE' => 'Finance',
    'LBL_SCENARIO_SERVICE' => 'Service',
    'LBL_SCENARIO_PROJECT' => 'Project Management',

    'LBL_SCENARIO_SALES_DESCRIPTION'=>'This scenario facilitates the management of sales items',
    'LBL_SCENARIO_MAKETING_DESCRIPTION'=>'This scenario facilitates the management of marketing items',
    'LBL_SCENARIO_FINANCE_DESCRIPTION'=>'This scenario facilitates the management of finance related items',
    'LBL_SCENARIO_SERVICE_DESCRIPTION'=>'This scenario facilitates the management of service related items',
    'LBL_SCENARIO_PROJECT_DESCRIPTION'=>'This scenario faciliates the management of project related items',

    'LBL_SYNC' => 'Sync',
    'LBL_TABGROUP_ALL' => 'All',
    'LBL_TABGROUP_ACTIVITIES' => 'Activities',
    'LBL_TABGROUP_COLLABORATION' => 'Collaboration',
    'LBL_TABGROUP_MARKETING' => 'Marketing',
    'LBL_TABGROUP_OTHER' => 'Other',
    'LBL_TABGROUP_SALES' => 'Sales',
    'LBL_TABGROUP_SUPPORT' => 'Support',
    'LBL_TASKS' => 'Tasks',
    'LBL_THOUSANDS_SYMBOL' => 'K',
    'LBL_TRACK_EMAIL_BUTTON_LABEL' => 'Archive Email',
    'LBL_TRACK_EMAIL_BUTTON_TITLE' => 'Archive Email',
    'LBL_UNDELETE_BUTTON_LABEL' => 'Undelete',
    'LBL_UNDELETE_BUTTON_TITLE' => 'Undelete',
    'LBL_UNDELETE_BUTTON' => 'Undelete',
    'LBL_UNDELETE' => 'Undelete',
    'LBL_UNSYNC' => 'Unsync',
    'LBL_UPDATE' => 'Update',
    'LBL_USER_LIST' => 'User List',
    'LBL_USERS' => 'Users',
    'LBL_VERIFY_EMAIL_ADDRESS' => 'Checking for existing email entry...',
    'LBL_VERIFY_PORTAL_NAME' => 'Checking for existing portal name...',
    'LBL_VIEW_IMAGE' => 'view',

    'LNK_ABOUT' => 'About',
    'LNK_ADVANCED_FILTER' => 'Advanced Filter',
    'LNK_BASIC_FILTER' => 'Quick Filter',
    'LBL_ADVANCED_SEARCH' => 'Advanced Filter',
    'LBL_QUICK_FILTER' => 'Quick Filter',
    'LNK_SEARCH_NONFTS_VIEW_ALL' => 'Show All',
    'LNK_CLOSE' => 'Close',
    'LBL_MODIFY_CURRENT_FILTER' => 'Modify current filter',
    'LNK_SAVED_VIEWS' => 'Layout Options',
    'LNK_DELETE' => 'Delete',
    'LNK_EDIT' => 'Edit',
    'LNK_GET_LATEST' => 'Get latest',
    'LNK_GET_LATEST_TOOLTIP' => 'Replace with latest version',
    'LNK_HELP' => 'Help',
    'LNK_CREATE' => 'Create',
    'LNK_LIST_END' => 'End',
    'LNK_LIST_NEXT' => 'Next',
    'LNK_LIST_PREVIOUS' => 'Previous',
    'LNK_LIST_RETURN' => 'Return to List',
    'LNK_LIST_START' => 'Start',
    'LNK_LOAD_SIGNED' => 'Sign',
    'LNK_LOAD_SIGNED_TOOLTIP' => 'Replace with signed document',
    'LNK_PRINT' => 'Print',
    'LNK_BACKTOTOP' => 'Back to top',
    'LNK_REMOVE' => 'Remove',
    'LNK_RESUME' => 'Resume',
    'LNK_VIEW_CHANGE_LOG' => 'View Change Log',

    'NTC_CLICK_BACK' => 'Please click the browser back button and fix the error.',
    'NTC_DATE_FORMAT' => '(yyyy-mm-dd)',
    'NTC_DELETE_CONFIRMATION_MULTIPLE' => 'Are you sure you want to delete selected record(s)?',
    'NTC_TEMPLATE_IS_USED' => 'The template is used in at least one email marketing record. Are you sure you want to delete it?',
    'NTC_TEMPLATES_IS_USED' => 'The following templates are used in email marketing records. Are you sure you want to delete them?\n',
    'NTC_DELETE_CONFIRMATION' => 'Are you sure you want to delete this record?',
    'NTC_DELETE_CONFIRMATION_NUM' => 'Are you sure you want to delete the ',
    'NTC_UPDATE_CONFIRMATION_NUM' => 'Are you sure you want to update the ',
    'NTC_DELETE_SELECTED_RECORDS' => ' selected record(s)?',
    'NTC_LOGIN_MESSAGE' => 'Please enter your user name and password.',
    'NTC_NO_ITEMS_DISPLAY' => 'none',
    'NTC_REMOVE_CONFIRMATION' => 'Are you sure you want to remove this relationship? Only the relationship will be removed. The record will not be deleted.',
    'NTC_REQUIRED' => 'Indicates required field',
    'NTC_TIME_FORMAT' => '(24:00)',
    'NTC_WELCOME' => 'Welcome',
    'NTC_YEAR_FORMAT' => '(yyyy)',
    'WARN_UNSAVED_CHANGES' => 'You are about to leave this record without saving any changes you may have made to the record. Are you sure you want to navigate away from this record?',
    'ERROR_NO_RECORD' => 'Error retrieving record. This record may be deleted or you may not be authorized to view it.',
    'WARN_BROWSER_VERSION_WARNING' => '<b>Warning:</b> Your browser version is no longer supported or you are using an unsupported browser.<p></p>The following browser versions are recommended:<p></p><ul><li>Internet Explorer 10 (compatibility view not supported)<li>Firefox 32.0<li>Safari 5.1<li>Chrome 37</ul>',
    'WARN_BROWSER_IE_COMPATIBILITY_MODE_WARNING' => '<b>Warning:</b> Your browser is in IE compatibility view which is not supported.',
    'ERROR_TYPE_NOT_VALID' => 'Error. This type is not valid.',
    'ERROR_NO_BEAN' => 'Failed to get bean.',
    'LBL_DUP_MERGE' => 'Find Duplicates',
    'LBL_MANAGE_SUBSCRIPTIONS' => 'Manage Subscriptions',
    'LBL_MANAGE_SUBSCRIPTIONS_FOR' => 'Manage Subscriptions for ',
    // Ajax status strings
    'LBL_LOADING' => 'Loading ...',
    'LBL_SAVING_LAYOUT' => 'Saving Layout ...',
    'LBL_SAVED_LAYOUT' => 'Layout has been saved.',
    'LBL_SAVED' => 'Saved',
    'LBL_SAVING' => 'Saving',
    'LBL_DISPLAY_COLUMNS' => 'Display Columns',
    'LBL_HIDE_COLUMNS' => 'Hide Columns',
    'LBL_PROCESSING_REQUEST' => 'Processing..',
    'LBL_REQUEST_PROCESSED' => 'Done',
    'LBL_AJAX_FAILURE' => 'Ajax failure',
    'LBL_MERGE_DUPLICATES' => 'Merge',
    'LBL_SAVED_FILTER_SHORTCUT' => 'My Filters',
    'LBL_SEARCH_POPULATE_ONLY' => 'Perform a search using the search form above',
    'LBL_DETAILVIEW' => 'Detail View',
    'LBL_LISTVIEW' => 'List View',
    'LBL_EDITVIEW' => 'Edit View',
    'LBL_BILLING_STREET' => 'Street:',
    'LBL_SHIPPING_STREET' => 'Street:',
    'LBL_SEARCHFORM' => 'Search Form',
    'LBL_SAVED_SEARCH_ERROR' => 'Please provide a name for this view.',
    'LBL_DISPLAY_LOG' => 'Display Log',
    'ERROR_JS_ALERT_SYSTEM_CLASS' => 'System',
    'ERROR_JS_ALERT_TIMEOUT_TITLE' => 'Session Timeout',
    'ERROR_JS_ALERT_TIMEOUT_MSG_1' => 'Your session is about to timeout in 2 minutes. Please save your work.',
    'ERROR_JS_ALERT_TIMEOUT_MSG_2' => 'Your session has timed out.',
    'MSG_JS_ALERT_MTG_REMINDER_AGENDA' => "\nAgenda: ",
    'MSG_JS_ALERT_MTG_REMINDER_MEETING' => 'Meeting',
    'MSG_JS_ALERT_MTG_REMINDER_CALL' => 'Call',
    'MSG_JS_ALERT_MTG_REMINDER_TIME' => 'Time: ',
    'MSG_JS_ALERT_MTG_REMINDER_LOC' => 'Location: ',
    'MSG_JS_ALERT_MTG_REMINDER_DESC' => 'Description: ',
    'MSG_JS_ALERT_MTG_REMINDER_STATUS' => 'Status: ',
    'MSG_JS_ALERT_MTG_REMINDER_RELATED_TO' => 'Related To: ',
    'MSG_JS_ALERT_MTG_REMINDER_CALL_MSG' => "\nClick OK to view this call or click Cancel to dismiss this message.",
    'MSG_JS_ALERT_MTG_REMINDER_MEETING_MSG' => "\nClick OK to view this meeting or click Cancel to dismiss this message.",
    'MSG_JS_ALERT_MTG_REMINDER_NO_EVENT_NAME' => 'Event',
    'MSG_JS_ALERT_MTG_REMINDER_NO_DESCRIPTION' => 'Event isn\'t set.',
    'MSG_JS_ALERT_MTG_REMINDER_NO_LOCATION' => 'Location isn\'t set.',
    'MSG_JS_ALERT_MTG_REMINDER_NO_START_DATE' => 'Start date isn\'t defined.',
    'MSG_LIST_VIEW_NO_RESULTS_BASIC' => 'No results found.',
    'MSG_LIST_VIEW_NO_RESULTS_CHANGE_CRITERIA' => 'No results found... Perhaps change your search criteria and try again?',
    'MSG_LIST_VIEW_NO_RESULTS' => 'No results found for <item1>',
    'MSG_LIST_VIEW_NO_RESULTS_SUBMSG' => 'Create <item1> as a new <item2>',
    'MSG_LIST_VIEW_CHANGE_SEARCH' => 'or change your search criteria',
    'MSG_EMPTY_LIST_VIEW_NO_RESULTS' => 'You currently have no records saved. <item2> or <item3> one now.',

    'LBL_CLICK_HERE' => 'Click here',
    // contextMenu strings
    'LBL_ADD_TO_FAVORITES' => 'Add to My Favorites',
    'LBL_CREATE_CONTACT' => 'Create Contact',
    'LBL_CREATE_CASE' => 'Create Case',
    'LBL_CREATE_NOTE' => 'Create Note',
    'LBL_CREATE_OPPORTUNITY' => 'Create Opportunity',
    'LBL_SCHEDULE_CALL' => 'Log Call',
    'LBL_SCHEDULE_MEETING' => 'Schedule Meeting',
    'LBL_CREATE_TASK' => 'Create Task',
    //web to lead
    'LBL_GENERATE_WEB_TO_LEAD_FORM' => 'Generate Form',
    'LBL_SAVE_WEB_TO_LEAD_FORM' =>'Save Web Form',
    'LBL_AVAILABLE_FIELDS'=>'Available Fields',
    'LBL_FIRST_FORM_COLUMN'=>'First Form Column',
    'LBL_SECOND_FORM_COLUMN'=>'Second Form Column',
    'LBL_ASSIGNED_TO_REQUIRED'=>'Missing required field: Assigned to',
    'LBL_RELATED_CAMPAIGN_REQUIRED'=>'Missing required field: Related campaign',
    'LBL_TYPE_OF_PERSON_FOR_FORM'=>'Web form to create ',
    'LBL_TYPE_OF_PERSON_FOR_FORM_DESC'=>'Submitting this form will create ',

    'LBL_ADD_ALL_LEAD_FIELDS' => 'Add All Fields',
    'LBL_RESET_ALL_LEAD_FIELDS' => 'Reset all Fields',
    'LBL_REMOVE_ALL_LEAD_FIELDS' => 'Remove All Fields',
    'LBL_NEXT_BTN' => 'Next',
    'LBL_ONLY_IMAGE_ATTACHMENT' => 'Only the following supported image type attachments can be embedded: JPG, PNG.',
    'LBL_TRAINING' => 'Support Forum',
    'ERR_MSSQL_DB_CONTEXT' => 'Changed database context to',
    'ERR_MSSQL_WARNING' => 'Warning:',

    //Meta-Data framework
    'ERR_CANNOT_CREATE_METADATA_FILE' => 'Error: File [[file]] is missing. Unable to create because no corresponding HTML file was found.',
    'ERR_CANNOT_FIND_MODULE' => 'Error: Module [module] does not exist.',
    'LBL_ALT_ADDRESS' => 'Other Address:',
    'ERR_SMARTY_UNEQUAL_RELATED_FIELD_PARAMETERS' => 'Error: There are an unequal number of arguments for the \'key\' and \'copy\' elements in the displayParams array.',

    /* MySugar Framework (for Home and Dashboard) */
    'LBL_DASHLET_CONFIGURE_GENERAL' => 'General',
    'LBL_DASHLET_CONFIGURE_FILTERS' => 'Filters',
    'LBL_DASHLET_CONFIGURE_MY_ITEMS_ONLY' => 'Only My Items',
    'LBL_DASHLET_CONFIGURE_TITLE' => 'Title',
    'LBL_DASHLET_CONFIGURE_DISPLAY_ROWS' => 'Display Rows',

    // MySugar status strings
    'LBL_MAX_DASHLETS_REACHED' => 'You have reached the maximum number of SuiteCRM Dashlets your adminstrator has set. Please remove a SuiteCRM Dashlet to add more.',
    'LBL_ADDING_DASHLET' => 'Adding SuiteCRM Dashlet ...',
    'LBL_ADDED_DASHLET' => 'SuiteCRM Dashlet Added',
    'LBL_REMOVE_DASHLET_CONFIRM' => 'Are you sure you want to remove this SuiteCRM Dashlet?',
    'LBL_REMOVING_DASHLET' => 'Removing SuiteCRM Dashlet ...',
    'LBL_REMOVED_DASHLET' => 'SuiteCRM Dashlet Removed',

    // MySugar Menu Options

    'LBL_LOADING_PAGE' => 'Loading page, please wait...',

    'LBL_RELOAD_PAGE' => 'Please <a href="javascript: window.location.reload()">reload the window</a> to use this SuiteCRM Dashlet.',
    'LBL_ADD_DASHLETS' => 'Add Dashlets',
    'LBL_CLOSE_DASHLETS' => 'Close',
    'LBL_OPTIONS' => 'Options',
    'LBL_1_COLUMN' => '1 Column',
    'LBL_2_COLUMN' => '2 Column',
    'LBL_3_COLUMN' => '3 Column',
    'LBL_PAGE_NAME' => 'Page Name',

    'LBL_SEARCH_RESULTS' => 'Search Results',
    'LBL_SEARCH_MODULES' => 'Modules',
    'LBL_SEARCH_TOOLS' => 'Tools',
    'LBL_SEARCH_HELP_TITLE' => 'Search Tips',
    /* End MySugar Framework strings */

    'LBL_NO_IMAGE' => 'No Image',

    'LBL_MODULE' => 'Module',

    //adding a label for address copy from left
    'LBL_COPY_ADDRESS_FROM_LEFT' => 'Copy address from left:',
    'LBL_SAVE_AND_CONTINUE' => 'Save and Continue',

    'LBL_SEARCH_HELP_TEXT' => '<p><br /><strong>Multiselect controls</strong></p><ul><li>Click on the values to select an attribute.</li><li>Ctrl-click&nbsp;to&nbsp;select multiple. Mac users use CMD-click.</li><li>To select all values between two attributes,&nbsp; click first value&nbsp;and then shift-click last value.</li></ul><p><strong>Advanced Search & Layout Options</strong><br><br>Using the <b>Saved Search & Layout</b> option, you can save a set of search parameters and/or a custom List View layout in order to quickly obtain the desired search results in the future. You can save an unlimited number of custom searches and layouts. All saved searches appear by name in the Saved Searches list, with the last loaded saved search appearing at the top of the list.<br><br>To customize the List View layout, use the Hide Columns and Display Columns boxes to select which fields to display in the search results. For example, you can view or hide details such as the record name, and assigned user, and assigned team in the search results. To add a column to List View, select the field from the Hide Columns list and use the left arrow to move it to the Display Columns list. To remove a column from List View, select it from the Display Columns list and use the right arrow to move it to the Hide Columns list.<br><br>If you save layout settings, you will be able to load them at any time to view the search results in the custom layout.<br><br>To save and update a search and/or layout:<ol><li>Enter a name for the search results in the <b>Save this search as</b> field and click <b>Save</b>.The name now displays in the Saved Searches list adjacent to the <b>Clear</b> button.</li><li>To view a saved search, select it from the Saved Searches list. The search results are displayed in the List View.</li><li>To update the properties of a saved search, select the saved search from the list, enter the new search criteria and/or layout options in the Advanced Search area, and click <b>Update</b> next to <b>Modify Current Search</b>.</li><li>To delete a saved search, select it in the Saved Searches list, click <b>Delete</b> next to <b>Modify Current Search</b>, and then click <b>OK</b> to confirm the deletion.</li></ol><p><strong>Tips</strong><br><br>By using the % as a wildcard operator you can make your search more broad. For example instead of just searching for results that equal "Apples" you could change your search to "Apples%" which would match all results that start with the word Apples but could contain other characters as well.</p>',

    //resource management
    'ERR_QUERY_LIMIT' => 'Error: Query limit of $limit reached for $module module.',
    'ERROR_NOTIFY_OVERRIDE' => 'Error: ResourceObserver->notify() needs to be overridden.',

    //tracker labels
    'ERR_MONITOR_FILE_MISSING' => 'Error: Unable to create monitor because metadata file is empty or file does not exist.',
    'ERR_MONITOR_NOT_CONFIGURED' => 'Error: There is no monitor configured for requested name',
    'ERR_UNDEFINED_METRIC' => 'Error: Unable to set value for undefined metric',
    'ERR_STORE_FILE_MISSING' => 'Error: Unable to find Store implementation file',

    'LBL_MONITOR_ID' => 'Monitor Id',
    'LBL_USER_ID' => 'User Id',
    'LBL_MODULE_NAME' => 'Module Name',
    'LBL_ITEM_ID' => 'Item Id',
    'LBL_ITEM_SUMMARY' => 'Item Summary',
    'LBL_ACTION' => 'Action',
    'LBL_SESSION_ID' => 'Session Id',
    'LBL_BREADCRUMBSTACK_CREATED' => 'BreadCrumbStack created for user id {0}',
    'LBL_VISIBLE' => 'Record Visible',
    'LBL_DATE_LAST_ACTION' => 'Date of Last Action',

    //jc:#12287 - For javascript validation messages
    'MSG_IS_NOT_BEFORE' => 'is not before',
    'MSG_IS_MORE_THAN' => 'is more than',
    'MSG_SHOULD_BE' => 'should be',
    'MSG_OR_GREATER' => 'or greater',

    'LBL_LIST' => 'List',
    'LBL_CREATE_BUG' => 'Create Bug',

    'LBL_OBJECT_IMAGE' => 'object image',
    //jchi #12300
    'LBL_MASSUPDATE_DATE' => 'Select Date',

    'LBL_VALIDATE_RANGE' => 'is not within the valid range',
    'LBL_CHOOSE_START_AND_END_DATES' => 'Please choose both a starting and ending date range',
    'LBL_CHOOSE_START_AND_END_ENTRIES' => 'Please choose both starting and ending range entries',

    //jchi #  20776
    'LBL_DROPDOWN_LIST_ALL' => 'All',

    //Connector
    'ERR_CONNECTOR_FILL_BEANS_SIZE_MISMATCH' => 'Error: The Array count of the bean parameter does not match the Array count of the results.',
    'ERR_MISSING_MAPPING_ENTRY_FORM_MODULE' => 'Error: Missing mapping entry for module.',
    'ERROR_UNABLE_TO_RETRIEVE_DATA' => 'Error: Unable to retrieve data for {0} Connector. The service may currently be inaccessible or the configuration settings may be invalid. Connector error message: ({1}).',

    // fastcgi checks
    'LBL_FASTCGI_LOGGING' => 'For optimal experience using IIS/FastCGI sapi, set fastcgi.logging to 0 in your php.ini file.',

    //Collection Field
    'LBL_COLLECTION_NAME' => 'Name',
    'LBL_COLLECTION_PRIMARY' => 'Primary',
    'ERROR_MISSING_COLLECTION_SELECTION' => 'Empty required field',

    //MB -Fixed Bug #32812 -Max
    'LBL_ASSIGNED_TO_NAME' => 'Assigned to',
    'LBL_DESCRIPTION' => 'Description',

    'LBL_YESTERDAY' => 'yesterday',
    'LBL_TODAY' => 'today',
    'LBL_TOMORROW' => 'tomorrow',
    'LBL_NEXT_WEEK' => 'next week',
    'LBL_NEXT_MONDAY' => 'next monday',
    'LBL_NEXT_FRIDAY' => 'next friday',
    'LBL_TWO_WEEKS' => 'two weeks',
    'LBL_NEXT_MONTH' => 'next month',
    'LBL_FIRST_DAY_OF_NEXT_MONTH' => 'first day of next month',
    'LBL_THREE_MONTHS' => 'three months',
    'LBL_SIXMONTHS' => 'six months',
    'LBL_NEXT_YEAR' => 'next year',

    //Datetimecombo fields
    'LBL_HOURS' => 'Hours',
    'LBL_MINUTES' => 'Minutes',
    'LBL_MERIDIEM' => 'Meridiem',
    'LBL_DATE' => 'Date',
    'LBL_DASHLET_CONFIGURE_AUTOREFRESH' => 'Auto-Refresh',

    'LBL_DURATION_DAY' => 'day',
    'LBL_DURATION_HOUR' => 'hour',
    'LBL_DURATION_MINUTE' => 'minute',
    'LBL_DURATION_DAYS' => 'days',
    'LBL_DURATION_HOURS' => 'Duration Hours',
    'LBL_DURATION_MINUTES' => 'Duration Minutes',

    //Calendar widget labels
    'LBL_CHOOSE_MONTH' => 'Choose Month',
    'LBL_ENTER_YEAR' => 'Enter Year',
    'LBL_ENTER_VALID_YEAR' => 'Please enter a valid year',

    //File write error label
    'ERR_FILE_WRITE' => 'Error: Could not write file {0}. Please check system and web server permissions.',
    'ERR_FILE_NOT_FOUND' => 'Error: Could not load file {0}. Please check system and web server permissions.',

    'LBL_AND' => 'And',

    // File fields
    'LBL_SEARCH_EXTERNAL_API' => 'File on External Source',
    'LBL_EXTERNAL_SECURITY_LEVEL' => 'Security',

    //IMPORT SAMPLE TEXT
    'LBL_IMPORT_SAMPLE_FILE_TEXT' => '
"This is a sample import file which provides an example of the expected contents of a file that is ready for import."
"The file is a comma-delimited .csv file, using double-quotes as the field qualifier."

"The header row is the top-most row in the file and contains the field labels as you would see them in the application."
"These labels are used for mapping the data in the file to the fields in the application."

"Notes: The database names could also be used in the header row. This is useful when you are using phpMyAdmin or another database tool to provide an exported list of data to import."
"The column order is not critical as the import process matches the data to the appropriate fields based on the header row."


"To use this file as a template, do the following:"
"1. Remove the sample rows of data"
"2. Remove the help text that you are reading right now"
"3. Input your own data into the appropriate rows and columns"
"4. Save the file to a known location on your system"
"5. Click on the Import option from the Actions menu in the application and choose the file to upload"
   ',
    //define labels to be used for overriding local values during import/export

    'LBL_NOTIFICATIONS_NONE' => 'No Current Notifications',
    'LBL_ALT_SORT_DESC' => 'Sorted Descending',
    'LBL_ALT_SORT_ASC' => 'Sorted Ascending',
    'LBL_ALT_SORT' => 'Sort',
    'LBL_ALT_SHOW_OPTIONS' => 'Show Options',
    'LBL_ALT_HIDE_OPTIONS' => 'Hide Options',
    'LBL_ALT_MOVE_COLUMN_LEFT' => 'Move selected entry to the list on the left',
    'LBL_ALT_MOVE_COLUMN_RIGHT' => 'Move selected entry to the list on the right',
    'LBL_ALT_MOVE_COLUMN_UP' => 'Move selected entry up in the displayed list order',
    'LBL_ALT_MOVE_COLUMN_DOWN' => 'Move selected entry down in the displayed list order',
    'LBL_ALT_INFO' => 'Information',
    'MSG_DUPLICATE' => 'The {0} record you are about to create might be a duplicate of an {0} record that already exists. {1} records containing similar names are listed below.<br>Click Create {1} to continue creating this new {0}, or select an existing {0} listed below.',
    'MSG_SHOW_DUPLICATES' => 'The {0} record you are about to create might be a duplicate of a {0} record that already exists. {1} records containing similar names are listed below. Click Save to continue creating this new {0}, or click Cancel to return to the module without creating the {0}.',
    'LBL_EMAIL_TITLE' => 'email address',
    'LBL_EMAIL_OPT_TITLE' => 'opted out email address',
    'LBL_EMAIL_INV_TITLE' => 'invalid email address',
    'LBL_EMAIL_PRIM_TITLE' => 'Make Primary Email Address',
    'LBL_SELECT_ALL_TITLE' => 'Select all',
    'LBL_SELECT_THIS_ROW_TITLE' => 'Select this row',

    //for upload errors
    'UPLOAD_ERROR_TEXT' => 'ERROR: There was an error during upload. Error code: {0} - {1}',
    'UPLOAD_ERROR_TEXT_SIZEINFO' => 'ERROR: There was an error during upload. Error code: {0} - {1}. The upload_maxsize is {2} ',
    'UPLOAD_ERROR_HOME_TEXT' => 'ERROR: There was an error during your upload, please contact an administrator for help.',
    'UPLOAD_MAXIMUM_EXCEEDED' => 'Size of Upload ({0} bytes) Exceeded Allowed Maximum: {1} bytes',
    'UPLOAD_REQUEST_ERROR' => 'An error has occured. Please refresh your page and try again.',

    //508 used Access Keys
    'LBL_EDIT_BUTTON_KEY' => 'i',
    'LBL_EDIT_BUTTON_LABEL' => 'Edit',
    'LBL_EDIT_BUTTON_TITLE' => 'Edit',
    'LBL_DUPLICATE_BUTTON_KEY' => 'u',
    'LBL_DUPLICATE_BUTTON_LABEL' => 'Duplicate',
    'LBL_DUPLICATE_BUTTON_TITLE' => 'Duplicate',
    'LBL_DELETE_BUTTON_KEY' => 'd',
    'LBL_DELETE_BUTTON_LABEL' => 'Delete',
    'LBL_DELETE_BUTTON_TITLE' => 'Delete',
    'LBL_BULK_ACTION_BUTTON_LABEL' => 'BULK ACTION',
    'LBL_BULK_ACTION_BUTTON_LABEL_MOBILE' => 'ACTION',
    'LBL_SAVE_BUTTON_KEY' => 'a',
    'LBL_SAVE_BUTTON_LABEL' => 'Save',
    'LBL_SAVE_BUTTON_TITLE' => 'Save',
    'LBL_CANCEL_BUTTON_KEY' => 'l',
    'LBL_CANCEL_BUTTON_LABEL' => 'Cancel',
    'LBL_CANCEL_BUTTON_TITLE' => 'Cancel',
    'LBL_FIRST_INPUT_EDIT_VIEW_KEY' => '7',
    'LBL_ADV_SEARCH_LNK_KEY' => '8',
    'LBL_FIRST_INPUT_SEARCH_KEY' => '9',

    'ERR_CONNECTOR_NOT_ARRAY' => 'connector array in {0} been defined incorrectly or is empty and could not be used.',
    'ERR_SUHOSIN' => 'Upload stream is blocked by Suhosin, please add &quot;upload&quot; to suhosin.executor.include.whitelist (See suitecrm.log for more information)',
    'ERR_BAD_RESPONSE_FROM_SERVER' => 'Bad response from the server',
    'LBL_ACCOUNT_PRODUCT_QUOTE_LINK' => 'Quote',
    'LBL_ACCOUNT_PRODUCT_SALE_PRICE' => 'Sale Price',
    'LBL_EMAIL_CHECK_INTERVAL_DOM' => array(
        '-1' => 'Manually',
        '5' => 'Every 5 minutes',
        '15' => 'Every 15 minutes',
        '30' => 'Every 30 minutes',
        '60' => 'Every hour',
    ),

    'ERR_A_REMINDER_IS_EMPTY_OR_INCORRECT' => 'A reminder is empty or incorrect.',
    'ERR_REMINDER_IS_NOT_SET_POPUP_OR_EMAIL' => 'Reminder is not set for either a popup or email.',
    'ERR_NO_INVITEES_FOR_REMINDER' => 'No invitees for reminder.',
    'LBL_DELETE_REMINDER_CONFIRM' => 'Reminder doesn\'t include any invitees, do you want to remove the reminder?',
    'LBL_DELETE_REMINDER' => 'Delete Reminder',
    'LBL_OK' => 'Ok',

    'LBL_COLUMNS_FILTER_HEADER_TITLE' => 'Choose columns',
    'LBL_SAVE_CHANGES_BUTTON_TITLE' => 'Save changes',
    'LBL_DISPLAYED' => 'Displayed',
    'LBL_HIDDEN' => 'Hidden',
    'ERR_EMPTY_COLUMNS_LIST' => 'At least, one element required',

    'LBL_FILTER_HEADER_TITLE' => 'Filter',

    'LBL_CATEGORY' => 'Category',
    'LBL_LIST_CATEGORY' => 'Category',

    'LBL_CONFIRM_DISREGARD_DRAFT_TITLE' => 'Disregard draft',
    'LBL_CONFIRM_DISREGARD_DRAFT_BODY' => 'This operation will delete this email, do you want to continue?',
    'LBL_CONFIRM_APPLY_EMAIL_TEMPLATE_TITLE' => 'Apply an Email Template',
    'LBL_CONFIRM_APPLY_EMAIL_TEMPLATE_BODY' => 'This operation will override the email Body and Subject fields, do you want to continue?',
);

$app_list_strings['moduleList']['Library'] = 'Library';
$app_list_strings['moduleList']['EmailAddresses'] = 'Email Address';
$app_list_strings['project_priority_default'] = 'Medium';
$app_list_strings['project_priority_options'] = array(
    'High' => 'High',
    'Medium' => 'Medium',
    'Low' => 'Low',
);

$app_list_strings['moduleList']['KBDocuments'] = 'Knowledge Base';

$app_list_strings['countries_dom'] = array(
    '' => '',
    'ABU DHABI' => 'ABU DHABI',
    'ADEN' => 'ADEN',
    'AFGHANISTAN' => 'AFGHANISTAN',
    'ALBANIA' => 'ALBANIA',
    'ALGERIA' => 'ALGERIA',
    'AMERICAN SAMOA' => 'AMERICAN SAMOA',
    'ANDORRA' => 'ANDORRA',
    'ANGOLA' => 'ANGOLA',
    'ANTARCTICA' => 'ANTARCTICA',
    'ANTIGUA' => 'ANTIGUA',
    'ARGENTINA' => 'ARGENTINA',
    'ARMENIA' => 'ARMENIA',
    'ARUBA' => 'ARUBA',
    'AUSTRALIA' => 'AUSTRALIA',
    'AUSTRIA' => 'AUSTRIA',
    'AZERBAIJAN' => 'AZERBAIJAN',
    'BAHAMAS' => 'BAHAMAS',
    'BAHRAIN' => 'BAHRAIN',
    'BANGLADESH' => 'BANGLADESH',
    'BARBADOS' => 'BARBADOS',
    'BELARUS' => 'BELARUS',
    'BELGIUM' => 'BELGIUM',
    'BELIZE' => 'BELIZE',
    'BENIN' => 'BENIN',
    'BERMUDA' => 'BERMUDA',
    'BHUTAN' => 'BHUTAN',
    'BOLIVIA' => 'BOLIVIA',
    'BOSNIA' => 'BOSNIA',
    'BOTSWANA' => 'BOTSWANA',
    'BOUVET ISLAND' => 'BOUVET ISLAND',
    'BRAZIL' => 'BRAZIL',
    'BRITISH ANTARCTICA TERRITORY' => 'BRITISH ANTARCTICA TERRITORY',
    'BRITISH INDIAN OCEAN TERRITORY' => 'BRITISH INDIAN OCEAN TERRITORY',
    'BRITISH VIRGIN ISLANDS' => 'BRITISH VIRGIN ISLANDS',
    'BRITISH WEST INDIES' => 'BRITISH WEST INDIES',
    'BRUNEI' => 'BRUNEI',
    'BULGARIA' => 'BULGARIA',
    'BURKINA FASO' => 'BURKINA FASO',
    'BURUNDI' => 'BURUNDI',
    'CAMBODIA' => 'CAMBODIA',
    'CAMEROON' => 'CAMEROON',
    'CANADA' => 'CANADA',
    'CANAL ZONE' => 'CANAL ZONE',
    'CANARY ISLAND' => 'CANARY ISLAND',
    'CAPE VERDI ISLANDS' => 'CAPE VERDI ISLANDS',
    'CAYMAN ISLANDS' => 'CAYMAN ISLANDS',
    'CHAD' => 'CHAD',
    'CHANNEL ISLAND UK' => 'CHANNEL ISLAND UK',
    'CHILE' => 'CHILE',
    'CHINA' => 'CHINA',
    'CHRISTMAS ISLAND' => 'CHRISTMAS ISLAND',
    'COCOS (KEELING) ISLAND' => 'COCOS (KEELING) ISLAND',
    'COLOMBIA' => 'COLOMBIA',
    'COMORO ISLANDS' => 'COMORO ISLANDS',
    'CONGO' => 'CONGO',
    'CONGO KINSHASA' => 'CONGO KINSHASA',
    'COOK ISLANDS' => 'COOK ISLANDS',
    'COSTA RICA' => 'COSTA RICA',
    'CROATIA' => 'CROATIA',
    'CUBA' => 'CUBA',
    'CURACAO' => 'CURACAO',
    'CYPRUS' => 'CYPRUS',
    'CZECH REPUBLIC' => 'CZECH REPUBLIC',
    'DAHOMEY' => 'DAHOMEY',
    'DENMARK' => 'DENMARK',
    'DJIBOUTI' => 'DJIBOUTI',
    'DOMINICA' => 'DOMINICA',
    'DOMINICAN REPUBLIC' => 'DOMINICAN REPUBLIC',
    'DUBAI' => 'DUBAI',
    'ECUADOR' => 'ECUADOR',
    'EGYPT' => 'EGYPT',
    'EL SALVADOR' => 'EL SALVADOR',
    'EQUATORIAL GUINEA' => 'EQUATORIAL GUINEA',
    'ESTONIA' => 'ESTONIA',
    'ETHIOPIA' => 'ETHIOPIA',
    'FAEROE ISLANDS' => 'FAEROE ISLANDS',
    'FALKLAND ISLANDS' => 'FALKLAND ISLANDS',
    'FIJI' => 'FIJI',
    'FINLAND' => 'FINLAND',
    'FRANCE' => 'FRANCE',
    'FRENCH GUIANA' => 'FRENCH GUIANA',
    'FRENCH POLYNESIA' => 'FRENCH POLYNESIA',
    'GABON' => 'GABON',
    'GAMBIA' => 'GAMBIA',
    'GEORGIA' => 'GEORGIA',
    'GERMANY' => 'GERMANY',
    'GHANA' => 'GHANA',
    'GIBRALTAR' => 'GIBRALTAR',
    'GREECE' => 'GREECE',
    'GREENLAND' => 'GREENLAND',
    'GUADELOUPE' => 'GUADELOUPE',
    'GUAM' => 'GUAM',
    'GUATEMALA' => 'GUATEMALA',
    'GUINEA' => 'GUINEA',
    'GUYANA' => 'GUYANA',
    'HAITI' => 'HAITI',
    'HONDURAS' => 'HONDURAS',
    'HONG KONG' => 'HONG KONG',
    'HUNGARY' => 'HUNGARY',
    'ICELAND' => 'ICELAND',
    'IFNI' => 'IFNI',
    'INDIA' => 'INDIA',
    'INDONESIA' => 'INDONESIA',
    'IRAN' => 'IRAN',
    'IRAQ' => 'IRAQ',
    'IRELAND' => 'IRELAND',
    'ISRAEL' => 'ISRAEL',
    'ITALY' => 'ITALY',
    'IVORY COAST' => 'IVORY COAST',
    'JAMAICA' => 'JAMAICA',
    'JAPAN' => 'JAPAN',
    'JORDAN' => 'JORDAN',
    'KAZAKHSTAN' => 'KAZAKHSTAN',
    'KENYA' => 'KENYA',
    'KOREA' => 'KOREA',
    'KOREA, SOUTH' => 'KOREA, SOUTH',
    'KUWAIT' => 'KUWAIT',
    'KYRGYZSTAN' => 'KYRGYZSTAN',
    'LAOS' => 'LAOS',
    'LATVIA' => 'LATVIA',
    'LEBANON' => 'LEBANON',
    'LEEWARD ISLANDS' => 'LEEWARD ISLANDS',
    'LESOTHO' => 'LESOTHO',
    'LIBYA' => 'LIBYA',
    'LIECHTENSTEIN' => 'LIECHTENSTEIN',
    'LITHUANIA' => 'LITHUANIA',
    'LUXEMBOURG' => 'LUXEMBOURG',
    'MACAO' => 'MACAO',
    'MACEDONIA' => 'MACEDONIA',
    'MADAGASCAR' => 'MADAGASCAR',
    'MALAWI' => 'MALAWI',
    'MALAYSIA' => 'MALAYSIA',
    'MALDIVES' => 'MALDIVES',
    'MALI' => 'MALI',
    'MALTA' => 'MALTA',
    'MARTINIQUE' => 'MARTINIQUE',
    'MAURITANIA' => 'MAURITANIA',
    'MAURITIUS' => 'MAURITIUS',
    'MELANESIA' => 'MELANESIA',
    'MEXICO' => 'MEXICO',
    'MOLDOVIA' => 'MOLDOVIA',
    'MONACO' => 'MONACO',
    'MONGOLIA' => 'MONGOLIA',
    'MOROCCO' => 'MOROCCO',
    'MOZAMBIQUE' => 'MOZAMBIQUE',
    'MYANAMAR' => 'MYANAMAR',
    'NAMIBIA' => 'NAMIBIA',
    'NEPAL' => 'NEPAL',
    'NETHERLANDS' => 'NETHERLANDS',
    'NETHERLANDS ANTILLES' => 'NETHERLANDS ANTILLES',
    'NETHERLANDS ANTILLES NEUTRAL ZONE' => 'NETHERLANDS ANTILLES NEUTRAL ZONE',
    'NEW CALADONIA' => 'NEW CALADONIA',
    'NEW HEBRIDES' => 'NEW HEBRIDES',
    'NEW ZEALAND' => 'NEW ZEALAND',
    'NICARAGUA' => 'NICARAGUA',
    'NIGER' => 'NIGER',
    'NIGERIA' => 'NIGERIA',
    'NORFOLK ISLAND' => 'NORFOLK ISLAND',
    'NORWAY' => 'NORWAY',
    'OMAN' => 'OMAN',
    'OTHER' => 'OTHER',
    'PACIFIC ISLAND' => 'PACIFIC ISLAND',
    'PAKISTAN' => 'PAKISTAN',
    'PANAMA' => 'PANAMA',
    'PAPUA NEW GUINEA' => 'PAPUA NEW GUINEA',
    'PARAGUAY' => 'PARAGUAY',
    'PERU' => 'PERU',
    'PHILIPPINES' => 'PHILIPPINES',
    'POLAND' => 'POLAND',
    'PORTUGAL' => 'PORTUGAL',
    'PORTUGUESE TIMOR' => 'EAST TIMOR',
    'PUERTO RICO' => 'PUERTO RICO',
    'QATAR' => 'QATAR',
    'REPUBLIC OF BELARUS' => 'REPUBLIC OF BELARUS',
    'REPUBLIC OF SOUTH AFRICA' => 'REPUBLIC OF SOUTH AFRICA',
    'REUNION' => 'REUNION',
    'ROMANIA' => 'ROMANIA',
    'RUSSIA' => 'RUSSIA',
    'RWANDA' => 'RWANDA',
    'RYUKYU ISLANDS' => 'RYUKYU ISLANDS',
    'SABAH' => 'SABAH',
    'SAN MARINO' => 'SAN MARINO',
    'SAUDI ARABIA' => 'SAUDI ARABIA',
    'SENEGAL' => 'SENEGAL',
    'SERBIA' => 'SERBIA',
    'SEYCHELLES' => 'SEYCHELLES',
    'SIERRA LEONE' => 'SIERRA LEONE',
    'SINGAPORE' => 'SINGAPORE',
    'SLOVAKIA' => 'SLOVAKIA',
    'SLOVENIA' => 'SLOVENIA',
    'SOMALILIAND' => 'SOMALILIAND',
    'SOUTH AFRICA' => 'SOUTH AFRICA',
    'SOUTH YEMEN' => 'SOUTH YEMEN',
    'SPAIN' => 'SPAIN',
    'SPANISH SAHARA' => 'SPANISH SAHARA',
    'SRI LANKA' => 'SRI LANKA',
    'ST. KITTS AND NEVIS' => 'ST. KITTS AND NEVIS',
    'ST. LUCIA' => 'ST. LUCIA',
    'SUDAN' => 'SUDAN',
    'SURINAM' => 'SURINAM',
    'SW AFRICA' => 'SW AFRICA',
    'SWAZILAND' => 'SWAZILAND',
    'SWEDEN' => 'SWEDEN',
    'SWITZERLAND' => 'SWITZERLAND',
    'SYRIA' => 'SYRIA',
    'TAIWAN' => 'TAIWAN',
    'TAJIKISTAN' => 'TAJIKISTAN',
    'TANZANIA' => 'TANZANIA',
    'THAILAND' => 'THAILAND',
    'TONGA' => 'TONGA',
    'TRINIDAD' => 'TRINIDAD',
    'TUNISIA' => 'TUNISIA',
    'TURKEY' => 'TURKEY',
    'UGANDA' => 'UGANDA',
    'UKRAINE' => 'UKRAINE',
    'UNITED ARAB EMIRATES' => 'UNITED ARAB EMIRATES',
    'UNITED KINGDOM' => 'UNITED KINGDOM',
    'URUGUAY' => 'URUGUAY',
    'US PACIFIC ISLAND' => 'US PACIFIC ISLAND',
    'US VIRGIN ISLANDS' => 'US VIRGIN ISLANDS',
    'USA' => 'USA',
    'UZBEKISTAN' => 'UZBEKISTAN',
    'VANUATU' => 'VANUATU',
    'VATICAN CITY' => 'VATICAN CITY',
    'VENEZUELA' => 'VENEZUELA',
    'VIETNAM' => 'VIETNAM',
    'WAKE ISLAND' => 'WAKE ISLAND',
    'WEST INDIES' => 'WEST INDIES',
    'WESTERN SAHARA' => 'WESTERN SAHARA',
    'YEMEN' => 'YEMEN',
    'ZAIRE' => 'ZAIRE',
    'ZAMBIA' => 'ZAMBIA',
    'ZIMBABWE' => 'ZIMBABWE',
);

$app_list_strings['charset_dom'] = array(
    'BIG-5' => 'BIG-5 (Taiwan and Hong Kong)',
    /*'CP866'     => 'CP866', // ms-dos Cyrillic */
    /*'CP949'     => 'CP949 (Microsoft Korean)', */
    'CP1251' => 'CP1251 (MS Cyrillic)',
    'CP1252' => 'CP1252 (MS Western European & US)',
    'EUC-CN' => 'EUC-CN (Simplified Chinese GB2312)',
    'EUC-JP' => 'EUC-JP (Unix Japanese)',
    'EUC-KR' => 'EUC-KR (Korean)',
    'EUC-TW' => 'EUC-TW (Taiwanese)',
    'ISO-2022-JP' => 'ISO-2022-JP (Japanese)',
    'ISO-2022-KR' => 'ISO-2022-KR (Korean)',
    'ISO-8859-1' => 'ISO-8859-1 (Western European and US)',
    'ISO-8859-2' => 'ISO-8859-2 (Central and Eastern European)',
    'ISO-8859-3' => 'ISO-8859-3 (Latin 3)',
    'ISO-8859-4' => 'ISO-8859-4 (Latin 4)',
    'ISO-8859-5' => 'ISO-8859-5 (Cyrillic)',
    'ISO-8859-6' => 'ISO-8859-6 (Arabic)',
    'ISO-8859-7' => 'ISO-8859-7 (Greek)',
    'ISO-8859-8' => 'ISO-8859-8 (Hebrew)',
    'ISO-8859-9' => 'ISO-8859-9 (Latin 5)',
    'ISO-8859-10' => 'ISO-8859-10 (Latin 6)',
    'ISO-8859-13' => 'ISO-8859-13 (Latin 7)',
    'ISO-8859-14' => 'ISO-8859-14 (Latin 8)',
    'ISO-8859-15' => 'ISO-8859-15 (Latin 9)',
    'KOI8-R' => 'KOI8-R (Cyrillic Russian)',
    'KOI8-U' => 'KOI8-U (Cyrillic Ukranian)',
    'SJIS' => 'SJIS (MS Japanese)',
    'UTF-8' => 'UTF-8',
);

$app_list_strings['timezone_dom'] = array(

    'Africa/Algiers' => 'Africa/Algiers',
    'Africa/Luanda' => 'Africa/Luanda',
    'Africa/Porto-Novo' => 'Africa/Porto-Novo',
    'Africa/Gaborone' => 'Africa/Gaborone',
    'Africa/Ouagadougou' => 'Africa/Ouagadougou',
    'Africa/Bujumbura' => 'Africa/Bujumbura',
    'Africa/Douala' => 'Africa/Douala',
    'Atlantic/Cape_Verde' => 'Atlantic/Cape Verde',
    'Africa/Bangui' => 'Africa/Bangui',
    'Africa/Ndjamena' => 'Africa/Ndjamena',
    'Indian/Comoro' => 'Indian/Comoro',
    'Africa/Kinshasa' => 'Africa/Kinshasa',
    'Africa/Lubumbashi' => 'Africa/Lubumbashi',
    'Africa/Brazzaville' => 'Africa/Brazzaville',
    'Africa/Abidjan' => 'Africa/Abidjan',
    'Africa/Djibouti' => 'Africa/Djibouti',
    'Africa/Cairo' => 'Africa/Cairo',
    'Africa/Malabo' => 'Africa/Malabo',
    'Africa/Asmera' => 'Africa/Asmera',
    'Africa/Addis_Ababa' => 'Africa/Addis Ababa',
    'Africa/Libreville' => 'Africa/Libreville',
    'Africa/Banjul' => 'Africa/Banjul',
    'Africa/Accra' => 'Africa/Accra',
    'Africa/Conakry' => 'Africa/Conakry',
    'Africa/Bissau' => 'Africa/Bissau',
    'Africa/Nairobi' => 'Africa/Nairobi',
    'Africa/Maseru' => 'Africa/Maseru',
    'Africa/Monrovia' => 'Africa/Monrovia',
    'Africa/Tripoli' => 'Africa/Tripoli',
    'Indian/Antananarivo' => 'Indian/Antananarivo',
    'Africa/Blantyre' => 'Africa/Blantyre',
    'Africa/Bamako' => 'Africa/Bamako',
    'Africa/Nouakchott' => 'Africa/Nouakchott',
    'Indian/Mauritius' => 'Indian/Mauritius',
    'Indian/Mayotte' => 'Indian/Mayotte',
    'Africa/Casablanca' => 'Africa/Casablanca',
    'Africa/El_Aaiun' => 'Africa/El Aaiun',
    'Africa/Maputo' => 'Africa/Maputo',
    'Africa/Windhoek' => 'Africa/Windhoek',
    'Africa/Niamey' => 'Africa/Niamey',
    'Africa/Lagos' => 'Africa/Lagos',
    'Indian/Reunion' => 'Indian/Reunion',
    'Africa/Kigali' => 'Africa/Kigali',
    'Atlantic/St_Helena' => 'Atlantic/St. Helena',
    'Africa/Sao_Tome' => 'Africa/Sao Tome',
    'Africa/Dakar' => 'Africa/Dakar',
    'Indian/Mahe' => 'Indian/Mahe',
    'Africa/Freetown' => 'Africa/Freetown',
    'Africa/Mogadishu' => 'Africa/Mogadishu',
    'Africa/Johannesburg' => 'Africa/Johannesburg',
    'Africa/Khartoum' => 'Africa/Khartoum',
    'Africa/Mbabane' => 'Africa/Mbabane',
    'Africa/Dar_es_Salaam' => 'Africa/Dar es Salaam',
    'Africa/Lome' => 'Africa/Lome',
    'Africa/Tunis' => 'Africa/Tunis',
    'Africa/Kampala' => 'Africa/Kampala',
    'Africa/Lusaka' => 'Africa/Lusaka',
    'Africa/Harare' => 'Africa/Harare',
    'Antarctica/Casey' => 'Antarctica/Casey',
    'Antarctica/Davis' => 'Antarctica/Davis',
    'Antarctica/Mawson' => 'Antarctica/Mawson',
    'Indian/Kerguelen' => 'Indian/Kerguelen',
    'Antarctica/DumontDUrville' => 'Antarctica/DumontDUrville',
    'Antarctica/Syowa' => 'Antarctica/Syowa',
    'Antarctica/Vostok' => 'Antarctica/Vostok',
    'Antarctica/Rothera' => 'Antarctica/Rothera',
    'Antarctica/Palmer' => 'Antarctica/Palmer',
    'Antarctica/McMurdo' => 'Antarctica/McMurdo',
    'Asia/Kabul' => 'Asia/Kabul',
    'Asia/Yerevan' => 'Asia/Yerevan',
    'Asia/Baku' => 'Asia/Baku',
    'Asia/Bahrain' => 'Asia/Bahrain',
    'Asia/Dhaka' => 'Asia/Dhaka',
    'Asia/Thimphu' => 'Asia/Thimphu',
    'Indian/Chagos' => 'Indian/Chagos',
    'Asia/Brunei' => 'Asia/Brunei',
    'Asia/Rangoon' => 'Asia/Rangoon',
    'Asia/Phnom_Penh' => 'Asia/Phnom Penh',
    'Asia/Beijing' => 'Asia/Beijing',
    'Asia/Harbin' => 'Asia/Harbin',
    'Asia/Shanghai' => 'Asia/Shanghai',
    'Asia/Chongqing' => 'Asia/Chongqing',
    'Asia/Urumqi' => 'Asia/Urumqi',
    'Asia/Kashgar' => 'Asia/Kashgar',
    'Asia/Hong_Kong' => 'Asia/Hong Kong',
    'Asia/Taipei' => 'Asia/Taipei',
    'Asia/Macau' => 'Asia/Macau',
    'Asia/Nicosia' => 'Asia/Nicosia',
    'Asia/Tbilisi' => 'Asia/Tbilisi',
    'Asia/Dili' => 'Asia/Dili',
    'Asia/Calcutta' => 'Asia/Calcutta',
    'Asia/Jakarta' => 'Asia/Jakarta',
    'Asia/Pontianak' => 'Asia/Pontianak',
    'Asia/Makassar' => 'Asia/Makassar',
    'Asia/Jayapura' => 'Asia/Jayapura',
    'Asia/Tehran' => 'Asia/Tehran',
    'Asia/Baghdad' => 'Asia/Baghdad',
    'Asia/Jerusalem' => 'Asia/Jerusalem',
    'Asia/Tokyo' => 'Asia/Tokyo',
    'Asia/Amman' => 'Asia/Amman',
    'Asia/Almaty' => 'Asia/Almaty',
    'Asia/Qyzylorda' => 'Asia/Qyzylorda',
    'Asia/Aqtobe' => 'Asia/Aqtobe',
    'Asia/Aqtau' => 'Asia/Aqtau',
    'Asia/Oral' => 'Asia/Oral',
    'Asia/Bishkek' => 'Asia/Bishkek',
    'Asia/Seoul' => 'Asia/Seoul',
    'Asia/Pyongyang' => 'Asia/Pyongyang',
    'Asia/Kuwait' => 'Asia/Kuwait',
    'Asia/Vientiane' => 'Asia/Vientiane',
    'Asia/Beirut' => 'Asia/Beirut',
    'Asia/Kuala_Lumpur' => 'Asia/Kuala Lumpur',
    'Asia/Kuching' => 'Asia/Kuching',
    'Indian/Maldives' => 'Indian/Maldives',
    'Asia/Hovd' => 'Asia/Hovd',
    'Asia/Ulaanbaatar' => 'Asia/Ulaanbaatar',
    'Asia/Choibalsan' => 'Asia/Choibalsan',
    'Asia/Katmandu' => 'Asia/Katmandu',
    'Asia/Muscat' => 'Asia/Muscat',
    'Asia/Karachi' => 'Asia/Karachi',
    'Asia/Gaza' => 'Asia/Gaza',
    'Asia/Manila' => 'Asia/Manila',
    'Asia/Qatar' => 'Asia/Qatar',
    'Asia/Riyadh' => 'Asia/Riyadh',
    'Asia/Singapore' => 'Asia/Singapore',
    'Asia/Colombo' => 'Asia/Colombo',
    'Asia/Damascus' => 'Asia/Damascus',
    'Asia/Dushanbe' => 'Asia/Dushanbe',
    'Asia/Bangkok' => 'Asia/Bangkok',
    'Asia/Ashgabat' => 'Asia/Ashgabat',
    'Asia/Dubai' => 'Asia/Dubai',
    'Asia/Samarkand' => 'Asia/Samarkand',
    'Asia/Tashkent' => 'Asia/Tashkent',
    'Asia/Saigon' => 'Asia/Saigon',
    'Asia/Aden' => 'Asia/Aden',
    'Australia/Darwin' => 'Australia/Darwin',
    'Australia/Perth' => 'Australia/Perth',
    'Australia/Brisbane' => 'Australia/Brisbane',
    'Australia/Lindeman' => 'Australia/Lindeman',
    'Australia/Adelaide' => 'Australia/Adelaide',
    'Australia/Hobart' => 'Australia/Hobart',
    'Australia/Currie' => 'Australia/Currie',
    'Australia/Melbourne' => 'Australia/Melbourne',
    'Australia/Sydney' => 'Australia/Sydney',
    'Australia/Broken_Hill' => 'Australia/Broken Hill',
    'Indian/Christmas' => 'Indian/Christmas',
    'Pacific/Rarotonga' => 'Pacific/Rarotonga',
    'Indian/Cocos' => 'Indian/Cocos',
    'Pacific/Fiji' => 'Pacific/Fiji',
    'Pacific/Gambier' => 'Pacific/Gambier',
    'Pacific/Marquesas' => 'Pacific/Marquesas',
    'Pacific/Tahiti' => 'Pacific/Tahiti',
    'Pacific/Guam' => 'Pacific/Guam',
    'Pacific/Tarawa' => 'Pacific/Tarawa',
    'Pacific/Enderbury' => 'Pacific/Enderbury',
    'Pacific/Kiritimati' => 'Pacific/Kiritimati',
    'Pacific/Saipan' => 'Pacific/Saipan',
    'Pacific/Majuro' => 'Pacific/Majuro',
    'Pacific/Kwajalein' => 'Pacific/Kwajalein',
    'Pacific/Truk' => 'Pacific/Truk',
    'Pacific/Pohnpei' => 'Pacific/Pohnpei',
    'Pacific/Kosrae' => 'Pacific/Kosrae',
    'Pacific/Nauru' => 'Pacific/Nauru',
    'Pacific/Noumea' => 'Pacific/Noumea',
    'Pacific/Auckland' => 'Pacific/Auckland',
    'Pacific/Chatham' => 'Pacific/Chatham',
    'Pacific/Niue' => 'Pacific/Niue',
    'Pacific/Norfolk' => 'Pacific/Norfolk',
    'Pacific/Palau' => 'Pacific/Palau',
    'Pacific/Port_Moresby' => 'Pacific/Port Moresby',
    'Pacific/Pitcairn' => 'Pacific/Pitcairn',
    'Pacific/Pago_Pago' => 'Pacific/Pago Pago',
    'Pacific/Apia' => 'Pacific/Apia',
    'Pacific/Guadalcanal' => 'Pacific/Guadalcanal',
    'Pacific/Fakaofo' => 'Pacific/Fakaofo',
    'Pacific/Tongatapu' => 'Pacific/Tongatapu',
    'Pacific/Funafuti' => 'Pacific/Funafuti',
    'Pacific/Johnston' => 'Pacific/Johnston',
    'Pacific/Midway' => 'Pacific/Midway',
    'Pacific/Wake' => 'Pacific/Wake',
    'Pacific/Efate' => 'Pacific/Efate',
    'Pacific/Wallis' => 'Pacific/Wallis',
    'Europe/London' => 'Europe/London',
    'Europe/Dublin' => 'Europe/Dublin',
    'WET' => 'WET',
    'CET' => 'CET',
    'MET' => 'MET',
    'EET' => 'EET',
    'Europe/Tirane' => 'Europe/Tirane',
    'Europe/Andorra' => 'Europe/Andorra',
    'Europe/Vienna' => 'Europe/Vienna',
    'Europe/Minsk' => 'Europe/Minsk',
    'Europe/Brussels' => 'Europe/Brussels',
    'Europe/Sofia' => 'Europe/Sofia',
    'Europe/Prague' => 'Europe/Prague',
    'Europe/Copenhagen' => 'Europe/Copenhagen',
    'Atlantic/Faeroe' => 'Atlantic/Faeroe',
    'America/Danmarkshavn' => 'America/Danmarkshavn',
    'America/Scoresbysund' => 'America/Scoresbysund',
    'America/Godthab' => 'America/Godthab',
    'America/Thule' => 'America/Thule',
    'Europe/Tallinn' => 'Europe/Tallinn',
    'Europe/Helsinki' => 'Europe/Helsinki',
    'Europe/Paris' => 'Europe/Paris',
    'Europe/Berlin' => 'Europe/Berlin',
    'Europe/Gibraltar' => 'Europe/Gibraltar',
    'Europe/Athens' => 'Europe/Athens',
    'Europe/Budapest' => 'Europe/Budapest',
    'Atlantic/Reykjavik' => 'Atlantic/Reykjavik',
    'Europe/Rome' => 'Europe/Rome',
    'Europe/Riga' => 'Europe/Riga',
    'Europe/Vaduz' => 'Europe/Vaduz',
    'Europe/Vilnius' => 'Europe/Vilnius',
    'Europe/Luxembourg' => 'Europe/Luxembourg',
    'Europe/Malta' => 'Europe/Malta',
    'Europe/Chisinau' => 'Europe/Chisinau',
    'Europe/Monaco' => 'Europe/Monaco',
    'Europe/Amsterdam' => 'Europe/Amsterdam',
    'Europe/Oslo' => 'Europe/Oslo',
    'Europe/Warsaw' => 'Europe/Warsaw',
    'Europe/Lisbon' => 'Europe/Lisbon',
    'Atlantic/Azores' => 'Atlantic/Azores',
    'Atlantic/Madeira' => 'Atlantic/Madeira',
    'Europe/Bucharest' => 'Europe/Bucharest',
    'Europe/Kaliningrad' => 'Europe/Kaliningrad',
    'Europe/Moscow' => 'Europe/Moscow',
    'Europe/Samara' => 'Europe/Samara',
    'Asia/Yekaterinburg' => 'Asia/Yekaterinburg',
    'Asia/Omsk' => 'Asia/Omsk',
    'Asia/Novosibirsk' => 'Asia/Novosibirsk',
    'Asia/Krasnoyarsk' => 'Asia/Krasnoyarsk',
    'Asia/Irkutsk' => 'Asia/Irkutsk',
    'Asia/Yakutsk' => 'Asia/Yakutsk',
    'Asia/Vladivostok' => 'Asia/Vladivostok',
    'Asia/Sakhalin' => 'Asia/Sakhalin',
    'Asia/Magadan' => 'Asia/Magadan',
    'Asia/Kamchatka' => 'Asia/Kamchatka',
    'Asia/Anadyr' => 'Asia/Anadyr',
    'Europe/Belgrade' => 'Europe/Belgrade',
    'Europe/Madrid' => 'Europe/Madrid',
    'Africa/Ceuta' => 'Africa/Ceuta',
    'Atlantic/Canary' => 'Atlantic/Canary',
    'Europe/Stockholm' => 'Europe/Stockholm',
    'Europe/Zurich' => 'Europe/Zurich',
    'Europe/Istanbul' => 'Europe/Istanbul',
    'Europe/Kiev' => 'Europe/Kiev',
    'Europe/Uzhgorod' => 'Europe/Uzhgorod',
    'Europe/Zaporozhye' => 'Europe/Zaporozhye',
    'Europe/Simferopol' => 'Europe/Simferopol',
    'America/New_York' => 'America/New York',
    'America/Chicago' => 'America/Chicago',
    'America/North_Dakota/Center' => 'America/North Dakota/Center',
    'America/Denver' => 'America/Denver',
    'America/Los_Angeles' => 'America/Los Angeles',
    'America/Juneau' => 'America/Juneau',
    'America/Yakutat' => 'America/Yakutat',
    'America/Anchorage' => 'America/Anchorage',
    'America/Nome' => 'America/Nome',
    'America/Adak' => 'America/Adak',
    'Pacific/Honolulu' => 'Pacific/Honolulu',
    'America/Phoenix' => 'America/Phoenix',
    'America/Boise' => 'America/Boise',
    'America/Indiana/Indianapolis' => 'America/Indiana/Indianapolis',
    'America/Indiana/Marengo' => 'America/Indiana/Marengo',
    'America/Indiana/Knox' => 'America/Indiana/Knox',
    'America/Indiana/Vevay' => 'America/Indiana/Vevay',
    'America/Kentucky/Louisville' => 'America/Kentucky/Louisville',
    'America/Kentucky/Monticello' => 'America/Kentucky/Monticello',
    'America/Detroit' => 'America/Detroit',
    'America/Menominee' => 'America/Menominee',
    'America/St_Johns' => 'America/St. Johns',
    'America/Goose_Bay' => 'America/Goose_Bay',
    'America/Halifax' => 'America/Halifax',
    'America/Glace_Bay' => 'America/Glace Bay',
    'America/Montreal' => 'America/Montreal',
    'America/Toronto' => 'America/Toronto',
    'America/Thunder_Bay' => 'America/Thunder Bay',
    'America/Nipigon' => 'America/Nipigon',
    'America/Rainy_River' => 'America/Rainy River',
    'America/Winnipeg' => 'America/Winnipeg',
    'America/Regina' => 'America/Regina',
    'America/Swift_Current' => 'America/Swift Current',
    'America/Edmonton' => 'America/Edmonton',
    'America/Vancouver' => 'America/Vancouver',
    'America/Dawson_Creek' => 'America/Dawson Creek',
    'America/Pangnirtung' => 'America/Pangnirtung',
    'America/Iqaluit' => 'America/Iqaluit',
    'America/Coral_Harbour' => 'America/Coral Harbour',
    'America/Rankin_Inlet' => 'America/Rankin Inlet',
    'America/Cambridge_Bay' => 'America/Cambridge Bay',
    'America/Yellowknife' => 'America/Yellowknife',
    'America/Inuvik' => 'America/Inuvik',
    'America/Whitehorse' => 'America/Whitehorse',
    'America/Dawson' => 'America/Dawson',
    'America/Cancun' => 'America/Cancun',
    'America/Merida' => 'America/Merida',
    'America/Monterrey' => 'America/Monterrey',
    'America/Mexico_City' => 'America/Mexico City',
    'America/Chihuahua' => 'America/Chihuahua',
    'America/Hermosillo' => 'America/Hermosillo',
    'America/Mazatlan' => 'America/Mazatlan',
    'America/Tijuana' => 'America/Tijuana',
    'America/Anguilla' => 'America/Anguilla',
    'America/Antigua' => 'America/Antigua',
    'America/Nassau' => 'America/Nassau',
    'America/Barbados' => 'America/Barbados',
    'America/Belize' => 'America/Belize',
    'Atlantic/Bermuda' => 'Atlantic/Bermuda',
    'America/Cayman' => 'America/Cayman',
    'America/Costa_Rica' => 'America/Costa Rica',
    'America/Havana' => 'America/Havana',
    'America/Dominica' => 'America/Dominica',
    'America/Santo_Domingo' => 'America/Santo Domingo',
    'America/El_Salvador' => 'America/El Salvador',
    'America/Grenada' => 'America/Grenada',
    'America/Guadeloupe' => 'America/Guadeloupe',
    'America/Guatemala' => 'America/Guatemala',
    'America/Port-au-Prince' => 'America/Port-au-Prince',
    'America/Tegucigalpa' => 'America/Tegucigalpa',
    'America/Jamaica' => 'America/Jamaica',
    'America/Martinique' => 'America/Martinique',
    'America/Montserrat' => 'America/Montserrat',
    'America/Managua' => 'America/Managua',
    'America/Panama' => 'America/Panama',
    'America/Puerto_Rico' => 'America/Puerto_Rico',
    'America/St_Kitts' => 'America/St_Kitts',
    'America/St_Lucia' => 'America/St_Lucia',
    'America/Miquelon' => 'America/Miquelon',
    'America/St_Vincent' => 'America/St. Vincent',
    'America/Grand_Turk' => 'America/Grand Turk',
    'America/Tortola' => 'America/Tortola',
    'America/St_Thomas' => 'America/St. Thomas',
    'America/Argentina/Buenos_Aires' => 'America/Argentina/Buenos Aires',
    'America/Argentina/Cordoba' => 'America/Argentina/Cordoba',
    'America/Argentina/Tucuman' => 'America/Argentina/Tucuman',
    'America/Argentina/La_Rioja' => 'America/Argentina/La_Rioja',
    'America/Argentina/San_Juan' => 'America/Argentina/San_Juan',
    'America/Argentina/Jujuy' => 'America/Argentina/Jujuy',
    'America/Argentina/Catamarca' => 'America/Argentina/Catamarca',
    'America/Argentina/Mendoza' => 'America/Argentina/Mendoza',
    'America/Argentina/Rio_Gallegos' => 'America/Argentina/Rio Gallegos',
    'America/Argentina/Ushuaia' => 'America/Argentina/Ushuaia',
    'America/Aruba' => 'America/Aruba',
    'America/La_Paz' => 'America/La Paz',
    'America/Noronha' => 'America/Noronha',
    'America/Belem' => 'America/Belem',
    'America/Fortaleza' => 'America/Fortaleza',
    'America/Recife' => 'America/Recife',
    'America/Araguaina' => 'America/Araguaina',
    'America/Maceio' => 'America/Maceio',
    'America/Bahia' => 'America/Bahia',
    'America/Sao_Paulo' => 'America/Sao Paulo',
    'America/Campo_Grande' => 'America/Campo Grande',
    'America/Cuiaba' => 'America/Cuiaba',
    'America/Porto_Velho' => 'America/Porto_Velho',
    'America/Boa_Vista' => 'America/Boa Vista',
    'America/Manaus' => 'America/Manaus',
    'America/Eirunepe' => 'America/Eirunepe',
    'America/Rio_Branco' => 'America/Rio Branco',
    'America/Santiago' => 'America/Santiago',
    'Pacific/Easter' => 'Pacific/Easter',
    'America/Bogota' => 'America/Bogota',
    'America/Curacao' => 'America/Curacao',
    'America/Guayaquil' => 'America/Guayaquil',
    'Pacific/Galapagos' => 'Pacific/Galapagos',
    'Atlantic/Stanley' => 'Atlantic/Stanley',
    'America/Cayenne' => 'America/Cayenne',
    'America/Guyana' => 'America/Guyana',
    'America/Asuncion' => 'America/Asuncion',
    'America/Lima' => 'America/Lima',
    'Atlantic/South_Georgia' => 'Atlantic/South Georgia',
    'America/Paramaribo' => 'America/Paramaribo',
    'America/Port_of_Spain' => 'America/Port-of-Spain',
    'America/Montevideo' => 'America/Montevideo',
    'America/Caracas' => 'America/Caracas',
);

$app_list_strings['eapm_list'] = array(
    'Sugar' => 'SuiteCRM',
    'WebEx' => 'WebEx',
    'GoToMeeting' => 'GoToMeeting',
    'IBMSmartCloud' => 'IBM SmartCloud',
    'Google' => 'Google',
    'Box' => 'Box.net',
    'Facebook' => 'Facebook',
    'Twitter' => 'Twitter',
);
$app_list_strings['eapm_list_import'] = array(
    'Google' => 'Google Contacts',
);
$app_list_strings['eapm_list_documents'] = array(
    'Google' => 'Google Drive',
);
$app_list_strings['token_status'] = array(
    1 => 'Request',
    2 => 'Access',
    3 => 'Invalid',
);

$app_list_strings ['emailTemplates_type_list'] = array(
    '' => '',
    'campaign' => 'Campaign',
    'email' => 'Email',
);

$app_list_strings ['emailTemplates_type_list_campaigns'] = array(
    '' => '',
    'campaign' => 'Campaign',
);

$app_list_strings ['emailTemplates_type_list_no_workflow'] = array(
    '' => '',
    'campaign' => 'Campaign',
    'email' => 'Email',
    'system' => 'System',
);

// knowledge base
$app_list_strings['moduleList']['AOK_KnowledgeBase'] = 'Knowledge Base';
$app_list_strings['moduleList']['AOK_Knowledge_Base_Categories'] = 'KB - Categories';
$app_list_strings['aok_status_list']['Draft'] = 'Draft';
$app_list_strings['aok_status_list']['Expired'] = 'Expired';
$app_list_strings['aok_status_list']['In_Review'] = 'In Review';
//$app_list_strings['aok_status_list']['Published'] = 'Published';
$app_list_strings['aok_status_list']['published_private'] = 'Private';
$app_list_strings['aok_status_list']['published_public'] = 'Public';

$app_list_strings['moduleList']['FP_events'] = 'Events';
$app_list_strings['moduleList']['FP_Event_Locations'] = 'Locations';

//events
$app_list_strings['fp_event_invite_status_dom']['Invited'] = 'Invited';
$app_list_strings['fp_event_invite_status_dom']['Not Invited'] = 'Not Invited';
$app_list_strings['fp_event_invite_status_dom']['Attended'] = 'Attended';
$app_list_strings['fp_event_invite_status_dom']['Not Attended'] = 'Not Attended';
$app_list_strings['fp_event_status_dom']['Accepted'] = 'Accepted';
$app_list_strings['fp_event_status_dom']['Declined'] = 'Declined';
$app_list_strings['fp_event_status_dom']['No Response'] = 'No Response';

$app_strings['LBL_STATUS_EVENT'] = 'Invite Status';
$app_strings['LBL_ACCEPT_STATUS'] = 'Accept Status';
$app_strings['LBL_LISTVIEW_OPTION_CURRENT'] = 'Select This Page';
$app_strings['LBL_LISTVIEW_OPTION_ENTIRE'] = 'Select All';
$app_strings['LBL_LISTVIEW_NONE'] = 'Deselect All';

//aod
$app_list_strings['moduleList']['AOD_IndexEvent'] = 'Index Event';
$app_list_strings['moduleList']['AOD_Index'] = 'Index';

$app_list_strings['moduleList']['AOP_Case_Events'] = 'Case Events';
$app_list_strings['moduleList']['AOP_Case_Updates'] = 'Case Updates';
$app_strings['LBL_AOP_EMAIL_REPLY_DELIMITER'] = '========== Please reply above this line ==========';



//aop
$app_list_strings['case_state_default_key'] = 'Open';
$app_list_strings['case_state_dom'] =
    array(
        'Open' => 'Open',
        'Closed' => 'Closed',
    );
$app_list_strings['case_status_default_key'] = 'Open_New';
$app_list_strings['case_status_dom'] =
    array(
        'Open_New' => 'New',
        'Open_Assigned' => 'Assigned',
        'Closed_Closed' => 'Closed',
        'Open_Pending Input' => 'Pending Input',
        'Closed_Rejected' => 'Rejected',
        'Closed_Duplicate' => 'Duplicate',
    );
$app_list_strings['contact_portal_user_type_dom'] =
    array(
        'Single' => 'Single user',
        'Account' => 'Account user',
    );
$app_list_strings['dom_email_distribution_for_auto_create'] = array(
    'AOPDefault' => 'Use AOP Default',
    'singleUser' => 'Single User',
    'roundRobin' => 'Round-Robin',
    'leastBusy' => 'Least-Busy',
    'random' => 'Random',
);

//aor
$app_list_strings['moduleList']['AOR_Reports'] = 'Reports';
$app_list_strings['moduleList']['AOR_Conditions'] = 'Report Conditions';
$app_list_strings['moduleList']['AOR_Charts'] = 'Report Charts';
$app_list_strings['moduleList']['AOR_Fields'] = 'Report Fields';
$app_list_strings['moduleList']['AOR_Scheduled_Reports'] = 'Scheduled Reports';
$app_list_strings['aor_operator_list']['Equal_To'] = 'Equal To';
$app_list_strings['aor_operator_list']['Not_Equal_To'] = 'Not Equal To';
$app_list_strings['aor_operator_list']['Greater_Than'] = 'Greater Than';
$app_list_strings['aor_operator_list']['Less_Than'] = 'Less Than';
$app_list_strings['aor_operator_list']['Greater_Than_or_Equal_To'] = 'Greater Than or Equal To';
$app_list_strings['aor_operator_list']['Less_Than_or_Equal_To'] = 'Less Than or Equal To';
$app_list_strings['aor_operator_list']['Contains'] = 'Contains';
$app_list_strings['aor_operator_list']['Starts_With'] = 'Starts With';
$app_list_strings['aor_operator_list']['Ends_With'] = 'Ends With';
$app_list_strings['aor_format_options'][''] = '';
$app_list_strings['aor_format_options']['Y-m-d'] = 'Y-m-d';
$app_list_strings['aor_format_options']['Ymd'] = 'Ymd';
$app_list_strings['aor_format_options']['Y-m'] = 'Y-m';
$app_list_strings['aor_format_options']['d/m/Y'] = 'd/m/Y';
$app_list_strings['aor_format_options']['Y'] = 'Y';
$app_list_strings['aor_condition_operator_list']['And'] = 'And';
$app_list_strings['aor_condition_operator_list']['OR'] = 'OR';
$app_list_strings['aor_condition_type_list']['Value'] = 'Value';
$app_list_strings['aor_condition_type_list']['Field'] = 'Field';
$app_list_strings['aor_condition_type_list']['Date'] = 'Date';
$app_list_strings['aor_condition_type_list']['Multi'] = 'One of';
$app_list_strings['aor_condition_type_list']['Period'] = 'Period';
$app_list_strings['aor_condition_type_list']['CurrentUserID'] = 'Current User';
$app_list_strings['aor_date_type_list'][''] = '';
$app_list_strings['aor_date_type_list']['minute'] = 'Minutes';
$app_list_strings['aor_date_type_list']['hour'] = 'Hours';
$app_list_strings['aor_date_type_list']['day'] = 'Days';
$app_list_strings['aor_date_type_list']['week'] = 'Weeks';
$app_list_strings['aor_date_type_list']['month'] = 'Months';
$app_list_strings['aor_date_type_list']['business_hours'] = 'Business Hours';
$app_list_strings['aor_date_options']['now'] = 'Now';
$app_list_strings['aor_date_options']['field'] = 'This Field';
$app_list_strings['aor_date_operator']['now'] = '';
$app_list_strings['aor_date_operator']['plus'] = '+';
$app_list_strings['aor_date_operator']['minus'] = '-';
$app_list_strings['aor_sort_operator'][''] = '';
$app_list_strings['aor_sort_operator']['ASC'] = 'Ascending';
$app_list_strings['aor_sort_operator']['DESC'] = 'Descending';
$app_list_strings['aor_function_list'][''] = '';
$app_list_strings['aor_function_list']['COUNT'] = 'Count';
$app_list_strings['aor_function_list']['MIN'] = 'Minimum';
$app_list_strings['aor_function_list']['MAX'] = 'Maximum';
$app_list_strings['aor_function_list']['SUM'] = 'Sum';
$app_list_strings['aor_function_list']['AVG'] = 'Average';
$app_list_strings['aor_total_options'][''] = '';
$app_list_strings['aor_total_options']['COUNT'] = 'Count';
$app_list_strings['aor_total_options']['SUM'] = 'Sum';
$app_list_strings['aor_total_options']['AVG'] = 'Average';
$app_list_strings['aor_chart_types']['bar'] = 'Bar chart';
$app_list_strings['aor_chart_types']['line'] = 'Line chart';
$app_list_strings['aor_chart_types']['pie'] = 'Pie chart';
$app_list_strings['aor_chart_types']['radar'] = 'Radar chart';
$app_list_strings['aor_chart_types']['polar'] = 'Polar chart';
$app_list_strings['aor_chart_types']['stacked_bar'] = 'Stacked bar';
$app_list_strings['aor_chart_types']['grouped_bar'] = 'Grouped bar';
$app_list_strings['aor_scheduled_report_schedule_types']['monthly'] = 'Monthly';
$app_list_strings['aor_scheduled_report_schedule_types']['weekly'] = 'Weekly';
$app_list_strings['aor_scheduled_report_schedule_types']['daily'] = 'Daily';
$app_list_strings['aor_scheduled_reports_status_dom']['active'] = 'Active';
$app_list_strings['aor_scheduled_reports_status_dom']['inactive'] = 'Inactive';
$app_list_strings['aor_email_type_list']['Email Address'] = 'Email';
$app_list_strings['aor_email_type_list']['Specify User'] = 'User';
$app_list_strings['aor_email_type_list']['Users'] = 'Users';
$app_list_strings['aor_assign_options']['all'] = 'ALL Users';
$app_list_strings['aor_assign_options']['role'] = 'ALL Users in Role';
$app_list_strings['aor_assign_options']['security_group'] = 'ALL Users in Security Group';
$app_list_strings['date_time_period_list']['today'] = 'Today';
$app_list_strings['date_time_period_list']['yesterday'] = 'Yesterday';
$app_list_strings['date_time_period_list']['this_week'] = 'This Week';
$app_list_strings['date_time_period_list']['last_week'] = 'Last Week';
$app_list_strings['date_time_period_list']['last_month'] = 'Last Month';
$app_list_strings['date_time_period_list']['this_month'] = 'This Month';
$app_list_strings['date_time_period_list']['this_quarter'] = 'This Quarter';
$app_list_strings['date_time_period_list']['last_quarter'] = 'Last Quarter';
$app_list_strings['date_time_period_list']['this_year'] = 'This year';
$app_list_strings['date_time_period_list']['last_year'] = 'Last year';
$app_strings['LBL_CRON_ON_THE_MONTHDAY'] = 'on the';
$app_strings['LBL_CRON_ON_THE_WEEKDAY'] = 'on';
$app_strings['LBL_CRON_AT'] = 'at';
$app_strings['LBL_CRON_RAW'] = 'Advanced';
$app_strings['LBL_CRON_MIN'] = 'Min';
$app_strings['LBL_CRON_HOUR'] = 'Hour';
$app_strings['LBL_CRON_DAY'] = 'Day';
$app_strings['LBL_CRON_MONTH'] = 'Month';
$app_strings['LBL_CRON_DOW'] = 'DOW';
$app_strings['LBL_CRON_DAILY'] = 'Daily';
$app_strings['LBL_CRON_WEEKLY'] = 'Weekly';
$app_strings['LBL_CRON_MONTHLY'] = 'Monthly';

//aos
$app_list_strings['moduleList']['AOS_Contracts'] = 'Contracts';
$app_list_strings['moduleList']['AOS_Invoices'] = 'Invoices';
$app_list_strings['moduleList']['AOS_PDF_Templates'] = 'PDF - Templates';
$app_list_strings['moduleList']['AOS_Product_Categories'] = 'Products - Categories';
$app_list_strings['moduleList']['AOS_Products'] = 'Products';
$app_list_strings['moduleList']['AOS_Products_Quotes'] = 'Line Items';
$app_list_strings['moduleList']['AOS_Line_Item_Groups'] = 'Line Item Groups';
$app_list_strings['moduleList']['AOS_Quotes'] = 'Quotes';
$app_list_strings['aos_quotes_type_dom'][''] = '';
$app_list_strings['aos_quotes_type_dom']['Analyst'] = 'Analyst';
$app_list_strings['aos_quotes_type_dom']['Competitor'] = 'Competitor';
$app_list_strings['aos_quotes_type_dom']['Customer'] = 'Customer';
$app_list_strings['aos_quotes_type_dom']['Integrator'] = 'Integrator';
$app_list_strings['aos_quotes_type_dom']['Investor'] = 'Investor';
$app_list_strings['aos_quotes_type_dom']['Partner'] = 'Partner';
$app_list_strings['aos_quotes_type_dom']['Press'] = 'Press';
$app_list_strings['aos_quotes_type_dom']['Prospect'] = 'Prospect';
$app_list_strings['aos_quotes_type_dom']['Reseller'] = 'Reseller';
$app_list_strings['aos_quotes_type_dom']['Other'] = 'Other';
$app_list_strings['template_ddown_c_list'][''] = '';
$app_list_strings['quote_stage_dom']['Draft'] = 'Draft';
$app_list_strings['quote_stage_dom']['Negotiation'] = 'Negotiation';
$app_list_strings['quote_stage_dom']['Delivered'] = 'Delivered';
$app_list_strings['quote_stage_dom']['On Hold'] = 'On Hold';
$app_list_strings['quote_stage_dom']['Confirmed'] = 'Confirmed';
$app_list_strings['quote_stage_dom']['Closed Accepted'] = 'Closed Accepted';
$app_list_strings['quote_stage_dom']['Closed Lost'] = 'Closed Lost';
$app_list_strings['quote_stage_dom']['Closed Dead'] = 'Closed Dead';
$app_list_strings['quote_term_dom']['Net 15'] = 'Nett 15';
$app_list_strings['quote_term_dom']['Net 30'] = 'Nett 30';
$app_list_strings['quote_term_dom'][''] = '';
$app_list_strings['approval_status_dom']['Approved'] = 'Approved';
$app_list_strings['approval_status_dom']['Not Approved'] = 'Not Approved';
$app_list_strings['approval_status_dom'][''] = '';
$app_list_strings['vat_list']['0.0'] = '0%';
$app_list_strings['vat_list']['5.0'] = '5%';
$app_list_strings['vat_list']['7.5'] = '7.5%';
$app_list_strings['vat_list']['17.5'] = '17.5%';
$app_list_strings['vat_list']['20.0'] = '20%';
$app_list_strings['discount_list']['Percentage'] = 'Pct';
$app_list_strings['discount_list']['Amount'] = 'Amt';
$app_list_strings['aos_invoices_type_dom'][''] = '';
$app_list_strings['aos_invoices_type_dom']['Analyst'] = 'Analyst';
$app_list_strings['aos_invoices_type_dom']['Competitor'] = 'Competitor';
$app_list_strings['aos_invoices_type_dom']['Customer'] = 'Customer';
$app_list_strings['aos_invoices_type_dom']['Integrator'] = 'Integrator';
$app_list_strings['aos_invoices_type_dom']['Investor'] = 'Investor';
$app_list_strings['aos_invoices_type_dom']['Partner'] = 'Partner';
$app_list_strings['aos_invoices_type_dom']['Press'] = 'Press';
$app_list_strings['aos_invoices_type_dom']['Prospect'] = 'Prospect';
$app_list_strings['aos_invoices_type_dom']['Reseller'] = 'Reseller';
$app_list_strings['aos_invoices_type_dom']['Other'] = 'Other';
$app_list_strings['invoice_status_dom']['Paid'] = 'Paid';
$app_list_strings['invoice_status_dom']['Unpaid'] = 'Unpaid';
$app_list_strings['invoice_status_dom']['Cancelled'] = 'Cancelled';
$app_list_strings['invoice_status_dom'][''] = '';
$app_list_strings['quote_invoice_status_dom']['Not Invoiced'] = 'Not Invoiced';
$app_list_strings['quote_invoice_status_dom']['Invoiced'] = 'Invoiced';
$app_list_strings['product_code_dom']['XXXX'] = 'XXXX';
$app_list_strings['product_code_dom']['YYYY'] = 'YYYY';
$app_list_strings['product_category_dom']['Laptops'] = 'Laptops';
$app_list_strings['product_category_dom']['Desktops'] = 'Desktops';
$app_list_strings['product_category_dom'][''] = '';
$app_list_strings['product_type_dom']['Good'] = 'Good';
$app_list_strings['product_type_dom']['Service'] = 'Service';
$app_list_strings['product_quote_parent_type_dom']['AOS_Quotes'] = 'Quotes';
$app_list_strings['product_quote_parent_type_dom']['AOS_Invoices'] = 'Invoices';
$app_list_strings['product_quote_parent_type_dom']['AOS_Contracts'] = 'Contracts';
$app_list_strings['pdf_template_type_dom']['AOS_Quotes'] = 'Quotes';
$app_list_strings['pdf_template_type_dom']['AOS_Invoices'] = 'Invoices';
$app_list_strings['pdf_template_type_dom']['AOS_Contracts'] = 'Contracts';
$app_list_strings['pdf_template_type_dom']['Accounts'] = 'Accounts';
$app_list_strings['pdf_template_type_dom']['Contacts'] = 'Contacts';
$app_list_strings['pdf_template_type_dom']['Leads'] = 'Leads';
$app_list_strings['pdf_template_sample_dom'][''] = '';
$app_list_strings['contract_status_list']['Not Started'] = 'Not Started';
$app_list_strings['contract_status_list']['In Progress'] = 'In Progress';
$app_list_strings['contract_status_list']['Signed'] = 'Signed';
$app_list_strings['contract_type_list']['Type'] = 'Type';
$app_strings['LBL_PRINT_AS_PDF'] = 'Print as PDF';
$app_strings['LBL_SELECT_TEMPLATE'] = 'Please Select a Template';
$app_strings['LBL_NO_TEMPLATE'] = 'ERROR\nNo templates found.\nPlease go to the PDF templates module and create one';

//aow
$app_list_strings['moduleList']['AOW_WorkFlow'] = 'WorkFlow';
$app_list_strings['moduleList']['AOW_Conditions'] = 'WorkFlow Conditions';
$app_list_strings['moduleList']['AOW_Processed'] = 'Process Audit';
$app_list_strings['moduleList']['AOW_Actions'] = 'WorkFlow Actions';
$app_list_strings['aow_status_list']['Active'] = 'Active';
$app_list_strings['aow_status_list']['Inactive'] = 'Inactive';
$app_list_strings['aow_operator_list']['Equal_To'] = 'Equal To';
$app_list_strings['aow_operator_list']['Not_Equal_To'] = 'Not Equal To';
$app_list_strings['aow_operator_list']['Greater_Than'] = 'Greater Than';
$app_list_strings['aow_operator_list']['Less_Than'] = 'Less Than';
$app_list_strings['aow_operator_list']['Greater_Than_or_Equal_To'] = 'Greater Than or Equal To';
$app_list_strings['aow_operator_list']['Less_Than_or_Equal_To'] = 'Less Than or Equal To';
$app_list_strings['aow_operator_list']['Contains'] = 'Contains';
$app_list_strings['aow_operator_list']['Starts_With'] = 'Starts With';
$app_list_strings['aow_operator_list']['Ends_With'] = 'Ends With';
$app_list_strings['aow_operator_list']['is_null'] = 'Is Null';
$app_list_strings['aow_sql_operator_list']['Equal_To'] = '=';
$app_list_strings['aow_sql_operator_list']['Not_Equal_To'] = '!=';
$app_list_strings['aow_sql_operator_list']['Greater_Than'] = '>';
$app_list_strings['aow_sql_operator_list']['Less_Than'] = '<';
$app_list_strings['aow_sql_operator_list']['Greater_Than_or_Equal_To'] = '>=';
$app_list_strings['aow_sql_operator_list']['Less_Than_or_Equal_To'] = '<=';
$app_list_strings['aow_sql_operator_list']['Contains'] = 'LIKE';
$app_list_strings['aow_sql_operator_list']['Starts_With'] = 'LIKE';
$app_list_strings['aow_sql_operator_list']['Ends_With'] = 'LIKE';
$app_list_strings['aow_sql_operator_list']['is_null'] = 'IS NULL';
$app_list_strings['aow_process_status_list']['Complete'] = 'Complete';
$app_list_strings['aow_process_status_list']['Running'] = 'Running';
$app_list_strings['aow_process_status_list']['Pending'] = 'Pending';
$app_list_strings['aow_process_status_list']['Failed'] = 'Failed';
$app_list_strings['aow_condition_operator_list']['And'] = 'And';
$app_list_strings['aow_condition_operator_list']['OR'] = 'OR';
$app_list_strings['aow_condition_type_list']['Value'] = 'Value';
$app_list_strings['aow_condition_type_list']['Field'] = 'Field';
$app_list_strings['aow_condition_type_list']['Any_Change'] = 'Any Change';
$app_list_strings['aow_condition_type_list']['SecurityGroup'] = 'In SecurityGroup';
$app_list_strings['aow_condition_type_list']['Date'] = 'Date';
$app_list_strings['aow_condition_type_list']['Multi'] = 'One of';
$app_list_strings['aow_action_type_list']['Value'] = 'Value';
$app_list_strings['aow_action_type_list']['Field'] = 'Field';
$app_list_strings['aow_action_type_list']['Date'] = 'Date';
$app_list_strings['aow_action_type_list']['Round_Robin'] = 'Round Robin';
$app_list_strings['aow_action_type_list']['Least_Busy'] = 'Least Busy';
$app_list_strings['aow_action_type_list']['Random'] = 'Random';
$app_list_strings['aow_rel_action_type_list']['Value'] = 'Value';
$app_list_strings['aow_rel_action_type_list']['Field'] = 'Field';
$app_list_strings['aow_date_type_list'][''] = '';
$app_list_strings['aow_date_type_list']['minute'] = 'Minutes';
$app_list_strings['aow_date_type_list']['hour'] = 'Hours';
$app_list_strings['aow_date_type_list']['day'] = 'Days';
$app_list_strings['aow_date_type_list']['week'] = 'Weeks';
$app_list_strings['aow_date_type_list']['month'] = 'Months';
$app_list_strings['aow_date_type_list']['business_hours'] = 'Business Hours';
$app_list_strings['aow_date_options']['now'] = 'Now';
$app_list_strings['aow_date_options']['today'] = 'Today';
$app_list_strings['aow_date_options']['field'] = 'This Field';
$app_list_strings['aow_date_operator']['now'] = '';
$app_list_strings['aow_date_operator']['plus'] = '+';
$app_list_strings['aow_date_operator']['minus'] = '-';
$app_list_strings['aow_assign_options']['all'] = 'ALL Users';
$app_list_strings['aow_assign_options']['role'] = 'ALL Users in Role';
$app_list_strings['aow_assign_options']['security_group'] = 'ALL Users in Security Group';
$app_list_strings['aow_email_type_list']['Email Address'] = 'Email';
$app_list_strings['aow_email_type_list']['Record Email'] = 'Record Email';
$app_list_strings['aow_email_type_list']['Related Field'] = 'Related Field';
$app_list_strings['aow_email_type_list']['Specify User'] = 'User';
$app_list_strings['aow_email_type_list']['Users'] = 'Users';
$app_list_strings['aow_email_to_list']['to'] = 'To';
$app_list_strings['aow_email_to_list']['cc'] = 'Cc';
$app_list_strings['aow_email_to_list']['bcc'] = 'Bcc';
$app_list_strings['aow_run_on_list']['All_Records'] = 'All Records';
$app_list_strings['aow_run_on_list']['New_Records'] = 'New Records';
$app_list_strings['aow_run_on_list']['Modified_Records'] = 'Modified Records';
$app_list_strings['aow_run_when_list']['Always'] = 'Always';
$app_list_strings['aow_run_when_list']['On_Save'] = 'Only On Save';
$app_list_strings['aow_run_when_list']['In_Scheduler'] = 'Only In The Scheduler';

//gant
$app_list_strings['moduleList']['AM_ProjectTemplates'] = 'Projects - Templates';
$app_list_strings['moduleList']['AM_TaskTemplates'] = 'Project Task Templates';
$app_list_strings['relationship_type_list']['FS'] = 'Finish to Start';
$app_list_strings['relationship_type_list']['SS'] = 'Start to Start';
$app_list_strings['duration_unit_dom']['Days'] = 'Days';
$app_list_strings['duration_unit_dom']['Hours'] = 'Hours';
$app_strings['LBL_GANTT_BUTTON_LABEL'] = 'View Gantt';
$app_strings['LBL_DETAIL_BUTTON_LABEL'] = 'View Detail';
$app_strings['LBL_CREATE_PROJECT'] = 'Create Project';

//gmaps
$app_strings['LBL_MAP'] = 'Map';

$app_strings['LBL_JJWG_MAPS_LNG'] = 'Longitude';
$app_strings['LBL_JJWG_MAPS_LAT'] = 'Latitude';
$app_strings['LBL_JJWG_MAPS_GEOCODE_STATUS'] = 'Geocode Status';
$app_strings['LBL_JJWG_MAPS_ADDRESS'] = 'Address';

$app_list_strings['moduleList']['jjwg_Maps'] = 'Maps';
$app_list_strings['moduleList']['jjwg_Markers'] = 'Maps - Markers';
$app_list_strings['moduleList']['jjwg_Areas'] = 'Maps - Areas';
$app_list_strings['moduleList']['jjwg_Address_Cache'] = 'Maps - Address Cache';

$app_list_strings['moduleList']['jjwp_Partners'] = 'JJWP Partners';

$app_list_strings['map_unit_type_list']['mi'] = 'Miles';
$app_list_strings['map_unit_type_list']['km'] = 'Kilometers';

$app_list_strings['map_module_type_list']['Accounts'] = 'Accounts';
$app_list_strings['map_module_type_list']['Contacts'] = 'Contacts';
$app_list_strings['map_module_type_list']['Cases'] = 'Cases';
$app_list_strings['map_module_type_list']['Leads'] = 'Leads';
$app_list_strings['map_module_type_list']['Meetings'] = 'Meetings';
$app_list_strings['map_module_type_list']['Opportunities'] = 'Opportunities';
$app_list_strings['map_module_type_list']['Project'] = 'Projects';
$app_list_strings['map_module_type_list']['Prospects'] = 'Targets';

$app_list_strings['map_relate_type_list']['Accounts'] = 'Account';
$app_list_strings['map_relate_type_list']['Contacts'] = 'Contact';
$app_list_strings['map_relate_type_list']['Cases'] = 'Case';
$app_list_strings['map_relate_type_list']['Leads'] = 'Lead';
$app_list_strings['map_relate_type_list']['Meetings'] = 'Meeting';
$app_list_strings['map_relate_type_list']['Opportunities'] = 'Opportunity';
$app_list_strings['map_relate_type_list']['Project'] = 'Project';
$app_list_strings['map_relate_type_list']['Prospects'] = 'Target';

$app_list_strings['marker_image_list']['accident'] = 'Accident';
$app_list_strings['marker_image_list']['administration'] = 'Administration';
$app_list_strings['marker_image_list']['agriculture'] = 'Agriculture';
$app_list_strings['marker_image_list']['aircraft_small'] = 'Aircraft Small';
$app_list_strings['marker_image_list']['airplane_tourism'] = 'Airplane Tourism';
$app_list_strings['marker_image_list']['airport'] = 'Airport';
$app_list_strings['marker_image_list']['amphitheater'] = 'Amphitheater';
$app_list_strings['marker_image_list']['apartment'] = 'Apartment';
$app_list_strings['marker_image_list']['aquarium'] = 'Aquarium';
$app_list_strings['marker_image_list']['arch'] = 'Arch';
$app_list_strings['marker_image_list']['atm'] = 'Atm';
$app_list_strings['marker_image_list']['audio'] = 'Audio';
$app_list_strings['marker_image_list']['bank'] = 'Bank';
$app_list_strings['marker_image_list']['bank_euro'] = 'Bank Euro';
$app_list_strings['marker_image_list']['bank_pound'] = 'Bank Pound';
$app_list_strings['marker_image_list']['bar'] = 'Bar';
$app_list_strings['marker_image_list']['beach'] = 'Beach';
$app_list_strings['marker_image_list']['beautiful'] = 'Beautiful';
$app_list_strings['marker_image_list']['bicycle_parking'] = 'Bicycle Parking';
$app_list_strings['marker_image_list']['big_city'] = 'Big City';
$app_list_strings['marker_image_list']['bridge'] = 'Bridge';
$app_list_strings['marker_image_list']['bridge_modern'] = 'Bridge Modern';
$app_list_strings['marker_image_list']['bus'] = 'Bus';
$app_list_strings['marker_image_list']['cable_car'] = 'Cable Car';
$app_list_strings['marker_image_list']['car'] = 'Car';
$app_list_strings['marker_image_list']['car_rental'] = 'Car Rental';
$app_list_strings['marker_image_list']['carrepair'] = 'Carrepair';
$app_list_strings['marker_image_list']['castle'] = 'Castle';
$app_list_strings['marker_image_list']['cathedral'] = 'Cathedral';
$app_list_strings['marker_image_list']['chapel'] = 'Chapel';
$app_list_strings['marker_image_list']['church'] = 'Church';
$app_list_strings['marker_image_list']['city_square'] = 'City Square';
$app_list_strings['marker_image_list']['cluster'] = 'Cluster';
$app_list_strings['marker_image_list']['cluster_2'] = 'Cluster 2';
$app_list_strings['marker_image_list']['cluster_3'] = 'Cluster 3';
$app_list_strings['marker_image_list']['cluster_4'] = 'Cluster 4';
$app_list_strings['marker_image_list']['cluster_5'] = 'Cluster 5';
$app_list_strings['marker_image_list']['coffee'] = 'Coffee';
$app_list_strings['marker_image_list']['community_centre'] = 'Community Centre';
$app_list_strings['marker_image_list']['company'] = 'Company';
$app_list_strings['marker_image_list']['conference'] = 'Conference';
$app_list_strings['marker_image_list']['construction'] = 'Construction';
$app_list_strings['marker_image_list']['convenience'] = 'Convenience';
$app_list_strings['marker_image_list']['court'] = 'Court';
$app_list_strings['marker_image_list']['cruise'] = 'Cruise';
$app_list_strings['marker_image_list']['currency_exchange'] = 'Currency Exchange';
$app_list_strings['marker_image_list']['customs'] = 'Customs';
$app_list_strings['marker_image_list']['cycling'] = 'Cycling';
$app_list_strings['marker_image_list']['dam'] = 'Dam';
$app_list_strings['marker_image_list']['days_dim'] = 'Days Dim';
$app_list_strings['marker_image_list']['days_dom'] = 'Days Dom';
$app_list_strings['marker_image_list']['days_jeu'] = 'Days Jeu';
$app_list_strings['marker_image_list']['days_jue'] = 'Days Jue';
$app_list_strings['marker_image_list']['days_lun'] = 'Days Lun';
$app_list_strings['marker_image_list']['days_mar'] = 'Days Mar';
$app_list_strings['marker_image_list']['days_mer'] = 'Days Mer';
$app_list_strings['marker_image_list']['days_mie'] = 'Days Mie';
$app_list_strings['marker_image_list']['days_qua'] = 'Days Qua';
$app_list_strings['marker_image_list']['days_qui'] = 'Days Qui';
$app_list_strings['marker_image_list']['days_sab'] = 'Days Sab';
$app_list_strings['marker_image_list']['days_sam'] = 'Days Sam';
$app_list_strings['marker_image_list']['days_seg'] = 'Days Seg';
$app_list_strings['marker_image_list']['days_sex'] = 'Days Sex';
$app_list_strings['marker_image_list']['days_ter'] = 'Days Ter';
$app_list_strings['marker_image_list']['days_ven'] = 'Days Ven';
$app_list_strings['marker_image_list']['days_vie'] = 'Days Vie';
$app_list_strings['marker_image_list']['dentist'] = 'Dentist';
$app_list_strings['marker_image_list']['deptartment_store'] = 'Deptartment Store';
$app_list_strings['marker_image_list']['disability'] = 'Disability';
$app_list_strings['marker_image_list']['disabled_parking'] = 'Disabled Parking';
$app_list_strings['marker_image_list']['doctor'] = 'Doctor';
$app_list_strings['marker_image_list']['dog_leash'] = 'Dog Leash';
$app_list_strings['marker_image_list']['down'] = 'Down';
$app_list_strings['marker_image_list']['down_left'] = 'Down Left';
$app_list_strings['marker_image_list']['down_right'] = 'Down Right';
$app_list_strings['marker_image_list']['down_then_left'] = 'Down Then Left';
$app_list_strings['marker_image_list']['down_then_right'] = 'Down Then Right';
$app_list_strings['marker_image_list']['drugs'] = 'Drugs';
$app_list_strings['marker_image_list']['elevator'] = 'Elevator';
$app_list_strings['marker_image_list']['embassy'] = 'Embassy';
$app_list_strings['marker_image_list']['expert'] = 'Expert';
$app_list_strings['marker_image_list']['factory'] = 'Factory';
$app_list_strings['marker_image_list']['falling_rocks'] = 'Falling Rocks';
$app_list_strings['marker_image_list']['fast_food'] = 'Fast Food';
$app_list_strings['marker_image_list']['festival'] = 'Festival';
$app_list_strings['marker_image_list']['fjord'] = 'Fjord';
$app_list_strings['marker_image_list']['forest'] = 'Forest';
$app_list_strings['marker_image_list']['fountain'] = 'Fountain';
$app_list_strings['marker_image_list']['friday'] = 'Friday';
$app_list_strings['marker_image_list']['garden'] = 'Garden';
$app_list_strings['marker_image_list']['gas_station'] = 'Gas Station';
$app_list_strings['marker_image_list']['geyser'] = 'Geyser';
$app_list_strings['marker_image_list']['gifts'] = 'Gifts';
$app_list_strings['marker_image_list']['gourmet'] = 'Gourmet';
$app_list_strings['marker_image_list']['grocery'] = 'Grocery';
$app_list_strings['marker_image_list']['hairsalon'] = 'Hairsalon';
$app_list_strings['marker_image_list']['helicopter'] = 'Helicopter';
$app_list_strings['marker_image_list']['highway'] = 'Highway';
$app_list_strings['marker_image_list']['historical_quarter'] = 'Historical Quarter';
$app_list_strings['marker_image_list']['home'] = 'Home';
$app_list_strings['marker_image_list']['hospital'] = 'Hospital';
$app_list_strings['marker_image_list']['hostel'] = 'Hostel';
$app_list_strings['marker_image_list']['hotel'] = 'Hotel';
$app_list_strings['marker_image_list']['hotel_1_star'] = 'Hotel 1 Star';
$app_list_strings['marker_image_list']['hotel_2_stars'] = 'Hotel 2 Stars';
$app_list_strings['marker_image_list']['hotel_3_stars'] = 'Hotel 3 Stars';
$app_list_strings['marker_image_list']['hotel_4_stars'] = 'Hotel 4 Stars';
$app_list_strings['marker_image_list']['hotel_5_stars'] = 'Hotel 5 Stars';
$app_list_strings['marker_image_list']['info'] = 'Info';
$app_list_strings['marker_image_list']['justice'] = 'Justice';
$app_list_strings['marker_image_list']['lake'] = 'Lake';
$app_list_strings['marker_image_list']['laundromat'] = 'Laundromat';
$app_list_strings['marker_image_list']['left'] = 'Left';
$app_list_strings['marker_image_list']['left_then_down'] = 'Left Then Down';
$app_list_strings['marker_image_list']['left_then_up'] = 'Left Then Up';
$app_list_strings['marker_image_list']['library'] = 'Library';
$app_list_strings['marker_image_list']['lighthouse'] = 'Lighthouse';
$app_list_strings['marker_image_list']['liquor'] = 'Liquor';
$app_list_strings['marker_image_list']['lock'] = 'Lock';
$app_list_strings['marker_image_list']['main_road'] = 'Main Road';
$app_list_strings['marker_image_list']['massage'] = 'Massage';
$app_list_strings['marker_image_list']['mobile_phone_tower'] = 'Mobile Phone Tower';
$app_list_strings['marker_image_list']['modern_tower'] = 'Modern Tower';
$app_list_strings['marker_image_list']['monastery'] = 'Monastery';
$app_list_strings['marker_image_list']['monday'] = 'Monday';
$app_list_strings['marker_image_list']['monument'] = 'Monument';
$app_list_strings['marker_image_list']['mosque'] = 'Mosque';
$app_list_strings['marker_image_list']['motorcycle'] = 'Motorcycle';
$app_list_strings['marker_image_list']['museum'] = 'Museum';
$app_list_strings['marker_image_list']['music_live'] = 'Music Live';
$app_list_strings['marker_image_list']['oil_pump_jack'] = 'Oil Pump Jack';
$app_list_strings['marker_image_list']['pagoda'] = 'Pagoda';
$app_list_strings['marker_image_list']['palace'] = 'Palace';
$app_list_strings['marker_image_list']['panoramic'] = 'Panoramic';
$app_list_strings['marker_image_list']['park'] = 'Park';
$app_list_strings['marker_image_list']['park_and_ride'] = 'Park And Ride';
$app_list_strings['marker_image_list']['parking'] = 'Parking';
$app_list_strings['marker_image_list']['photo'] = 'Photo';
$app_list_strings['marker_image_list']['picnic'] = 'Picnic';
$app_list_strings['marker_image_list']['places_unvisited'] = 'Places Unvisited';
$app_list_strings['marker_image_list']['places_visited'] = 'Places Visited';
$app_list_strings['marker_image_list']['playground'] = 'Playground';
$app_list_strings['marker_image_list']['police'] = 'Police';
$app_list_strings['marker_image_list']['port'] = 'Port';
$app_list_strings['marker_image_list']['postal'] = 'Postal';
$app_list_strings['marker_image_list']['power_line_pole'] = 'Power Line Pole';
$app_list_strings['marker_image_list']['power_plant'] = 'Power Plant';
$app_list_strings['marker_image_list']['power_substation'] = 'Power Substation';
$app_list_strings['marker_image_list']['public_art'] = 'Public Art';
$app_list_strings['marker_image_list']['rain'] = 'Rain';
$app_list_strings['marker_image_list']['real_estate'] = 'Real Estate';
$app_list_strings['marker_image_list']['regroup'] = 'Regroup';
$app_list_strings['marker_image_list']['resort'] = 'Resort';
$app_list_strings['marker_image_list']['restaurant'] = 'Restaurant';
$app_list_strings['marker_image_list']['restaurant_african'] = 'Restaurant African';
$app_list_strings['marker_image_list']['restaurant_barbecue'] = 'Restaurant Barbecue';
$app_list_strings['marker_image_list']['restaurant_buffet'] = 'Restaurant Buffet';
$app_list_strings['marker_image_list']['restaurant_chinese'] = 'Restaurant Chinese';
$app_list_strings['marker_image_list']['restaurant_fish'] = 'Restaurant Fish';
$app_list_strings['marker_image_list']['restaurant_fish_chips'] = 'Restaurant Fish Chips';
$app_list_strings['marker_image_list']['restaurant_gourmet'] = 'Restaurant Gourmet';
$app_list_strings['marker_image_list']['restaurant_greek'] = 'Restaurant Greek';
$app_list_strings['marker_image_list']['restaurant_indian'] = 'Restaurant Indian';
$app_list_strings['marker_image_list']['restaurant_italian'] = 'Restaurant Italian';
$app_list_strings['marker_image_list']['restaurant_japanese'] = 'Restaurant Japanese';
$app_list_strings['marker_image_list']['restaurant_kebab'] = 'Restaurant Kebab';
$app_list_strings['marker_image_list']['restaurant_korean'] = 'Restaurant Korean';
$app_list_strings['marker_image_list']['restaurant_mediterranean'] = 'Restaurant Mediterranean';
$app_list_strings['marker_image_list']['restaurant_mexican'] = 'Restaurant Mexican';
$app_list_strings['marker_image_list']['restaurant_romantic'] = 'Restaurant Romantic';
$app_list_strings['marker_image_list']['restaurant_thai'] = 'Restaurant Thai';
$app_list_strings['marker_image_list']['restaurant_turkish'] = 'Restaurant Turkish';
$app_list_strings['marker_image_list']['right'] = 'Right';
$app_list_strings['marker_image_list']['right_then_down'] = 'Right Then Down';
$app_list_strings['marker_image_list']['right_then_up'] = 'Right Then Up';
$app_list_strings['marker_image_list']['saturday'] = 'Saturday';
$app_list_strings['marker_image_list']['school'] = 'School';
$app_list_strings['marker_image_list']['shopping_mall'] = 'Shopping Mall';
$app_list_strings['marker_image_list']['shore'] = 'Shore';
$app_list_strings['marker_image_list']['sight'] = 'Sight';
$app_list_strings['marker_image_list']['small_city'] = 'Small City';
$app_list_strings['marker_image_list']['snow'] = 'Snow';
$app_list_strings['marker_image_list']['spaceport'] = 'Spaceport';
$app_list_strings['marker_image_list']['speed_100'] = 'Speed 100';
$app_list_strings['marker_image_list']['speed_110'] = 'Speed 110';
$app_list_strings['marker_image_list']['speed_120'] = 'Speed 120';
$app_list_strings['marker_image_list']['speed_130'] = 'Speed 130';
$app_list_strings['marker_image_list']['speed_20'] = 'Speed 20';
$app_list_strings['marker_image_list']['speed_30'] = 'Speed 30';
$app_list_strings['marker_image_list']['speed_40'] = 'Speed 40';
$app_list_strings['marker_image_list']['speed_50'] = 'Speed 50';
$app_list_strings['marker_image_list']['speed_60'] = 'Speed 60';
$app_list_strings['marker_image_list']['speed_70'] = 'Speed 70';
$app_list_strings['marker_image_list']['speed_80'] = 'Speed 80';
$app_list_strings['marker_image_list']['speed_90'] = 'Speed 90';
$app_list_strings['marker_image_list']['speed_hump'] = 'Speed Hump';
$app_list_strings['marker_image_list']['stadium'] = 'Stadium';
$app_list_strings['marker_image_list']['statue'] = 'Statue';
$app_list_strings['marker_image_list']['steam_train'] = 'Steam Train';
$app_list_strings['marker_image_list']['stop'] = 'Stop';
$app_list_strings['marker_image_list']['stoplight'] = 'Stoplight';
$app_list_strings['marker_image_list']['subway'] = 'Subway';
$app_list_strings['marker_image_list']['sun'] = 'Sun';
$app_list_strings['marker_image_list']['sunday'] = 'Sunday';
$app_list_strings['marker_image_list']['supermarket'] = 'Supermarket';
$app_list_strings['marker_image_list']['synagogue'] = 'Synagogue';
$app_list_strings['marker_image_list']['tapas'] = 'Tapas';
$app_list_strings['marker_image_list']['taxi'] = 'Taxi';
$app_list_strings['marker_image_list']['taxiway'] = 'Taxiway';
$app_list_strings['marker_image_list']['teahouse'] = 'Teahouse';
$app_list_strings['marker_image_list']['telephone'] = 'Telephone';
$app_list_strings['marker_image_list']['temple_hindu'] = 'Temple Hindu';
$app_list_strings['marker_image_list']['terrace'] = 'Terrace';
$app_list_strings['marker_image_list']['text'] = 'Text';
$app_list_strings['marker_image_list']['theater'] = 'Theater';
$app_list_strings['marker_image_list']['theme_park'] = 'Theme Park';
$app_list_strings['marker_image_list']['thursday'] = 'Thursday';
$app_list_strings['marker_image_list']['toilets'] = 'Toilets';
$app_list_strings['marker_image_list']['toll_station'] = 'Toll Station';
$app_list_strings['marker_image_list']['tower'] = 'Tower';
$app_list_strings['marker_image_list']['traffic_enforcement_camera'] = 'Traffic Enforcement Camera';
$app_list_strings['marker_image_list']['train'] = 'Train';
$app_list_strings['marker_image_list']['tram'] = 'Tram';
$app_list_strings['marker_image_list']['truck'] = 'Truck';
$app_list_strings['marker_image_list']['tuesday'] = 'Tuesday';
$app_list_strings['marker_image_list']['tunnel'] = 'Tunnel';
$app_list_strings['marker_image_list']['turn_left'] = 'Turn Left';
$app_list_strings['marker_image_list']['turn_right'] = 'Turn Right';
$app_list_strings['marker_image_list']['university'] = 'University';
$app_list_strings['marker_image_list']['up'] = 'Up';
$app_list_strings['marker_image_list']['up_left'] = 'Up Left';
$app_list_strings['marker_image_list']['up_right'] = 'Up Right';
$app_list_strings['marker_image_list']['up_then_left'] = 'Up Then Left';
$app_list_strings['marker_image_list']['up_then_right'] = 'Up Then Right';
$app_list_strings['marker_image_list']['vespa'] = 'Vespa';
$app_list_strings['marker_image_list']['video'] = 'Video';
$app_list_strings['marker_image_list']['villa'] = 'Villa';
$app_list_strings['marker_image_list']['water'] = 'Water';
$app_list_strings['marker_image_list']['waterfall'] = 'Waterfall';
$app_list_strings['marker_image_list']['watermill'] = 'Watermill';
$app_list_strings['marker_image_list']['waterpark'] = 'Waterpark';
$app_list_strings['marker_image_list']['watertower'] = 'Watertower';
$app_list_strings['marker_image_list']['wednesday'] = 'Wednesday';
$app_list_strings['marker_image_list']['wifi'] = 'Wifi';
$app_list_strings['marker_image_list']['wind_turbine'] = 'Wind Turbine';
$app_list_strings['marker_image_list']['windmill'] = 'Windmill';
$app_list_strings['marker_image_list']['winery'] = 'Winery';
$app_list_strings['marker_image_list']['work_office'] = 'Work Office';
$app_list_strings['marker_image_list']['world_heritage_site'] = 'World Heritage Site';
$app_list_strings['marker_image_list']['zoo'] = 'Zoo';

//Reschedule
$app_list_strings['call_reschedule_dom'][''] = '';
$app_list_strings['call_reschedule_dom']['Out of Office'] = 'Out of Office';
$app_list_strings['call_reschedule_dom']['In a Meeting'] = 'In a Meeting';

$app_strings['LBL_RESCHEDULE_LABEL'] = 'Reschedule';
$app_strings['LBL_RESCHEDULE_TITLE'] = 'Please enter the reschedule information';
$app_strings['LBL_RESCHEDULE_DATE'] = 'Date:';
$app_strings['LBL_RESCHEDULE_REASON'] = 'Reason:';
$app_strings['LBL_RESCHEDULE_ERROR1'] = 'Please select a valid date';
$app_strings['LBL_RESCHEDULE_ERROR2'] = 'Please select a reason';

$app_strings['LBL_RESCHEDULE_PANEL'] = 'Reschedule';
$app_strings['LBL_RESCHEDULE_HISTORY'] = 'Call attempt history';
$app_strings['LBL_RESCHEDULE_COUNT'] = 'Call Attempts';

//SecurityGroups
$app_list_strings['moduleList']['SecurityGroups'] = 'Security Groups Management';
$app_strings['LBL_SECURITYGROUP'] = 'Security Group';

$app_list_strings['moduleList']['OutboundEmailAccounts'] = 'Outbound Email Accounts';

//social
$app_strings['FACEBOOK_USER_C'] = 'Facebook';
$app_strings['TWITTER_USER_C'] = 'Twitter';
$app_strings['LBL_PANEL_SOCIAL_FEED'] = 'Social Feed Details';

$app_strings['LBL_SUBPANEL_FILTER_LABEL'] = 'Filter';

$app_strings['LBL_QUICK_ACCOUNT'] = 'Create Account';
$app_strings['LBL_QUICK_CONTACT'] = 'Create Contact';
$app_strings['LBL_QUICK_OPPORTUNITY'] = 'Create Opportunity';
$app_strings['LBL_QUICK_LEAD'] = 'Create Lead';
$app_strings['LBL_QUICK_DOCUMENT'] = 'Create Document';
$app_strings['LBL_QUICK_CALL'] = 'Log Call';
$app_strings['LBL_QUICK_TASK'] = 'Create Task';
$app_strings['LBL_COLLECTION_TYPE'] = 'Type';

$app_strings['LBL_ADD_TAB'] = 'Add Tab';
$app_strings['LBL_EDIT_TAB'] = 'Edit Tabs';
$app_strings['LBL_SUITE_DASHBOARD'] = 'SUITECRM DASHBOARD';
$app_strings['LBL_ENTER_DASHBOARD_NAME'] = 'Enter Dashboard Name:';
$app_strings['LBL_NUMBER_OF_COLUMNS'] = 'Number of Columns:';
$app_strings['LBL_DELETE_DASHBOARD1'] = 'Are you sure you want to delete the';
$app_strings['LBL_DELETE_DASHBOARD2'] = 'dashboard?';
$app_strings['LBL_ADD_DASHBOARD_PAGE'] = 'Add a Dashboard Page';
$app_strings['LBL_DELETE_DASHBOARD_PAGE'] = 'Remove Current Dashboard Page';
$app_strings['LBL_RENAME_DASHBOARD_PAGE'] = 'Rename Dashboard Page';
$app_strings['LBL_SUITE_DASHBOARD_ACTIONS'] = 'ACTIONS';

$app_list_strings['collection_temp_list'] = array('Tasks' => 'Tasks', 'Meetings' => 'Meetings', 'Calls' => 'Calls', 'Notes' => 'Notes', 'Emails' => 'Emails');

$app_list_strings['moduleList']['TemplateEditor'] = 'Template Part Editor';
$app_strings['LBL_CONFIRM_CANCEL_INLINE_EDITING'] = "You have clicked away from the field you were editing without saving it. Click ok if you're happy to lose your change, or cancel if you would like to continue editing";
$app_strings['LBL_LOADING_ERROR_INLINE_EDITING'] = "There was an error loading the field. Your session may have timed out. Please log in again to fix this";

//SuiteSpots
$app_list_strings['spots_areas'] = array(
    'getSalesSpotsData' => 'Sales',
    'getAccountsSpotsData' => 'Accounts',
    'getLeadsSpotsData' => 'Leads',
    'getServiceSpotsData' => 'Service',
    'getMarketingSpotsData' => 'Marketing',
    'getMarketingActivitySpotsData' => 'Marketing Activity',
    'getActivitiesSpotsData' => 'Activities',
    'getQuotesSpotsData' => 'Quotes'
);

$app_list_strings['moduleList']['Spots'] = 'Spots';

$app_list_strings['moduleList']['AOBH_BusinessHours'] = 'Business Hours';
$app_list_strings['business_hours_list']['0'] = '12am';
$app_list_strings['business_hours_list']['1'] = '1am';
$app_list_strings['business_hours_list']['2'] = '2am';
$app_list_strings['business_hours_list']['3'] = '3am';
$app_list_strings['business_hours_list']['4'] = '4am';
$app_list_strings['business_hours_list']['5'] = '5am';
$app_list_strings['business_hours_list']['6'] = '6am';
$app_list_strings['business_hours_list']['7'] = '7am';
$app_list_strings['business_hours_list']['8'] = '8am';
$app_list_strings['business_hours_list']['9'] = '9am';
$app_list_strings['business_hours_list']['10'] = '10am';
$app_list_strings['business_hours_list']['11'] = '11am';
$app_list_strings['business_hours_list']['12'] = '12pm';
$app_list_strings['business_hours_list']['13'] = '1pm';
$app_list_strings['business_hours_list']['14'] = '2pm';
$app_list_strings['business_hours_list']['15'] = '3pm';
$app_list_strings['business_hours_list']['16'] = '4pm';
$app_list_strings['business_hours_list']['17'] = '5pm';
$app_list_strings['business_hours_list']['18'] = '6pm';
$app_list_strings['business_hours_list']['19'] = '7pm';
$app_list_strings['business_hours_list']['20'] = '8pm';
$app_list_strings['business_hours_list']['21'] = '9pm';
$app_list_strings['business_hours_list']['22'] = '10pm';
$app_list_strings['business_hours_list']['23'] = '11pm';
$app_list_strings['day_list']['Monday'] = 'Monday';
$app_list_strings['day_list']['Tuesday'] = 'Tuesday';
$app_list_strings['day_list']['Wednesday'] = 'Wednesday';
$app_list_strings['day_list']['Thursday'] = 'Thursday';
$app_list_strings['day_list']['Friday'] = 'Friday';
$app_list_strings['day_list']['Saturday'] = 'Saturday';
$app_list_strings['day_list']['Sunday'] = 'Sunday';
$app_list_strings['pdf_page_size_dom']['A4'] = 'A4';
$app_list_strings['pdf_page_size_dom']['Letter'] = 'Letter';
$app_list_strings['pdf_page_size_dom']['Legal'] = 'Legal';
$app_list_strings['pdf_orientation_dom']['Portrait'] = 'Portrait';
$app_list_strings['pdf_orientation_dom']['Landscape'] = 'Landscape';<|MERGE_RESOLUTION|>--- conflicted
+++ resolved
@@ -92,13 +92,8 @@
             'Prospects' => 'Targets',
             'Queues' => 'Queues',
             'EmailMarketing' => 'Email Marketing',
-<<<<<<< HEAD
             'EmailTemplates' => 'Email - Templates',
             'ProspectLists' => 'Targets - Lists',
-=======
-            'EmailTemplates' => 'Email Templates',
-            'ProspectLists' => 'Target Lists',
->>>>>>> ee30d688
             'SavedSearch' => 'Saved Searches',
             'UpgradeWizard' => 'Upgrade Wizard',
             'Trackers' => 'Trackers',
