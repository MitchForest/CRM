<?php
<<<<<<< HEAD
if(!defined('sugarEntry') || !sugarEntry) die('Not A Valid Entry Point');
/*********************************************************************************
=======
if (!defined('sugarEntry') || !sugarEntry) {
    die('Not A Valid Entry Point');
}
/**
 *
>>>>>>> b29c16a8
 * SugarCRM Community Edition is a customer relationship management program developed by
 * SugarCRM, Inc. Copyright (C) 2004-2013 SugarCRM Inc.
 *
 * SuiteCRM is an extension to SugarCRM Community Edition developed by SalesAgility Ltd.
 * Copyright (C) 2011 - 2018 SalesAgility Ltd.
 *
 * This program is free software; you can redistribute it and/or modify it under
 * the terms of the GNU Affero General Public License version 3 as published by the
 * Free Software Foundation with the addition of the following permission added
 * to Section 15 as permitted in Section 7(a): FOR ANY PART OF THE COVERED WORK
 * IN WHICH THE COPYRIGHT IS OWNED BY SUGARCRM, SUGARCRM DISCLAIMS THE WARRANTY
 * OF NON INFRINGEMENT OF THIRD PARTY RIGHTS.
 *
 * This program is distributed in the hope that it will be useful, but WITHOUT
 * ANY WARRANTY; without even the implied warranty of MERCHANTABILITY or FITNESS
 * FOR A PARTICULAR PURPOSE. See the GNU Affero General Public License for more
 * details.
 *
 * You should have received a copy of the GNU Affero General Public License along with
 * this program; if not, see http://www.gnu.org/licenses or write to the Free
 * Software Foundation, Inc., 51 Franklin Street, Fifth Floor, Boston, MA
 * 02110-1301 USA.
 *
 * You can contact SugarCRM, Inc. headquarters at 10050 North Wolfe Road,
 * SW2-130, Cupertino, CA 95014, USA. or at email address contact@sugarcrm.com.
 *
 * The interactive user interfaces in modified source and object code versions
 * of this program must display Appropriate Legal Notices, as required under
 * Section 5 of the GNU Affero General Public License version 3.
 *
 * In accordance with Section 7(b) of the GNU Affero General Public License version 3,
 * these Appropriate Legal Notices must retain the display of the "Powered by
 * SugarCRM" logo and "Supercharged by SuiteCRM" logo. If the display of the logos is not
 * reasonably feasible for technical reasons, the Appropriate Legal Notices must
 * display the words "Powered by SugarCRM" and "Supercharged by SuiteCRM".
 */


/**

 * Description:  Contains a variety of utility functions used to display UI
 * components such as form headers and footers.  Intended to be modified on a per
 * theme basis.
 */

include_once __DIR__ . '/SugarThemeRegistry.php';

if(!defined('JSMIN_AS_LIB'))
    define('JSMIN_AS_LIB', true);

require_once("include/SugarTheme/cssmin.php");
require_once("jssource/jsmin.php");
require_once('include/utils/sugar_file_utils.php');

/**
 * Class that provides tools for working with a theme.
 * @api
 */
class SugarTheme
{
    /**
     * Theme name
     *
     * @var string
     */
    protected $name;

    /**
     * Theme description
     *
     * @var string
     */
    protected $description;

    /**
     * Defines which parent files to not include
     *
     * @var string
     */
    protected $ignoreParentFiles = array();

    /**
     * Defines which parent files to not include
     *
     * @var string
     */
    public $directionality = 'ltr';
    /**
     * Theme directory name
     *
     * @var string
     */
    protected $dirName;

    /**
     * Parent theme name
     *
     * @var string
     */
    protected $parentTheme;

    /**
     * Colors sets provided by the theme
     *
     * @deprecated only here for BC during upgrades
     * @var array
     */
    protected $colors = array();

    /**
     * Font sets provided by the theme
     *
     * @deprecated only here for BC during upgrades
     * @var array
     */
    protected $fonts  = array();

    /**
     * Maximum sugar version this theme is for; defaults to 5.5.1 as all the themes without this
     * parameter as assumed to work thru 5.5.1
     *
     * @var int
     */
    protected $version = '5.5.1';

    /**
     * Colors used in bar charts
     *
     * @var array
     */
    protected $barChartColors = array(
        "docBorder"             => "0xffffff",
        "docBg1"                => "0xffffff",
        "docBg2"                => "0xffffff",
        "xText"                 => "0x33485c",
        "yText"                 => "0x33485c",
        "title"                 => "0x333333",
        "misc"                  => "0x999999",
        "altBorder"             => "0xffffff",
        "altBg"                 => "0xffffff",
        "altText"               => "0x666666",
        "graphBorder"           => "0xcccccc",
        "graphBg1"              => "0xf6f6f6",
        "graphBg2"              => "0xf6f6f6",
        "graphLines"            => "0xcccccc",
        "graphText"             => "0x333333",
        "graphTextShadow"       => "0xf9f9f9",
        "barBorder"             => "0xeeeeee",
        "barBorderHilite"       => "0x333333",
        "legendBorder"          => "0xffffff",
        "legendBg1"             => "0xffffff",
        "legendBg2"             => "0xffffff",
        "legendText"            => "0x444444",
        "legendColorKeyBorder"  => "0x777777",
        "scrollBar"             => "0xcccccc",
        "scrollBarBorder"       => "0xeeeeee",
        "scrollBarTrack"        => "0xeeeeee",
        "scrollBarTrackBorder"  => "0xcccccc",
        );

    /**
     * Colors used in pie charts
     *
     * @var array
     */
    protected $pieChartColors = array(
        "docBorder"             => "0xffffff",
        "docBg1"                => "0xffffff",
        "docBg2"                => "0xffffff",
        "title"                 => "0x333333",
        "subtitle"              => "0x666666",
        "misc"                  => "0x999999",
        "altBorder"             => "0xffffff",
        "altBg"                 => "0xffffff",
        "altText"               => "0x666666",
        "graphText"             => "0x33485c",
        "graphTextShadow"       => "0xf9f9f9",
        "pieBorder"             => "0xffffff",
        "pieBorderHilite"       => "0x333333",
        "legendBorder"          => "0xffffff",
        "legendBg1"             => "0xffffff",
        "legendBg2"             => "0xffffff",
        "legendText"            => "0x444444",
        "legendColorKeyBorder"  => "0x777777",
        "scrollBar"             => "0xdfdfdf",
        "scrollBarBorder"       => "0xfafafa",
        "scrollBarTrack"        => "0xeeeeee",
        "scrollBarTrackBorder"  => "0xcccccc",
        );

    /**
     * Does this theme support group tabs
     *
     * @var bool
     */
    public $group_tabs;

    /**
     * Support for classic themes
     *
     * @var bool
     */
    public $classic;

    /**
     * Is this theme configurable
     *
     * @var bool
     */
    public $configurable;

    /**
     * theme config options
     *
     * @var bool
     */
    public $config_options = array();


    /**
     * Cache built of all css files locations
     *
     * @var array
     */
    private $_cssCache = array();

    /**
     * Cache built of all image files locations
     *
     * @var array
     */
    private $_imageCache = array();

    /**
     * Cache built of all javascript files locations
     *
     * @var array
     */
    private $_jsCache = array();

    /**
     * Cache built of all template files locations
     *
     * @var array
     */
    private $_templateCache = array();

	/**
	 * Cache built of sprite meta data
	 *
	 * @var array
	 */
	private $_spriteCache = array();

    /**
     * Size of the caches after the are initialized in the constructor
     *
     * @var array
     */
    private $_initialCacheSize = array(
        'cssCache'      => 0,
        'imageCache'    => 0,
        'jsCache'       => 0,
        'templateCache' => 0,
		'spriteCache'	=> 0,
        );

    /**
     * Controls whether or not to clear the cache on destroy; defaults to false
     */
    private $_clearCacheOnDestroy = false;

    private $imageExtensions = array(
            'svg',
            'gif',
            'png',
            'jpg',
            'tif',
            'bmp',
    );

    /**
     * Constructor
     *
     * Sets the theme properties from the defaults passed to it, and loads the file path cache from an external cache
     *
     * @param  $defaults string defaults for the current theme
     */
    public function __construct(
        $defaults
        )
    {
        // apply parent theme's properties first
        if ( isset($defaults['parentTheme']) ) {
            $themedef = array();
            include("themes/{$defaults['parentTheme']}/themedef.php");
            foreach ( $themedef as $key => $value ) {
                if ( property_exists(__CLASS__,$key) ) {
                    // For all arrays ( except colors and fonts ) you can just specify the items
                    // to change instead of all of the values
                    if ( is_array($this->$key) && !in_array($key,array('colors','fonts')) )
                        $this->$key = array_merge($this->$key,$value);
                    else
                        $this->$key = $value;
                }
            }
        }
        foreach ( $defaults as $key => $value ) {
            if ( property_exists(__CLASS__,$key) ) {
                // For all arrays ( except colors and fonts ) you can just specify the items
                // to change instead of all of the values
                if ( is_array($this->$key) && !in_array($key,array('colors','fonts')) )
                    $this->$key = array_merge($this->$key,$value);
                else
                    $this->$key = $value;
            }
        }
        if ( !inDeveloperMode() ) {
            if ( is_file($cachedfile = sugar_cached($this->getFilePath().'/pathCache.php'))) {
                $caches = unserialize(file_get_contents($cachedfile));
                if ( isset($caches['jsCache']) )
                    $this->_jsCache       = $caches['jsCache'];
                if ( isset($caches['cssCache']) )
                    $this->_cssCache      = $caches['cssCache'];
                if ( isset($caches['imageCache']) )
                    $this->_imageCache    = $caches['imageCache'];
                if ( isset($caches['templateCache']) )
                    $this->_templateCache = $caches['templateCache'];
            }
            $cachedfile = sugar_cached($this->getFilePath().'/spriteCache.php');
			if(!empty($GLOBALS['sugar_config']['use_sprites']) && is_file($cachedfile)) {
				$this->_spriteCache = unserialize(sugar_file_get_contents($cachedfile));
			}
        }
        $this->_initialCacheSize = array(
            'jsCache'       => count($this->_jsCache),
            'cssCache'      => count($this->_cssCache),
            'imageCache'    => count($this->_imageCache),
            'templateCache' => count($this->_templateCache),
			'spriteCache' 	=> count($this->_spriteCache),
            );
    }

    /**
	 * This is needed to prevent unserialize vulnerability
     */
    public function __wakeup()
    {
        // clean all properties
        foreach(get_object_vars($this) as $k => $v) {
            $this->$k = null;
        }
        throw new Exception("Not a serializable object");
    }

    /**
     * Destructor
     * Here we'll write out the internal file path caches to an external cache of some sort.
     */
    public function __destruct()
    {
        // Set the current directory to one which we expect it to be (i.e. the root directory of the install
        $dir = realpath(dirname(__FILE__) . '/../..');
        static $includePathIsPatched = false;
        if ($includePathIsPatched == false)
        {
            $path = explode(PATH_SEPARATOR, get_include_path());
            if (in_array($dir, $path) == false)
            {
                set_include_path($dir . PATH_SEPARATOR . get_include_path());
            }
            $includePathIsPatched = true;
        }
        chdir($dir); // destruct can be called late, and chdir could change
        $cachedir = sugar_cached($this->getFilePath());
        sugar_mkdir($cachedir, 0775, true);
        // clear out the cache on destroy if we are asked to
        if ( $this->_clearCacheOnDestroy ) {

            if (is_file("$cachedir/pathCache.php"))
                unlink("$cachedir/pathCache.php");
			if (is_file("$cachedir/spriteCache.php"))
				unlink("$cachedir/spriteCache.php");

            if(strlen($cachedir)>1) {
                rmdir_recursive($cachedir.'/modules');
            }

        }
        elseif ( !inDeveloperMode() ) {
            // only update the caches if they have been changed in this request
            if ( count($this->_jsCache) != $this->_initialCacheSize['jsCache']
                    || count($this->_cssCache) != $this->_initialCacheSize['cssCache']
                    || count($this->_imageCache) != $this->_initialCacheSize['imageCache']
                    || count($this->_templateCache) != $this->_initialCacheSize['templateCache']
                ) {
                sugar_file_put_contents(
                    "$cachedir/pathCache.php",
                    serialize(
                        array(
                            'jsCache'       => $this->_jsCache,
                            'cssCache'      => $this->_cssCache,
                            'imageCache'    => $this->_imageCache,
                            'templateCache' => $this->_templateCache,
                            )
                        )
                    );

            }
			if ( count($this->_spriteCache) != $this->_initialCacheSize['spriteCache']) {
				sugar_file_put_contents(
					"$cachedir/spriteCache.php",
					serialize($this->_spriteCache)
				);
			}
        }
    }

    /**
     * Specifies what is returned when the object is cast to a string, in this case it will be the
     * theme directory name.
     *
     * @return string theme directory name
     */
    public function __toString()
    {
        return $this->dirName;
    }

    /**
     * Generic public accessor method for all the properties of the theme ( which are kept protected )
     *
     * @return string
     */
    public function __get(
        $key
        )
    {
        if ( isset($this->$key) )
            return $this->$key;
    }

    public function __isset($key){
    	return isset($this->$key);

    }

    public function clearJSCache()
    {
        $this->_jsCache = array();
    }

    /**
     * Clears out the caches used for this themes
     */
    public function clearCache()
    {
        $this->_clearCacheOnDestroy = true;
    }

    /**
     * Return array of all valid fields that can be specified in the themedef.php file
     *
     * @return array
     */
    public static function getThemeDefFields()
    {
        return array(
            'name',
            'description',
            'directionality',
            'dirName',
            'parentTheme',
            'version',
            'colors',
            'fonts',
            'barChartColors',
            'pieChartColors',
            'group_tabs',
            'classic',
            'configurable',
            'config_options',
            'ignoreParentFiles',
            );
    }

    /**
     * Returns the file path of the current theme
     *
     * @return string
     */
    public function getFilePath()
    {
        return 'themes/'.$this->dirName;
    }

    /**
     * Returns the image path of the current theme
     *
     * @return string
     */
    public function getImagePath()
    {
        return $this->getFilePath().'/images';
    }

    /**
     * Returns the css path of the current theme
     *
     * @return string
     */
    public function getCSSPath()
    {
        return $this->getFilePath().'/css';
    }

    /**
     * Returns the javascript path of the current theme
     *
     * @return string
     */
    public function getJSPath()
    {
        return $this->getFilePath().'/js';
    }

    /**
     * Returns the tpl path of the current theme
     *
     * @return string
     */
    public function getTemplatePath()
    {
        return $this->getFilePath().'/tpls';
    }

    /**
     * Returns the file path of the theme defaults
     *
     * @return string
     */
    public final function getDefaultFilePath()
    {
        return 'themes/default';
    }

    /**
     * Returns the image path of the theme defaults
     *
     * @return string
     */
    public final function getDefaultImagePath()
    {
        return $this->getDefaultFilePath().'/images';
    }

    /**
     * Returns the css path of the theme defaults
     *
     * @return string
     */
    public final function getDefaultCSSPath()
    {
        return $this->getDefaultFilePath().'/css';
    }

    /**
     * Returns the template path of the theme defaults
     *
     * @return string
     */
    public final function getDefaultTemplatePath()
    {
        return $this->getDefaultFilePath().'/tpls';
    }

    /**
     * Returns the javascript path of the theme defaults
     *
     * @return string
     */
    public final function getDefaultJSPath()
    {
        return $this->getDefaultFilePath().'/js';
    }

    /**
     * Returns CSS for the current theme.
     *
     * @param  $color string optional, specifies the css color file to use if the theme supports it; defaults to cookie value or theme default
     * @param  $font  string optional, specifies the css font file to use if the theme supports it; defaults to cookie value or theme default
     * @return string HTML code
     */
    public function getCSS(
        $color = null,
        $font = null
        )
    {
        // include style.css file
        $html = '
            <!-- qtip & suggestion box -->
            <link rel="stylesheet" type="text/css" href="include/javascript/qtip/jquery.qtip.min.css" />';
        $html .= '<link rel="stylesheet" type="text/css" href="'.$this->getCSSURL('yui.css').'" />';
        $html .= '<link rel="stylesheet" type="text/css" href="include/javascript/jquery/themes/base/jquery.ui.all.css" />';

		// sprites
		if(!empty($GLOBALS['sugar_config']['use_sprites']) && $GLOBALS['sugar_config']['use_sprites']) {

			// system wide sprites
			if(file_exists("cache/sprites/default/sprites.css"))
				$html .= '<link rel="stylesheet" type="text/css" href="'.getJSPath('cache/sprites/default/sprites.css').'" />';

			// theme specific sprites
			if(file_exists("cache/sprites/{$this->dirName}/sprites.css"))
				$html .= '<link rel="stylesheet" type="text/css" href="'.getJSPath('cache/sprites/'.$this->dirName.'/sprites.css').'" />';

			// parent sprites
			if($this->parentTheme && $parent = SugarThemeRegistry::get($this->parentTheme)) {
				if(file_exists("cache/sprites/{$parent->dirName}/sprites.css"))
					$html .= '<link rel="stylesheet" type="text/css" href="'.getJSPath('cache/sprites/'.$parent->dirName.'/sprites.css').'" />';
			}

			// repeatable sprites
			if(file_exists("cache/sprites/Repeatable/sprites.css"))
				$html .= '<link rel="stylesheet" type="text/css" href="'.getJSPath('cache/sprites/Repeatable/sprites.css').'" />';
		}

        // for BC during upgrade
        if ( !empty($this->colors) ) {
            if ( isset($_SESSION['authenticated_user_theme_color']) && in_array($_SESSION['authenticated_user_theme_color'], $this->colors))
                $color = $_SESSION['authenticated_user_theme_color'];
            else
                $color = $this->colors[0];
            $html .= '<link rel="stylesheet" type="text/css" href="'.$this->getCSSURL('colors.'.$color.'.css').'" id="current_color_style" />';
        }

        if ( !empty($this->fonts) ) {
            if ( isset($_SESSION['authenticated_user_theme_font']) && in_array($_SESSION['authenticated_user_theme_font'], $this->fonts))
                $font = $_SESSION['authenticated_user_theme_font'];
            else
                $font = $this->fonts[0];
            $html .= '<link rel="stylesheet" type="text/css" href="'.$this->getCSSURL('fonts.'.$font.'.css').'" id="current_font_style" />';
        }


        $html .= '<link rel="stylesheet" type="text/css" href="'.$this->getCSSURL('style.css').'" />';
        return $html;
    }

    /**
     * Returns javascript for the current theme
     *
     * @return string HTML code
     */
    public function getJS()
    {
        $styleJS = $this->getJSURL('style.js');
        return <<<EOHTML
<script type="text/javascript" src="$styleJS"></script>
EOHTML;
    }

    /**
     * Returns the path for the tpl file in the current theme. If not found in the current theme, will revert
     * to looking in the base theme.
     *
     * @param  string $templateName tpl file name
     * @return string path of tpl file to include
     */
    public function getTemplate(
        $templateName
        )
    {
        if ( isset($this->_templateCache[$templateName]) )
            return $this->_templateCache[$templateName];

        $templatePath = '';
        if (is_file('custom/'.$this->getTemplatePath().'/'.$templateName))
            $templatePath = 'custom/'.$this->getTemplatePath().'/'.$templateName;
        elseif (is_file($this->getTemplatePath().'/'.$templateName))
            $templatePath = $this->getTemplatePath().'/'.$templateName;
        elseif (isset($this->parentTheme)
                && SugarThemeRegistry::get($this->parentTheme) instanceOf SugarTheme
                && ($filename = SugarThemeRegistry::get($this->parentTheme)->getTemplate($templateName)) != '')
            $templatePath = $filename;
        elseif (is_file('custom/'.$this->getDefaultTemplatePath().'/'.$templateName))
            $templatePath = 'custom/'.$this->getDefaultTemplatePath().'/'.$templateName;
        elseif (is_file($this->getDefaultTemplatePath().'/'.$templateName))
            $templatePath = $this->getDefaultTemplatePath().'/'.$templateName;
        else {
            $GLOBALS['log']->warn("Template $templateName not found");
            return false;
        }

        $this->_imageCache[$templateName] = $templatePath;

        return $templatePath;
    }

    /**
     * Returns an image tag for the given image.
     *
     * @param  string $image image name
     * @param  string $other_attributes optional, other attributes to add to the image tag, not cached
	 * @param  string $width optional, defaults to the actual image's width
	 * @param  string $height optional, defaults to the actual image's height
	 * @param  string $ext optional, image extension (TODO can we deprecate this one ?)
     * @param  string $alt optional, only used when image contains something useful, i.e. "Sally's profile pic"
     * @param  string $imageJSONEncode optional, some of template javascript need the exact image-html-string to build HTML contents so this parameter make a json_encode call on the return SVG or image source
     * @param  string $forceExt optional, force image extension
     * @return string HTML image tag or sprite
     */
    public function getImage($imageName, $other_attributes = '', $width = null, $height = null, $ext = null, $alt = '', $imageJSONEncode = false, $forceExt = null) {
        static $cached_results = array();

        // look for .svg first
        if(strpos($imageName, '.svg') !== false) {
            $ext = '';
        } else {
            // Look for SVG first
            $imagePath = SugarThemeRegistry::current()->getImagePath().DIRECTORY_SEPARATOR.$imageName.'.svg';
            if(file_exists($imagePath)) {
                $ext = '.svg';
            }
        }

        if($forceExt) {
            $ext = $forceExt;
        }


		// trap deprecated use of image extension
		if(is_null($ext)) {
			$imageNameExp = explode('.',$imageName);
			if(count($imageNameExp) == 1)
				$imageName .= '.gif';
		} else {
			$imageName .= $ext;
		}

		// trap alt attributes in other_attributes
		if(preg_match('/alt=["\']([^\'"]+)["\']/i', $other_attributes))
			$GLOBALS['log']->debug("Sprites: alt attribute detected for $imageName");
		// sprite handler, makes use of own caching mechanism
		if(!empty($GLOBALS['sugar_config']['use_sprites']) && $GLOBALS['sugar_config']['use_sprites']) {
			// get sprite metadata
			if($sp = $this->getSpriteMeta($imageName)) {
				// requested size should match
				if( (!is_null($width) && $sp['width'] == $width) || (is_null($width)) &&
					(!is_null($height) && $sp['height'] == $height) || (is_null($height)) )
				{
                    $other_attributes .= ' data-orig="'.$imageName.'"';

                     if($sprite = $this->getSprite($sp['class'], $other_attributes, $alt))
                     {
                         return $sprite;
                     }
				}
			}
		}

		// img caching
		if(empty($cached_results[$imageName])) {
			$imageURL = $this->getImageURL($imageName,false);
			if ( empty($imageURL) )
				return false;
            if(strpos($imageURL, '.svg', strlen($imageURL)-4)){
                $cached_results[$imageName] = file_get_contents($imageURL);
            } else {
                $cached_results[$imageName] = '<img src="'.getJSPath($imageURL).'" ';
            }

		}

		$attr_width = (is_null($width)) ? "" : "width=\"$width\"";
		$attr_height = (is_null($height)) ? "" : "height=\"$height\"";

        if(strpos($cached_results[$imageName], 'svg') !== false){
            return $imageJSONEncode ? json_encode($cached_results[$imageName]) : $cached_results[$imageName];
        }
        $ret = $cached_results[$imageName] . " $attr_width $attr_height $other_attributes alt=\"$alt\" />";
		return $imageJSONEncode ? json_encode($ret) : $ret;
    }

	/**
	 * Returns sprite meta data
	 *
	 * @param  string $imageName Image filename including extension
	 * @return array  Sprite meta data
	 */
	public function getSpriteMeta($imageName) {

		// return from cache
	    if(isset($this->_spriteCache[$imageName]))
			return $this->_spriteCache[$imageName];

			// sprite keys are base on imageURL
		$imageURL = $this->getImageURL($imageName,false);
		if(empty($imageURL)) {
			$this->_spriteCache[$imageName] = false;
			return false;
		}

		// load meta data, includes default images
		require_once("include/SugarTheme/SugarSprites.php");
		$meta = SugarSprites::getInstance();
		// add current theme dir
		$meta->loadSpriteMeta($this->dirName);
		// add parent theme dir
		if($this->parentTheme && $parent = SugarThemeRegistry::get($this->parentTheme)) {
			$meta->loadSpriteMeta($parent->dirName);
		}

		// add to cache
		if(isset($meta->sprites[$imageURL])) {
			$this->_spriteCache[$imageName] = $meta->sprites[$imageURL];
			// add imageURL to cache
			//$this->_spriteCache[$imageName]['imageURL'] = $imageURL;
		} else {
			$this->_spriteCache[$imageName] = false;
			$GLOBALS['log']->debug("Sprites: miss for $imageURL");
		}
		return $this->_spriteCache[$imageName];
	}

	/**
	 * Returns sprite HTML span tag
	 *
	 * @param  string class The md5 id used in the CSS sprites class
	 * @param  string attr  optional, list of additional html attributes
	 * @param  string title optional, the title (equivalent to alt on img)
	 * @return string HTML span tag
	 */
	public function getSprite($class, $attr, $title) {

		// handle multiple class tags
		$class_regex = '/class=["\']([^\'"]+)["\']/i';
		preg_match($class_regex, $attr, $match);
		if(isset($match[1])) {
			$attr = preg_replace($class_regex, 'class="spr_'.$class.' ${1}"', $attr);

		// single class
		} else {
			$attr .= ' class="spr_'.$class.'"';
		}

		if($title)
			$attr .= ' title="'.$title.'"';

		// use </span> instead of /> to prevent weird UI results
		$GLOBALS['log']->debug("Sprites: generated sprite -> $attr");
		return "<span {$attr}></span>";
	}

	/**
	 * Returns a link HTML tag with or without an embedded image
	 */
    public function getLink(
		$url,
		$title,
		$other_attributes = '',
        $img_name = '',
        $img_other_attributes = '',
		$img_width = null,
		$img_height = null,
		$img_alt = '',
		$img_placement = 'imageonly'
    )
    {

		if($img_name) {
			$img = $this->getImage($img_name, $img_other_attributes, $img_width, $img_height, null, $img_alt);
			if($img == false) {
				$GLOBALS['log']->debug('Sprites: unknown image getLink');
				$img = 'unknown';
			}
			switch($img_placement) {
				case 'left': 	$inner_html = $img."<span class='title'>".$title."</span>"; break;
				case 'right':	$inner_html = "<span class='title'>".$title."</span>".$img; break;
				default:		$inner_html = $img; break;
			}
		} else {
			$inner_html = $title;
		}

		return '<a href="'.$url.'" title="'.$title.'" '.$other_attributes.'>'.$inner_html.'</a>';

	}

    /**
     * Returns the URL for an image in the current theme. If not found in the current theme, will revert
     * to looking in the base theme.
     * @param  string $imageName image file name
     * @param  bool   $addJSPath call getJSPath() with the results to add some unique image tracking support
     * @return string|bool path to image or false if image not found
     */
    public function getImageURL(
        $imageName,
        $addJSPath = true
        ){
        if ( isset($this->_imageCache[$imageName]) ) {
            if ( $addJSPath )
                return getJSPath($this->_imageCache[$imageName]);
            else
                return $this->_imageCache[$imageName];
        }
        $imagePath = '';
        if (($filename = $this->_getImageFileName('custom/'.$this->getImagePath().'/'.$imageName)) != '')
            $imagePath = $filename;
        elseif (($filename = $this->_getImageFileName($this->getImagePath().'/'.$imageName)) != '')
            $imagePath = $filename;
        elseif (isset($this->parentTheme)
                && SugarThemeRegistry::get($this->parentTheme) instanceOf SugarTheme
                && ($filename = SugarThemeRegistry::get($this->parentTheme)->getImageURL($imageName,false)) != '')
            $imagePath = $filename;
        elseif (($filename = $this->_getImageFileName('custom/'.$this->getDefaultImagePath().'/'.$imageName)) != '')
            $imagePath = $filename;
        elseif (($filename = $this->_getImageFileName($this->getDefaultImagePath().'/'.$imageName)) != '')
            $imagePath = $filename;
		elseif (($filename = $this->_getImageFileName('include/images/'.$imageName)) != '')
			$imagePath = $filename;
        else {
            $imagePath = false;
        }


        if ($imagePath) {
            $this->_imageCache[$imageName] = $imagePath;

            if ( $addJSPath )
                return getJSPath($imagePath);
        }

        return $imagePath;
    }

    /**
     * Checks for an image using all of the accepted image extensions
     *
     * @param  string $imageName image file name
     * @return string path to image
     */
    protected function _getImageFileName(
        $imageName
        )
    {
        // return now if the extension matches that of which we are looking for
        if ( is_file($imageName) )
            return $imageName;
        $pathParts = pathinfo($imageName);
        foreach ( $this->imageExtensions as $extension )
            if ( isset($pathParts['extension']) )
                if ( ( $extension != $pathParts['extension'] )
                        && is_file($pathParts['dirname'].'/'.$pathParts['filename'].'.'.$extension) )
                    return $pathParts['dirname'].'/'.$pathParts['filename'].'.'.$extension;

        return '';
    }

    /**
     * Returns the URL for the css file in the current theme. If not found in the current theme, will revert
     * to looking in the base theme.
     *
     * @param  string $cssFileName css file name
     * @param  bool   $returnURL if true, returns URL with unique image mark, otherwise returns path to the file
     * @return string path of css file to include
     */
    public function getCSSURL($cssFileName, $returnURL = true)
    {

        if (preg_match('/.css$/', $cssFileName)) {
            global $current_user;
            if (method_exists($current_user, 'getSubTheme')) {
                $subTheme = $current_user->getSubTheme();
                $cssFileName = $subTheme . '/' . $cssFileName;
            }
        }

        if ( isset($this->_cssCache[$cssFileName]) && is_file(sugar_cached($this->_cssCache[$cssFileName])) ) {
            if ( $returnURL )
                return getJSPath("cache/".$this->_cssCache[$cssFileName]);
            else
                return sugar_cached($this->_cssCache[$cssFileName]);
        }

        $cssFileContents = '';
        $defaultFileName = $this->getDefaultCSSPath().'/'.$cssFileName;
        $fullFileName = $this->getCSSPath().'/'.$cssFileName;
        if (isset($this->parentTheme)
                && SugarThemeRegistry::get($this->parentTheme) instanceOf SugarTheme
                && ($filename = SugarThemeRegistry::get($this->parentTheme)->getCSSURL($cssFileName,false)) != '')
            $cssFileContents .= file_get_contents($filename);
        else {
            if (is_file($defaultFileName))
                $cssFileContents .= file_get_contents($defaultFileName);
            if (is_file('custom/'.$defaultFileName))
                $cssFileContents .= file_get_contents('custom/'.$defaultFileName);
        }
        if (is_file($fullFileName)) {
            $cssFileContents .= file_get_contents($fullFileName);
        }
        if (is_file('custom/'.$fullFileName)) {
            $cssFileContents .= file_get_contents('custom/'.$fullFileName);
        }
        if (empty($cssFileContents)) {
            $GLOBALS['log']->warn("CSS File $cssFileName not found");
            return false;
        }

        // fix any image references that may be defined in css files
        $cssFileContents = str_ireplace("entryPoint=getImage&",
            "entryPoint=getImage&themeName={$this->dirName}&",
            $cssFileContents);

        // create the cached file location
        $cssFilePath = create_cache_directory($fullFileName);

        // if this is the style.css file, prepend the base.css and calendar-win2k-cold-1.css
        // files before the theme styles
        if ( $cssFileName == 'style.css' && !isset($this->parentTheme) ) {
            if ( inDeveloperMode() )
                $cssFileContents = file_get_contents('include/javascript/yui/build/base/base.css') . $cssFileContents;
            else
                $cssFileContents = file_get_contents('include/javascript/yui/build/base/base-min.css') . $cssFileContents;
        }

        // minify the css
        if ( !inDeveloperMode() && !is_file($cssFilePath) ) {
            $cssFileContents = cssmin::minify($cssFileContents);
        }

        // now write the css to cache
        sugar_file_put_contents($cssFilePath,$cssFileContents);

        $this->_cssCache[$cssFileName] = $fullFileName;

        if ( $returnURL )
            return getJSPath("cache/".$fullFileName);

        return sugar_cached($fullFileName);
    }

    /**
     * Returns the URL for an image in the current theme. If not found in the current theme, will revert
     * to looking in the base theme.
     *
     * @param  string $jsFileName js file name
     * @param  bool   $returnURL if true, returns URL with unique image mark, otherwise returns path to the file
     * @return string path to js file
     */
    public function getJSURL($jsFileName, $returnURL = true)
    {
        if ( isset($this->_jsCache[$jsFileName]) && is_file(sugar_cached($this->_jsCache[$jsFileName])) ) {
            if ( $returnURL )
                return getJSPath("cache/".$this->_jsCache[$jsFileName]);
            else
                return sugar_cached($this->_jsCache[$jsFileName]);
        }

        $jsFileContents = '';
        $fullFileName = $this->getJSPath().'/'.$jsFileName;
        $defaultFileName = $this->getDefaultJSPath().'/'.$jsFileName;
        if (isset($this->parentTheme)
                && SugarThemeRegistry::get($this->parentTheme) instanceOf SugarTheme
                && ($filename = SugarThemeRegistry::get($this->parentTheme)->getJSURL($jsFileName,false)) != ''    && !in_array($jsFileName,$this->ignoreParentFiles)) {
           $jsFileContents .= file_get_contents($filename);
       } else {
            if (is_file($defaultFileName))
                $jsFileContents .= file_get_contents($defaultFileName);
            if (is_file('custom/'.$defaultFileName))
                $jsFileContents .= file_get_contents('custom/'.$defaultFileName);
        }
        if (is_file($fullFileName))
            $jsFileContents .= file_get_contents($fullFileName);
        if (is_file('custom/'.$fullFileName))
            $jsFileContents .= file_get_contents('custom/'.$fullFileName);
        if (empty($jsFileContents)) {
            $GLOBALS['log']->warn("Javascript File $jsFileName not found");
            return false;
        }

        // create the cached file location
        $jsFilePath = create_cache_directory($fullFileName);

        // minify the js
        if ( !inDeveloperMode()&& !is_file(str_replace('.js','-min.js',$jsFilePath)) ) {
            $jsFileContents = SugarMin::minify($jsFileContents);
            $jsFilePath = str_replace('.js','-min.js',$jsFilePath);
            $fullFileName = str_replace('.js','-min.js',$fullFileName);
        }

        // now write the js to cache
        sugar_file_put_contents($jsFilePath,$jsFileContents);

        $this->_jsCache[$jsFileName] = $fullFileName;

        if ( $returnURL )
            return getJSPath("cache/".$fullFileName);

        return sugar_cached($fullFileName);
    }

    /**
     * Returns an array of all of the images available for the current theme
     *
     * @return array
     */
    public function getAllImages()
    {
        // first, lets get all the paths of where to look
        $pathsToSearch = array($this->getImagePath());
        $theme = $this;
        while (isset($theme->parentTheme) && SugarThemeRegistry::get($theme->parentTheme) instanceOf SugarTheme ) {
            $theme = SugarThemeRegistry::get($theme->parentTheme);
            $pathsToSearch[] = $theme->getImagePath();
        }
        $pathsToSearch[] = $this->getDefaultImagePath();

        // now build the array
        $imageArray = array();
        foreach ( $pathsToSearch as $path )
        {
            if (!is_dir($path)) $path = "custom/$path";
            if (is_dir($path) && is_readable($path) && $dir = opendir($path)) {
                while (($file = readdir($dir)) !== false) {
                    if ($file == ".."
                            || $file == "."
                            || $file == ".svn"
                            || $file == "CVS"
                            || $file == "Attic"
                            )
                        continue;
                    if ( !isset($imageArray[$file]) )
                        $imageArray[$file] = $this->getImageURL($file,false);
                }
                closedir($dir);
            }
        }

        ksort($imageArray);

        return $imageArray;
    }

    /**
     * Returns an array of all of the config values for the current theme
     *
     * @return array
     */
    public function getConfig()
    {
        global $sugar_config;

        $config = array();

        foreach($this->config_options as $name => $def){
            $config[$name] = $def;

            $value = '';
            if(isset($sugar_config['theme_settings'][$this->dirName][$name])){
                $value = $sugar_config['theme_settings'][$this->dirName][$name];
            } else if(isset($def['default'])){
                $value = $def['default'];
            }
            $config[$name] = $value;

        }

        return $config;
    }
<<<<<<< HEAD
    
    
    public function getSubThemes() {
        $subThemes = SugarThemeRegistry::getSubThemes();
        return $subThemes;
    }
    
    public function getSubThemeDefault() {
=======


    public function getSubThemes()
    {
        $subThemes = SugarThemeRegistry::getSubThemes();
        return $subThemes;
    }

    public function getSubThemeDefault()
    {
>>>>>>> b29c16a8
        $subThemeDefault = SugarThemeRegistry::getSubThemeDefault();
        return $subThemeDefault;
    }

}<|MERGE_RESOLUTION|>--- conflicted
+++ resolved
@@ -1,14 +1,9 @@
 <?php
-<<<<<<< HEAD
-if(!defined('sugarEntry') || !sugarEntry) die('Not A Valid Entry Point');
-/*********************************************************************************
-=======
 if (!defined('sugarEntry') || !sugarEntry) {
     die('Not A Valid Entry Point');
 }
 /**
  *
->>>>>>> b29c16a8
  * SugarCRM Community Edition is a customer relationship management program developed by
  * SugarCRM, Inc. Copyright (C) 2004-2013 SugarCRM Inc.
  *
@@ -1179,27 +1174,16 @@
 
         return $config;
     }
-<<<<<<< HEAD
-    
-    
-    public function getSubThemes() {
+
+
+    public function getSubThemes()
+    {
         $subThemes = SugarThemeRegistry::getSubThemes();
         return $subThemes;
     }
-    
-    public function getSubThemeDefault() {
-=======
-
-
-    public function getSubThemes()
-    {
-        $subThemes = SugarThemeRegistry::getSubThemes();
-        return $subThemes;
-    }
 
     public function getSubThemeDefault()
     {
->>>>>>> b29c16a8
         $subThemeDefault = SugarThemeRegistry::getSubThemeDefault();
         return $subThemeDefault;
     }
