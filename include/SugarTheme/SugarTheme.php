<?php
<<<<<<< HEAD
if (!defined('sugarEntry') || !sugarEntry) {
    die('Not A Valid Entry Point');
}
=======
>>>>>>> f2b355db
/**
 *
 * SugarCRM Community Edition is a customer relationship management program developed by
 * SugarCRM, Inc. Copyright (C) 2004-2013 SugarCRM Inc.
 *
 * SuiteCRM is an extension to SugarCRM Community Edition developed by SalesAgility Ltd.
 * Copyright (C) 2011 - 2018 SalesAgility Ltd.
 *
 * This program is free software; you can redistribute it and/or modify it under
 * the terms of the GNU Affero General Public License version 3 as published by the
 * Free Software Foundation with the addition of the following permission added
 * to Section 15 as permitted in Section 7(a): FOR ANY PART OF THE COVERED WORK
 * IN WHICH THE COPYRIGHT IS OWNED BY SUGARCRM, SUGARCRM DISCLAIMS THE WARRANTY
 * OF NON INFRINGEMENT OF THIRD PARTY RIGHTS.
 *
 * This program is distributed in the hope that it will be useful, but WITHOUT
 * ANY WARRANTY; without even the implied warranty of MERCHANTABILITY or FITNESS
 * FOR A PARTICULAR PURPOSE. See the GNU Affero General Public License for more
 * details.
 *
 * You should have received a copy of the GNU Affero General Public License along with
 * this program; if not, see http://www.gnu.org/licenses or write to the Free
 * Software Foundation, Inc., 51 Franklin Street, Fifth Floor, Boston, MA
 * 02110-1301 USA.
 *
 * You can contact SugarCRM, Inc. headquarters at 10050 North Wolfe Road,
 * SW2-130, Cupertino, CA 95014, USA. or at email address contact@sugarcrm.com.
 *
 * The interactive user interfaces in modified source and object code versions
 * of this program must display Appropriate Legal Notices, as required under
 * Section 5 of the GNU Affero General Public License version 3.
 *
 * In accordance with Section 7(b) of the GNU Affero General Public License version 3,
 * these Appropriate Legal Notices must retain the display of the "Powered by
 * SugarCRM" logo and "Supercharged by SuiteCRM" logo. If the display of the logos is not
 * reasonably feasible for technical reasons, the Appropriate Legal Notices must
 * display the words "Powered by SugarCRM" and "Supercharged by SuiteCRM".
 */
<<<<<<< HEAD


/**

 * Description:  Contains a variety of utility functions used to display UI
 * components such as form headers and footers.  Intended to be modified on a per
 * theme basis.
 */
=======

if (!defined('sugarEntry') || !sugarEntry) {
    die('Not A Valid Entry Point');
}
>>>>>>> f2b355db

include_once __DIR__ . '/SugarThemeRegistry.php';

if (!defined('JSMIN_AS_LIB')) {
    define('JSMIN_AS_LIB', true);
}

require_once("include/SugarTheme/cssmin.php");
require_once("jssource/jsmin.php");
require_once('include/utils/sugar_file_utils.php');

/**
 * Class that provides tools for working with a theme.
 * @api
 */
class SugarTheme
{
    /**
     * Theme name
     *
     * @var string
     */
    protected $name;

    /**
     * Theme description
     *
     * @var string
     */
    protected $description;

    /**
     * Defines which parent files to not include
     *
     * @var string
     */
    protected $ignoreParentFiles = array();

    /**
     * Defines which parent files to not include
     *
     * @var string
     */
    public $directionality = 'ltr';
    /**
     * Theme directory name
     *
     * @var string
     */
    protected $dirName;

    /**
     * Parent theme name
     *
     * @var string
     */
    protected $parentTheme;

    /**
     * Colors sets provided by the theme
     *
     * @deprecated only here for BC during upgrades
     * @var array
     */
    protected $colors = array();

    /**
     * Font sets provided by the theme
     *
     * @deprecated only here for BC during upgrades
     * @var array
     */
    protected $fonts  = array();

    /**
     * Maximum sugar version this theme is for; defaults to 5.5.1 as all the themes without this
     * parameter as assumed to work thru 5.5.1
     *
     * @var int
     */
    protected $version = '5.5.1';

    /**
     * Colors used in bar charts
     *
     * @var array
     */
    protected $barChartColors = array(
        "docBorder"             => "0xffffff",
        "docBg1"                => "0xffffff",
        "docBg2"                => "0xffffff",
        "xText"                 => "0x33485c",
        "yText"                 => "0x33485c",
        "title"                 => "0x333333",
        "misc"                  => "0x999999",
        "altBorder"             => "0xffffff",
        "altBg"                 => "0xffffff",
        "altText"               => "0x666666",
        "graphBorder"           => "0xcccccc",
        "graphBg1"              => "0xf6f6f6",
        "graphBg2"              => "0xf6f6f6",
        "graphLines"            => "0xcccccc",
        "graphText"             => "0x333333",
        "graphTextShadow"       => "0xf9f9f9",
        "barBorder"             => "0xeeeeee",
        "barBorderHilite"       => "0x333333",
        "legendBorder"          => "0xffffff",
        "legendBg1"             => "0xffffff",
        "legendBg2"             => "0xffffff",
        "legendText"            => "0x444444",
        "legendColorKeyBorder"  => "0x777777",
        "scrollBar"             => "0xcccccc",
        "scrollBarBorder"       => "0xeeeeee",
        "scrollBarTrack"        => "0xeeeeee",
        "scrollBarTrackBorder"  => "0xcccccc",
        );

    /**
     * Colors used in pie charts
     *
     * @var array
     */
    protected $pieChartColors = array(
        "docBorder"             => "0xffffff",
        "docBg1"                => "0xffffff",
        "docBg2"                => "0xffffff",
        "title"                 => "0x333333",
        "subtitle"              => "0x666666",
        "misc"                  => "0x999999",
        "altBorder"             => "0xffffff",
        "altBg"                 => "0xffffff",
        "altText"               => "0x666666",
        "graphText"             => "0x33485c",
        "graphTextShadow"       => "0xf9f9f9",
        "pieBorder"             => "0xffffff",
        "pieBorderHilite"       => "0x333333",
        "legendBorder"          => "0xffffff",
        "legendBg1"             => "0xffffff",
        "legendBg2"             => "0xffffff",
        "legendText"            => "0x444444",
        "legendColorKeyBorder"  => "0x777777",
        "scrollBar"             => "0xdfdfdf",
        "scrollBarBorder"       => "0xfafafa",
        "scrollBarTrack"        => "0xeeeeee",
        "scrollBarTrackBorder"  => "0xcccccc",
        );

    /**
     * Does this theme support group tabs
     *
     * @var bool
     */
    public $group_tabs;

    /**
     * Support for classic themes
     *
     * @var bool
     */
    public $classic;

    /**
     * Is this theme configurable
     *
     * @var bool
     */
    public $configurable;

    /**
     * theme config options
     *
     * @var bool
     */
    public $config_options = array();


    /**
     * Cache built of all css files locations
     *
     * @var array
     */
    private $_cssCache = array();

    /**
     * Cache built of all image files locations
     *
     * @var array
     */
    private $_imageCache = array();

    /**
     * Cache built of all javascript files locations
     *
     * @var array
     */
    private $_jsCache = array();

    /**
     * Cache built of all template files locations
     *
     * @var array
     */
    private $_templateCache = array();

    /**
     * Cache built of sprite meta data
     *
     * @var array
     */
    private $_spriteCache = array();

    /**
     * Size of the caches after the are initialized in the constructor
     *
     * @var array
     */
    private $_initialCacheSize = array(
        'cssCache'      => 0,
        'imageCache'    => 0,
        'jsCache'       => 0,
        'templateCache' => 0,
        'spriteCache'	=> 0,
        );

    /**
     * Controls whether or not to clear the cache on destroy; defaults to false
     */
    private $_clearCacheOnDestroy = false;

    private $imageExtensions = array(
            'svg',
            'gif',
            'png',
            'jpg',
            'tif',
            'bmp',
    );

    /**
     * Constructor
     *
     * Sets the theme properties from the defaults passed to it, and loads the file path cache from an external cache
     *
     * @param  $defaults string defaults for the current theme
     */
    public function __construct(
        $defaults
        ) {
        // apply parent theme's properties first
        if (isset($defaults['parentTheme'])) {
            $themedef = array();
            include("themes/{$defaults['parentTheme']}/themedef.php");
            foreach ($themedef as $key => $value) {
                if (property_exists(__CLASS__, $key)) {
                    // For all arrays ( except colors and fonts ) you can just specify the items
                    // to change instead of all of the values
                    if (is_array($this->$key) && !in_array($key, array('colors','fonts'))) {
                        $this->$key = array_merge($this->$key, $value);
                    } else {
                        $this->$key = $value;
                    }
                }
            }
        }
        foreach ($defaults as $key => $value) {
            if (property_exists(__CLASS__, $key)) {
                // For all arrays ( except colors and fonts ) you can just specify the items
                // to change instead of all of the values
                if (is_array($this->$key) && !in_array($key, array('colors','fonts'))) {
                    $this->$key = array_merge($this->$key, $value);
                } else {
                    $this->$key = $value;
                }
            }
        }
        if (!inDeveloperMode()) {
            if (is_file($cachedfile = sugar_cached($this->getFilePath().'/pathCache.php'))) {
                $caches = unserialize(file_get_contents($cachedfile));
                if (isset($caches['jsCache'])) {
                    $this->_jsCache       = $caches['jsCache'];
                }
                if (isset($caches['cssCache'])) {
                    $this->_cssCache      = $caches['cssCache'];
                }
                if (isset($caches['imageCache'])) {
                    $this->_imageCache    = $caches['imageCache'];
                }
                if (isset($caches['templateCache'])) {
                    $this->_templateCache = $caches['templateCache'];
                }
            }
            $cachedfile = sugar_cached($this->getFilePath().'/spriteCache.php');
            if (!empty($GLOBALS['sugar_config']['use_sprites']) && is_file($cachedfile)) {
                $this->_spriteCache = unserialize(sugar_file_get_contents($cachedfile));
            }
        }
        $this->_initialCacheSize = array(
            'jsCache'       => count($this->_jsCache),
            'cssCache'      => count($this->_cssCache),
            'imageCache'    => count($this->_imageCache),
            'templateCache' => count($this->_templateCache),
            'spriteCache' 	=> count($this->_spriteCache),
            );
    }

    /**
     * This is needed to prevent unserialize vulnerability
     */
    public function __wakeup()
    {
        // clean all properties
        foreach (get_object_vars($this) as $k => $v) {
            $this->$k = null;
        }
        throw new Exception("Not a serializable object");
    }

    /**
     * Destructor
     * Here we'll write out the internal file path caches to an external cache of some sort.
     */
    public function __destruct()
    {
        // Set the current directory to one which we expect it to be (i.e. the root directory of the install
        $dir = realpath(dirname(__FILE__) . '/../..');
        static $includePathIsPatched = false;
        if ($includePathIsPatched == false) {
            $path = explode(PATH_SEPARATOR, get_include_path());
            if (in_array($dir, $path) == false) {
                set_include_path($dir . PATH_SEPARATOR . get_include_path());
            }
            $includePathIsPatched = true;
        }
        chdir($dir); // destruct can be called late, and chdir could change
        $cachedir = sugar_cached($this->getFilePath());
        sugar_mkdir($cachedir, 0775, true);
        // clear out the cache on destroy if we are asked to
        if ($this->_clearCacheOnDestroy) {
            if (is_file("$cachedir/pathCache.php")) {
                unlink("$cachedir/pathCache.php");
            }
            if (is_file("$cachedir/spriteCache.php")) {
                unlink("$cachedir/spriteCache.php");
            }

            if (strlen($cachedir)>1) {
                rmdir_recursive($cachedir.'/modules');
            }
        } elseif (!inDeveloperMode()) {
            // only update the caches if they have been changed in this request
            if (count($this->_jsCache) != $this->_initialCacheSize['jsCache']
                    || count($this->_cssCache) != $this->_initialCacheSize['cssCache']
                    || count($this->_imageCache) != $this->_initialCacheSize['imageCache']
                    || count($this->_templateCache) != $this->_initialCacheSize['templateCache']
                ) {
                sugar_file_put_contents(
                    "$cachedir/pathCache.php",
                    serialize(
                        array(
                            'jsCache'       => $this->_jsCache,
                            'cssCache'      => $this->_cssCache,
                            'imageCache'    => $this->_imageCache,
                            'templateCache' => $this->_templateCache,
                            )
                        )
                    );
            }
            if (count($this->_spriteCache) != $this->_initialCacheSize['spriteCache']) {
                sugar_file_put_contents(
                    "$cachedir/spriteCache.php",
                    serialize($this->_spriteCache)
                );
            }
        }
    }

    /**
     * Specifies what is returned when the object is cast to a string, in this case it will be the
     * theme directory name.
     *
     * @return string theme directory name
     */
    public function __toString()
    {
        return $this->dirName;
    }

    /**
     * Generic public accessor method for all the properties of the theme ( which are kept protected )
     *
     * @return string
     */
    public function __get(
        $key
        ) {
        if (isset($this->$key)) {
            return $this->$key;
        }
    }

    public function __isset($key)
    {
        return isset($this->$key);
    }

    public function clearJSCache()
    {
        $this->_jsCache = array();
    }

    /**
     * Clears out the caches used for this themes
     */
    public function clearCache()
    {
        $this->_clearCacheOnDestroy = true;
    }

    /**
     * Return array of all valid fields that can be specified in the themedef.php file
     *
     * @return array
     */
    public static function getThemeDefFields()
    {
        return array(
            'name',
            'description',
            'directionality',
            'dirName',
            'parentTheme',
            'version',
            'colors',
            'fonts',
            'barChartColors',
            'pieChartColors',
            'group_tabs',
            'classic',
            'configurable',
            'config_options',
            'ignoreParentFiles',
            );
    }

    /**
     * Returns the file path of the current theme
     *
     * @return string
     */
    public function getFilePath()
    {
        return 'themes/'.$this->dirName;
    }

    /**
     * Returns the image path of the current theme
     *
     * @return string
     */
    public function getImagePath()
    {
        return $this->getFilePath().'/images';
    }

    /**
     * Returns the css path of the current theme
     *
     * @return string
     */
    public function getCSSPath()
    {
        return $this->getFilePath().'/css';
    }

    /**
     * Returns the javascript path of the current theme
     *
     * @return string
     */
    public function getJSPath()
    {
        return $this->getFilePath().'/js';
    }

    /**
     * Returns the tpl path of the current theme
     *
     * @return string
     */
    public function getTemplatePath()
    {
        return $this->getFilePath().'/tpls';
    }

    /**
     * Returns the file path of the theme defaults
     *
     * @return string
     */
    final public function getDefaultFilePath()
    {
        return 'themes/default';
    }

    /**
     * Returns the image path of the theme defaults
     *
     * @return string
     */
    final public function getDefaultImagePath()
    {
        return $this->getDefaultFilePath().'/images';
    }

    /**
     * Returns the css path of the theme defaults
     *
     * @return string
     */
    final public function getDefaultCSSPath()
    {
        return $this->getDefaultFilePath().'/css';
    }

    /**
     * Returns the template path of the theme defaults
     *
     * @return string
     */
    final public function getDefaultTemplatePath()
    {
        return $this->getDefaultFilePath().'/tpls';
    }

    /**
     * Returns the javascript path of the theme defaults
     *
     * @return string
     */
    final public function getDefaultJSPath()
    {
        return $this->getDefaultFilePath().'/js';
    }

    /**
     * Returns CSS for the current theme.
     *
     * @param  $color string optional, specifies the css color file to use if the theme supports it; defaults to cookie value or theme default
     * @param  $font  string optional, specifies the css font file to use if the theme supports it; defaults to cookie value or theme default
     * @return string HTML code
     */
    public function getCSS(
        $color = null,
        $font = null
        ) {
        // include style.css file
        $html = '
            <!-- qtip & suggestion box -->
            <link rel="stylesheet" type="text/css" href="include/javascript/qtip/jquery.qtip.min.css" />';
        $html .= '<link rel="stylesheet" type="text/css" href="include/javascript/jquery/themes/base/jquery.ui.all.css" />';

        // sprites
        if (!empty($GLOBALS['sugar_config']['use_sprites']) && $GLOBALS['sugar_config']['use_sprites']) {

            // system wide sprites
            if (file_exists("cache/sprites/default/sprites.css")) {
                $html .= '<link rel="stylesheet" type="text/css" href="'.getJSPath('cache/sprites/default/sprites.css').'" />';
            }

            // theme specific sprites
            if (file_exists("cache/sprites/{$this->dirName}/sprites.css")) {
                $html .= '<link rel="stylesheet" type="text/css" href="'.getJSPath('cache/sprites/'.$this->dirName.'/sprites.css').'" />';
            }

            // parent sprites
            if ($this->parentTheme && $parent = SugarThemeRegistry::get($this->parentTheme)) {
                if (file_exists("cache/sprites/{$parent->dirName}/sprites.css")) {
                    $html .= '<link rel="stylesheet" type="text/css" href="'.getJSPath('cache/sprites/'.$parent->dirName.'/sprites.css').'" />';
                }
            }

            // repeatable sprites
            if (file_exists("cache/sprites/Repeatable/sprites.css")) {
                $html .= '<link rel="stylesheet" type="text/css" href="'.getJSPath('cache/sprites/Repeatable/sprites.css').'" />';
            }
        }

        // for BC during upgrade
        if (!empty($this->colors)) {
            if (isset($_SESSION['authenticated_user_theme_color']) && in_array($_SESSION['authenticated_user_theme_color'], $this->colors)) {
                $color = $_SESSION['authenticated_user_theme_color'];
            } else {
                $color = $this->colors[0];
            }
            $html .= '<link rel="stylesheet" type="text/css" href="'.$this->getCSSURL('colors.'.$color.'.css').'" id="current_color_style" />';
        }

        if (!empty($this->fonts)) {
            if (isset($_SESSION['authenticated_user_theme_font']) && in_array($_SESSION['authenticated_user_theme_font'], $this->fonts)) {
                $font = $_SESSION['authenticated_user_theme_font'];
            } else {
                $font = $this->fonts[0];
            }
            $html .= '<link rel="stylesheet" type="text/css" href="'.$this->getCSSURL('fonts.'.$font.'.css').'" id="current_font_style" />';
        }


        $html .= '<link rel="stylesheet" type="text/css" href="'.$this->getCSSURL('style.css').'" />';
        return $html;
    }

    /**
     * Returns javascript for the current theme
     *
     * @return string HTML code
     */
    public function getJS()
    {
        $styleJS = $this->getJSURL('style.js');
        return <<<EOHTML
<script type="text/javascript" src="$styleJS"></script>
EOHTML;
    }

    /**
     * Returns the path for the tpl file in the current theme. If not found in the current theme, will revert
     * to looking in the base theme.
     *
     * @param  string $templateName tpl file name
     * @return string path of tpl file to include
     */
    public function getTemplate(
        $templateName
        ) {
        if (isset($this->_templateCache[$templateName])) {
            return $this->_templateCache[$templateName];
        }

        $templatePath = '';
        if (is_file('custom/'.$this->getTemplatePath().'/'.$templateName)) {
            $templatePath = 'custom/'.$this->getTemplatePath().'/'.$templateName;
        } elseif (is_file($this->getTemplatePath().'/'.$templateName)) {
            $templatePath = $this->getTemplatePath().'/'.$templateName;
        } elseif (isset($this->parentTheme)
                && SugarThemeRegistry::get($this->parentTheme) instanceof SugarTheme
                && ($filename = SugarThemeRegistry::get($this->parentTheme)->getTemplate($templateName)) != '') {
            $templatePath = $filename;
        } elseif (is_file('custom/'.$this->getDefaultTemplatePath().'/'.$templateName)) {
            $templatePath = 'custom/'.$this->getDefaultTemplatePath().'/'.$templateName;
        } elseif (is_file($this->getDefaultTemplatePath().'/'.$templateName)) {
            $templatePath = $this->getDefaultTemplatePath().'/'.$templateName;
        } else {
            $GLOBALS['log']->warn("Template $templateName not found");
            return false;
        }

        $this->_imageCache[$templateName] = $templatePath;

        return $templatePath;
    }

    /**
     * Returns an image tag for the given image.
     *
     * @param  string $image image name
     * @param  string $other_attributes optional, other attributes to add to the image tag, not cached
     * @param  string $width optional, defaults to the actual image's width
     * @param  string $height optional, defaults to the actual image's height
     * @param  string $ext optional, image extension (TODO can we deprecate this one ?)
     * @param  string $alt optional, only used when image contains something useful, i.e. "Sally's profile pic"
     * @param  string $imageJSONEncode optional, some of template javascript need the exact image-html-string to build HTML contents so this parameter make a json_encode call on the return SVG or image source
     * @param  string $forceExt optional, force image extension
     * @return string HTML image tag or sprite
     */
    public function getImage($imageName, $other_attributes = '', $width = null, $height = null, $ext = null, $alt = '', $imageJSONEncode = false, $forceExt = null)
    {
        static $cached_results = array();

        // look for .svg first
        if (strpos($imageName, '.svg') !== false) {
            $ext = '';
        } else {
            // Look for SVG first
            $imagePath = SugarThemeRegistry::current()->getImagePath().DIRECTORY_SEPARATOR.$imageName.'.svg';
            if (file_exists($imagePath)) {
                $ext = '.svg';
            }
        }

        if ($forceExt) {
            $ext = $forceExt;
        }


        // trap deprecated use of image extension
        if (is_null($ext)) {
            $imageNameExp = explode('.', $imageName);
            if (count($imageNameExp) == 1) {
                $imageName .= '.gif';
            }
        } else {
            $imageName .= $ext;
        }

        // trap alt attributes in other_attributes
        if (preg_match('/alt=["\']([^\'"]+)["\']/i', $other_attributes)) {
            $GLOBALS['log']->debug("Sprites: alt attribute detected for $imageName");
        }
        // sprite handler, makes use of own caching mechanism
        if (!empty($GLOBALS['sugar_config']['use_sprites']) && $GLOBALS['sugar_config']['use_sprites']) {
            // get sprite metadata
            if ($sp = $this->getSpriteMeta($imageName)) {
                // requested size should match
                if ((!is_null($width) && $sp['width'] == $width) || (is_null($width)) &&
                    (!is_null($height) && $sp['height'] == $height) || (is_null($height))) {
                    $other_attributes .= ' data-orig="'.$imageName.'"';

                    if ($sprite = $this->getSprite($sp['class'], $other_attributes, $alt)) {
                        return $sprite;
                    }
                }
            }
        }

        // img caching
        if (empty($cached_results[$imageName])) {
            $imageURL = $this->getImageURL($imageName, false);
            if (empty($imageURL)) {
                return false;
            }
            if (strpos($imageURL, '.svg', strlen($imageURL)-4)) {
                $cached_results[$imageName] = file_get_contents($imageURL);
            } else {
                $cached_results[$imageName] = '<img src="'.getJSPath($imageURL).'" ';
            }
        }

        $attr_width = (is_null($width)) ? "" : "width=\"$width\"";
        $attr_height = (is_null($height)) ? "" : "height=\"$height\"";

        if (strpos($cached_results[$imageName], 'svg') !== false) {
            return $imageJSONEncode ? json_encode($cached_results[$imageName]) : $cached_results[$imageName];
        }
        $ret = $cached_results[$imageName] . " $attr_width $attr_height $other_attributes alt=\"$alt\" />";
        return $imageJSONEncode ? json_encode($ret) : $ret;
    }

    /**
     * Returns sprite meta data
     *
     * @param  string $imageName Image filename including extension
     * @return array  Sprite meta data
     */
    public function getSpriteMeta($imageName)
    {

        // return from cache
        if (isset($this->_spriteCache[$imageName])) {
            return $this->_spriteCache[$imageName];
        }

        // sprite keys are base on imageURL
        $imageURL = $this->getImageURL($imageName, false);
        if (empty($imageURL)) {
            $this->_spriteCache[$imageName] = false;
            return false;
        }

        // load meta data, includes default images
        require_once("include/SugarTheme/SugarSprites.php");
        $meta = SugarSprites::getInstance();
        // add current theme dir
        $meta->loadSpriteMeta($this->dirName);
        // add parent theme dir
        if ($this->parentTheme && $parent = SugarThemeRegistry::get($this->parentTheme)) {
            $meta->loadSpriteMeta($parent->dirName);
        }

        // add to cache
        if (isset($meta->sprites[$imageURL])) {
            $this->_spriteCache[$imageName] = $meta->sprites[$imageURL];
        // add imageURL to cache
            //$this->_spriteCache[$imageName]['imageURL'] = $imageURL;
        } else {
            $this->_spriteCache[$imageName] = false;
            $GLOBALS['log']->debug("Sprites: miss for $imageURL");
        }
        return $this->_spriteCache[$imageName];
    }

    /**
     * Returns sprite HTML span tag
     *
     * @param  string class The md5 id used in the CSS sprites class
     * @param  string attr  optional, list of additional html attributes
     * @param  string title optional, the title (equivalent to alt on img)
     * @return string HTML span tag
     */
    public function getSprite($class, $attr, $title)
    {

        // handle multiple class tags
        $class_regex = '/class=["\']([^\'"]+)["\']/i';
        preg_match($class_regex, $attr, $match);
        if (isset($match[1])) {
            $attr = preg_replace($class_regex, 'class="spr_'.$class.' ${1}"', $attr);

        // single class
        } else {
            $attr .= ' class="spr_'.$class.'"';
        }

        if ($title) {
            $attr .= ' title="'.$title.'"';
        }

        // use </span> instead of /> to prevent weird UI results
        $GLOBALS['log']->debug("Sprites: generated sprite -> $attr");
        return "<span {$attr}></span>";
    }

    /**
     * Returns a link HTML tag with or without an embedded image
     */
    public function getLink(
        $url,
        $title,
        $other_attributes = '',
        $img_name = '',
        $img_other_attributes = '',
        $img_width = null,
        $img_height = null,
        $img_alt = '',
        $img_placement = 'imageonly'
    ) {
        if ($img_name) {
            $img = $this->getImage($img_name, $img_other_attributes, $img_width, $img_height, null, $img_alt);
            if ($img == false) {
                $GLOBALS['log']->debug('Sprites: unknown image getLink');
                $img = 'unknown';
            }
            switch ($img_placement) {
                case 'left': 	$inner_html = $img."<span class='title'>".$title."</span>"; break;
                case 'right':	$inner_html = "<span class='title'>".$title."</span>".$img; break;
                default:		$inner_html = $img; break;
            }
        } else {
            $inner_html = $title;
        }

        return '<a href="'.$url.'" title="'.$title.'" '.$other_attributes.'>'.$inner_html.'</a>';
    }

    /**
     * Returns the URL for an image in the current theme. If not found in the current theme, will revert
     * to looking in the base theme.
     * @param  string $imageName image file name
     * @param  bool   $addJSPath call getJSPath() with the results to add some unique image tracking support
     * @return string|bool path to image or false if image not found
     */
    public function getImageURL(
        $imageName,
        $addJSPath = true
        ) {
        if (isset($this->_imageCache[$imageName])) {
            if ($addJSPath) {
                return getJSPath($this->_imageCache[$imageName]);
            }
            return $this->_imageCache[$imageName];
        }
        $imagePath = '';
        if (($filename = $this->_getImageFileName('custom/'.$this->getImagePath().'/'.$imageName)) != '') {
            $imagePath = $filename;
        } elseif (($filename = $this->_getImageFileName($this->getImagePath().'/'.$imageName)) != '') {
            $imagePath = $filename;
        } elseif (isset($this->parentTheme)
                && SugarThemeRegistry::get($this->parentTheme) instanceof SugarTheme
                && ($filename = SugarThemeRegistry::get($this->parentTheme)->getImageURL($imageName, false)) != '') {
            $imagePath = $filename;
        } elseif (($filename = $this->_getImageFileName('custom/'.$this->getDefaultImagePath().'/'.$imageName)) != '') {
            $imagePath = $filename;
        } elseif (($filename = $this->_getImageFileName($this->getDefaultImagePath().'/'.$imageName)) != '') {
            $imagePath = $filename;
        } elseif (($filename = $this->_getImageFileName('include/images/'.$imageName)) != '') {
            $imagePath = $filename;
        } else {
            $imagePath = false;
        }

        
        if ($imagePath) {
            $this->_imageCache[$imageName] = $imagePath;

            if ($addJSPath) {
                return getJSPath($imagePath);
            }
        }
        
        return $imagePath;
    }

    /**
     * Checks for an image using all of the accepted image extensions
     *
     * @param  string $imageName image file name
     * @return string path to image
     */
    protected function _getImageFileName(
        $imageName
        ) {
        // return now if the extension matches that of which we are looking for
        if (is_file($imageName)) {
            return $imageName;
        }
        $pathParts = pathinfo($imageName);
        foreach ($this->imageExtensions as $extension) {
            if (isset($pathParts['extension'])) {
                if (($extension != $pathParts['extension'])
                        && is_file($pathParts['dirname'].'/'.$pathParts['filename'].'.'.$extension)) {
                    return $pathParts['dirname'].'/'.$pathParts['filename'].'.'.$extension;
                }
            }
        }

        return '';
    }

    /**
     * Returns the URL for the css file in the current theme. If not found in the current theme, will revert
     * to looking in the base theme.
     *
     * @param  string $cssFileName css file name
     * @param  bool   $returnURL if true, returns URL with unique image mark, otherwise returns path to the file
     * @return string path of css file to include
     */
    public function getCSSURL($cssFileName, $returnURL = true)
    {
        if (preg_match('/.css$/', $cssFileName)) {
            global $current_user;
            if (method_exists($current_user, 'getSubTheme')) {
                $subTheme = $current_user->getSubTheme();
                $cssFileName = $subTheme . '/' . $cssFileName;
            }
        }

        if (isset($this->_cssCache[$cssFileName]) && is_file(sugar_cached($this->_cssCache[$cssFileName]))) {
            if ($returnURL) {
                return getJSPath("cache/".$this->_cssCache[$cssFileName]);
            }
            return sugar_cached($this->_cssCache[$cssFileName]);
        }

        $cssFileContents = '';
        $defaultFileName = $this->getDefaultCSSPath().'/'.$cssFileName;
        $fullFileName = $this->getCSSPath().'/'.$cssFileName;
        if (isset($this->parentTheme)
                && SugarThemeRegistry::get($this->parentTheme) instanceof SugarTheme
                && ($filename = SugarThemeRegistry::get($this->parentTheme)->getCSSURL($cssFileName, false)) != '') {
            $cssFileContents .= file_get_contents($filename);
        } else {
            if (is_file($defaultFileName)) {
                $cssFileContents .= file_get_contents($defaultFileName);
            }
            if (is_file('custom/'.$defaultFileName)) {
                $cssFileContents .= file_get_contents('custom/'.$defaultFileName);
            }
        }
        if (is_file($fullFileName)) {
            $cssFileContents .= file_get_contents($fullFileName);
        }
        if (is_file('custom/'.$fullFileName)) {
            $cssFileContents .= file_get_contents('custom/'.$fullFileName);
        }
        if (empty($cssFileContents)) {
            $GLOBALS['log']->warn("CSS File $cssFileName not found");
            return false;
        }

        // fix any image references that may be defined in css files
        $cssFileContents = str_ireplace(
            "entryPoint=getImage&",
            "entryPoint=getImage&themeName={$this->dirName}&",
            $cssFileContents
        );

        // create the cached file location
        $cssFilePath = create_cache_directory($fullFileName);

        // if this is the style.css file, prepend the base.css and calendar-win2k-cold-1.css
        // files before the theme styles
        if ($cssFileName == 'style.css' && !isset($this->parentTheme)) {
            if (inDeveloperMode()) {
                $cssFileContents = file_get_contents('include/javascript/yui/build/base/base.css') . $cssFileContents;
            } else {
                $cssFileContents = file_get_contents('include/javascript/yui/build/base/base-min.css') . $cssFileContents;
            }
        }

        // minify the css
        if (!inDeveloperMode() && !is_file($cssFilePath)) {
            $cssFileContents = cssmin::minify($cssFileContents);
        }

        // now write the css to cache
        sugar_file_put_contents($cssFilePath, $cssFileContents);

        $this->_cssCache[$cssFileName] = $fullFileName;

        if ($returnURL) {
            return getJSPath("cache/".$fullFileName);
        }

        return sugar_cached($fullFileName);
    }

    /**
     * Returns the URL for an image in the current theme. If not found in the current theme, will revert
     * to looking in the base theme.
     *
     * @param  string $jsFileName js file name
     * @param  bool   $returnURL if true, returns URL with unique image mark, otherwise returns path to the file
     * @return string path to js file
     */
    public function getJSURL($jsFileName, $returnURL = true)
    {
        if (isset($this->_jsCache[$jsFileName]) && is_file(sugar_cached($this->_jsCache[$jsFileName]))) {
            if ($returnURL) {
                return getJSPath("cache/".$this->_jsCache[$jsFileName]);
            }
            return sugar_cached($this->_jsCache[$jsFileName]);
        }

        $jsFileContents = '';
        $fullFileName = $this->getJSPath().'/'.$jsFileName;
        $defaultFileName = $this->getDefaultJSPath().'/'.$jsFileName;
        if (isset($this->parentTheme)
                && SugarThemeRegistry::get($this->parentTheme) instanceof SugarTheme
                && ($filename = SugarThemeRegistry::get($this->parentTheme)->getJSURL($jsFileName, false)) != ''    && !in_array($jsFileName, $this->ignoreParentFiles)) {
            $jsFileContents .= file_get_contents($filename);
        } else {
            if (is_file($defaultFileName)) {
                $jsFileContents .= file_get_contents($defaultFileName);
            }
            if (is_file('custom/'.$defaultFileName)) {
                $jsFileContents .= file_get_contents('custom/'.$defaultFileName);
            }
        }
        if (is_file($fullFileName)) {
            $jsFileContents .= file_get_contents($fullFileName);
        }
        if (is_file('custom/'.$fullFileName)) {
            $jsFileContents .= file_get_contents('custom/'.$fullFileName);
        }
        if (empty($jsFileContents)) {
            $GLOBALS['log']->warn("Javascript File $jsFileName not found");
            return false;
        }

        // create the cached file location
        $jsFilePath = create_cache_directory($fullFileName);

        // minify the js
        if (!inDeveloperMode()&& !is_file(str_replace('.js', '-min.js', $jsFilePath))) {
            $jsFileContents = SugarMin::minify($jsFileContents);
            $jsFilePath = str_replace('.js', '-min.js', $jsFilePath);
            $fullFileName = str_replace('.js', '-min.js', $fullFileName);
        }

        // now write the js to cache
        sugar_file_put_contents($jsFilePath, $jsFileContents);

        $this->_jsCache[$jsFileName] = $fullFileName;

        if ($returnURL) {
            return getJSPath("cache/".$fullFileName);
        }

        return sugar_cached($fullFileName);
    }

    /**
     * Returns an array of all of the images available for the current theme
     *
     * @return array
     */
    public function getAllImages()
    {
        // first, lets get all the paths of where to look
        $pathsToSearch = array($this->getImagePath());
        $theme = $this;
        while (isset($theme->parentTheme) && SugarThemeRegistry::get($theme->parentTheme) instanceof SugarTheme) {
            $theme = SugarThemeRegistry::get($theme->parentTheme);
            $pathsToSearch[] = $theme->getImagePath();
        }
        $pathsToSearch[] = $this->getDefaultImagePath();

        // now build the array
        $imageArray = array();
        foreach ($pathsToSearch as $path) {
            if (!is_dir($path)) {
                $path = "custom/$path";
            }
            if (is_dir($path) && is_readable($path) && $dir = opendir($path)) {
                while (($file = readdir($dir)) !== false) {
                    if ($file == ".."
                            || $file == "."
                            || $file == ".svn"
                            || $file == "CVS"
                            || $file == "Attic"
                            ) {
                        continue;
                    }
                    if (!isset($imageArray[$file])) {
                        $imageArray[$file] = $this->getImageURL($file, false);
                    }
                }
                closedir($dir);
            }
        }

        ksort($imageArray);

        return $imageArray;
    }

    /**
     * Returns an array of all of the config values for the current theme
     *
     * @return array
     */
    public function getConfig()
    {
        global $sugar_config;

        $config = array();

        foreach ($this->config_options as $name => $def) {
            $config[$name] = $def;

            $value = '';
            if (isset($sugar_config['theme_settings'][$this->dirName][$name])) {
                $value = $sugar_config['theme_settings'][$this->dirName][$name];
            } elseif (isset($def['default'])) {
                $value = $def['default'];
            }
            $config[$name] = $value;
        }

        return $config;
    }
    
    
    public function getSubThemes()
    {
        $subThemes = SugarThemeRegistry::getSubThemes();
        return $subThemes;
    }
    
    public function getSubThemeDefault()
    {
        $subThemeDefault = SugarThemeRegistry::getSubThemeDefault();
        return $subThemeDefault;
    }
}<|MERGE_RESOLUTION|>--- conflicted
+++ resolved
@@ -1,10 +1,7 @@
 <?php
-<<<<<<< HEAD
 if (!defined('sugarEntry') || !sugarEntry) {
     die('Not A Valid Entry Point');
 }
-=======
->>>>>>> f2b355db
 /**
  *
  * SugarCRM Community Edition is a customer relationship management program developed by
@@ -43,7 +40,6 @@
  * reasonably feasible for technical reasons, the Appropriate Legal Notices must
  * display the words "Powered by SugarCRM" and "Supercharged by SuiteCRM".
  */
-<<<<<<< HEAD
 
 
 /**
@@ -52,12 +48,6 @@
  * components such as form headers and footers.  Intended to be modified on a per
  * theme basis.
  */
-=======
-
-if (!defined('sugarEntry') || !sugarEntry) {
-    die('Not A Valid Entry Point');
-}
->>>>>>> f2b355db
 
 include_once __DIR__ . '/SugarThemeRegistry.php';
 
@@ -947,7 +937,7 @@
             $imagePath = false;
         }
 
-        
+
         if ($imagePath) {
             $this->_imageCache[$imageName] = $imagePath;
 
@@ -955,7 +945,7 @@
                 return getJSPath($imagePath);
             }
         }
-        
+
         return $imagePath;
     }
 
@@ -1208,14 +1198,14 @@
 
         return $config;
     }
-    
-    
+
+
     public function getSubThemes()
     {
         $subThemes = SugarThemeRegistry::getSubThemes();
         return $subThemes;
     }
-    
+
     public function getSubThemeDefault()
     {
         $subThemeDefault = SugarThemeRegistry::getSubThemeDefault();
