--- conflicted
+++ resolved
@@ -756,8 +756,6 @@
 					(!is_null($height) && $sp['height'] == $height) || (is_null($height)) )
 				{
                     $other_attributes .= ' data-orig="'.$imageName.'"';
-
-<<<<<<< HEAD
                     if ($sprite = $this->getSprite($sp['class'], $other_attributes, $alt)) {
                         return $imageJSONEncode ? json_encode($sprite) : $sprite;
                     }
@@ -772,22 +770,6 @@
                 return false;
             }
             if (strpos($imageURL, '.svg', strlen($imageURL)-4)) {
-=======
-                     if($sprite = $this->getSprite($sp['class'], $other_attributes, $alt))
-                     {
-                         return $sprite;
-                     }
-				}
-			}
-		}
-
-		// img caching
-		if(empty($cached_results[$imageName])) {
-			$imageURL = $this->getImageURL($imageName,false);
-			if ( empty($imageURL) )
-				return false;
-            if(strpos($imageURL, '.svg', strlen($imageURL)-4)){
->>>>>>> 3e3733c0
                 $cached_results[$imageName] = file_get_contents($imageURL);
             } else {
                 $cached_results[$imageName] = '<img src="'.getJSPath($imageURL).'" ';
