--- conflicted
+++ resolved
@@ -1361,11 +1361,7 @@
     }
 
     if (isset($_REQUEST[$variable_name]) && $_REQUEST[$variable_name] != '') {
-<<<<<<< HEAD
         array_push($where_clauses, "$SQL_name like '" . DBManagerFactory::getInstance()->quote($_REQUEST[$variable_name]) . "%'");
-=======
-        array_push($where_clauses, "$SQL_name like '".DBManagerFactory::getInstance()->quote($_REQUEST[$variable_name])."%'");
->>>>>>> f2b355db
     }
 }
 
@@ -2994,7 +2990,7 @@
         return false;
     }
     return substr($number, 0, 1) == '+' || substr($number, 0, 2) == '00' || substr($number, 0, 3) == '011';
-    
+
     //	return substr($number, 0, 1) == '+' || substr($number, 0, 2) == '00' || substr($number, 0, 2) == '011';
 }
 
@@ -4278,11 +4274,7 @@
                         if (!empty($field_value)) {
                             $field_value .= ',';
                         }
-<<<<<<< HEAD
                         $field_value .= "'" . DBManagerFactory::getInstance()->quote($val) . "'";
-=======
-                        $field_value .= "'".DBManagerFactory::getInstance()->quote($val)."'";
->>>>>>> f2b355db
                     }
                 }
             } else {
@@ -4306,11 +4298,7 @@
                         $db_field = $bean->table_name . '.' . $db_field;
                     }
                     if (DBManagerFactory::getInstance()->supports('case_sensitive') && isset($parms['query_type']) && $parms['query_type'] == 'case_insensitive') {
-<<<<<<< HEAD
                         $db_field = 'upper(' . $db_field . ')';
-=======
-                        $db_field = 'upper('.$db_field.')';
->>>>>>> f2b355db
                         $field_value = strtoupper($field_value);
                     }
 
@@ -5547,7 +5535,6 @@
     return $valid;
 }
 
-<<<<<<< HEAD
 function isValidEmailAddress($email, $message = 'Invalid email address given', $orEmpty = true, $logInvalid = 'error')
 {
     if ($orEmpty && !$email) {
@@ -5570,21 +5557,19 @@
     SugarApplication::appendErrorMessage($output);
 }
 
-=======
->>>>>>> f2b355db
 function getAppString($key) {
-    
+
     global $app_strings;
-    
+
     if (!isset($app_strings[$key])) {
         LoggerManager::getLogger()->warn('Language key not found: ' . $key);
         return $key;
     }
-    
+
     if (!$app_strings[$key]) {
         LoggerManager::getLogger()->warn('Language string is empty at key: ' . $key);
         return $key;
     }
-    
+
     return $app_strings[$key];
 }