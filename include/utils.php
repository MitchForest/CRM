--- conflicted
+++ resolved
@@ -16,7 +16,7 @@
  *
  * This program is distributed in the hope that it will be useful, but WITHOUT
  * ANY WARRANTY; without even the implied warranty of MERCHANTABILITY or FITNESS
- * FOR A PARTICULAR PURPOSE.  See the GNU Affero General Public License for more
+ * FOR A PARTICULAR PURPOSE. See the GNU Affero General Public License for more
  * details.
  *
  * You should have received a copy of the GNU Affero General Public License along with
@@ -34,8 +34,8 @@
  * In accordance with Section 7(b) of the GNU Affero General Public License version 3,
  * these Appropriate Legal Notices must retain the display of the "Powered by
  * SugarCRM" logo and "Supercharged by SuiteCRM" logo. If the display of the logos is not
- * reasonably feasible for  technical reasons, the Appropriate Legal Notices must
- * display the words  "Powered by SugarCRM" and "Supercharged by SuiteCRM".
+ * reasonably feasible for technical reasons, the Appropriate Legal Notices must
+ * display the words "Powered by SugarCRM" and "Supercharged by SuiteCRM".
  */
 
 if (!defined('sugarEntry') || !sugarEntry) {
@@ -1692,76 +1692,6 @@
     return $select_options;
 }
 
-
-/**
- * @param string $value
- * @param bool $isSelected
- * @param string $app_strings_label
- * @return string as HTML eg <OPTION value="">--None--</OPTION>
- */
-function get_select_empty_option($value = '', $isSelected = false, $app_strings_label = 'LBL_NONE')
-{
-    global $app_strings;
-
-    $response = '<OPTION value="'.$value.'"';
-
-    if($isSelected === true) {
-        $response .= ' ' . 'selected';
-    }
-
-    $response .= '>' .  $app_strings[$app_strings_label] . '</OPTION>';
-
-    return $response;
-}
-
-function get_select_full_option($value = '', $isSelected = false, $translatedLabel = '----')
-{
-    global $app_strings;
-
-    $response = '<OPTION value="'.$value.'"';
-
-    if($isSelected === true) {
-        $response .= ' ' . 'selected';
-    }
-
-    $response .= '>';
-    $response .= $translatedLabel;
-    $response .= '</OPTION>';
-
-    return $response;
-}
-
-/**
- * @param array $option_list
- * @param string $selected_key
- * @return string as HTML <OPTION value="id1">apple</OPTION><OPTION value="id2">banana</OPTION>
- */
-function get_select_full_options_with_id($option_list = array(), $selected_key = '')
-{
-    $response = '';
-
-    foreach ($option_list as $option_key => $option_value)
-    {
-        $isSelected = false;
-
-        if(empty($option_key)) {
-         continue;
-        }
-
-        if(empty($option_value)) {
-            continue;
-        }
-
-        if($option_key === $selected_key)
-        {
-            $isSelected = true;
-        }
-
-        $response .= get_select_full_option($option_key, $isSelected, $option_value);
-    }
-    return $response;
-}
-
 /**
  * @param string $value
  * @param bool $isSelected
@@ -2737,11 +2667,7 @@
  */
 function clone_relationship(&$db, $tables, $from_column = null, $from_id = null, $to_id = null)
 {
-<<<<<<< HEAD
     foreach ((array) $tables as $table) {
-=======
-    foreach ((array)$tables as $table) {
->>>>>>> 9dec1a80
         if ($table == 'emails_beans') {
             $query = "SELECT * FROM $table WHERE $from_column='$from_id' and bean_module='Leads'";
         } else {
@@ -3242,7 +3168,6 @@
  * 0 if version is between minimun and recomended PHP versions,
  * -1 otherwise (less than minimum or buggy version)
  */
-<<<<<<< HEAD
 function check_php_version($sys_php_version = '')
 {
     if ($sys_php_version === '') {
@@ -3257,26 +3182,9 @@
     // If there are some bug ridden versions, we should include them here
     // and check immediately for one of this versions
     $bug_php_versions = array();
-=======
-function check_php_version($sys_php_version = ''){
-if ($sys_php_version === ''){
-    $sys_php_version =  constant('PHP_VERSION') ;
-    }
-
-    // versions below MIN_PHP_VERSION are not accepted, so return early.
-        if ( version_compare($sys_php_version, constant('SUITECRM_PHP_MIN_VERSION'), '<') === true) {
-            return - 1;
-
-    }
-
-    // If there are some bug ridden versions, we should include them here
-	// and check immediately for one of this versions
-	$bug_php_versions = array();
->>>>>>> 9dec1a80
     foreach ($bug_php_versions as $v) {
-        if ( version_compare($sys_php_version, $v, '=') === true) {
+        if (version_compare($sys_php_version, $v, '=') === true) {
             return -1;
-
         }
     }
 
@@ -5626,13 +5534,8 @@
  * @return bool
  * @todo add to a separated common validator class
  */
-<<<<<<< HEAD
 function isValidId($id)
 {
-=======
-function isValidId($id) {
-
->>>>>>> 9dec1a80
     $valid = is_numeric($id) || (is_string($id) && preg_match('/^\{?[A-Z0-9]{8}-[A-Z0-9]{4}-[A-Z0-9]{4}-[A-Z0-9]{4}-[A-Z0-9]{12}\}?$/i', $id));
 
     return $valid;
