--- conflicted
+++ resolved
@@ -2635,9 +2635,6 @@
     return $new_array;
 }
 
-<<<<<<< HEAD
-function clone_relationship(&$db, $tables, $from_column, $from_id, $to_id)
-=======
 /**
  * @param $db
  * @param array $tables
@@ -2645,8 +2642,7 @@
  * @param $from_id
  * @param $to_id
  */
-function clone_relationship(&$db, $tables = array(), $from_column = null, $from_id = null, $to_id = null)
->>>>>>> f5d9dabf
+function clone_relationship(&$db, $tables, $from_column = null, $from_id = null, $to_id = null)
 {
     foreach ((array)$tables as $table) {
         if ($table == 'emails_beans') {
@@ -2820,10 +2816,6 @@
     return empty($value) && $value != '0';
 }
 
-<<<<<<< HEAD
-function get_bean_select_array($add_blank, $bean_name, $display_columns, $where = '', $order_by = '', $blank_is_none = false)
-{
-=======
 /**
  * @param bool $add_blank
  * @param $bean_name
@@ -2834,14 +2826,13 @@
  * @return array
  */
 function get_bean_select_array(
-    $add_blank = true,
+    $add_blank,
     $bean_name = null,
     $display_columns = null,
     $where = '',
     $order_by = '',
     $blank_is_none = false
 ) {
->>>>>>> f5d9dabf
     global $beanFiles;
 
     // set $add_blank = true by default
@@ -4233,10 +4224,6 @@
     return $chopped;
 }
 
-<<<<<<< HEAD
-function generate_search_where($field_list, $values, &$bean, $add_custom_fields = false, $module = '')
-{
-=======
 /**
  * @param array $field_list
  * @param array $values
@@ -4246,13 +4233,12 @@
  * @return array
  */
 function generate_search_where(
-    $field_list = array(),
-    $values = array(),
+    $field_list,
+    $values,
     &$bean = null,
     $add_custom_fields = false,
     $module = ''
 ) {
->>>>>>> f5d9dabf
     $where_clauses = array();
     $like_char = '%';
     $table_name = $bean->object_name;
