<?php
/**
 *
 * SugarCRM Community Edition is a customer relationship management program developed by
 * SugarCRM, Inc. Copyright (C) 2004-2013 SugarCRM Inc.
 *
 * SuiteCRM is an extension to SugarCRM Community Edition developed by SalesAgility Ltd.
 * Copyright (C) 2011 - 2018 SalesAgility Ltd.
 *
 * This program is free software; you can redistribute it and/or modify it under
 * the terms of the GNU Affero General Public License version 3 as published by the
 * Free Software Foundation with the addition of the following permission added
 * to Section 15 as permitted in Section 7(a): FOR ANY PART OF THE COVERED WORK
 * IN WHICH THE COPYRIGHT IS OWNED BY SUGARCRM, SUGARCRM DISCLAIMS THE WARRANTY
 * OF NON INFRINGEMENT OF THIRD PARTY RIGHTS.
 *
 * This program is distributed in the hope that it will be useful, but WITHOUT
 * ANY WARRANTY; without even the implied warranty of MERCHANTABILITY or FITNESS
 * FOR A PARTICULAR PURPOSE. See the GNU Affero General Public License for more
 * details.
 *
 * You should have received a copy of the GNU Affero General Public License along with
 * this program; if not, see http://www.gnu.org/licenses or write to the Free
 * Software Foundation, Inc., 51 Franklin Street, Fifth Floor, Boston, MA
 * 02110-1301 USA.
 *
 * You can contact SugarCRM, Inc. headquarters at 10050 North Wolfe Road,
 * SW2-130, Cupertino, CA 95014, USA. or at email address contact@sugarcrm.com.
 *
 * The interactive user interfaces in modified source and object code versions
 * of this program must display Appropriate Legal Notices, as required under
 * Section 5 of the GNU Affero General Public License version 3.
 *
 * In accordance with Section 7(b) of the GNU Affero General Public License version 3,
 * these Appropriate Legal Notices must retain the display of the "Powered by
 * SugarCRM" logo and "Supercharged by SuiteCRM" logo. If the display of the logos is not
 * reasonably feasible for technical reasons, the Appropriate Legal Notices must
 * display the words "Powered by SugarCRM" and "Supercharged by SuiteCRM".
 */


if (!defined('sugarEntry') || !sugarEntry) {
    die('Not A Valid Entry Point');
}

require_once 'include/SugarDateTime.php';

/**
 * New Time & Date handling class
 * @api
 * Migration notes:
 * - to_db_time() requires either full datetime or time, won't work with just date
 *    The reason is that it's not possible to know if short string has only date or only time,
 *     and it makes more sense to assume time for the time conversion function.
 */
class TimeDate
{
    const DB_DATE_FORMAT = 'Y-m-d';
    const DB_TIME_FORMAT = 'H:i:s';
    // little optimization
    const DB_DATETIME_FORMAT = 'Y-m-d H:i:s';
    const RFC2616_FORMAT = 'D, d M Y H:i:s \G\M\T';

    const SECONDS_IN_A_DAY = 86400;

    // Standard DB date/time formats
    // they are constant, vars are for compatibility
    public $dbDayFormat = self::DB_DATE_FORMAT;
    public $dbTimeFormat = self::DB_TIME_FORMAT;

    /**
     * Regexp for matching format elements
     * @var array
     */
    protected static $format_to_regexp = array(
        'a' => '[ ]*[ap]m',
        'A' => '[ ]*[AP]M',
        'd' => '[0-9]{1,2}',
        'j' => '[0-9]{1,2}',
        'h' => '[0-9]{1,2}',
        'H' => '[0-9]{1,2}',
        'g' => '[0-9]{1,2}',
        'G' => '[0-9]{1,2}',
        'i' => '[0-9]{1,2}',
        'm' => '[0-9]{1,2}',
        'n' => '[0-9]{1,2}',
        'Y' => '[0-9]{4}',
        's' => '[0-9]{1,2}',
        'F' => '\w+',
        "M" => '[\w]{1,3}',
    );

    /**
     * Relation between date() and strftime() formats
     * @var array
     */
    public static $format_to_str = array(
        // date
        'Y' => '%Y',

        'm' => '%m',
        'M' => '%b',
        'F' => '%B',
        'n' => '%m',

        'd' => '%d',
        //'j' => '%e',
        // time
        'a' => '%P',
        'A' => '%p',

        'h' => '%I',
        'H' => '%H',
        //'g' => '%l',
        //'G' => '%H',

        'i' => '%M',
        's' => '%S',
    );

    /**
     * GMT timezone object
     *
     * @var DateTimeZone
     */
    protected static $gmtTimezone;

    /**
     * Current time
     * @var SugarDateTime
     */
    protected $now;

    /**
     * The current user
     *
     * @var User
     */
    protected $user;

    /**
     * Current user's ID
     *
     * @var string
     */
    protected $current_user_id;
    /**
     * Current user's TZ
     * @var DateTimeZone
     */
    protected $current_user_tz;

    /**
     * Separator for current user time format
     *
     * @var string
     */
    protected $time_separator;

    /**
     * Always consider user TZ to be GMT and date format DB format - for SOAP etc.
     *
     * @var bool
     */
    protected $always_db = false;

    /**
     * Global instance of TimeDate
     * @var TimeDate
     */
    protected static $timedate;

    /**
     * Allow returning cached now() value
     * If false, new system time is checked each time now() is required
     * If true, same value is returned for whole request.
     * Also, current user's timezone is cached.
     * @var bool
     */
    public $allow_cache = true;

    /**
     * Create TimeDate handler
     * @param User $user User to work with, default if current user
     */
    public function __construct(User $user = null)
    {
        if (self::$gmtTimezone == null) {
            self::$gmtTimezone = new DateTimeZone("UTC");
        }
        $this->now = new SugarDateTime();
        $this->tzGMT($this->now);
        $this->user = $user;
    }

    /**
     * Set flag specifying we should always use DB format
     * @param bool $flag
     * @return TimeDate
     */
    public function setAlwaysDb($flag = true)
    {
        $this->always_db = $flag;
        $this->clearCache();

        return $this;
    }

    /**
     * Get "always use DB format" flag
     * @return bool
     */
    public function isAlwaysDb()
    {
        return !empty($GLOBALS['disable_date_format']) || $this->always_db;
    }

    /**
     * Get TimeDate instance
     * @return TimeDate
     */
    public static function getInstance()
    {
        if (empty(self::$timedate)) {
            if (ini_get('date.timezone') == '') {
                // Remove warning about default timezone
                date_default_timezone_set(@date('e'));
                try {
                    $tz = self::guessTimezone();
                } catch (Exception $e) {
                    $tz = "UTC"; // guess failed, switch to UTC
                }
                if (isset($GLOBALS['log'])) {
                    $GLOBALS['log']->warn("Configuration variable date.timezone is not set, guessed timezone $tz. Please set date.timezone=\"$tz\" in php.ini!");
                }
                date_default_timezone_set($tz);
            }
            self::$timedate = new self;
        }

        return self::$timedate;
    }

    /**
     * Set current user for this object
     *
     * @param User $user User object, default is current user
     * @return TimeDate
     */
    public function setUser(User $user = null)
    {
        $this->user = $user;
        $this->clearCache();

        return $this;
    }

    /**
     * Figure out what the required user is
     *
     * The order is: supplied parameter, TimeDate's user, global current user
     *
     * @param User $user User object, default is current user
     * @internal
     * @return User
     */
    protected function _getUser(User $user = null)
    {
        if (empty($user)) {
            $user = $this->user;
        }
        if (empty($user)) {
            $user = $GLOBALS['current_user'];
        }

        return $user;
    }

    /**
     * Get timezone for the specified user
     *
     * @param User $user User object, default is current user
     * @return DateTimeZone
     */
    protected function _getUserTZ(User $user = null)
    {
        $user = $this->_getUser($user);
        if (empty($user) || $this->isAlwaysDb()) {
            return self::$gmtTimezone;
        }

        if ($this->allow_cache && $user->id == $this->current_user_id && !empty($this->current_user_tz)) {
            // current user is cached
            return $this->current_user_tz;
        }

        $usertimezone = $user->getPreference('timezone');
        if (empty($usertimezone)) {
            return self::$gmtTimezone;
        }
        try {
            $tz = new DateTimeZone($usertimezone);
        } catch (Exception $e) {
            $GLOBALS['log']->fatal('Unknown timezone: ' . $usertimezone);

            return self::$gmtTimezone;
        }

        if (empty($this->current_user_id)) {
            $this->current_user_id = $user->id;
            $this->current_user_tz = $tz;
        }

        return $tz;
    }

    /**
     * Clears all cached data regarding current user
     */
    public function clearCache()
    {
        $this->current_user_id = null;
        $this->current_user_tz = null;
        $this->time_separator = null;
        $this->now = new SugarDateTime();
    }

    /**
     * Get user date format.
     * @todo add caching
     *
     * @param User $user user object, current user if not specified
     * @return string
     */
    public function get_date_format(User $user = null)
    {
        $user = $this->_getUser($user);

        if (empty($user) || $this->isAlwaysDb()) {
            return self::DB_DATE_FORMAT;
        }

        $datef = $user->getPreference('datef');
        if (empty($datef) && isset($GLOBALS['current_user']) && $GLOBALS['current_user'] !== $user) {
            // if we got another user and it has no date format, try current user
            $datef = $GLOBALS['current_user']->getPreference('datef');
        }
        if (empty($datef)) {
            $datef = $GLOBALS['sugar_config']['default_date_format'];
        }
        if (empty($datef)) {
            $datef = '';
        }

        return $datef;
    }

    /**
     * Get user time format.
     * @todo add caching
     *
     * @param User $user user object, current user if not specified
     * @return string
     */
    public function get_time_format(/*User*/
        $user = null
    ) {
        if (is_bool($user) || func_num_args() > 1) {
            // BC dance - old signature was boolean, User
            $GLOBALS['log']->fatal('TimeDate::get_time_format(): Deprecated API used, please update you code - get_time_format() now has one argument of type User');
            if (func_num_args() > 1) {
                $user = func_get_arg(1);
            } else {
                $user = null;
            }
        }
        $user = $this->_getUser($user);

        if (empty($user) || $this->isAlwaysDb()) {
            return self::DB_TIME_FORMAT;
        }

        $timef = $user->getPreference('timef');
        if (empty($timef) && isset($GLOBALS['current_user']) && $GLOBALS['current_user'] !== $user) {
            // if we got another user and it has no time format, try current user
            $timef = $GLOBALS['current_user']->getPreference('$timef');
        }
        if (empty($timef)) {
            $timef = $GLOBALS['sugar_config']['default_time_format'];
        }
        if (empty($timef)) {
            $timef = '';
        }

        return $timef;
    }

    /**
     * Get user datetime format.
     *
     * @param User $user user object, current user if not specified
     * @return string
     */
    public function get_date_time_format($user = null)
    {
        // BC fix - had (bool, user) signature before
        if (!($user instanceof User)) {
            if (func_num_args() > 1) {
                $user = func_get_arg(1);
                if (!($user instanceof User)) {
                    $user = null;
                }
            } else {
                $user = null;
            }
        }

        $cacheKey = $this->get_date_time_format_cache_key($user);
        $cachedValue = sugar_cache_retrieve($cacheKey);

        if (!empty($cachedValue)) {
            return $cachedValue;
        } else {
            $value = $this->merge_date_time($this->get_date_format($user), $this->get_time_format($user));
            sugar_cache_put($cacheKey, $value, 0);

            return $value;
        }
    }

    /**
     * Retrieve the cache key used for user date/time formats
     *
     * @param $user
     * @return string
     */
    public function get_date_time_format_cache_key($user)
    {
        $cacheKey = get_class($this) . "dateTimeFormat";
        $user = $this->_getUser($user);

        if ($user instanceof User) {
            $cacheKey .= "_{$user->id}";
        }

        if ($this->isAlwaysDb()) {
            $cacheKey .= '_asdb';
        }

        return $cacheKey;
    }

    /**
     * Get user's first day of week setting.
     *
     * @param User $user user object, current user if not specified
     * @return int Day, 0 = Sunday, 1 = Monday, etc...
     */
    public function get_first_day_of_week(User $user = null)
    {
        $user = $this->_getUser($user);
        $fdow = 0;

        if (!empty($user)) {
            $fdow = $user->getPreference('fdow');
            if (empty($fdow)) {
                $fdow = 0;
            }
        }

        return $fdow;
    }


    /**
     * Make one datetime string from date string and time string
     *
     * @param string $date
     * @param string $time
     * @return string New datetime string
     */
    function merge_date_time($date, $time)
    {
        return $date . ' ' . $time;
    }

    /**
     * Split datetime string into date & time
     *
     * @param string $datetime
     * @return array
     */
    function split_date_time($datetime)
    {
        return explode(' ', $datetime, 2);
    }


    /**
     * Get user date format in Javascript form
     * @return string
     */
    function get_cal_date_format()
    {
        return $this->getCalFormat($this->get_date_format());
    }

    /**
     * Get user time format in Javascript form
     * @return string
     */
    function get_cal_time_format()
    {
        return $this->getCalFormat($this->get_time_format());
    }

    /**
     * Get user date&time format in Javascript form
     * @return string
     */
    function get_cal_date_time_format()
    {
        return $this->getCalFormat($this->get_date_time_format());
    }

    /**
     * @param string $format
     * @return string
     */
    function getCalFormat($format)
    {
        return str_replace(array_keys(self::$format_to_str), array_values(self::$format_to_str), $format);
    }

    /**
     * Verify if the date string conforms to a format
     *
     * @param string $date
     * @param string $format Format to check
     *
     * @internal
     * @return bool Is the date ok?
     */
    public function check_matching_format($date, $format)
    {
        try {
            $dt = SugarDateTime::createFromFormat($format, $date);
            if (!is_object($dt)) {
                return false;
            }
        } catch (Exception $e) {
            return false;
        }

        return true;
    }

    /**
     * Format DateTime object as DB datetime
     *
     * @param DateTime $date
     * @return string
     */
    public function asDb(DateTime $date)
    {
        $date->setTimezone(self::$gmtTimezone);

        return $date->format($this->get_db_date_time_format());
    }

    /**
     * Format date as DB-formatted field type
     * @param DateTime $date
     * @param string $type Field type - date, time, datetime[combo]
     * @return string Formatted date
     */
    public function asDbType(DateTime $date, $type)
    {
        switch ($type) {
            case "date":
                return $this->asDbDate($date);
                break;
            case 'time':
                return $this->asDbtime($date);
                break;
            case 'datetime':
            case 'datetimecombo':
            default:
                return $this->asDb($date);
        }
    }

    /**
     * Format DateTime object as user datetime
     *
     * @param DateTime $date
     * @param User $user
     * @return string
     */
    public function asUser(DateTime $date, User $user = null)
    {
        $this->tzUser($date, $user);

        return $date->format($this->get_date_time_format($user));
    }

    /**
     * Format date as user-formatted field type
     * @param DateTime $date
     * @param string $type Field type - date, time, datetime[combo]
     * @param User $user
     * @return string
     */
    public function asUserType(DateTime $date, $type, User $user = null)
    {
        switch ($type) {
            case "date":
                return $this->asUserDate($date, true, $user);
                break;
            case 'time':
                return $this->asUserTime($date, true, $user);
                break;
            case 'datetime':
            case 'datetimecombo':
            default:
                return $this->asUser($date, $user);
        }
    }

    /**
     * Produce timestamp offset by user's timezone
     *
     * So if somebody converts it to format assuming GMT, it would actually display user's time.
     * This is used by Javascript.
     *
     * @param DateTime $date
     * @param User $user
     * @return int
     */
    public function asUserTs(DateTime $date, User $user = null)
    {
        return $date->format('U') + $this->_getUserTZ($user)->getOffset($date);
    }

    /**
     * Format DateTime object as DB date
     * Note: by default does not convert TZ!
     * @param DateTime $date
     * @param boolean $tz Perform TZ conversion?
     * @return string
     */
    public function asDbDate(DateTime $date, $tz = false)
    {
        if ($tz) {
            $date->setTimezone(self::$gmtTimezone);
        }

        return $date->format($this->get_db_date_format());
    }

    /**
     * Format DateTime object as user date
     * Note: by default does not convert TZ!
     * @param DateTime $date
     * @param boolean $tz Perform TZ conversion?
     * @param User $user
     * @return string
     */
    public function asUserDate(DateTime $date, $tz = false, User $user = null)
    {
        if ($tz) {
            $this->tzUser($date, $user);
        }

        return $date->format($this->get_date_format($user));
    }

    /**
     * Format DateTime object as DB time
     *
     * @param DateTime $date
     * @return string
     */
    public function asDbTime(DateTime $date)
    {
        $date->setTimezone(self::$gmtTimezone);

        return $date->format($this->get_db_time_format());
    }

    /**
     * Format DateTime object as user time
     *
     * @param DateTime $date
     * @param User $user
     * @return string
     */
    public function asUserTime(DateTime $date, User $user = null)
    {
        $this->tzUser($date, $user);

        return $date->format($this->get_time_format($user));
    }

    /**
     * Get DateTime from DB datetime string
     *
     * @param string $date
     * @return SugarDateTime
     */
    public function fromDb($date)
    {
        
        if ($date instanceof DateTime) {
            $date = $date->format(self::DB_DATETIME_FORMAT);
        }

        if (null === $date) {
            $date = '';
        }

        if (!is_string($date)) {
            $msg = 'Date should be a string, ' . gettype($date) . ' given.';
            LoggerManager::getLogger()->fatal($msg . "\nDate was:\n" . print_r($date, true));
            throw new InvalidArgumentException($msg);
        }
        try {
            return SugarDateTime::createFromFormat(self::DB_DATETIME_FORMAT, $date, self::$gmtTimezone);
        } catch (Exception $e) {
            if (is_string($date)) {
                $GLOBALS['log']->error("fromDb: Conversion of $date from DB format failed: {$e->getMessage()}");
            } else {
                LoggerManager::getLogger()->error('Date parameter is not a string');
            }
            return null;
        }
    }

    /**
     * Create a date from a certain type of field in DB format
     * The types are: date, time, datatime[combo]
     * @param string $date the datetime string
     * @param string $type string type
     * @return SugarDateTime
     */
    public function fromDbType($date, $type)
    {
        switch ($type) {
            case "date":
                return $this->fromDbDate($date);
                break;
            case 'time':
                return $this->fromDbFormat($date, self::DB_TIME_FORMAT);
                break;
            case 'datetime':
            case 'datetimecombo':
            default:
                return $this->fromDb($date);
        }
    }

    /**
     * Get DateTime from DB date string
     *
     * @param string $date
     * @return SugarDateTime
     */
    public function fromDbDate($date)
    {
        try {
            return SugarDateTime::createFromFormat(self::DB_DATE_FORMAT, $date, self::$gmtTimezone);
        } catch (Exception $e) {
            $GLOBALS['log']->error("fromDbDate: Conversion of $date from DB format failed: {$e->getMessage()}");

            return null;
        }
    }

    /**
     * Get DateTime from DB datetime string using non-standard format
     *
     * Non-standard format usually would be only date, only time, etc.
     *
     * @param string $date
     * @param string $format format to accept
     * @return SugarDateTime
     */
    public function fromDbFormat($date, $format)
    {
        try {
            return SugarDateTime::createFromFormat($format, $date, self::$gmtTimezone);
        } catch (Exception $e) {
            $GLOBALS['log']->error("fromDbFormat: Conversion of $date from DB format $format failed: {$e->getMessage()}");

            return null;
        }
    }

    /**
     * Get DateTime from user datetime string
     *
     * @param string $date
     * @param User $user
     * @return SugarDateTime
     */
    public function fromUser($date, User $user = null)
    {
        $res = null;
        try {
            $res = SugarDateTime::createFromFormat($this->get_date_time_format($user), $date, $this->_getUserTZ($user));
        } catch (Exception $e) {
            $GLOBALS['log']->error("fromUser: Conversion of $date exception: {$e->getMessage()}");
        }

        if (!($res instanceof DateTime)) {
            $uf = $this->get_date_time_format($user);
            $GLOBALS['log']->error("fromUser: Conversion of $date from user format $uf failed");

            return null;
        }

        return $res;
    }

    /**
     * Create a date from a certain type of field in user format
     * The types are: date, time, datatime[combo]
     * @param string $date the datetime string
     * @param string $type string type
     * @param User $user
     * @return SugarDateTime
     */
    public function fromUserType($date, $type, $user = null)
    {
        switch ($type) {
            case "date":
                return $this->fromUserDate($date, $user);
                break;
            case 'time':
                return $this->fromUserTime($date, $user);
                break;
            case 'datetime':
            case 'datetimecombo':
            default:
                return $this->fromUser($date, $user);
        }
    }

    /**
     * Get DateTime from user time string
     *
     * @param string $date
     * @param User $user
     * @return SugarDateTime
     */
    public function fromUserTime($date, User $user = null)
    {
        try {
            return SugarDateTime::createFromFormat($this->get_time_format($user), $date, $this->_getUserTZ($user));
        } catch (Exception $e) {
            $uf = $this->get_time_format($user);
            $GLOBALS['log']->error("fromUserTime: Conversion of $date from user format $uf failed: {$e->getMessage()}");

            return null;
        }
    }

    /**
     * Get DateTime from user date string
     * Usually for calendar-related functions like holidays
     * Note: by default does not convert tz!
     * @param string $date
     * @param bool $convert_tz perform TZ converson?
     * @param User $user
     * @return SugarDateTime
     */
    public function fromUserDate($date, $convert_tz = false, User $user = null)
    {
        try {
            return SugarDateTime::createFromFormat($this->get_date_format($user), $date,
                $convert_tz ? $this->_getUserTZ($user) : self::$gmtTimezone);
        } catch (Exception $e) {
            $uf = $this->get_date_format($user);
            $GLOBALS['log']->error("fromUserDate: Conversion of $date from user format $uf failed: {$e->getMessage()}");

            return null;
        }
    }

    /**
     * Create a date object from any string
     *
     * Same formats accepted as for DateTime ctor
     *
     * @param string $date
     * @param User $user
     * @return SugarDateTime
     */
    public function fromString($date, User $user = null)
    {
        try {
            return new SugarDateTime($date, $this->_getUserTZ($user));
        } catch (Exception $e) {
            $GLOBALS['log']->error("fromString: Conversion of $date from string failed: {$e->getMessage()}");

            return null;
        }
    }

    /**
     * Create DateTime from timestamp
     *
     * @param interger|string $ts
     * @return SugarDateTime
     */
    public function fromTimestamp($ts)
    {
        return new SugarDateTime("@$ts");
    }

    /**
     * Convert DateTime to GMT timezone
     * @param DateTime $date
     * @return DateTime
     */
    public function tzGMT(DateTime $date)
    {
        return $date->setTimezone(self::$gmtTimezone);
    }

    /**
     * Convert DateTime to user timezone
     * @param DateTime $date
     * @param User $user
     * @return DateTime
     */
    public function tzUser(DateTime $date, User $user = null)
    {
        $userTZ = $this->_getUserTZ($user);
        $ret = $date->setTimezone($userTZ);
        return $ret;
    }

    /**
     * Get string defining midnight in current user's format
     * @param string $format Time format to use
     * @return string
     */
    protected function _get_midnight($format = null)
    {
        $zero = new DateTime("@0", self::$gmtTimezone);

        return $zero->format($format ? $format : $this->get_time_format());
    }

    /**
     *
     * Basic conversion function
     *
     * Converts between two string dates in different formats and timezones
     *
     * @param string $date
     * @param string $fromFormat
     * @param DateTimeZone $fromTZ
     * @param string $toFormat
     * @param DateTimeZone|null $toTZ
     * @param bool $expand If string lacks time, expand it to include time
     * @return string
     */
    protected function _convert($date, $fromFormat, $fromTZ, $toFormat, $toTZ, $expand = false)
    {
        $date = trim($date);
        if (empty($date)) {
            return $date;
        }
        try {
            if ($expand && strlen($date) <= 10) {
                $date = $this->expandDate($date, $fromFormat);
            }
            $phpdate = SugarDateTime::createFromFormat($fromFormat, $date, $fromTZ);
            if ($phpdate == false) {
                $GLOBALS['log']->error("convert: Conversion of $date from $fromFormat to $toFormat failed");

                return '';
            }
            if ($fromTZ !== $toTZ && $toTZ != null) {
                $phpdate->setTimeZone($toTZ);
            }

            return $phpdate->format($toFormat);
        } catch (Exception $e) {
            $GLOBALS['log']->error("Conversion of $date from $fromFormat to $toFormat failed: {$e->getMessage()}");

            return '';
        }
    }

    /**
     * Convert DB datetime to local datetime
     *
     * TZ conversion is controlled by parameter
     *
     * @param string $date Original date in DB format
     * @param bool $meridiem Ignored for BC
     * @param bool $convert_tz Perform TZ conversion?
     * @param User $user User owning the conversion formats
     * @return string Date in display format
     */
    function to_display_date_time($date, $meridiem = true, $convert_tz = true, $user = null)
    {
        return $this->_convert($date, self::DB_DATETIME_FORMAT, self::$gmtTimezone, $this->get_date_time_format($user),
            $convert_tz ? $this->_getUserTZ($user) : self::$gmtTimezone, true);
    }

    /**
     * Converts DB time string to local time string
     *
     * TZ conversion depends on parameter
     *
     * @param string $date Time in DB format
     * @param bool $meridiem
     * @param bool $convert_tz Perform TZ conversion?
     * @return string Time in user-defined format
     */
    public function to_display_time($date, $meridiem = true, $convert_tz = true)
    {
        if ($convert_tz && strpos($date, ' ') === false) {
            // we need TZ adjustment but have no date, assume today
            $date = $this->expandTime($date, self::DB_DATETIME_FORMAT, self::$gmtTimezone);
        }

        return $this->_convert($date,
            $convert_tz ? self::DB_DATETIME_FORMAT : self::DB_TIME_FORMAT, self::$gmtTimezone,
            $this->get_time_format(), $convert_tz ? $this->_getUserTZ() : self::$gmtTimezone);
    }

    /**
     * Splits time in given format into components
     *
     * Components: h, m, s, a (am/pm) if format requires it
     * If format has am/pm, hour is 12-based, otherwise 24-based
     *
     * @param string $date
     * @param string $format
     * @return array
     */
    public function splitTime($date, $format)
    {
        if (!($date instanceof DateTime)) {
            $date = SugarDateTime::createFromFormat($format, $date);
        }
        $ampm = strpbrk($format, 'aA');
        $datearr = array(
            "h" => ($ampm == false) ? $date->format("H") : $date->format("h"),
            'm' => $date->format("i"),
            's' => $date->format("s")
        );
        if ($ampm) {
            $datearr['a'] = ($ampm{0} == 'a') ? $date->format("a") : $date->format("A");
        }

        return $datearr;
    }

    /**
     * Converts DB date string to local date string
     *
     * TZ conversion depens on parameter
     *
     * @param string $date Date in DB format
     * @param bool $convert_tz Perform TZ conversion?
     * @return string Date in user-defined format
     */
    public function to_display_date($date, $convert_tz = true)
    {
        return $this->_convert($date,
            self::DB_DATETIME_FORMAT, self::$gmtTimezone,
            $this->get_date_format(), $convert_tz ? $this->_getUserTZ() : self::$gmtTimezone, true);
    }

    /**
     * Convert date from format to format
     *
     * No TZ conversion is performed!
     *
     * @param string $date
     * @param string $from Source format
     * @param string $to Destination format
     * @return string Converted date
     */
    function to_display($date, $from, $to)
    {
        return $this->_convert($date, $from, self::$gmtTimezone, $to, self::$gmtTimezone);
    }

    /**
     * Get DB datetime format
     * @return string
     */
    public function get_db_date_time_format()
    {
        return self::DB_DATETIME_FORMAT;
    }

    /**
     * Get DB date format
     * @return string
     */
    public function get_db_date_format()
    {
        return self::DB_DATE_FORMAT;
    }

    /**
     * Get DB time format
     * @return string
     */
    public function get_db_time_format()
    {
        return self::DB_TIME_FORMAT;
    }

    /**
     * Convert date from local datetime to GMT-based DB datetime
     *
     * Includes TZ conversion.
     *
     * @param string $date
     * @return string Datetime in DB format
     */
    public function to_db($date)
    {
        return $this->_convert($date,
            $this->get_date_time_format(), $this->_getUserTZ(),
            $this->get_db_date_time_format(), self::$gmtTimezone,
            true);
    }

    /**
     * Convert local datetime to DB date
     *
     * TZ conversion depends on parameter. If false, only format conversion is performed.
     *
     * @param string $date Local date
     * @param bool $convert_tz Should time and TZ be taken into account?
     * @return string Date in DB format
     */
    public function to_db_date($date, $convert_tz = true)
    {
        return $this->_convert($date,
            $this->get_date_time_format(), $convert_tz ? $this->_getUserTZ() : self::$gmtTimezone,
            self::DB_DATE_FORMAT, self::$gmtTimezone, true);
    }

    /**
     * Convert local datetime to DB time
     *
     * TZ conversion depends on parameter. If false, only format conversion is performed.
     *
     * @param string $date Local date
     * @param bool $convert_tz Should time and TZ be taken into account?
     * @return string Time in DB format
     */
    public function to_db_time($date, $convert_tz = true)
    {
        $format = $this->get_date_time_format();
        $tz = $convert_tz ? $this->_getUserTZ() : self::$gmtTimezone;
        if ($convert_tz && strpos($date, ' ') === false) {
            // we need TZ adjustment but have short string, expand it to full one
            // FIXME: if the string is short, should we assume date or time?
            $date = $this->expandTime($date, $format, $tz);
        }

        return $this->_convert($date,
            $convert_tz ? $format : $this->get_time_format(),
            $tz,
            self::DB_TIME_FORMAT, self::$gmtTimezone);
    }

    /**
     * Takes a Date & Time value in local format and converts them to DB format
     * No TZ conversion!
     *
     * @param string $date
     * @param string $time
     * @return array Date & time in DB format
     **/
    public function to_db_date_time($date, $time)
    {
        try {
            $phpdate = SugarDateTime::createFromFormat($this->get_date_time_format(),
                $this->merge_date_time($date, $time), self::$gmtTimezone);
            if ($phpdate == false) {
                return array('', '');
            }

            return array($this->asDbDate($phpdate), $this->asDbTime($phpdate));
        } catch (Exception $e) {
            $GLOBALS['log']->error("Conversion of $date,$time failed");

            return array('', '');
        }
    }

    /**
     * Return current time in DB format
     * @return string
     */
    public function nowDb()
    {
        if (!$this->allow_cache) {
            $nowGMT = $this->getNow();
        } else {
            $nowGMT = $this->now;
        }

        return $this->asDb($nowGMT);
    }

    /**
     * Return current date in DB format
     * @return string
     */
    public function nowDbDate()
    {
        if (!$this->allow_cache) {
            $nowGMT = $this->getNow();
        } else {
            $nowGMT = $this->now;
        }

        return $this->asDbDate($nowGMT, true);
    }

    /**
     * Get 'now' DateTime object
     * @param bool $userTz return in user timezone?
     * @return SugarDateTime
     */
    public function getNow($userTz = false)
    {
        if (!$this->allow_cache) {
            return new SugarDateTime("now", $userTz ? $this->_getUserTz() : self::$gmtTimezone);
        }
        // TODO: should we return clone?
        $now = clone $this->now;
        if ($userTz) {
            return $this->tzUser($now);
        }

        return $now;
    }

    /**
     * Set 'now' time
     * For testability - predictable time value
     * @param DateTime $now
     * @return TimeDate $this
     */
    public function setNow($now)
    {
        $this->now = $now;

        return $this;
    }

    /**
     * Return current datetime in local format
     * @return string
     */
    public function now()
    {
        return $this->asUser($this->getNow());
    }

    /**
     * Return current date in User format
     * @return string
     */
    public function nowDate()
    {
        return $this->asUserDate($this->getNow());
    }

    /**
     * Get user format's time separator
     * @return string
     */
    public function timeSeparator()
    {
        if (empty($this->time_separator)) {
            $this->time_separator = $this->timeSeparatorFormat($this->get_time_format());
        }

        return $this->time_separator;
    }

    /**
     * Find out format's time separator
     * @param string $timeformat Time format
     * @return stringS
     */
    public function timeSeparatorFormat($timeformat)
    {
        $date = $this->_convert("00:11:22", self::DB_TIME_FORMAT, null, $timeformat, null);
        if (preg_match('/\d+(.+?)11/', $date, $matches)) {
            $sep = $matches[1];
        } else {
            $sep = ':';
        }

        return $sep;
    }

    /**
     * Returns start and end of a certain local date in GMT
     * Example: for May 19 in PDT start would be 2010-05-19 07:00:00, end would be 2010-05-20 06:59:59
     * @param string|DateTime $date Date in any suitable format
     * @param User $user
     * @return array Start & end date in start, startdate, starttime, end, enddate, endtime
     */
    public function getDayStartEndGMT($date, User $user = null)
    {
        if ($date instanceof DateTime) {
            $min = clone $date;
            $min->setTimezone($this->_getUserTZ($user));
            $max = clone $date;
            $max->setTimezone($this->_getUserTZ($user));
        } else {
            $min = new DateTime($date, $this->_getUserTZ($user));
            $max = new DateTime($date, $this->_getUserTZ($user));
        }
        $min->setTime(0, 0);
        $max->setTime(23, 59, 59);

        $min->setTimezone(self::$gmtTimezone);
        $max->setTimezone(self::$gmtTimezone);

        $result['start'] = $this->asDb($min);
        $result['startdate'] = $this->asDbDate($min);
        $result['starttime'] = $this->asDbTime($min);
        $result['end'] = $this->asDb($max);
        $result['enddate'] = $this->asDbDate($max);
        $result['endtime'] = $this->asDbtime($max);

        return $result;
    }

    /**
     * Expand date format by adding midnight to it
     * Note: date is assumed to be in target format already
     * @param string $date
     * @param string $format Target format
     * @return string
     */
    public function expandDate($date, $format)
    {
        $formats = $this->split_date_time($format);
        if (isset($formats[1])) {
            return $this->merge_date_time($date, $this->_get_midnight($formats[1]));
        }

        return $date;
    }

    /**
     * Expand time format by adding today to it
     * Note: time is assumed to be in target format already
     * @param string $date
     * @param string $format Target format
     * @param DateTimeZone $tz
     * @return string
     */
    public function expandTime($date, $format, $tz)
    {
        $formats = $this->split_date_time($format);
        if (isset($formats[1])) {
            $now = clone $this->getNow();
            $now->setTimezone($tz);

            return $this->merge_date_time($now->format($formats[0]), $date);
        }

        return $date;
    }

    /**
     * Get midnight (start of the day) in local time format
     *
     * @return Time string
     */
    function get_default_midnight()
    {
        return $this->_get_midnight($this->get_time_format());
    }

    /**
     * Get the name of the timezone for the user
     * @param User $user User, default - current user
     * @return string
     */
    public static function userTimezone(User $user = null)
    {
        $user = self::getInstance()->_getUser($user);
        if (empty($user)) {
            return '';
        }
        $tz = self::getInstance()->_getUserTZ($user);
        if ($tz) {
            return $tz->getName();
        }

        return '';
    }

    /**
     * Guess the timezone for the current user
     * @param int $userOffset Offset from GMT in minutes
     * @return string
     */
    public static function guessTimezone($userOffset = 0)
    {
        if (!is_numeric($userOffset)) {
            return '';
        }
        $defaultZones = array(
            'America/Anchorage',
            'America/Los_Angeles',
            'America/Phoenix',
            'America/Chicago',
            'America/New_York',
            'America/Argentina/Buenos_Aires',
            'America/Montevideo',
            'Europe/London',
            'Europe/Amsterdam',
            'Europe/Athens',
            'Europe/Moscow',
            'Asia/Tbilisi',
            'Asia/Omsk',
            'Asia/Jakarta',
            'Asia/Hong_Kong',
            'Asia/Tokyo',
            'Pacific/Guam',
            'Australia/Sydney',
            'Australia/Perth',
        );

        $now = new DateTime();
        $tzlist = timezone_identifiers_list();
        if ($userOffset == 0) {
            $gmtOffset = date('Z');
            $nowtz = date('e');
            if (in_array($nowtz, $tzlist)) {
                array_unshift($defaultZones, $nowtz);
            } else {
                $nowtz = timezone_name_from_abbr(date('T'), $gmtOffset, date('I'));
                if (in_array($nowtz, $tzlist)) {
                    array_unshift($defaultZones, $nowtz);
                }
            }
        } else {
            $gmtOffset = $userOffset * 60;
        }
        foreach ($defaultZones as $zoneName) {
            $tz = new DateTimeZone($zoneName);
            if ($tz->getOffset($now) == $gmtOffset) {
                return $tz->getName();
            }
        }
        // try all zones
        foreach ($tzlist as $zoneName) {
            $tz = new DateTimeZone($zoneName);
            if ($tz->getOffset($now) == $gmtOffset) {
                return $tz->getName();
            }
        }

        return null;
    }

    /**
     * Get the description of the user timezone for specific date
     * Like: PST(+08:00)
     * We need the date because it can be DST or non-DST
     * Note it's different from TZ name in tzName() that relates to current date
     * @param DateTime $date Current date
     * @param User $user User, default - current user
     * @return string
     */
    public static function userTimezoneSuffix(DateTime $date, User $user = null)
    {
        $user = self::getInstance()->_getUser($user);
        if (empty($user)) {
            return '';
        }
        self::getInstance()->tzUser($date, $user);

        return $date->format('T(P)');
    }

    /**
     * Get display name for a certain timezone
     * Note: it uses current date for GMT offset, so it may be not suitable for displaying generic dates
     * @param string|DateTimeZone $name TZ name
     * @return string
     */
    public static function tzName($name)
    {
        if (empty($name)) {
            return '';
        }
        if ($name instanceof DateTimeZone) {
            $tz = $name;
        } else {
            $tz = timezone_open($name);
        }
        if (!$tz) {
            return "???";
        }
        $now = new DateTime("now", $tz);
        $off = $now->getOffset();
        $translated = translate('timezone_dom', '', $name);
        if (is_string($translated) && !empty($translated)) {
            $name = $translated;
        }

        return sprintf("%s (GMT%+2d:%02d)%s", str_replace('_', ' ', $name), $off / 3600, (abs($off) / 60) % 60,
            "");//$now->format('I')==1?"(+DST)":"");
    }


    /**
     * Timezone sorting helper
     * Sorts by name
     * @param array $a
     * @param array $b
     * @internal
     * @return int
     */
    public static function _sortTz($a, $b)
    {
        if ($a[0] == $b[0]) {
            return strcmp($a[1], $b[1]);
        } else {
            return $a[0] < $b[0] ? -1 : 1;
        }
    }

    /**
     * Get list of all timezones in the system
     * @return array
     */
    public static function getTimezoneList()
    {
        $now = new DateTime();
        $res_zones = $zones = array();
        foreach (timezone_identifiers_list() as $zoneName) {
            $tz = new DateTimeZone($zoneName);
            $zones[$zoneName] = array($tz->getOffset($now), self::tzName($zoneName));
        }
        uasort($zones, array('TimeDate', '_sortTz'));
        foreach ($zones as $name => $zonedef) {
            $res_zones[$name] = $zonedef[1];
        }

        return $res_zones;
    }

    /**
     * Print timestamp in RFC2616 format:
     * @param int|null $ts Null means current ts
     * @return string
     */
    public static function httpTime($ts = null)
    {
        if ($ts === null) {
            $ts = time();
        }

        return gmdate(self::RFC2616_FORMAT, $ts);
    }

    /**
     * Create datetime object from calendar array
     * @param array $time
     * @return SugarDateTime
     */
    public function fromTimeArray($time)
    {
        if (!isset($time) || count($time) == 0) {
            return $this->nowDb();
        } elseif (isset($time['ts'])) {
            return $this->fromTimestamp($time['ts']);
        } elseif (isset($time['date_str'])) {
            return $this->fromDb($time['date_str']);
        } else {
            $hour = 0;
            $min = 0;
            $sec = 0;
            $now = $this->getNow(true);
            $day = $now->day;
            $month = $now->month;
            $year = $now->year;
            if (isset($time['sec'])) {
                $sec = $time['sec'];
            }
            if (isset($time['min'])) {
                $min = $time['min'];
            }
            if (isset($time['hour'])) {
                $hour = $time['hour'];
            }
            if (isset($time['day'])) {
                $day = $time['day'];
            }
            if (isset($time['month'])) {
                $month = $time['month'];
            }
            if (isset($time['year']) && $time['year'] >= 1970) {
                $year = $time['year'];
            }

<<<<<<< HEAD
            return $now->setDate($year, $month, $day)->setTime($hour, $min, $sec)->setTimeZone(self::$gmtTimezone);
        }

        return null;
=======
        return $now->setDate($year, $month, $day)->setTime($hour, $min, $sec)->setTimeZone(self::$gmtTimezone);
>>>>>>> b29c16a8
    }

    /**
     * Returns the date portion of a datetime string
     *
     * @param string $datetime
     * @return string
     */
    public function getDatePart($datetime)
    {
        list($date, $time) = $this->split_date_time($datetime);

        return $date;
    }

    /**
     * Returns the time portion of a datetime string
     *
     * @param string $datetime
     * @return string
     */
    public function getTimePart($datetime)
    {
        list($date, $time) = $this->split_date_time($datetime);

        return $time;
    }

    /**
     * Returns the offset from user's timezone to GMT
     * @param User $user
     * @param DateTime $time When the offset is taken, default is now
     * @return int Offset in minutes
     */
    public function getUserUTCOffset(User $user = null, DateTime $time = null)
    {
        if (empty($time)) {
            $time = $this->now;
        }

        return $this->_getUserTZ($user)->getOffset($time) / 60;
    }

    /**
     * Create regexp from datetime format
     * @param string $format
     * @return string Regular expression string
     */
    public static function get_regular_expression($format)
    {
        $newFormat = '';
        $regPositions = array();
        $ignoreNextChar = false;
        $count = 1;
        foreach (str_split($format) as $char) {
            if (!$ignoreNextChar && isset(self::$format_to_regexp[$char])) {
                $newFormat .= '(' . self::$format_to_regexp[$char] . ')';
                $regPositions[$char] = $count;
                $count++;
            } else {
                $ignoreNextChar = false;
                $newFormat .= $char;

            }
            if ($char == "\\") {
                $ignoreNextChar = true;
            }
        }

        return array('format' => $newFormat, 'positions' => $regPositions);
    }

    // format - date expression ('' means now) for start and end of the range
    protected $date_expressions = array(
        'yesterday' => array("-1 day", "-1 day"),
        'today' => array("", ""),
        'tomorrow' => array("+1 day", "+1 day"),
        'last_7_days' => array("-6 days", ""),
        'next_7_days' => array("", "+6 days"),
        'last_30_days' => array("-29 days", ""),
        'next_30_days' => array("", "+29 days"),
    );

    /**
     * Parse date template
     * @internal
     * @param string $template Date expression
     * @param bool $daystart Do we want start or end of the day?
     * @param User $user
     * @param bool $adjustForTimezone
     * @return SugarDateTime
     */
    protected function parseFromTemplate($template, $daystart, User $user = null, $adjustForTimezone = true)
    {
        $rawTime = $this->getNow();
        $now = $adjustForTimezone ? $this->tzUser($rawTime, $user) : $rawTime;
        if (!empty($template)) {
            $now->modify($template);
        }
        if ($daystart) {
            return $now->get_day_begin();
        } else {
            return $now->get_day_end();
        }
    }

    /**
     * Get month-long range mdiff months from now
     * @internal
     * @param int $mdiff
     * @param User $user
     * @param bool $adjustForTimezone
     * @return array
     */
    protected function diffMon($mdiff, User $user = null, $adjustForTimezone = true)
    {
        $rawTime = $this->getNow();
        $now = $adjustForTimezone ? $this->tzUser($rawTime, $user) : $rawTime;
        $now->setDate($now->year, $now->month + $mdiff, 1);
        $start = $now->get_day_begin();
        $end = $now->setDate($now->year, $now->month, $now->days_in_month)->setTime(23, 59, 59);

        return array($start, $end);
    }

    /**
     * Get year-long range ydiff years from now
     * @internal
     * @param int $ydiff
     * @param User $user
     * @param bool $adjustForTimezone
     * @return array
     */
    protected function diffYear($ydiff, User $user = null, $adjustForTimezone = true)
    {
        $rawTime = $this->getNow();
        $now = $adjustForTimezone ? $this->tzUser($rawTime, $user) : $rawTime;
        $now->setDate($now->year + $ydiff, 1, 1);
        $start = $now->get_day_begin();
        $end = $now->setDate($now->year, 12, 31)->setTime(23, 59, 59);

        return array($start, $end);
    }

    /**
     * Parse date range expression
     * Returns beginning and end of the range as a date
     * @param string $range
     * @param User $user
     * @param bool $adjustForTimezone Do we need to adjust for timezone?
     * @return array of two Date objects, start & end
     */
    public function parseDateRange($range, User $user = null, $adjustForTimezone = true)
    {
        if (isset($this->date_expressions[$range])) {
            return array(
                $this->parseFromTemplate($this->date_expressions[$range][0], true, $user, $adjustForTimezone),
                $this->parseFromTemplate($this->date_expressions[$range][1], false, $user, $adjustForTimezone)
            );
        }
        switch ($range) {
            case 'next_month':
                return $this->diffMon(1, $user, $adjustForTimezone);
            case 'last_month':
                return $this->diffMon(-1, $user, $adjustForTimezone);
            case 'this_month':
                return $this->diffMon(0, $user, $adjustForTimezone);
            case 'last_year':
                return $this->diffYear(-1, $user, $adjustForTimezone);
            case 'this_year':
                return $this->diffYear(0, $user, $adjustForTimezone);
            case 'next_year':
                return $this->diffYear(1, $user, $adjustForTimezone);
            default:
                return null;
        }
    }

    /********************* OLD functions, should not be used publicly anymore ****************/
    /**
     * Merge time without am/pm with am/pm string
     * @TODO find better way to do this!
     * @deprecated for public use
     * @param string $date
     * @param string $format User time format
     * @param string $mer
     * @return string
     */
    function merge_time_meridiem($date, $format, $mer)
    {
        $date = trim($date);
        if (empty($date)) {
            return $date;
        }
        $fakeMerFormat = str_replace(array('a', 'A'), array('@~@', '@~@'), $format);
        $noMerFormat = trim(str_replace(array('a', 'A'), array('', ''), $format));
        $newDate = $this->swap_formats($date, $noMerFormat, $fakeMerFormat);

        return str_replace('@~@', $mer, $newDate);
    }

    /**
     * @deprecated for public use
     * Convert date from one format to another
     *
     * @param string $date
     * @param string $from
     * @param string $to
     * @return string
     */
    public function swap_formats($date, $from, $to)
    {
        return $this->_convert($date, $from, self::$gmtTimezone, $to, self::$gmtTimezone);
    }

    /**
     * @deprecated for public use
     * handles offset values for Timezones and DST
     * @param    $date         string        date/time formatted in user's selected format
     * @param    $format         string        destination format value as passed to PHP's date() funtion
     * @param    $to             boolean
     * @param    $user         object        user object from which Timezone and DST
     * @param    $usetimezone string        timezone name
     * values will be derived
     * @return     string        date formatted and adjusted for TZ and DST
     */
    function handle_offset($date, $format, $to = true, $user = null, $usetimezone = null)
    {
        $tz = empty($usetimezone) ? $this->_getUserTZ($user) : new DateTimeZone($usetimezone);
        $dateobj = new SugarDateTime($date, $to ? self::$gmtTimezone : $tz);
        $dateobj->setTimezone($to ? $tz : self::$gmtTimezone);

        return $dateobj->format($format);
//        return $this->_convert($date, $format, $to ? self::$gmtTimezone : $tz, $format, $to ? $tz : self::$gmtTimezone);
    }

    /**
     * @deprecated for public use
     * Get current GMT datetime in DB format
     * @return string
     */
    function get_gmt_db_datetime()
    {
        return $this->nowDb();
    }

    /**
     * @deprecated for public use
     * Get current GMT date in DB format
     * @return string
     */
    function get_gmt_db_date()
    {
        return $this->nowDbDate();
    }

    /**
     * @deprecated for public use
     * this method will take an input $date variable (expecting Y-m-d format)
     * and get the GMT equivalent - with an hour-level granularity :
     * return the max value of a given locale's
     * date+time in GMT metrics (i.e., if in PDT, "2005-01-01 23:59:59" would be
     * "2005-01-02 06:59:59" in GMT metrics)
     * @param $date
     * @return array
     */
    function handleOffsetMax($date)
    {
        $min = new DateTime($date, $this->_getUserTZ());
        $min->setTime(0, 0);
        $max = new DateTime($date, $this->_getUserTZ());
        $max->setTime(23, 59, 59);

        $min->setTimezone(self::$gmtTimezone);
        $max->setTimezone(self::$gmtTimezone);

        $gmtDateTime['date'] = $this->asDbDate($max, false);
        $gmtDateTime['time'] = $this->asDbDate($max, false);
        $gmtDateTime['min'] = $this->asDb($min);
        $gmtDateTime['max'] = $this->asDb($max);

        return $gmtDateTime;
    }

    /**
     * @deprecated for public use
     * this returns the adjustment for a user against the server time
     *
     * @return integer number of minutes to adjust a time by to get the appropriate time for the user
     */
    public function adjustmentForUserTimeZone()
    {
        $tz = $this->_getUserTZ();
        $server_tz = new DateTimeZone(date_default_timezone_get());
        if ($tz && $server_tz) {
            return ($server_tz->getOffset($this->now) - $tz->getOffset($this->now)) / 60;
        }

        return 0;
    }

    /**
     * @deprecated for public use
     * assumes that olddatetime is in Y-m-d H:i:s format
     * @param $olddatetime
     * @return string
     */
    function convert_to_gmt_datetime($olddatetime)
    {
        if (!empty($olddatetime)) {
            return date('Y-m-d H:i:s', strtotime($olddatetime) - date('Z'));
        }

        return '';
    }

    /**
     * @deprecated for public use
     * get user timezone info
     * @param User $user
     * @return array
     */
    public function getUserTimeZone(User $user = null)
    {
        $tz = $this->_getUserTZ($user);

        return array("gmtOffset" => $tz->getOffset($this->now) / 60);
    }

    /**
     * @deprecated for public use
     * get timezone start & end
     * @param $year
     * @param string $zone
     * @return array
     */
    public function getDSTRange($year, $zone = null)
    {
        if (!empty($zone)) {
            $tz = timezone_open($zone);
        }
        if (empty($tz)) {
            $tz = $this->_getUserTZ();
        }

        $year_date = SugarDateTime::createFromFormat("Y", $year, self::$gmtTimezone);
        $year_end = clone $year_date;
        $year_end->setDate((int)$year, 12, 31);
        $year_end->setTime(23, 59, 59);
        $year_date->setDate((int)$year, 1, 1);
        $year_date->setTime(0, 0, 0);
        $result = array();
        $transitions = $tz->getTransitions($year_date->ts, $year_end->ts);
        $idx = 0;
        if (version_compare(PHP_VERSION, '5.3.0', '<')) {
            // <5.3.0 ignores parameters, advance manually to current year
            $start_ts = $year_date->ts;
            while (isset($transitions[$idx]) && $transitions[$idx]["ts"] < $start_ts) {
                $idx++;
            }
        }
        // get DST start
        while (isset($transitions[$idx]) && !$transitions[$idx]["isdst"]) {
            $idx++;
        }
        if (isset($transitions[$idx])) {
            $result["start"] = $this->fromTimestamp($transitions[$idx]["ts"])->asDb();
        }
        // get DST end
        while (isset($transitions[$idx]) && $transitions[$idx]["isdst"]) {
            $idx++;
        }
        if (isset($transitions[$idx])) {
            $result["end"] = $this->fromTimestamp($transitions[$idx]["ts"])->asDb();
        }

        return $result;
    }

    /****************** GUI stuff that really shouldn't be here, will be moved ************/
    /**
     * Get Javascript variables setup for user date format validation
     * @deprecated moved to SugarView
     * @return string JS code
     */
    function get_javascript_validation()
    {
        return SugarView::getJavascriptValidation();
    }

    /**
     * AMPMMenu
     * This method renders a SELECT HTML form element based on the
     * user's time format preferences, with give date's value highlighted.
     *
     * If user's prefs have no AM/PM string, returns empty string.
     *
     * @todo There is hardcoded HTML in here that does not allow for localization
     * of the AM/PM am/pm Strings in this drop down menu.  Also, perhaps
     * change to the substr_count function calls to strpos
     * TODO: Remove after full switch to fields
     * @deprecated
     * @param string $prefix Prefix for SELECT
     * @param string $date Date in display format
     * @param string $attrs Additional attributes for SELECT
     * @return string SELECT HTML
     */
    function AMPMMenu($prefix, $date, $attrs = '')
    {
        $tf = $this->get_time_format();
        $am = strpbrk($tf, 'aA');
        if ($am == false) {
            return '';
        }
        $selected = array("am" => "", "pm" => "", "AM" => "", "PM" => "");
        if (preg_match('/([ap]m)/i', $date, $match)) {
            $selected[$match[1]] = " selected";
        }

        $menu = "<select name='" . $prefix . "meridiem' " . $attrs . ">";
        if ($am{0} == 'a') {
            $menu .= "<option value='am'{$selected["am"]}>am";
            $menu .= "<option value='pm'{$selected["pm"]}>pm";
        } else {
            $menu .= "<option value='AM'{$selected["AM"]}>AM";
            $menu .= "<option value='PM'{$selected["PM"]}>PM";
        }

        return $menu . '</select>';
    }

    /**
     * Get user format in JS form
     * TODO: Remove after full switch to fields
     * @return string
     */
    function get_user_date_format()
    {
        return str_replace(array('Y', 'm', 'd'), array('yyyy', 'mm', 'dd'), $this->get_date_format());
    }

    /**
     * Get user time format example
     * TODO: Remove after full switch to fields
     * @deprecated
     * @return string
     */
    function get_user_time_format()
    {
        global $sugar_config;
        $time_pref = $this->get_time_format();

        if (!empty($time_pref) && !empty($sugar_config['time_formats'][$time_pref])) {
            return $sugar_config['time_formats'][$time_pref];
        }

        return '23:00'; //default
    }

}<|MERGE_RESOLUTION|>--- conflicted
+++ resolved
@@ -479,7 +479,7 @@
      * @param string $time
      * @return string New datetime string
      */
-    function merge_date_time($date, $time)
+    public function merge_date_time($date, $time)
     {
         return $date . ' ' . $time;
     }
@@ -490,7 +490,7 @@
      * @param string $datetime
      * @return array
      */
-    function split_date_time($datetime)
+    public function split_date_time($datetime)
     {
         return explode(' ', $datetime, 2);
     }
@@ -500,7 +500,7 @@
      * Get user date format in Javascript form
      * @return string
      */
-    function get_cal_date_format()
+    public function get_cal_date_format()
     {
         return $this->getCalFormat($this->get_date_format());
     }
@@ -509,7 +509,7 @@
      * Get user time format in Javascript form
      * @return string
      */
-    function get_cal_time_format()
+    public function get_cal_time_format()
     {
         return $this->getCalFormat($this->get_time_format());
     }
@@ -518,7 +518,7 @@
      * Get user date&time format in Javascript form
      * @return string
      */
-    function get_cal_date_time_format()
+    public function get_cal_date_time_format()
     {
         return $this->getCalFormat($this->get_date_time_format());
     }
@@ -527,7 +527,7 @@
      * @param string $format
      * @return string
      */
-    function getCalFormat($format)
+    public function getCalFormat($format)
     {
         return str_replace(array_keys(self::$format_to_str), array_values(self::$format_to_str), $format);
     }
@@ -710,7 +710,6 @@
      */
     public function fromDb($date)
     {
-        
         if ($date instanceof DateTime) {
             $date = $date->format(self::DB_DATETIME_FORMAT);
         }
@@ -1006,7 +1005,7 @@
      * @param User $user User owning the conversion formats
      * @return string Date in display format
      */
-    function to_display_date_time($date, $meridiem = true, $convert_tz = true, $user = null)
+    public function to_display_date_time($date, $meridiem = true, $convert_tz = true, $user = null)
     {
         return $this->_convert($date, self::DB_DATETIME_FORMAT, self::$gmtTimezone, $this->get_date_time_format($user),
             $convert_tz ? $this->_getUserTZ($user) : self::$gmtTimezone, true);
@@ -1088,7 +1087,7 @@
      * @param string $to Destination format
      * @return string Converted date
      */
-    function to_display($date, $from, $to)
+    public function to_display($date, $from, $to)
     {
         return $this->_convert($date, $from, self::$gmtTimezone, $to, self::$gmtTimezone);
     }
@@ -1389,7 +1388,7 @@
      *
      * @return Time string
      */
-    function get_default_midnight()
+    public function get_default_midnight()
     {
         return $this->_get_midnight($this->get_time_format());
     }
@@ -1593,41 +1592,34 @@
             return $this->fromTimestamp($time['ts']);
         } elseif (isset($time['date_str'])) {
             return $this->fromDb($time['date_str']);
-        } else {
-            $hour = 0;
-            $min = 0;
-            $sec = 0;
-            $now = $this->getNow(true);
-            $day = $now->day;
-            $month = $now->month;
-            $year = $now->year;
-            if (isset($time['sec'])) {
-                $sec = $time['sec'];
-            }
-            if (isset($time['min'])) {
-                $min = $time['min'];
-            }
-            if (isset($time['hour'])) {
-                $hour = $time['hour'];
-            }
-            if (isset($time['day'])) {
-                $day = $time['day'];
-            }
-            if (isset($time['month'])) {
-                $month = $time['month'];
-            }
-            if (isset($time['year']) && $time['year'] >= 1970) {
-                $year = $time['year'];
-            }
-
-<<<<<<< HEAD
-            return $now->setDate($year, $month, $day)->setTime($hour, $min, $sec)->setTimeZone(self::$gmtTimezone);
-        }
-
-        return null;
-=======
+        }
+        $hour = 0;
+        $min = 0;
+        $sec = 0;
+        $now = $this->getNow(true);
+        $day = $now->day;
+        $month = $now->month;
+        $year = $now->year;
+        if (isset($time['sec'])) {
+            $sec = $time['sec'];
+        }
+        if (isset($time['min'])) {
+            $min = $time['min'];
+        }
+        if (isset($time['hour'])) {
+            $hour = $time['hour'];
+        }
+        if (isset($time['day'])) {
+            $day = $time['day'];
+        }
+        if (isset($time['month'])) {
+            $month = $time['month'];
+        }
+        if (isset($time['year']) && $time['year'] >= 1970) {
+            $year = $time['year'];
+        }
+
         return $now->setDate($year, $month, $day)->setTime($hour, $min, $sec)->setTimeZone(self::$gmtTimezone);
->>>>>>> b29c16a8
     }
 
     /**
@@ -1690,7 +1682,6 @@
             } else {
                 $ignoreNextChar = false;
                 $newFormat .= $char;
-
             }
             if ($char == "\\") {
                 $ignoreNextChar = true;
@@ -1816,7 +1807,7 @@
      * @param string $mer
      * @return string
      */
-    function merge_time_meridiem($date, $format, $mer)
+    public function merge_time_meridiem($date, $format, $mer)
     {
         $date = trim($date);
         if (empty($date)) {
@@ -1854,7 +1845,7 @@
      * values will be derived
      * @return     string        date formatted and adjusted for TZ and DST
      */
-    function handle_offset($date, $format, $to = true, $user = null, $usetimezone = null)
+    public function handle_offset($date, $format, $to = true, $user = null, $usetimezone = null)
     {
         $tz = empty($usetimezone) ? $this->_getUserTZ($user) : new DateTimeZone($usetimezone);
         $dateobj = new SugarDateTime($date, $to ? self::$gmtTimezone : $tz);
@@ -1869,7 +1860,7 @@
      * Get current GMT datetime in DB format
      * @return string
      */
-    function get_gmt_db_datetime()
+    public function get_gmt_db_datetime()
     {
         return $this->nowDb();
     }
@@ -1879,7 +1870,7 @@
      * Get current GMT date in DB format
      * @return string
      */
-    function get_gmt_db_date()
+    public function get_gmt_db_date()
     {
         return $this->nowDbDate();
     }
@@ -1894,7 +1885,7 @@
      * @param $date
      * @return array
      */
-    function handleOffsetMax($date)
+    public function handleOffsetMax($date)
     {
         $min = new DateTime($date, $this->_getUserTZ());
         $min->setTime(0, 0);
@@ -1935,7 +1926,7 @@
      * @param $olddatetime
      * @return string
      */
-    function convert_to_gmt_datetime($olddatetime)
+    public function convert_to_gmt_datetime($olddatetime)
     {
         if (!empty($olddatetime)) {
             return date('Y-m-d H:i:s', strtotime($olddatetime) - date('Z'));
@@ -2013,7 +2004,7 @@
      * @deprecated moved to SugarView
      * @return string JS code
      */
-    function get_javascript_validation()
+    public function get_javascript_validation()
     {
         return SugarView::getJavascriptValidation();
     }
@@ -2035,7 +2026,7 @@
      * @param string $attrs Additional attributes for SELECT
      * @return string SELECT HTML
      */
-    function AMPMMenu($prefix, $date, $attrs = '')
+    public function AMPMMenu($prefix, $date, $attrs = '')
     {
         $tf = $this->get_time_format();
         $am = strpbrk($tf, 'aA');
@@ -2064,7 +2055,7 @@
      * TODO: Remove after full switch to fields
      * @return string
      */
-    function get_user_date_format()
+    public function get_user_date_format()
     {
         return str_replace(array('Y', 'm', 'd'), array('yyyy', 'mm', 'dd'), $this->get_date_format());
     }
@@ -2075,7 +2066,7 @@
      * @deprecated
      * @return string
      */
-    function get_user_time_format()
+    public function get_user_time_format()
     {
         global $sugar_config;
         $time_pref = $this->get_time_format();
@@ -2086,5 +2077,4 @@
 
         return '23:00'; //default
     }
-
 }