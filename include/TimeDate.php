<?php
/**
 *
 * SugarCRM Community Edition is a customer relationship management program developed by
 * SugarCRM, Inc. Copyright (C) 2004-2013 SugarCRM Inc.
 *
 * SuiteCRM is an extension to SugarCRM Community Edition developed by SalesAgility Ltd.
 * Copyright (C) 2011 - 2018 SalesAgility Ltd.
 *
 * This program is free software; you can redistribute it and/or modify it under
 * the terms of the GNU Affero General Public License version 3 as published by the
 * Free Software Foundation with the addition of the following permission added
 * to Section 15 as permitted in Section 7(a): FOR ANY PART OF THE COVERED WORK
 * IN WHICH THE COPYRIGHT IS OWNED BY SUGARCRM, SUGARCRM DISCLAIMS THE WARRANTY
 * OF NON INFRINGEMENT OF THIRD PARTY RIGHTS.
 *
 * This program is distributed in the hope that it will be useful, but WITHOUT
 * ANY WARRANTY; without even the implied warranty of MERCHANTABILITY or FITNESS
 * FOR A PARTICULAR PURPOSE. See the GNU Affero General Public License for more
 * details.
 *
 * You should have received a copy of the GNU Affero General Public License along with
 * this program; if not, see http://www.gnu.org/licenses or write to the Free
 * Software Foundation, Inc., 51 Franklin Street, Fifth Floor, Boston, MA
 * 02110-1301 USA.
 *
 * You can contact SugarCRM, Inc. headquarters at 10050 North Wolfe Road,
 * SW2-130, Cupertino, CA 95014, USA. or at email address contact@sugarcrm.com.
 *
 * The interactive user interfaces in modified source and object code versions
 * of this program must display Appropriate Legal Notices, as required under
 * Section 5 of the GNU Affero General Public License version 3.
 *
 * In accordance with Section 7(b) of the GNU Affero General Public License version 3,
 * these Appropriate Legal Notices must retain the display of the "Powered by
 * SugarCRM" logo and "Supercharged by SuiteCRM" logo. If the display of the logos is not
 * reasonably feasible for technical reasons, the Appropriate Legal Notices must
 * display the words "Powered by SugarCRM" and "Supercharged by SuiteCRM".
 */


if (!defined('sugarEntry') || !sugarEntry) {
    die('Not A Valid Entry Point');
}

require_once 'include/SugarDateTime.php';

/**
 * New Time & Date handling class
 * @api
 * Migration notes:
 * - to_db_time() requires either full datetime or time, won't work with just date
 *    The reason is that it's not possible to know if short string has only date or only time,
 *     and it makes more sense to assume time for the time conversion function.
 */
class TimeDate
{
    const DB_DATE_FORMAT = 'Y-m-d';
    const DB_TIME_FORMAT = 'H:i:s';
    // little optimization
    const DB_DATETIME_FORMAT = 'Y-m-d H:i:s';
    const RFC2616_FORMAT = 'D, d M Y H:i:s \G\M\T';

    const SECONDS_IN_A_DAY = 86400;

    // Standard DB date/time formats
    // they are constant, vars are for compatibility
    public $dbDayFormat = self::DB_DATE_FORMAT;
    public $dbTimeFormat = self::DB_TIME_FORMAT;

    /**
     * Regexp for matching format elements
     * @var array
     */
    protected static $format_to_regexp = array(
        'a' => '[ ]*[ap]m',
        'A' => '[ ]*[AP]M',
        'd' => '[0-9]{1,2}',
        'j' => '[0-9]{1,2}',
        'h' => '[0-9]{1,2}',
        'H' => '[0-9]{1,2}',
        'g' => '[0-9]{1,2}',
        'G' => '[0-9]{1,2}',
        'i' => '[0-9]{1,2}',
        'm' => '[0-9]{1,2}',
        'n' => '[0-9]{1,2}',
        'Y' => '[0-9]{4}',
        's' => '[0-9]{1,2}',
        'F' => '\w+',
        "M" => '[\w]{1,3}',
    );

    /**
     * Relation between date() and strftime() formats
     * @var array
     */
    public static $format_to_str = array(
        // date
        'Y' => '%Y',

        'm' => '%m',
        'M' => '%b',
        'F' => '%B',
        'n' => '%m',

        'd' => '%d',
        //'j' => '%e',
        // time
        'a' => '%P',
        'A' => '%p',

        'h' => '%I',
        'H' => '%H',
        //'g' => '%l',
        //'G' => '%H',

        'i' => '%M',
        's' => '%S',
    );

    /**
     * GMT timezone object
     *
     * @var DateTimeZone
     */
    protected static $gmtTimezone;

    /**
     * Current time
     * @var SugarDateTime
     */
    protected $now;

    /**
     * The current user
     *
     * @var User
     */
    protected $user;

    /**
     * Current user's ID
     *
     * @var string
     */
    protected $current_user_id;
    /**
     * Current user's TZ
     * @var DateTimeZone
     */
    protected $current_user_tz;

    /**
     * Separator for current user time format
     *
     * @var string
     */
    protected $time_separator;

    /**
     * Always consider user TZ to be GMT and date format DB format - for SOAP etc.
     *
     * @var bool
     */
    protected $always_db = false;

    /**
     * Global instance of TimeDate
     * @var TimeDate
     */
    protected static $timedate;

    /**
     * Allow returning cached now() value
     * If false, new system time is checked each time now() is required
     * If true, same value is returned for whole request.
     * Also, current user's timezone is cached.
     * @var bool
     */
    public $allow_cache = true;

    /**
     * Create TimeDate handler
     * @param User $user User to work with, default if current user
     */
    public function __construct(User $user = null)
    {
        if (self::$gmtTimezone == null) {
            self::$gmtTimezone = new DateTimeZone("UTC");
        }
        $this->now = new SugarDateTime();
        $this->tzGMT($this->now);
        $this->user = $user;
    }

    /**
     * Set flag specifying we should always use DB format
     * @param bool $flag
     * @return TimeDate
     */
    public function setAlwaysDb($flag = true)
    {
        $this->always_db = $flag;
        $this->clearCache();

        return $this;
    }

    /**
     * Get "always use DB format" flag
     * @return bool
     */
    public function isAlwaysDb()
    {
        return !empty($GLOBALS['disable_date_format']) || $this->always_db;
    }

    /**
     * Get TimeDate instance
     * @return TimeDate
     */
    public static function getInstance()
    {
        if (empty(self::$timedate)) {
            if (ini_get('date.timezone') == '') {
                // Remove warning about default timezone
                date_default_timezone_set(@date('e'));
                try {
                    $tz = self::guessTimezone();
                } catch (Exception $e) {
                    $tz = "UTC"; // guess failed, switch to UTC
                }
                if (isset($GLOBALS['log'])) {
                    $GLOBALS['log']->warn("Configuration variable date.timezone is not set, guessed timezone $tz. Please set date.timezone=\"$tz\" in php.ini!");
                }
                date_default_timezone_set($tz);
            }
            self::$timedate = new self;
        }

        return self::$timedate;
    }

    /**
     * Set current user for this object
     *
     * @param User $user User object, default is current user
     * @return TimeDate
     */
    public function setUser(User $user = null)
    {
        $this->user = $user;
        $this->clearCache();

        return $this;
    }

    /**
     * Figure out what the required user is
     *
     * The order is: supplied parameter, TimeDate's user, global current user
     *
     * @param User $user User object, default is current user
     * @internal
     * @return User
     */
    protected function _getUser(User $user = null)
    {
        if (empty($user)) {
            $user = $this->user;
        }
        if (empty($user)) {
            $user = $GLOBALS['current_user'];
        }

        return $user;
    }

    /**
     * Get timezone for the specified user
     *
     * @param User $user User object, default is current user
     * @return DateTimeZone
     */
    protected function _getUserTZ(User $user = null)
    {
        $user = $this->_getUser($user);
        if (empty($user) || $this->isAlwaysDb()) {
            return self::$gmtTimezone;
        }

        if ($this->allow_cache && $user->id == $this->current_user_id && !empty($this->current_user_tz)) {
            // current user is cached
            return $this->current_user_tz;
        }

        $usertimezone = $user->getPreference('timezone');
        if (empty($usertimezone)) {
            return self::$gmtTimezone;
        }
        try {
            $tz = new DateTimeZone($usertimezone);
        } catch (Exception $e) {
            $GLOBALS['log']->fatal('Unknown timezone: ' . $usertimezone);

            return self::$gmtTimezone;
        }

        if (empty($this->current_user_id)) {
            $this->current_user_id = $user->id;
            $this->current_user_tz = $tz;
        }

        return $tz;
    }

    /**
     * Clears all cached data regarding current user
     */
    public function clearCache()
    {
        $this->current_user_id = null;
        $this->current_user_tz = null;
        $this->time_separator = null;
        $this->now = new SugarDateTime();
    }

    /**
     * Get user date format.
     * @todo add caching
     *
     * @param User $user user object, current user if not specified
     * @return string
     */
    public function get_date_format(User $user = null)
    {
        $user = $this->_getUser($user);

        if (empty($user) || $this->isAlwaysDb()) {
            return self::DB_DATE_FORMAT;
        }

        $datef = $user->getPreference('datef');
        if (empty($datef) && isset($GLOBALS['current_user']) && $GLOBALS['current_user'] !== $user) {
            // if we got another user and it has no date format, try current user
            $datef = $GLOBALS['current_user']->getPreference('datef');
        }
        if (empty($datef)) {
            $datef = $GLOBALS['sugar_config']['default_date_format'];
        }
        if (empty($datef)) {
            $datef = '';
        }

        return $datef;
    }

    /**
     * Get user time format.
     * @todo add caching
     *
     * @param User $user user object, current user if not specified
     * @return string
     */
    public function get_time_format(/*User*/
        $user = null
    ) {
        if (is_bool($user) || func_num_args() > 1) {
            // BC dance - old signature was boolean, User
            $GLOBALS['log']->fatal('TimeDate::get_time_format(): Deprecated API used, please update you code - get_time_format() now has one argument of type User');
            if (func_num_args() > 1) {
                $user = func_get_arg(1);
            } else {
                $user = null;
            }
        }
        $user = $this->_getUser($user);

        if (empty($user) || $this->isAlwaysDb()) {
            return self::DB_TIME_FORMAT;
        }

        $timef = $user->getPreference('timef');
        if (empty($timef) && isset($GLOBALS['current_user']) && $GLOBALS['current_user'] !== $user) {
            // if we got another user and it has no time format, try current user
            $timef = $GLOBALS['current_user']->getPreference('$timef');
        }
        if (empty($timef)) {
            $timef = $GLOBALS['sugar_config']['default_time_format'];
        }
        if (empty($timef)) {
            $timef = '';
        }

        return $timef;
    }

    /**
     * Get user datetime format.
     *
     * @param User $user user object, current user if not specified
     * @return string
     */
    public function get_date_time_format($user = null)
    {
        // BC fix - had (bool, user) signature before
        if (!($user instanceof User)) {
            if (func_num_args() > 1) {
                $user = func_get_arg(1);
                if (!($user instanceof User)) {
                    $user = null;
                }
            } else {
                $user = null;
            }
        }

        $cacheKey = $this->get_date_time_format_cache_key($user);
        $cachedValue = sugar_cache_retrieve($cacheKey);

        if (!empty($cachedValue)) {
            return $cachedValue;
        }
        $value = $this->merge_date_time($this->get_date_format($user), $this->get_time_format($user));
        sugar_cache_put($cacheKey, $value, 0);

        return $value;
    }

    /**
     * Retrieve the cache key used for user date/time formats
     *
     * @param $user
     * @return string
     */
    public function get_date_time_format_cache_key($user)
    {
        $cacheKey = get_class($this) . "dateTimeFormat";
        $user = $this->_getUser($user);

        if ($user instanceof User) {
            $cacheKey .= "_{$user->id}";
        }

        if ($this->isAlwaysDb()) {
            $cacheKey .= '_asdb';
        }

        return $cacheKey;
    }

    /**
     * Get user's first day of week setting.
     *
     * @param User $user user object, current user if not specified
     * @return int Day, 0 = Sunday, 1 = Monday, etc...
     */
    public function get_first_day_of_week(User $user = null)
    {
        $user = $this->_getUser($user);
        $fdow = 0;

        if (!empty($user)) {
            $fdow = $user->getPreference('fdow');
            if (empty($fdow)) {
                $fdow = 0;
            }
        }

        return $fdow;
    }


    /**
     * Make one datetime string from date string and time string
     *
     * @param string $date
     * @param string $time
     * @return string New datetime string
     */
    public function merge_date_time($date, $time)
    {
        return $date . ' ' . $time;
    }

    /**
     * Split datetime string into date & time
     *
     * @param string $datetime
     * @return array
     */
    public function split_date_time($datetime)
    {
        return explode(' ', $datetime, 2);
    }


    /**
     * Get user date format in Javascript form
     * @return string
     */
    public function get_cal_date_format()
    {
        return $this->getCalFormat($this->get_date_format());
    }

    /**
     * Get user time format in Javascript form
     * @return string
     */
    public function get_cal_time_format()
    {
        return $this->getCalFormat($this->get_time_format());
    }

    /**
     * Get user date&time format in Javascript form
     * @return string
     */
    public function get_cal_date_time_format()
    {
        return $this->getCalFormat($this->get_date_time_format());
    }

    /**
     * @param string $format
     * @return string
     */
    public function getCalFormat($format)
    {
        return str_replace(array_keys(self::$format_to_str), array_values(self::$format_to_str), $format);
    }

    /**
     * Verify if the date string conforms to a format
     *
     * @param string $date
     * @param string $format Format to check
     *
     * @internal
     * @return bool Is the date ok?
     */
    public function check_matching_format($date, $format)
    {
        try {
            $dt = SugarDateTime::createFromFormat($format, $date);
            if (!is_object($dt)) {
                return false;
            }
        } catch (Exception $e) {
            return false;
        }

        return true;
    }

    /**
     * Format DateTime object as DB datetime
     *
     * @param DateTime $date
     * @return string
     */
    public function asDb(DateTime $date)
    {
        $date->setTimezone(self::$gmtTimezone);

        return $date->format($this->get_db_date_time_format());
    }

    /**
     * Format date as DB-formatted field type
     * @param DateTime $date
     * @param string $type Field type - date, time, datetime[combo]
     * @return string Formatted date
     */
    public function asDbType(DateTime $date, $type)
    {
        switch ($type) {
            case "date":
                return $this->asDbDate($date);
                break;
            case 'time':
                return $this->asDbtime($date);
                break;
            case 'datetime':
            case 'datetimecombo':
            default:
                return $this->asDb($date);
        }
    }

    /**
     * Format DateTime object as user datetime
     *
     * @param DateTime $date
     * @param User $user
     * @return string
     */
    public function asUser(DateTime $date, User $user = null)
    {
        $this->tzUser($date, $user);

        return $date->format($this->get_date_time_format($user));
    }

    /**
     * Format date as user-formatted field type
     * @param DateTime $date
     * @param string $type Field type - date, time, datetime[combo]
     * @param User $user
     * @return string
     */
    public function asUserType(DateTime $date, $type, User $user = null)
    {
        switch ($type) {
            case "date":
                return $this->asUserDate($date, true, $user);
                break;
            case 'time':
                return $this->asUserTime($date, true, $user);
                break;
            case 'datetime':
            case 'datetimecombo':
            default:
                return $this->asUser($date, $user);
        }
    }

    /**
     * Produce timestamp offset by user's timezone
     *
     * So if somebody converts it to format assuming GMT, it would actually display user's time.
     * This is used by Javascript.
     *
     * @param DateTime $date
     * @param User $user
     * @return int
     */
    public function asUserTs(DateTime $date, User $user = null)
    {
        return $date->format('U') + $this->_getUserTZ($user)->getOffset($date);
    }

    /**
     * Format DateTime object as DB date
     * Note: by default does not convert TZ!
     * @param DateTime $date
     * @param boolean $tz Perform TZ conversion?
     * @return string
     */
    public function asDbDate(DateTime $date, $tz = false)
    {
        if ($tz) {
            $date->setTimezone(self::$gmtTimezone);
        }

        return $date->format($this->get_db_date_format());
    }

    /**
     * Format DateTime object as user date
     * Note: by default does not convert TZ!
     * @param DateTime $date
     * @param boolean $tz Perform TZ conversion?
     * @param User $user
     * @return string
     */
    public function asUserDate(DateTime $date, $tz = false, User $user = null)
    {
        if ($tz) {
            $this->tzUser($date, $user);
        }

        return $date->format($this->get_date_format($user));
    }

    /**
     * Format DateTime object as DB time
     *
     * @param DateTime $date
     * @return string
     */
    public function asDbTime(DateTime $date)
    {
        $date->setTimezone(self::$gmtTimezone);

        return $date->format($this->get_db_time_format());
    }

    /**
     * Format DateTime object as user time
     *
     * @param DateTime $date
     * @param User $user
     * @return string
     */
    public function asUserTime(DateTime $date, User $user = null)
    {
        $this->tzUser($date, $user);

        return $date->format($this->get_time_format($user));
    }

    /**
     * Get DateTime from DB datetime string
     *
     * @param string $date
     * @return SugarDateTime
     */
    public function fromDb($date)
    {
        if ($date instanceof DateTime) {
            $date = $date->format(self::DB_DATETIME_FORMAT);
        }
        
        if (null === $date) {
            $date = '';
        }
            
        if (!is_string($date)) {
            $msg = 'Date should be a string, ' . gettype($date) . ' given.';
            LoggerManager::getLogger()->fatal($msg . "\nDate was:\n" . print_r($date, true));
            throw new InvalidArgumentException($msg);
        }
        try {
            return SugarDateTime::createFromFormat(self::DB_DATETIME_FORMAT, $date, self::$gmtTimezone);
        } catch (Exception $e) {
<<<<<<< HEAD
            $GLOBALS['log']->error("fromDb: Conversion of $date from DB format failed: {$e->getMessage()}");

=======
            if (is_string($date)) {
                $GLOBALS['log']->error("fromDb: Conversion of $date from DB format failed: {$e->getMessage()}");
            } else {
                LoggerManager::getLogger()->error('Date parameter is not a string');
            }
>>>>>>> f2b355db
            return null;
        }
    }
    
    /**
     * Create a date from a certain type of field in DB format
     * The types are: date, time, datatime[combo]
     * @param string $date the datetime string
     * @param string $type string type
     * @return SugarDateTime
     */
    public function fromDbType($date, $type)
    {
        switch ($type) {
            case "date":
                return $this->fromDbDate($date);
                break;
            case 'time':
                return $this->fromDbFormat($date, self::DB_TIME_FORMAT);
                break;
            case 'datetime':
            case 'datetimecombo':
            default:
                return $this->fromDb($date);
        }
    }

    /**
     * Get DateTime from DB date string
     *
     * @param string $date
     * @return SugarDateTime
     */
    public function fromDbDate($date)
    {
        try {
            return SugarDateTime::createFromFormat(self::DB_DATE_FORMAT, $date, self::$gmtTimezone);
        } catch (Exception $e) {
            $GLOBALS['log']->error("fromDbDate: Conversion of $date from DB format failed: {$e->getMessage()}");

            return null;
        }
    }

    /**
     * Get DateTime from DB datetime string using non-standard format
     *
     * Non-standard format usually would be only date, only time, etc.
     *
     * @param string $date
     * @param string $format format to accept
     * @return SugarDateTime
     */
    public function fromDbFormat($date, $format)
    {
        try {
            return SugarDateTime::createFromFormat($format, $date, self::$gmtTimezone);
        } catch (Exception $e) {
            $GLOBALS['log']->error("fromDbFormat: Conversion of $date from DB format $format failed: {$e->getMessage()}");

            return null;
        }
    }

    /**
     * Get DateTime from user datetime string
     *
     * @param string $date
     * @param User $user
     * @return SugarDateTime
     */
    public function fromUser($date, User $user = null)
    {
        $res = null;
        try {
            $res = SugarDateTime::createFromFormat($this->get_date_time_format($user), $date, $this->_getUserTZ($user));
        } catch (Exception $e) {
            $GLOBALS['log']->error("fromUser: Conversion of $date exception: {$e->getMessage()}");
        }

        if (!($res instanceof DateTime)) {
            $uf = $this->get_date_time_format($user);
            $GLOBALS['log']->error("fromUser: Conversion of $date from user format $uf failed");

            return null;
        }

        return $res;
    }

    /**
     * Create a date from a certain type of field in user format
     * The types are: date, time, datatime[combo]
     * @param string $date the datetime string
     * @param string $type string type
     * @param User $user
     * @return SugarDateTime
     */
    public function fromUserType($date, $type, $user = null)
    {
        switch ($type) {
            case "date":
                return $this->fromUserDate($date, $user);
                break;
            case 'time':
                return $this->fromUserTime($date, $user);
                break;
            case 'datetime':
            case 'datetimecombo':
            default:
                return $this->fromUser($date, $user);
        }
    }

    /**
     * Get DateTime from user time string
     *
     * @param string $date
     * @param User $user
     * @return SugarDateTime
     */
    public function fromUserTime($date, User $user = null)
    {
        try {
            return SugarDateTime::createFromFormat($this->get_time_format($user), $date, $this->_getUserTZ($user));
        } catch (Exception $e) {
            $uf = $this->get_time_format($user);
            $GLOBALS['log']->error("fromUserTime: Conversion of $date from user format $uf failed: {$e->getMessage()}");

            return null;
        }
    }

    /**
     * Get DateTime from user date string
     * Usually for calendar-related functions like holidays
     * Note: by default does not convert tz!
     * @param string $date
     * @param bool $convert_tz perform TZ converson?
     * @param User $user
     * @return SugarDateTime
     */
    public function fromUserDate($date, $convert_tz = false, User $user = null)
    {
        try {
            return SugarDateTime::createFromFormat(
                $this->get_date_format($user),
                $date,
                $convert_tz ? $this->_getUserTZ($user) : self::$gmtTimezone
            );
        } catch (Exception $e) {
            $uf = $this->get_date_format($user);
            $GLOBALS['log']->error("fromUserDate: Conversion of $date from user format $uf failed: {$e->getMessage()}");

            return null;
        }
    }

    /**
     * Create a date object from any string
     *
     * Same formats accepted as for DateTime ctor
     *
     * @param string $date
     * @param User $user
     * @return SugarDateTime
     */
    public function fromString($date, User $user = null)
    {
        try {
            return new SugarDateTime($date, $this->_getUserTZ($user));
        } catch (Exception $e) {
            $GLOBALS['log']->error("fromString: Conversion of $date from string failed: {$e->getMessage()}");

            return null;
        }
    }

    /**
     * Create DateTime from timestamp
     *
     * @param interger|string $ts
     * @return SugarDateTime
     */
    public function fromTimestamp($ts)
    {
        return new SugarDateTime("@$ts");
    }

    /**
     * Convert DateTime to GMT timezone
     * @param DateTime $date
     * @return DateTime
     */
    public function tzGMT(DateTime $date)
    {
        return $date->setTimezone(self::$gmtTimezone);
    }

    /**
     * Convert DateTime to user timezone
     * @param DateTime $date
     * @param User $user
     * @return DateTime
     */
    public function tzUser(DateTime $date, User $user = null)
    {
        $userTZ = $this->_getUserTZ($user);
        $ret = $date->setTimezone($userTZ);
        return $ret;
    }

    /**
     * Get string defining midnight in current user's format
     * @param string $format Time format to use
     * @return string
     */
    protected function _get_midnight($format = null)
    {
        $zero = new DateTime("@0", self::$gmtTimezone);

        return $zero->format($format ? $format : $this->get_time_format());
    }

    /**
     *
     * Basic conversion function
     *
     * Converts between two string dates in different formats and timezones
     *
     * @param string $date
     * @param string $fromFormat
     * @param DateTimeZone $fromTZ
     * @param string $toFormat
     * @param DateTimeZone|null $toTZ
     * @param bool $expand If string lacks time, expand it to include time
     * @return string
     */
    protected function _convert($date, $fromFormat, $fromTZ, $toFormat, $toTZ, $expand = false)
    {
        $date = trim($date);
        if (empty($date)) {
            return $date;
        }
        try {
            if ($expand && strlen($date) <= 10) {
                $date = $this->expandDate($date, $fromFormat);
            }
            $phpdate = SugarDateTime::createFromFormat($fromFormat, $date, $fromTZ);
            if ($phpdate == false) {
                $GLOBALS['log']->error("convert: Conversion of $date from $fromFormat to $toFormat failed");

                return '';
            }
            if ($fromTZ !== $toTZ && $toTZ != null) {
                $phpdate->setTimeZone($toTZ);
            }

            return $phpdate->format($toFormat);
        } catch (Exception $e) {
            $GLOBALS['log']->error("Conversion of $date from $fromFormat to $toFormat failed: {$e->getMessage()}");

            return '';
        }
    }

    /**
     * Convert DB datetime to local datetime
     *
     * TZ conversion is controlled by parameter
     *
     * @param string $date Original date in DB format
     * @param bool $meridiem Ignored for BC
     * @param bool $convert_tz Perform TZ conversion?
     * @param User $user User owning the conversion formats
     * @return string Date in display format
     */
    public function to_display_date_time($date, $meridiem = true, $convert_tz = true, $user = null)
    {
        return $this->_convert(
            $date,
            self::DB_DATETIME_FORMAT,
            self::$gmtTimezone,
            $this->get_date_time_format($user),
            $convert_tz ? $this->_getUserTZ($user) : self::$gmtTimezone,
            true
        );
    }

    /**
     * Converts DB time string to local time string
     *
     * TZ conversion depends on parameter
     *
     * @param string $date Time in DB format
     * @param bool $meridiem
     * @param bool $convert_tz Perform TZ conversion?
     * @return string Time in user-defined format
     */
    public function to_display_time($date, $meridiem = true, $convert_tz = true)
    {
        if ($convert_tz && strpos($date, ' ') === false) {
            // we need TZ adjustment but have no date, assume today
            $date = $this->expandTime($date, self::DB_DATETIME_FORMAT, self::$gmtTimezone);
        }

        return $this->_convert(
            $date,
            $convert_tz ? self::DB_DATETIME_FORMAT : self::DB_TIME_FORMAT,
            self::$gmtTimezone,
            $this->get_time_format(),
            $convert_tz ? $this->_getUserTZ() : self::$gmtTimezone
        );
    }

    /**
     * Splits time in given format into components
     *
     * Components: h, m, s, a (am/pm) if format requires it
     * If format has am/pm, hour is 12-based, otherwise 24-based
     *
     * @param string $date
     * @param string $format
     * @return array
     */
    public function splitTime($date, $format)
    {
        if (!($date instanceof DateTime)) {
            $date = SugarDateTime::createFromFormat($format, $date);
        }
        $ampm = strpbrk($format, 'aA');
        $datearr = array(
            "h" => ($ampm == false) ? $date->format("H") : $date->format("h"),
            'm' => $date->format("i"),
            's' => $date->format("s")
        );
        if ($ampm) {
            $datearr['a'] = ($ampm{0} == 'a') ? $date->format("a") : $date->format("A");
        }

        return $datearr;
    }

    /**
     * Converts DB date string to local date string
     *
     * TZ conversion depens on parameter
     *
     * @param string $date Date in DB format
     * @param bool $convert_tz Perform TZ conversion?
     * @return string Date in user-defined format
     */
    public function to_display_date($date, $convert_tz = true)
    {
        return $this->_convert(
            $date,
            self::DB_DATETIME_FORMAT,
            self::$gmtTimezone,
            $this->get_date_format(),
            $convert_tz ? $this->_getUserTZ() : self::$gmtTimezone,
            true
        );
    }

    /**
     * Convert date from format to format
     *
     * No TZ conversion is performed!
     *
     * @param string $date
     * @param string $from Source format
     * @param string $to Destination format
     * @return string Converted date
     */
    public function to_display($date, $from, $to)
    {
        return $this->_convert($date, $from, self::$gmtTimezone, $to, self::$gmtTimezone);
    }

    /**
     * Get DB datetime format
     * @return string
     */
    public function get_db_date_time_format()
    {
        return self::DB_DATETIME_FORMAT;
    }

    /**
     * Get DB date format
     * @return string
     */
    public function get_db_date_format()
    {
        return self::DB_DATE_FORMAT;
    }

    /**
     * Get DB time format
     * @return string
     */
    public function get_db_time_format()
    {
        return self::DB_TIME_FORMAT;
    }

    /**
     * Convert date from local datetime to GMT-based DB datetime
     *
     * Includes TZ conversion.
     *
     * @param string $date
     * @return string Datetime in DB format
     */
    public function to_db($date)
    {
        return $this->_convert(
            $date,
            $this->get_date_time_format(),
            $this->_getUserTZ(),
            $this->get_db_date_time_format(),
            self::$gmtTimezone,
            true
        );
    }

    /**
     * Convert local datetime to DB date
     *
     * TZ conversion depends on parameter. If false, only format conversion is performed.
     *
     * @param string $date Local date
     * @param bool $convert_tz Should time and TZ be taken into account?
     * @return string Date in DB format
     */
    public function to_db_date($date, $convert_tz = true)
    {
        return $this->_convert(
            $date,
            $this->get_date_time_format(),
            $convert_tz ? $this->_getUserTZ() : self::$gmtTimezone,
            self::DB_DATE_FORMAT,
            self::$gmtTimezone,
            true
        );
    }

    /**
     * Convert local datetime to DB time
     *
     * TZ conversion depends on parameter. If false, only format conversion is performed.
     *
     * @param string $date Local date
     * @param bool $convert_tz Should time and TZ be taken into account?
     * @return string Time in DB format
     */
    public function to_db_time($date, $convert_tz = true)
    {
        $format = $this->get_date_time_format();
        $tz = $convert_tz ? $this->_getUserTZ() : self::$gmtTimezone;
        if ($convert_tz && strpos($date, ' ') === false) {
            // we need TZ adjustment but have short string, expand it to full one
            // FIXME: if the string is short, should we assume date or time?
            $date = $this->expandTime($date, $format, $tz);
        }

        return $this->_convert(
            $date,
            $convert_tz ? $format : $this->get_time_format(),
            $tz,
            self::DB_TIME_FORMAT,
            self::$gmtTimezone
        );
    }

    /**
     * Takes a Date & Time value in local format and converts them to DB format
     * No TZ conversion!
     *
     * @param string $date
     * @param string $time
     * @return array Date & time in DB format
     **/
    public function to_db_date_time($date, $time)
    {
        try {
            $phpdate = SugarDateTime::createFromFormat(
                $this->get_date_time_format(),
                $this->merge_date_time($date, $time),
                self::$gmtTimezone
            );
            if ($phpdate == false) {
                return array('', '');
            }

            return array($this->asDbDate($phpdate), $this->asDbTime($phpdate));
        } catch (Exception $e) {
            $GLOBALS['log']->error("Conversion of $date,$time failed");

            return array('', '');
        }
    }

    /**
     * Return current time in DB format
     * @return string
     */
    public function nowDb()
    {
        if (!$this->allow_cache) {
            $nowGMT = $this->getNow();
        } else {
            $nowGMT = $this->now;
        }

        return $this->asDb($nowGMT);
    }

    /**
     * Return current date in DB format
     * @return string
     */
    public function nowDbDate()
    {
        if (!$this->allow_cache) {
            $nowGMT = $this->getNow();
        } else {
            $nowGMT = $this->now;
        }

        return $this->asDbDate($nowGMT, true);
    }

    /**
     * Get 'now' DateTime object
     * @param bool $userTz return in user timezone?
     * @return SugarDateTime
     */
    public function getNow($userTz = false)
    {
        if (!$this->allow_cache) {
            return new SugarDateTime("now", $userTz ? $this->_getUserTz() : self::$gmtTimezone);
        }
        // TODO: should we return clone?
        $now = clone $this->now;
        if ($userTz) {
            return $this->tzUser($now);
        }

        return $now;
    }

    /**
     * Set 'now' time
     * For testability - predictable time value
     * @param DateTime $now
     * @return TimeDate $this
     */
    public function setNow($now)
    {
        $this->now = $now;

        return $this;
    }

    /**
     * Return current datetime in local format
     * @return string
     */
    public function now()
    {
        return $this->asUser($this->getNow());
    }

    /**
     * Return current date in User format
     * @return string
     */
    public function nowDate()
    {
        return $this->asUserDate($this->getNow());
    }

    /**
     * Get user format's time separator
     * @return string
     */
    public function timeSeparator()
    {
        if (empty($this->time_separator)) {
            $this->time_separator = $this->timeSeparatorFormat($this->get_time_format());
        }

        return $this->time_separator;
    }

    /**
     * Find out format's time separator
     * @param string $timeformat Time format
     * @return stringS
     */
    public function timeSeparatorFormat($timeformat)
    {
        $date = $this->_convert("00:11:22", self::DB_TIME_FORMAT, null, $timeformat, null);
        if (preg_match('/\d+(.+?)11/', $date, $matches)) {
            $sep = $matches[1];
        } else {
            $sep = ':';
        }

        return $sep;
    }

    /**
     * Returns start and end of a certain local date in GMT
     * Example: for May 19 in PDT start would be 2010-05-19 07:00:00, end would be 2010-05-20 06:59:59
     * @param string|DateTime $date Date in any suitable format
     * @param User $user
     * @return array Start & end date in start, startdate, starttime, end, enddate, endtime
     */
    public function getDayStartEndGMT($date, User $user = null)
    {
        if ($date instanceof DateTime) {
            $min = clone $date;
            $min->setTimezone($this->_getUserTZ($user));
            $max = clone $date;
            $max->setTimezone($this->_getUserTZ($user));
        } else {
            $min = new DateTime($date, $this->_getUserTZ($user));
            $max = new DateTime($date, $this->_getUserTZ($user));
        }
        $min->setTime(0, 0);
        $max->setTime(23, 59, 59);

        $min->setTimezone(self::$gmtTimezone);
        $max->setTimezone(self::$gmtTimezone);

        $result['start'] = $this->asDb($min);
        $result['startdate'] = $this->asDbDate($min);
        $result['starttime'] = $this->asDbTime($min);
        $result['end'] = $this->asDb($max);
        $result['enddate'] = $this->asDbDate($max);
        $result['endtime'] = $this->asDbtime($max);

        return $result;
    }

    /**
     * Expand date format by adding midnight to it
     * Note: date is assumed to be in target format already
     * @param string $date
     * @param string $format Target format
     * @return string
     */
    public function expandDate($date, $format)
    {
        $formats = $this->split_date_time($format);
        if (isset($formats[1])) {
            return $this->merge_date_time($date, $this->_get_midnight($formats[1]));
        }

        return $date;
    }

    /**
     * Expand time format by adding today to it
     * Note: time is assumed to be in target format already
     * @param string $date
     * @param string $format Target format
     * @param DateTimeZone $tz
     * @return string
     */
    public function expandTime($date, $format, $tz)
    {
        $formats = $this->split_date_time($format);
        if (isset($formats[1])) {
            $now = clone $this->getNow();
            $now->setTimezone($tz);

            return $this->merge_date_time($now->format($formats[0]), $date);
        }

        return $date;
    }

    /**
     * Get midnight (start of the day) in local time format
     *
     * @return Time string
     */
    public function get_default_midnight()
    {
        return $this->_get_midnight($this->get_time_format());
    }

    /**
     * Get the name of the timezone for the user
     * @param User $user User, default - current user
     * @return string
     */
    public static function userTimezone(User $user = null)
    {
        $user = self::getInstance()->_getUser($user);
        if (empty($user)) {
            return '';
        }
        $tz = self::getInstance()->_getUserTZ($user);
        if ($tz) {
            return $tz->getName();
        }

        return '';
    }

    /**
     * Guess the timezone for the current user
     * @param int $userOffset Offset from GMT in minutes
     * @return string
     */
    public static function guessTimezone($userOffset = 0)
    {
        if (!is_numeric($userOffset)) {
            return '';
        }
        $defaultZones = array(
            'America/Anchorage',
            'America/Los_Angeles',
            'America/Phoenix',
            'America/Chicago',
            'America/New_York',
            'America/Argentina/Buenos_Aires',
            'America/Montevideo',
            'Europe/London',
            'Europe/Amsterdam',
            'Europe/Athens',
            'Europe/Moscow',
            'Asia/Tbilisi',
            'Asia/Omsk',
            'Asia/Jakarta',
            'Asia/Hong_Kong',
            'Asia/Tokyo',
            'Pacific/Guam',
            'Australia/Sydney',
            'Australia/Perth',
        );

        $now = new DateTime();
        $tzlist = timezone_identifiers_list();
        if ($userOffset == 0) {
            $gmtOffset = date('Z');
            $nowtz = date('e');
            if (in_array($nowtz, $tzlist)) {
                array_unshift($defaultZones, $nowtz);
            } else {
                $nowtz = timezone_name_from_abbr(date('T'), $gmtOffset, date('I'));
                if (in_array($nowtz, $tzlist)) {
                    array_unshift($defaultZones, $nowtz);
                }
            }
        } else {
            $gmtOffset = $userOffset * 60;
        }
        foreach ($defaultZones as $zoneName) {
            $tz = new DateTimeZone($zoneName);
            if ($tz->getOffset($now) == $gmtOffset) {
                return $tz->getName();
            }
        }
        // try all zones
        foreach ($tzlist as $zoneName) {
            $tz = new DateTimeZone($zoneName);
            if ($tz->getOffset($now) == $gmtOffset) {
                return $tz->getName();
            }
        }

        return null;
    }

    /**
     * Get the description of the user timezone for specific date
     * Like: PST(+08:00)
     * We need the date because it can be DST or non-DST
     * Note it's different from TZ name in tzName() that relates to current date
     * @param DateTime $date Current date
     * @param User $user User, default - current user
     * @return string
     */
    public static function userTimezoneSuffix(DateTime $date, User $user = null)
    {
        $user = self::getInstance()->_getUser($user);
        if (empty($user)) {
            return '';
        }
        self::getInstance()->tzUser($date, $user);

        return $date->format('T(P)');
    }

    /**
     * Get display name for a certain timezone
     * Note: it uses current date for GMT offset, so it may be not suitable for displaying generic dates
     * @param string|DateTimeZone $name TZ name
     * @return string
     */
    public static function tzName($name)
    {
        if (empty($name)) {
            return '';
        }
        if ($name instanceof DateTimeZone) {
            $tz = $name;
        } else {
            $tz = timezone_open($name);
        }
        if (!$tz) {
            return "???";
        }
        $now = new DateTime("now", $tz);
        $off = $now->getOffset();
        $translated = translate('timezone_dom', '', $name);
        if (is_string($translated) && !empty($translated)) {
            $name = $translated;
        }

        return sprintf(
            "%s (GMT%+2d:%02d)%s",
            str_replace('_', ' ', $name),
            $off / 3600,
            (abs($off) / 60) % 60,
            ""
        );//$now->format('I')==1?"(+DST)":"");
    }


    /**
     * Timezone sorting helper
     * Sorts by name
     * @param array $a
     * @param array $b
     * @internal
     * @return int
     */
    public static function _sortTz($a, $b)
    {
        if ($a[0] == $b[0]) {
            return strcmp($a[1], $b[1]);
        }
        return $a[0] < $b[0] ? -1 : 1;
    }

    /**
     * Get list of all timezones in the system
     * @return array
     */
    public static function getTimezoneList()
    {
        $now = new DateTime();
        $res_zones = $zones = array();
        foreach (timezone_identifiers_list() as $zoneName) {
            $tz = new DateTimeZone($zoneName);
            $zones[$zoneName] = array($tz->getOffset($now), self::tzName($zoneName));
        }
        uasort($zones, array('TimeDate', '_sortTz'));
        foreach ($zones as $name => $zonedef) {
            $res_zones[$name] = $zonedef[1];
        }

        return $res_zones;
    }

    /**
     * Print timestamp in RFC2616 format:
     * @param int|null $ts Null means current ts
     * @return string
     */
    public static function httpTime($ts = null)
    {
        if ($ts === null) {
            $ts = time();
        }

        return gmdate(self::RFC2616_FORMAT, $ts);
    }

    /**
     * Create datetime object from calendar array
     * @param array $time
     * @return SugarDateTime
     */
    public function fromTimeArray($time)
    {
        if (!isset($time) || count($time) == 0) {
            return $this->nowDb();
        } elseif (isset($time['ts'])) {
            return $this->fromTimestamp($time['ts']);
        } elseif (isset($time['date_str'])) {
            return $this->fromDb($time['date_str']);
        }
        $hour = 0;
        $min = 0;
        $sec = 0;
        $now = $this->getNow(true);
        $day = $now->day;
        $month = $now->month;
        $year = $now->year;
        if (isset($time['sec'])) {
            $sec = $time['sec'];
        }
        if (isset($time['min'])) {
            $min = $time['min'];
        }
        if (isset($time['hour'])) {
            $hour = $time['hour'];
        }
        if (isset($time['day'])) {
            $day = $time['day'];
        }
        if (isset($time['month'])) {
            $month = $time['month'];
        }
        if (isset($time['year']) && $time['year'] >= 1970) {
            $year = $time['year'];
        }

        return $now->setDate($year, $month, $day)->setTime($hour, $min, $sec)->setTimeZone(self::$gmtTimezone);
        

        return null;
    }

    /**
     * Returns the date portion of a datetime string
     *
     * @param string $datetime
     * @return string
     */
    public function getDatePart($datetime)
    {
        list($date, $time) = $this->split_date_time($datetime);

        return $date;
    }

    /**
     * Returns the time portion of a datetime string
     *
     * @param string $datetime
     * @return string
     */
    public function getTimePart($datetime)
    {
        list($date, $time) = $this->split_date_time($datetime);

        return $time;
    }

    /**
     * Returns the offset from user's timezone to GMT
     * @param User $user
     * @param DateTime $time When the offset is taken, default is now
     * @return int Offset in minutes
     */
    public function getUserUTCOffset(User $user = null, DateTime $time = null)
    {
        if (empty($time)) {
            $time = $this->now;
        }

        return $this->_getUserTZ($user)->getOffset($time) / 60;
    }

    /**
     * Create regexp from datetime format
     * @param string $format
     * @return string Regular expression string
     */
    public static function get_regular_expression($format)
    {
        $newFormat = '';
        $regPositions = array();
        $ignoreNextChar = false;
        $count = 1;
        foreach (str_split($format) as $char) {
            if (!$ignoreNextChar && isset(self::$format_to_regexp[$char])) {
                $newFormat .= '(' . self::$format_to_regexp[$char] . ')';
                $regPositions[$char] = $count;
                $count++;
            } else {
                $ignoreNextChar = false;
                $newFormat .= $char;
            }
            if ($char == "\\") {
                $ignoreNextChar = true;
            }
        }

        return array('format' => $newFormat, 'positions' => $regPositions);
    }

    // format - date expression ('' means now) for start and end of the range
    protected $date_expressions = array(
        'yesterday' => array("-1 day", "-1 day"),
        'today' => array("", ""),
        'tomorrow' => array("+1 day", "+1 day"),
        'last_7_days' => array("-6 days", ""),
        'next_7_days' => array("", "+6 days"),
        'last_30_days' => array("-29 days", ""),
        'next_30_days' => array("", "+29 days"),
    );

    /**
     * Parse date template
     * @internal
     * @param string $template Date expression
     * @param bool $daystart Do we want start or end of the day?
     * @param User $user
     * @param bool $adjustForTimezone
     * @return SugarDateTime
     */
    protected function parseFromTemplate($template, $daystart, User $user = null, $adjustForTimezone = true)
    {
        $rawTime = $this->getNow();
        $now = $adjustForTimezone ? $this->tzUser($rawTime, $user) : $rawTime;
        if (!empty($template)) {
            $now->modify($template);
        }
        if ($daystart) {
            return $now->get_day_begin();
        }
        return $now->get_day_end();
    }

    /**
     * Get month-long range mdiff months from now
     * @internal
     * @param int $mdiff
     * @param User $user
     * @param bool $adjustForTimezone
     * @return array
     */
    protected function diffMon($mdiff, User $user = null, $adjustForTimezone = true)
    {
        $rawTime = $this->getNow();
        $now = $adjustForTimezone ? $this->tzUser($rawTime, $user) : $rawTime;
        $now->setDate($now->year, $now->month + $mdiff, 1);
        $start = $now->get_day_begin();
        $end = $now->setDate($now->year, $now->month, $now->days_in_month)->setTime(23, 59, 59);

        return array($start, $end);
    }

    /**
     * Get year-long range ydiff years from now
     * @internal
     * @param int $ydiff
     * @param User $user
     * @param bool $adjustForTimezone
     * @return array
     */
    protected function diffYear($ydiff, User $user = null, $adjustForTimezone = true)
    {
        $rawTime = $this->getNow();
        $now = $adjustForTimezone ? $this->tzUser($rawTime, $user) : $rawTime;
        $now->setDate($now->year + $ydiff, 1, 1);
        $start = $now->get_day_begin();
        $end = $now->setDate($now->year, 12, 31)->setTime(23, 59, 59);

        return array($start, $end);
    }

    /**
     * Parse date range expression
     * Returns beginning and end of the range as a date
     * @param string $range
     * @param User $user
     * @param bool $adjustForTimezone Do we need to adjust for timezone?
     * @return array of two Date objects, start & end
     */
    public function parseDateRange($range, User $user = null, $adjustForTimezone = true)
    {
        if (isset($this->date_expressions[$range])) {
            return array(
                $this->parseFromTemplate($this->date_expressions[$range][0], true, $user, $adjustForTimezone),
                $this->parseFromTemplate($this->date_expressions[$range][1], false, $user, $adjustForTimezone)
            );
        }
        switch ($range) {
            case 'next_month':
                return $this->diffMon(1, $user, $adjustForTimezone);
            case 'last_month':
                return $this->diffMon(-1, $user, $adjustForTimezone);
            case 'this_month':
                return $this->diffMon(0, $user, $adjustForTimezone);
            case 'last_year':
                return $this->diffYear(-1, $user, $adjustForTimezone);
            case 'this_year':
                return $this->diffYear(0, $user, $adjustForTimezone);
            case 'next_year':
                return $this->diffYear(1, $user, $adjustForTimezone);
            default:
                return null;
        }
    }

    /********************* OLD functions, should not be used publicly anymore ****************/
    /**
     * Merge time without am/pm with am/pm string
     * @TODO find better way to do this!
     * @deprecated for public use
     * @param string $date
     * @param string $format User time format
     * @param string $mer
     * @return string
     */
    public function merge_time_meridiem($date, $format, $mer)
    {
        $date = trim($date);
        if (empty($date)) {
            return $date;
        }
        $fakeMerFormat = str_replace(array('a', 'A'), array('@~@', '@~@'), $format);
        $noMerFormat = trim(str_replace(array('a', 'A'), array('', ''), $format));
        $newDate = $this->swap_formats($date, $noMerFormat, $fakeMerFormat);

        return str_replace('@~@', $mer, $newDate);
    }

    /**
     * @deprecated for public use
     * Convert date from one format to another
     *
     * @param string $date
     * @param string $from
     * @param string $to
     * @return string
     */
    public function swap_formats($date, $from, $to)
    {
        return $this->_convert($date, $from, self::$gmtTimezone, $to, self::$gmtTimezone);
    }

    /**
     * @deprecated for public use
     * handles offset values for Timezones and DST
     * @param    $date         string        date/time formatted in user's selected format
     * @param    $format         string        destination format value as passed to PHP's date() funtion
     * @param    $to             boolean
     * @param    $user         object        user object from which Timezone and DST
     * @param    $usetimezone string        timezone name
     * values will be derived
     * @return     string        date formatted and adjusted for TZ and DST
     */
    public function handle_offset($date, $format, $to = true, $user = null, $usetimezone = null)
    {
        $tz = empty($usetimezone) ? $this->_getUserTZ($user) : new DateTimeZone($usetimezone);
        $dateobj = new SugarDateTime($date, $to ? self::$gmtTimezone : $tz);
        $dateobj->setTimezone($to ? $tz : self::$gmtTimezone);

        return $dateobj->format($format);
//        return $this->_convert($date, $format, $to ? self::$gmtTimezone : $tz, $format, $to ? $tz : self::$gmtTimezone);
    }

    /**
     * @deprecated for public use
     * Get current GMT datetime in DB format
     * @return string
     */
    public function get_gmt_db_datetime()
    {
        return $this->nowDb();
    }

    /**
     * @deprecated for public use
     * Get current GMT date in DB format
     * @return string
     */
    public function get_gmt_db_date()
    {
        return $this->nowDbDate();
    }

    /**
     * @deprecated for public use
     * this method will take an input $date variable (expecting Y-m-d format)
     * and get the GMT equivalent - with an hour-level granularity :
     * return the max value of a given locale's
     * date+time in GMT metrics (i.e., if in PDT, "2005-01-01 23:59:59" would be
     * "2005-01-02 06:59:59" in GMT metrics)
     * @param $date
     * @return array
     */
    public function handleOffsetMax($date)
    {
        $min = new DateTime($date, $this->_getUserTZ());
        $min->setTime(0, 0);
        $max = new DateTime($date, $this->_getUserTZ());
        $max->setTime(23, 59, 59);

        $min->setTimezone(self::$gmtTimezone);
        $max->setTimezone(self::$gmtTimezone);

        $gmtDateTime['date'] = $this->asDbDate($max, false);
        $gmtDateTime['time'] = $this->asDbDate($max, false);
        $gmtDateTime['min'] = $this->asDb($min);
        $gmtDateTime['max'] = $this->asDb($max);

        return $gmtDateTime;
    }

    /**
     * @deprecated for public use
     * this returns the adjustment for a user against the server time
     *
     * @return integer number of minutes to adjust a time by to get the appropriate time for the user
     */
    public function adjustmentForUserTimeZone()
    {
        $tz = $this->_getUserTZ();
        $server_tz = new DateTimeZone(date_default_timezone_get());
        if ($tz && $server_tz) {
            return ($server_tz->getOffset($this->now) - $tz->getOffset($this->now)) / 60;
        }

        return 0;
    }

    /**
     * @deprecated for public use
     * assumes that olddatetime is in Y-m-d H:i:s format
     * @param $olddatetime
     * @return string
     */
    public function convert_to_gmt_datetime($olddatetime)
    {
        if (!empty($olddatetime)) {
            return date('Y-m-d H:i:s', strtotime($olddatetime) - date('Z'));
        }

        return '';
    }

    /**
     * @deprecated for public use
     * get user timezone info
     * @param User $user
     * @return array
     */
    public function getUserTimeZone(User $user = null)
    {
        $tz = $this->_getUserTZ($user);

        return array("gmtOffset" => $tz->getOffset($this->now) / 60);
    }

    /**
     * @deprecated for public use
     * get timezone start & end
     * @param $year
     * @param string $zone
     * @return array
     */
    public function getDSTRange($year, $zone = null)
    {
        if (!empty($zone)) {
            $tz = timezone_open($zone);
        }
        if (empty($tz)) {
            $tz = $this->_getUserTZ();
        }

        $year_date = SugarDateTime::createFromFormat("Y", $year, self::$gmtTimezone);
        $year_end = clone $year_date;
        $year_end->setDate((int)$year, 12, 31);
        $year_end->setTime(23, 59, 59);
        $year_date->setDate((int)$year, 1, 1);
        $year_date->setTime(0, 0, 0);
        $result = array();
        $transitions = $tz->getTransitions($year_date->ts, $year_end->ts);
        $idx = 0;
        if (version_compare(PHP_VERSION, '5.3.0', '<')) {
            // <5.3.0 ignores parameters, advance manually to current year
            $start_ts = $year_date->ts;
            while (isset($transitions[$idx]) && $transitions[$idx]["ts"] < $start_ts) {
                $idx++;
            }
        }
        // get DST start
        while (isset($transitions[$idx]) && !$transitions[$idx]["isdst"]) {
            $idx++;
        }
        if (isset($transitions[$idx])) {
            $result["start"] = $this->fromTimestamp($transitions[$idx]["ts"])->asDb();
        }
        // get DST end
        while (isset($transitions[$idx]) && $transitions[$idx]["isdst"]) {
            $idx++;
        }
        if (isset($transitions[$idx])) {
            $result["end"] = $this->fromTimestamp($transitions[$idx]["ts"])->asDb();
        }

        return $result;
    }

    /****************** GUI stuff that really shouldn't be here, will be moved ************/
    /**
     * Get Javascript variables setup for user date format validation
     * @deprecated moved to SugarView
     * @return string JS code
     */
    public function get_javascript_validation()
    {
        return SugarView::getJavascriptValidation();
    }

    /**
     * AMPMMenu
     * This method renders a SELECT HTML form element based on the
     * user's time format preferences, with give date's value highlighted.
     *
     * If user's prefs have no AM/PM string, returns empty string.
     *
     * @todo There is hardcoded HTML in here that does not allow for localization
     * of the AM/PM am/pm Strings in this drop down menu.  Also, perhaps
     * change to the substr_count function calls to strpos
     * TODO: Remove after full switch to fields
     * @deprecated
     * @param string $prefix Prefix for SELECT
     * @param string $date Date in display format
     * @param string $attrs Additional attributes for SELECT
     * @return string SELECT HTML
     */
    public function AMPMMenu($prefix, $date, $attrs = '')
    {
        $tf = $this->get_time_format();
        $am = strpbrk($tf, 'aA');
        if ($am == false) {
            return '';
        }
        $selected = array("am" => "", "pm" => "", "AM" => "", "PM" => "");
        if (preg_match('/([ap]m)/i', $date, $match)) {
            $selected[$match[1]] = " selected";
        }

        $menu = "<select name='" . $prefix . "meridiem' " . $attrs . ">";
        if ($am{0} == 'a') {
            $menu .= "<option value='am'{$selected["am"]}>am";
            $menu .= "<option value='pm'{$selected["pm"]}>pm";
        } else {
            $menu .= "<option value='AM'{$selected["AM"]}>AM";
            $menu .= "<option value='PM'{$selected["PM"]}>PM";
        }

        return $menu . '</select>';
    }

    /**
     * Get user format in JS form
     * TODO: Remove after full switch to fields
     * @return string
     */
    public function get_user_date_format()
    {
        return str_replace(array('Y', 'm', 'd'), array('yyyy', 'mm', 'dd'), $this->get_date_format());
    }

    /**
     * Get user time format example
     * TODO: Remove after full switch to fields
     * @deprecated
     * @return string
     */
    public function get_user_time_format()
    {
        global $sugar_config;
        $time_pref = $this->get_time_format();

        if (!empty($time_pref) && !empty($sugar_config['time_formats'][$time_pref])) {
            return $sugar_config['time_formats'][$time_pref];
        }

        return '23:00'; //default
    }
}<|MERGE_RESOLUTION|>--- conflicted
+++ resolved
@@ -712,11 +712,11 @@
         if ($date instanceof DateTime) {
             $date = $date->format(self::DB_DATETIME_FORMAT);
         }
-        
+
         if (null === $date) {
             $date = '';
         }
-            
+
         if (!is_string($date)) {
             $msg = 'Date should be a string, ' . gettype($date) . ' given.';
             LoggerManager::getLogger()->fatal($msg . "\nDate was:\n" . print_r($date, true));
@@ -725,20 +725,15 @@
         try {
             return SugarDateTime::createFromFormat(self::DB_DATETIME_FORMAT, $date, self::$gmtTimezone);
         } catch (Exception $e) {
-<<<<<<< HEAD
-            $GLOBALS['log']->error("fromDb: Conversion of $date from DB format failed: {$e->getMessage()}");
-
-=======
             if (is_string($date)) {
                 $GLOBALS['log']->error("fromDb: Conversion of $date from DB format failed: {$e->getMessage()}");
             } else {
                 LoggerManager::getLogger()->error('Date parameter is not a string');
             }
->>>>>>> f2b355db
             return null;
         }
     }
-    
+
     /**
      * Create a date from a certain type of field in DB format
      * The types are: date, time, datatime[combo]
@@ -1661,7 +1656,7 @@
         }
 
         return $now->setDate($year, $month, $day)->setTime($hour, $min, $sec)->setTimeZone(self::$gmtTimezone);
-        
+
 
         return null;
     }
