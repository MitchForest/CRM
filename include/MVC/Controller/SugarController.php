--- conflicted
+++ resolved
@@ -327,6 +327,7 @@
 		$GLOBALS['log']->fatal('Exception in Controller: ' . $e->getMessage());
 		$GLOBALS['log']->fatal("backtrace:\n" . $e->getTraceAsString());
 		if($prev = $e->getPrevious()) {
+			$GLOBALS['log']->fatal("Previous:\n");
 			$this->showException($prev);
 		}
 	}
@@ -337,12 +338,8 @@
       */
     protected function handleException(Exception $e)
     {
-<<<<<<< HEAD
+		$GLOBALS['log']->fatal("Exception handling in ".__FILE__.':'.__LINE__);
         $this->showException($e);
-=======
-        $GLOBALS['log']->fatal(__FILE__.':'.__LINE__.' Exception in Controller: ' . $e->getMessage());
-		$GLOBALS['log']->fatal("backtrace:\n" . $e->getTraceAsString());
->>>>>>> 2673e7b7
         $logicHook = new LogicHook();
 
         if (isset($this->bean))
