<?php
/**
 *
 * SugarCRM Community Edition is a customer relationship management program developed by
 * SugarCRM, Inc. Copyright (C) 2004-2013 SugarCRM Inc.
<<<<<<< HEAD
 * SuiteCRM is an extension to SugarCRM Community Edition developed by Salesagility Ltd.
 * Copyright (C) 2011 - 2014 Salesagility Ltd.
=======
 *
 * SuiteCRM is an extension to SugarCRM Community Edition developed by SalesAgility Ltd.
 * Copyright (C) 2011 - 2017 SalesAgility Ltd.
>>>>>>> 471dbf07
 *
 * This program is free software; you can redistribute it and/or modify it under
 * the terms of the GNU Affero General Public License version 3 as published by the
 * Free Software Foundation with the addition of the following permission added
 * to Section 15 as permitted in Section 7(a): FOR ANY PART OF THE COVERED WORK
 * IN WHICH THE COPYRIGHT IS OWNED BY SUGARCRM, SUGARCRM DISCLAIMS THE WARRANTY
 * OF NON INFRINGEMENT OF THIRD PARTY RIGHTS.
 *
 * This program is distributed in the hope that it will be useful, but WITHOUT
 * ANY WARRANTY; without even the implied warranty of MERCHANTABILITY or FITNESS
 * FOR A PARTICULAR PURPOSE. See the GNU Affero General Public License for more
 * details.
 *
 * You should have received a copy of the GNU Affero General Public License along with
 * this program; if not, see http://www.gnu.org/licenses or write to the Free
 * Software Foundation, Inc., 51 Franklin Street, Fifth Floor, Boston, MA
 * 02110-1301 USA.
 *
 * You can contact SugarCRM, Inc. headquarters at 10050 North Wolfe Road,
 * SW2-130, Cupertino, CA 95014, USA. or at email address contact@sugarcrm.com.
 *
 * The interactive user interfaces in modified source and object code versions
 * of this program must display Appropriate Legal Notices, as required under
 * Section 5 of the GNU Affero General Public License version 3.
 *
 * In accordance with Section 7(b) of the GNU Affero General Public License version 3,
 * these Appropriate Legal Notices must retain the display of the "Powered by
 * SugarCRM" logo and "Supercharged by SuiteCRM" logo. If the display of the logos is not
 * reasonably feasible for technical reasons, the Appropriate Legal Notices must
 * display the words "Powered by SugarCRM" and "Supercharged by SuiteCRM".
 */

if (!defined('sugarEntry') || !sugarEntry) {
    die('Not A Valid Entry Point');
}

require_once('include/MVC/View/SugarView.php');

/**
 * Main SugarCRM controller
 * @api
 */
<<<<<<< HEAD
class SugarController
{
    /**
     * @var array $action_remap
     * remap actions in here
     * e.g. make all detail views go to edit views
     * $action_remap = array('detailview'=>'editview');
     */
    protected $action_remap = array('index' => 'listview');

    /**
     * @var string $module
     * The name of the current module.
     */
    public $module = 'Home';

    /**
     * @var string|null
     * The name of the target module.
     */
    public $target_module = null;

    /**
     * @var string $action
     * The name of the current action.
     */
    public $action = 'index';

    /**
     * @var string $record
     * The id of the current record.
     */
    public $record = '';

    /**
     * @var string|null $return_module
     * The name of the return module.
     */
    public $return_module = null;

    /**
     * @var string|null $return_action
     * The name of the return action.
     */
    public $return_action = null;

    /**
     * @var string|null $return_id uuid
     * The id of the return record.
     */
    public $return_id = null;

    /**
     * @var string $do_action
     * If the action was remapped it will be set to do_action and then we will just
     * use do_action for the actual action to perform.
     */
    protected $do_action = 'index';

    /**
     * @var SugarBean|null $bean
     * If a bean is present that set it.*
     */
    public $bean = null;

    /**
     * @var string $redirect_url
     * url to redirect to
     */
    public $redirect_url = '';

    /**
     * @var string $view
     * any subcontroller can modify this to change the view
     */
    public $view = 'classic';

    /**
     * @var array $view_object_map
     * this array will hold the mappings between a key and an object for use within the view.
     */
    public $view_object_map = array();

    /**
     * This array holds the methods that handleAction() will invoke, in sequence.
     */
    protected $tasks = array(
        'pre_action',
        'do_action',
        'post_action'
    );
    /**
     * @var array $process_tasks
     * List of options to run through within the process() method.
     * This list is meant to easily allow additions for new functionality as well as
     * the ability to add a controller's own handling.
     */
    public $process_tasks = array(
        'blockFileAccess',
        'handleEntryPoint',
        'callLegacyCode',
        'remapAction',
        'handle_action',
        'handleActionMaps',
    );
    /**
     * Whether or not the action has been handled by $process_tasks
     *
     * @var bool
     */
    protected $_processed = false;
    /**
     * Map an action directly to a file
     */
    /**
     * Map an action directly to a file. This will be loaded from action_file_map.php
     */
    protected $action_file_map = array();
    /**
     * Map an action directly to a view
     */
    /**
     * Map an action directly to a view. This will be loaded from action_view_map.php
     */
    protected $action_view_map = array();

    /**
     * This can be set from the application to tell us whether we have authorization to
     * process the action. If this is set we will default to the noaccess view.
     * @var bool
     */
    public $hasAccess;

    /**
     * Map case sensitive filenames to action.  This is used for linux/unix systems
     * where filenames are case sensitive
     */
    public static $action_case_file = array(
        'editview' => 'EditView',
        'detailview' => 'DetailView',
        'listview' => 'ListView'
    );

    /**
     * Constructor. This ie meant to load up the module, action, record as well
     * as the mapping arrays.
     */
    public function __construct()
    {
        $this->hasAccess = true;
    }
=======
class SugarController{
	/**
	 * remap actions in here
	 * e.g. make all detail views go to edit views
	 * $action_remap = array('detailview'=>'editview');
	 */
	protected $action_remap = array('index'=>'listview');
	/**
	 * The name of the current module.
	 */
	public $module = 'Home';
	/**
	 * The name of the target module.
	 */
	public $target_module = null;
	/**
	 * The name of the current action.
	 */
	public $action = 'index';
	/**
	 * The id of the current record.
	 */
	public $record = '';
	/**
	 * The name of the return module.
	 */
	public $return_module = null;
	/**
	 * The name of the return action.
	 */
	public $return_action = null;
	/**
	 * The id of the return record.
	 */
	public $return_id = null;
	/**
	 * If the action was remapped it will be set to do_action and then we will just
	 * use do_action for the actual action to perform.
	 */
	protected $do_action = 'index';
	/**
	 * If a bean is present that set it.
	 */
	public $bean = null;
	/**
	 * url to redirect to
	 */
	public $redirect_url = '';
	/**
	 * any subcontroller can modify this to change the view
	 */
	public $view = 'classic';
	/**
	 * this array will hold the mappings between a key and an object for use within the view.
	 */
	public $view_object_map = array();

	/**
	 * This array holds the methods that handleAction() will invoke, in sequence.
	 */
	protected $tasks = array(
					   'pre_action',
					   'do_action',
					   'post_action'
					   );
	/**
	 * List of options to run through within the process() method.
	 * This list is meant to easily allow additions for new functionality as well as
	 * the ability to add a controller's own handling.
	 */
	public $process_tasks = array(
						'blockFileAccess',
						'handleEntryPoint',
						'callLegacyCode',
						'remapAction',
						'handle_action',
						'handleActionMaps',
					);
	/**
	 * Whether or not the action has been handled by $process_tasks
	 *
	 * @var bool
	 */
	protected $_processed = false;
	/**
	 * Map an action directly to a file
	 */
	/**
	 * Map an action directly to a file. This will be loaded from action_file_map.php
	 */
	protected $action_file_map = array();
	/**
	 * Map an action directly to a view
	 */
	/**
	 * Map an action directly to a view. This will be loaded from action_view_map.php
	 */
	protected $action_view_map = array();

	/**
	 * This can be set from the application to tell us whether we have authorization to
	 * process the action. If this is set we will default to the noaccess view.
     * @var bool
	 */
	public $hasAccess;

	/**
	 * Map case sensitive filenames to action.  This is used for linux/unix systems
	 * where filenames are case sensitive
	 */
	public static $action_case_file = array(
										'editview'=>'EditView',
										'detailview'=>'DetailView',
										'listview'=>'ListView'
									  );

	/**
	 * Constructor. This ie meant tot load up the module, action, record as well
	 * as the mapping arrays.
	 */
	public function __construct()
    {
        $this->hasAccess = true;
	}
>>>>>>> 471dbf07

    /**
     * @deprecated deprecated since version 7.6, PHP4 Style Constructors are deprecated and will be remove in 7.8, please update your code, use __construct instead
     */
    public function SugarController()
    {
        $deprecatedMessage = 'PHP4 Style Constructors are deprecated and will be remove in 7.8, please update your code';
        if (isset($GLOBALS['log'])) {
            $GLOBALS['log']->deprecated($deprecatedMessage);
        } else {
            trigger_error($deprecatedMessage, E_USER_DEPRECATED);
        }
        self::__construct();
    }


    /**
     * Called from SugarApplication and is meant to perform the setup operations
     * on the controller.
     *
     */
    public function setup($module = '')
    {
        if (empty($module) && !empty($_REQUEST['module'])) {
            $module = $_REQUEST['module'];
        }
        //set the module
        if (!empty($module)) {
            $this->setModule($module);
        }

        if (!empty($_REQUEST['target_module']) && $_REQUEST['target_module'] != 'undefined') {
            $this->target_module = $_REQUEST['target_module'];
        }
        //set properties on the controller from the $_REQUEST
        $this->loadPropertiesFromRequest();
        //load the mapping files
        $this->loadMappings();
        /**
         * @see SugarController::allowAction()
         */
        $this->allowAction($this->action);
    }

    /**
     * Set the module on the Controller
     *
     * @param object $module
     */
    public function setModule($module)
    {
        $this->module = $module;
    }

    /**
     * Set properties on the Controller from the $_REQUEST
     *
     */
    private function loadPropertiesFromRequest()
    {
        if (!empty($_REQUEST['action'])) {
            $this->action = $_REQUEST['action'];
        }
        if (!empty($_REQUEST['record'])) {
            $this->record = $_REQUEST['record'];
        }
        if (!empty($_REQUEST['view'])) {
            $this->view = $_REQUEST['view'];
        }
        if (!empty($_REQUEST['return_module'])) {
            $this->return_module = $_REQUEST['return_module'];
        }
        if (!empty($_REQUEST['return_action'])) {
            $this->return_action = $_REQUEST['return_action'];
        }
        if (!empty($_REQUEST['return_id'])) {
            $this->return_id = $_REQUEST['return_id'];
        }
    }

    /**
     * Load map files for use within the Controller
     *
     */
    private function loadMappings()
    {
        $this->loadMapping('action_view_map');
        $this->loadMapping('action_file_map');
        $this->loadMapping('action_remap', true);
    }

    /**
     * Allows action to be pass XSS protection check provide that the action exists in the SugarController
     *
     * @param string $action
     */
    protected function allowAction($action)
    {
        if ($this->hasFunction($this->getActionMethodName())) {
            $GLOBALS['sugar_config']['http_referer']['actions'][] = $action;
        } else {
            $GLOBALS['log']->debug("Unable to find SugarController:: $action");
        }
    }

    /**
     * Given a record id load the bean. This bean is accessible from any sub controllers.
     */
    public function loadBean()
    {
        if (!empty($GLOBALS['beanList'][$this->module])) {
            $class = $GLOBALS['beanList'][$this->module];
            if (!empty($GLOBALS['beanFiles'][$class])) {
                require_once($GLOBALS['beanFiles'][$class]);
                $this->bean = new $class();
                if (!empty($this->record)) {
                    $this->bean->retrieve($this->record);
                    if ($this->bean) {
                        $GLOBALS['FOCUS'] = $this->bean;
                    }
                }
            }
        }
    }

    /**
     * Generic load method to load mapping arrays.
     */
    private function loadMapping($var, $merge = false)
    {
        $$var = sugar_cache_retrieve("CONTROLLER_" . $var . "_" . $this->module);
        if (!$$var) {
            if ($merge && !empty($this->$var)) {
                $$var = $this->$var;
            } else {
                $$var = array();
            }
            if (file_exists('include/MVC/Controller/' . $var . '.php')) {
                require('include/MVC/Controller/' . $var . '.php');
            }
            if (file_exists('modules/' . $this->module . '/' . $var . '.php')) {
                require('modules/' . $this->module . '/' . $var . '.php');
            }
            if (file_exists('custom/modules/' . $this->module . '/' . $var . '.php')) {
                require('custom/modules/' . $this->module . '/' . $var . '.php');
            }
            if (file_exists('custom/include/MVC/Controller/' . $var . '.php')) {
                require('custom/include/MVC/Controller/' . $var . '.php');
            }

            // entry_point_registry -> EntryPointRegistry

            $varname = str_replace(" ", "", ucwords(str_replace("_", " ", $var)));
            if (file_exists("custom/application/Ext/$varname/$var.ext.php")) {
                require("custom/application/Ext/$varname/$var.ext.php");
            }
            if (file_exists("custom/modules/{$this->module}/Ext/$varname/$var.ext.php")) {
                require("custom/modules/{$this->module}/Ext/$varname/$var.ext.php");
            }

            sugar_cache_put("CONTROLLER_" . $var . "_" . $this->module, $$var);
        }
        $this->$var = $$var;
    }

    /**
     * This method is called from SugarApplication->execute and it will bootstrap the entire controller process
     */
    final public function execute()
    {

        try {
            $this->process();
            if (!empty($this->view)) {
                $this->processView();
            } elseif (!empty($this->redirect_url)) {
                $this->redirect();
            }
        } catch (Exception $e) {
            $this->handleException($e);
        }


    }

    protected function showException(Exception $e)
    {
        $GLOBALS['log']->fatal('Exception in Controller: ' . $e->getMessage());
        $GLOBALS['log']->fatal("backtrace:\n" . $e->getTraceAsString());
        if ($prev = $e->getPrevious()) {
            $GLOBALS['log']->fatal("Previous:\n");
            $this->showException($prev);
        }
    }

    /**
     * Handle exception
     * @param Exception $e
     */
    protected function handleException(Exception $e)
    {
        $GLOBALS['log']->fatal("Exception handling in " . __FILE__ . ':' . __LINE__);
        $this->showException($e);
        $logicHook = new LogicHook();

        if (isset($this->bean)) {
            $logicHook->setBean($this->bean);
            $logicHook->call_custom_logic($this->bean->module_dir, "handle_exception", $e);
        } else {
            $logicHook->call_custom_logic('', "handle_exception", $e);
        }
    }

    /**
     * Display the appropriate view.
     */
    private function processView()
    {
        if (!isset($this->view_object_map['remap_action']) && isset($this->action_view_map[strtolower($this->action)])) {
            $this->view_object_map['remap_action'] = $this->action_view_map[strtolower($this->action)];
        }
        $view = ViewFactory::loadView($this->view, $this->module, $this->bean, $this->view_object_map,
            $this->target_module);
        $GLOBALS['current_view'] = $view;
        if (!empty($this->bean) && !$this->bean->ACLAccess($view->type) && $view->type != 'list') {
            ACLController::displayNoAccess(true);
            sugar_cleanup(true);
        }
        if (isset($this->errors)) {
            $view->errors = $this->errors;
        }
        $view->process();
    }

    /**
     * Meant to be overridden by a subclass and allows for specific functionality to be
     * injected prior to the process() method being called.
     */
    public function preProcess()
    {
    }

    /**
     * if we have a function to support the action use it otherwise use the default action
     *
     * 1) check for file
     * 2) check for action
     */
    public function process()
    {
        $GLOBALS['action'] = $this->action;
        $GLOBALS['module'] = $this->module;

        //check to ensure we have access to the module.
        if ($this->hasAccess) {
            $this->do_action = $this->action;

            $file = self::getActionFilename($this->do_action);

            $this->loadBean();

            $processed = false;
            if (!$this->_processed) {
                foreach ($this->process_tasks as $process) {
                    $this->$process();
                    if ($this->_processed) {
                        break;
                    }
                }
            }

            $this->redirect();
        } else {
            $this->no_access();
        }
    }

    /**
     * This method is called from the process method. I could also be called within an action_* method.
     * It allows a developer to override any one of these methods contained within,
     * or if the developer so chooses they can override the entire action_* method.
     *
     * @return true if any one of the pre_, do_, or post_ methods have been defined,
     * false otherwise.  This is important b/c if none of these methods exists, then we will run the
     * action_default() method.
     */
    protected function handle_action()
    {
        $processed = false;
        foreach ($this->tasks as $task) {
            $processed = ($this->$task() || $processed);
        }
        $this->_processed = $processed;
    }

    /**
     * Perform an action prior to the specified action.
     * This can be overridde in a sub-class
     */
    private function pre_action()
    {
        $function = $this->getPreActionMethodName();
        if ($this->hasFunction($function)) {
            $GLOBALS['log']->debug('Performing pre_action');
            $this->$function();

            return true;
        }

        return false;
    }

    /**
     * Perform the specified action.
     * This can be overridde in a sub-class
     */
    private function do_action()
    {

        $function = $this->getActionMethodName();
        if ($this->hasFunction($function)) {
            $GLOBALS['log']->debug('Performing action: ' . $function . ' MODULE: ' . $this->module);
            $this->$function();

            return true;
        }

        return false;
    }

    /**
     * Perform an action after to the specified action has occurred.
     * This can be overridde in a sub-class
     */
    private function post_action()
    {
        $function = $this->getPostActionMethodName();
        if ($this->hasFunction($function)) {
            $GLOBALS['log']->debug('Performing post_action');
            $this->$function();

            return true;
        }

        return false;
    }

    /**
     * If there is no action found then display an error to the user.
     */
    protected function no_action()
    {
        sugar_die(sprintf($GLOBALS['app_strings']['LBL_NO_ACTION'], $this->do_action));
    }

    /**
     * The default action handler for instances where we do not have access to process.
     */
    protected function no_access()
    {
        $this->view = 'noaccess';
    }

    ///////////////////////////////////////////////
    /////// HELPER FUNCTIONS
    ///////////////////////////////////////////////

    /**
     * Determine if a given function exists on the objects
     * @param function - the function to check
     * @return true if the method exists on the object, false otherwise
     */
    protected function hasFunction($function)
    {
        return method_exists($this, $function);
    }

    /**
     * @param $action
     * @return string
     */
    protected function getPreActionMethodName()
    {
        return 'pre_' . $this->action;
    }

    /**
     * @param $action
     * @return string
     */
    protected function getActionMethodName()
    {
        return 'action_' . strtolower($this->do_action);
    }

    /**
     * @param $action
     * @return string
     */
    protected function getPostActionMethodName()
    {
        return 'post_' . strtolower($this->action);
    }

    /**
     * Set the url to which we will want to redirect
     *
     * @param string url - the url to which we will want to redirect
     */
    protected function set_redirect($url)
    {
        $this->redirect_url = $url;
    }

    /**
     * Perform redirection based on the redirect_url
     *
     */
    protected function redirect()
    {

        if (!empty($this->redirect_url)) {
            SugarApplication::redirect($this->redirect_url);
        }
    }

    ////////////////////////////////////////////////////////
    ////// DEFAULT ACTIONS
    ///////////////////////////////////////////////////////

    /*
     * Save a bean
     */

    /**
     * Do some processing before saving the bean to the database.
     */
    public function pre_save()
    {
        if (!empty($_POST['assigned_user_id']) && $_POST['assigned_user_id'] != $this->bean->assigned_user_id && $_POST['assigned_user_id'] != $GLOBALS['current_user']->id && empty($GLOBALS['sugar_config']['exclude_notifications'][$this->bean->module_dir])) {
            $this->bean->notify_on_save = true;
        }
        $GLOBALS['log']->debug("SugarController:: performing pre_save.");
        require_once('include/SugarFields/SugarFieldHandler.php');
        $sfh = new SugarFieldHandler();
        foreach ($this->bean->field_defs as $field => $properties) {
            $type = !empty($properties['custom_type']) ? $properties['custom_type'] : $properties['type'];
            $sf = $sfh::getSugarField(ucfirst($type), true);
            if (isset($_POST[$field])) {
                if (is_array($_POST[$field]) && !empty($properties['isMultiSelect'])) {
                    if (empty($_POST[$field][0])) {
                        unset($_POST[$field][0]);
                    }
                    $_POST[$field] = encodeMultienumValue($_POST[$field]);
                }
                $this->bean->$field = $_POST[$field];
            } else {
                if (!empty($properties['isMultiSelect']) && !isset($_POST[$field]) && isset($_POST[$field . '_multiselect'])) {
                    $this->bean->$field = '';
                }
            }
            if ($sf != null) {
                $sf->save($this->bean, $_POST, $field, $properties);
            }
        }

        foreach ($this->bean->relationship_fields as $field => $link) {
            if (!empty($_POST[$field])) {
                $this->bean->$field = $_POST[$field];
            }
        }
        if (!$this->bean->ACLAccess('save')) {
            ACLController::displayNoAccess(true);
            sugar_cleanup(true);
        }
    }

    /**
     * Perform the actual save
     */
    public function action_save()
    {
        $this->bean->save(!empty($this->bean->notify_on_save));
    }


    public function action_spot()
    {
        $this->view = 'spot';
    }


    /**
     * Specify what happens after the save has occurred.
     */
    protected function post_save()
    {
        $module = (!empty($this->return_module) ? $this->return_module : $this->module);
        $action = (!empty($this->return_action) ? $this->return_action : 'DetailView');
        $id = (!empty($this->return_id) ? $this->return_id : $this->bean->id);

        $url = "index.php?module=" . $module . "&action=" . $action . "&record=" . $id;
        $this->set_redirect($url);
    }

    /*
     * Delete a bean
     */

    /**
     * Perform the actual deletion.
     */
    protected function action_delete()
    {
        //do any pre delete processing
        //if there is some custom logic for deletion.
        if (!empty($_REQUEST['record'])) {
            if (!$this->bean->ACLAccess('Delete')) {
                ACLController::displayNoAccess(true);
                sugar_cleanup(true);
            }
            $this->bean->mark_deleted($_REQUEST['record']);
        } else {
            sugar_die("A record number must be specified to delete");
        }
    }

    /**
     * Specify what happens after the deletion has occurred.
     */
    protected function post_delete()
    {
        if (empty($_REQUEST['return_url'])) {
            $return_module = isset($_REQUEST['return_module']) ?
                $_REQUEST['return_module'] :
                $GLOBALS['sugar_config']['default_module'];
            $return_action = isset($_REQUEST['return_action']) ?
                $_REQUEST['return_action'] :
                $GLOBALS['sugar_config']['default_action'];
            $return_id = isset($_REQUEST['return_id']) ?
                $_REQUEST['return_id'] :
                '';
            $url = "index.php?module=" . $return_module . "&action=" . $return_action . "&record=" . $return_id;
        } else {
            $url = $_REQUEST['return_url'];
        }

        //eggsurplus Bug 23816: maintain VCR after an edit/save. If it is a duplicate then don't worry about it. The offset is now worthless.
        if (isset($_REQUEST['offset']) && empty($_REQUEST['duplicateSave'])) {
            $url .= "&offset=" . $_REQUEST['offset'];
        }

        $this->set_redirect($url);
    }

    /**
     * Perform the actual massupdate.
     */
    protected function action_massupdate()
    {
        if (!empty($_REQUEST['massupdate']) && $_REQUEST['massupdate'] == 'true' && (!empty($_REQUEST['uid']) || !empty($_REQUEST['entire']))) {
            if (!empty($_REQUEST['Delete']) && $_REQUEST['Delete'] == 'true' && !$this->bean->ACLAccess('delete')
                || (empty($_REQUEST['Delete']) || $_REQUEST['Delete'] != 'true') && !$this->bean->ACLAccess('save')
            ) {
                ACLController::displayNoAccess(true);
                sugar_cleanup(true);
            }

            set_time_limit(0);//I'm wondering if we will set it never goes timeout here.
            // until we have more efficient way of handling MU, we have to disable the limit
            $GLOBALS['db']->setQueryLimit(0);
            require_once("include/MassUpdate.php");
            require_once('modules/MySettings/StoreQuery.php');
            $seed = loadBean($_REQUEST['module']);
            $mass = new MassUpdate();
            $mass->setSugarBean($seed);
            if (isset($_REQUEST['entire']) && empty($_POST['mass'])) {
                $mass->generateSearchWhere($_REQUEST['module'], $_REQUEST['current_query_by_page']);
            }
            $mass->handleMassUpdate();
            $storeQuery = new StoreQuery();//restore the current search. to solve bug 24722 for multi tabs massupdate.
            $temp_req = array(
                'current_query_by_page' => $_REQUEST['current_query_by_page'],
                'return_module' => $_REQUEST['return_module'],
                'return_action' => $_REQUEST['return_action']
            );
            if ($_REQUEST['return_module'] == 'Emails') {
                if (!empty($_REQUEST['type']) && !empty($_REQUEST['ie_assigned_user_id'])) {
                    $this->req_for_email = array(
                        'type' => $_REQUEST['type'],
                        'ie_assigned_user_id' => $_REQUEST['ie_assigned_user_id']
                    ); // Specifically for My Achieves
                }
            }
            $_REQUEST = array();
            $_REQUEST = json_decode(html_entity_decode($temp_req['current_query_by_page']), true);
            unset($_REQUEST[$seed->module_dir . '2_' . strtoupper($seed->object_name) . '_offset']);//after massupdate, the page should redirect to no offset page
            $storeQuery->saveFromRequest($_REQUEST['module']);
            $_REQUEST = array(
                'return_module' => $temp_req['return_module'],
                'return_action' => $temp_req['return_action']
            );//for post_massupdate, to go back to original page.
        } else {
            sugar_die("You must massupdate at least one record");
        }
    }

    /**
     * Specify what happens after the massupdate has occurred.
     */
    protected function post_massupdate()
    {
        $return_module = isset($_REQUEST['return_module']) ?
            $_REQUEST['return_module'] :
            $GLOBALS['sugar_config']['default_module'];
        $return_action = isset($_REQUEST['return_action']) ?
            $_REQUEST['return_action'] :
            $GLOBALS['sugar_config']['default_action'];
        $url = "index.php?module=" . $return_module . "&action=" . $return_action;
        if ($return_module == 'Emails') {//specificly for My Achieves
            if (!empty($this->req_for_email['type']) && !empty($this->req_for_email['ie_assigned_user_id'])) {
                $url = $url . "&type=" . $this->req_for_email['type'] . "&assigned_user_id=" . $this->req_for_email['ie_assigned_user_id'];
            }
        }
        $this->set_redirect($url);
    }

    /**
     * Perform the listview action
     */
    protected function action_listview()
    {
        $this->view_object_map['bean'] = $this->bean;
        $this->view = 'list';
    }

    /*

        //THIS IS HANDLED IN ACTION_REMAP WHERE INDEX IS SET TO LISTVIEW
        function action_index(){
        }
    */

    /**
     * Action to handle when using a file as was done in previous versions of Sugar.
     */
    protected function action_default()
    {
        $this->view = 'classic';
    }

    /**
     * this method id used within a Dashlet when performing an ajax call
     */
    protected function action_callmethoddashlet()
    {
        if (!empty($_REQUEST['id'])) {
            $id = $_REQUEST['id'];
            $requestedMethod = $_REQUEST['method'];
            $dashletDefs = $GLOBALS['current_user']->getPreference('dashlets', 'Home'); // load user's dashlets config
            if (!empty($dashletDefs[$id])) {
                require_once($dashletDefs[$id]['fileLocation']);

                $dashlet = new $dashletDefs[$id]['className']($id,
                    (isset($dashletDefs[$id]['options']) ? $dashletDefs[$id]['options'] : array()));

                if (method_exists($dashlet, $requestedMethod) || method_exists($dashlet, '__call')) {
                    echo $dashlet->$requestedMethod();
                } else {
                    echo 'no method';
                }
            }
        }
    }

    /**
     * this method is used within a Dashlet when the options configuration is posted
     */
    protected function action_configuredashlet()
    {
        global $current_user, $mod_strings;

        if (!empty($_REQUEST['id'])) {
            $id = $_REQUEST['id'];
            $dashletDefs = $current_user->getPreference('dashlets', $_REQUEST['module']); // load user's dashlets config
            require_once($dashletDefs[$id]['fileLocation']);

            $dashlet = new $dashletDefs[$id]['className']($id,
                (isset($dashletDefs[$id]['options']) ? $dashletDefs[$id]['options'] : array()));
            if (!empty($_REQUEST['configure']) && $_REQUEST['configure']) { // save settings
                $dashletDefs[$id]['options'] = $dashlet->saveOptions($_REQUEST);
                $current_user->setPreference('dashlets', $dashletDefs, 0, $_REQUEST['module']);
            } else { // display options
                $json = getJSONobj();

                return 'result = ' . $json->encode((array(
                        'header' => $dashlet->title . ' : ' . $mod_strings['LBL_OPTIONS'],
                        'body' => $dashlet->displayOptions()
                    )));

            }
        } else {
            return '0';
        }
    }

    /**
     * Global method to delete an attachment
     *
     * If the bean does not have a deleteAttachment method it will return 'false' as a string
     *
     * @return void
     */
    protected function action_deleteattachment()
    {
        $this->view = 'edit';
        $GLOBALS['view'] = $this->view;
        ob_clean();
        $retval = false;

        if (method_exists($this->bean, 'deleteAttachment')) {
            $duplicate = "false";
            if (isset($_REQUEST['isDuplicate']) && $_REQUEST['isDuplicate'] == "true") {
                $duplicate = "true";
            }
            if (isset($_REQUEST['duplicateSave']) && $_REQUEST['duplicateSave'] == "true") {
                $duplicate = "true";
            }
            $retval = $this->bean->deleteAttachment($duplicate);
        }
        echo json_encode($retval);
        sugar_cleanup(true);
    }

    /**
     * getActionFilename
     */
    public static function getActionFilename($action)
    {
        if (isset(self::$action_case_file[$action])) {
            return self::$action_case_file[$action];
        }

        return $action;
    }

    /********************************************************************/
    // 				PROCESS TASKS
    /********************************************************************/

    /**
     * Given the module and action, determine whether the super/admin has prevented access
     * to this url. In addition if any links specified for this module, load the links into
     * GLOBALS
     *
     * @return true if we want to stop processing, false if processing should continue
     */
    private function blockFileAccess()
    {
        //check if the we have enabled file_access_control and if so then check the mappings on the request;
        if (!empty($GLOBALS['sugar_config']['admin_access_control']) && $GLOBALS['sugar_config']['admin_access_control']) {
            $this->loadMapping('file_access_control_map');
            //since we have this turned on, check the mapping file
            $module = strtolower($this->module);
            $action = strtolower($this->do_action);
            if (!empty($this->file_access_control_map['modules'][$module]['links'])) {
                $GLOBALS['admin_access_control_links'] = $this->file_access_control_map['modules'][$module]['links'];
            }

            if (!empty($this->file_access_control_map['modules'][$module]['actions']) && (in_array($action,
                        $this->file_access_control_map['modules'][$module]['actions']) || !empty($this->file_access_control_map['modules'][$module]['actions'][$action]))
            ) {
                //check params
                if (!empty($this->file_access_control_map['modules'][$module]['actions'][$action]['params'])) {
                    $block = true;
                    $params = $this->file_access_control_map['modules'][$module]['actions'][$action]['params'];
                    foreach ($params as $param => $paramVals) {
                        if (!empty($_REQUEST[$param])) {
                            if (!in_array($_REQUEST[$param], $paramVals)) {
                                $block = false;
                                break;
                            }
                        }
                    }
                    if ($block) {
                        $this->_processed = true;
                        $this->no_access();
                    }
                } else {
                    $this->_processed = true;
                    $this->no_access();
                }
            }
        } else {
            $this->_processed = false;
        }
    }

    /**
     * This code is part of the entry points reworking. We have consolidated all
     * entry points to go through index.php. Now in order to bring up an entry point
     * it will follow the format:
     * 'index.php?entryPoint=download'
     * the download entry point is mapped in the following file: entry_point_registry.php
     *
     */
    private function handleEntryPoint()
    {
        if (!empty($_REQUEST['entryPoint'])) {
            $this->loadMapping('entry_point_registry');
            $entryPoint = $_REQUEST['entryPoint'];

            if (!empty($this->entry_point_registry[$entryPoint])) {
                require_once($this->entry_point_registry[$entryPoint]['file']);
                $this->_processed = true;
                $this->view = '';
            }
        }
    }

    /**
     * Checks to see if the requested entry point requires auth
     *
     * @param  $entrypoint string name of the entrypoint
     * @return bool true if auth is required, false if not
     */
    public function checkEntryPointRequiresAuth($entryPoint)
    {
        $this->loadMapping('entry_point_registry');

        if (isset($this->entry_point_registry[$entryPoint]['auth'])
            && !$this->entry_point_registry[$entryPoint]['auth']
        ) {
            return false;
        }

        return true;
    }

    /**
     * Meant to handle old views e.g. DetailView.php.
     *
     */
    protected function callLegacyCode()
    {
        $file = self::getActionFilename($this->do_action);
        if (isset($this->action_view_map[strtolower($this->do_action)])) {
            $action = $this->action_view_map[strtolower($this->do_action)];
        } else {
            $action = $this->do_action;
        }
        // index actions actually maps to the view.list.php view
        if ($action == 'index') {
            $action = 'list';
        }

        if ((file_exists('modules/' . $this->module . '/' . $file . '.php')
                && !file_exists('modules/' . $this->module . '/views/view.' . $action . '.php'))
            || (file_exists('custom/modules/' . $this->module . '/' . $file . '.php')
                && !file_exists('custom/modules/' . $this->module . '/views/view.' . $action . '.php'))
        ) {
            // A 'classic' module, using the old pre-MVC display files
            // We should now discard the bean we just obtained for tracking as the pre-MVC module will instantiate its own
            unset($GLOBALS['FOCUS']);
            $GLOBALS['log']->debug('Module:' . $this->module . ' using file: ' . $file);
            $this->action_default();
            $this->_processed = true;
        }
    }

    /**
     * If the action has been remapped to a different action as defined in
     * action_file_map.php or action_view_map.php load those maps here.
     *
     */
    private function handleActionMaps()
    {
        if (!empty($this->action_file_map[strtolower($this->do_action)])) {
            $this->view = '';
            $GLOBALS['log']->debug('Using Action File Map:' . $this->action_file_map[strtolower($this->do_action)]);
            require_once($this->action_file_map[strtolower($this->do_action)]);
            $this->_processed = true;
        } elseif (!empty($this->action_view_map[strtolower($this->do_action)])) {
            $GLOBALS['log']->debug('Using Action View Map:' . $this->action_view_map[strtolower($this->do_action)]);
            $this->view = $this->action_view_map[strtolower($this->do_action)];
            $this->_processed = true;
        } else {
            $this->no_action();
        }
    }

    /**
     * Actually remap the action if required.
     *
     */
    protected function remapAction()
    {
        if (!empty($this->action_remap[$this->do_action])) {
            $this->action = $this->action_remap[$this->do_action];
            $this->do_action = $this->action;
        }
    }

<<<<<<< HEAD
}

?>
=======
}
>>>>>>> 471dbf07
<|MERGE_RESOLUTION|>--- conflicted
+++ resolved
@@ -3,14 +3,9 @@
  *
  * SugarCRM Community Edition is a customer relationship management program developed by
  * SugarCRM, Inc. Copyright (C) 2004-2013 SugarCRM Inc.
-<<<<<<< HEAD
- * SuiteCRM is an extension to SugarCRM Community Edition developed by Salesagility Ltd.
- * Copyright (C) 2011 - 2014 Salesagility Ltd.
-=======
- *
- * SuiteCRM is an extension to SugarCRM Community Edition developed by SalesAgility Ltd.
+
+* * SuiteCRM is an extension to SugarCRM Community Edition developed by SalesAgility Ltd.
  * Copyright (C) 2011 - 2017 SalesAgility Ltd.
->>>>>>> 471dbf07
  *
  * This program is free software; you can redistribute it and/or modify it under
  * the terms of the GNU Affero General Public License version 3 as published by the
@@ -53,7 +48,6 @@
  * Main SugarCRM controller
  * @api
  */
-<<<<<<< HEAD
 class SugarController
 {
     /**
@@ -180,12 +174,12 @@
      */
     protected $action_view_map = array();
 
-    /**
-     * This can be set from the application to tell us whether we have authorization to
-     * process the action. If this is set we will default to the noaccess view.
-     * @var bool
-     */
-    public $hasAccess;
+	/**
+	 * This can be set from the application to tell us whether we have authorization to
+	 * process the action. If this is set we will default to the noaccess view.
+	 *@var bool
+     */
+	public $hasAccess ;
 
     /**
      * Map case sensitive filenames to action.  This is used for linux/unix systems
@@ -197,140 +191,13 @@
         'listview' => 'ListView'
     );
 
-    /**
-     * Constructor. This ie meant to load up the module, action, record as well
-     * as the mapping arrays.
-     */
-    public function __construct()
-    {
-        $this->hasAccess = true;
-    }
-=======
-class SugarController{
 	/**
-	 * remap actions in here
-	 * e.g. make all detail views go to edit views
-	 * $action_remap = array('detailview'=>'editview');
-	 */
-	protected $action_remap = array('index'=>'listview');
-	/**
-	 * The name of the current module.
-	 */
-	public $module = 'Home';
-	/**
-	 * The name of the target module.
-	 */
-	public $target_module = null;
-	/**
-	 * The name of the current action.
-	 */
-	public $action = 'index';
-	/**
-	 * The id of the current record.
-	 */
-	public $record = '';
-	/**
-	 * The name of the return module.
-	 */
-	public $return_module = null;
-	/**
-	 * The name of the return action.
-	 */
-	public $return_action = null;
-	/**
-	 * The id of the return record.
-	 */
-	public $return_id = null;
-	/**
-	 * If the action was remapped it will be set to do_action and then we will just
-	 * use do_action for the actual action to perform.
-	 */
-	protected $do_action = 'index';
-	/**
-	 * If a bean is present that set it.
-	 */
-	public $bean = null;
-	/**
-	 * url to redirect to
-	 */
-	public $redirect_url = '';
-	/**
-	 * any subcontroller can modify this to change the view
-	 */
-	public $view = 'classic';
-	/**
-	 * this array will hold the mappings between a key and an object for use within the view.
-	 */
-	public $view_object_map = array();
-
-	/**
-	 * This array holds the methods that handleAction() will invoke, in sequence.
-	 */
-	protected $tasks = array(
-					   'pre_action',
-					   'do_action',
-					   'post_action'
-					   );
-	/**
-	 * List of options to run through within the process() method.
-	 * This list is meant to easily allow additions for new functionality as well as
-	 * the ability to add a controller's own handling.
-	 */
-	public $process_tasks = array(
-						'blockFileAccess',
-						'handleEntryPoint',
-						'callLegacyCode',
-						'remapAction',
-						'handle_action',
-						'handleActionMaps',
-					);
-	/**
-	 * Whether or not the action has been handled by $process_tasks
-	 *
-	 * @var bool
-	 */
-	protected $_processed = false;
-	/**
-	 * Map an action directly to a file
-	 */
-	/**
-	 * Map an action directly to a file. This will be loaded from action_file_map.php
-	 */
-	protected $action_file_map = array();
-	/**
-	 * Map an action directly to a view
-	 */
-	/**
-	 * Map an action directly to a view. This will be loaded from action_view_map.php
-	 */
-	protected $action_view_map = array();
-
-	/**
-	 * This can be set from the application to tell us whether we have authorization to
-	 * process the action. If this is set we will default to the noaccess view.
-     * @var bool
-	 */
-	public $hasAccess;
-
-	/**
-	 * Map case sensitive filenames to action.  This is used for linux/unix systems
-	 * where filenames are case sensitive
-	 */
-	public static $action_case_file = array(
-										'editview'=>'EditView',
-										'detailview'=>'DetailView',
-										'listview'=>'ListView'
-									  );
-
-	/**
-	 * Constructor. This ie meant tot load up the module, action, record as well
+	 * Constructor. This ie meant to load up the module, action, record as well
 	 * as the mapping arrays.
 	 */
 	public function __construct()
-    {
-        $this->hasAccess = true;
-	}
->>>>>>> 471dbf07
+	{
+        $this->hasAccess = true;}
 
     /**
      * @deprecated deprecated since version 7.6, PHP4 Style Constructors are deprecated and will be remove in 7.8, please update your code, use __construct instead
@@ -1234,10 +1101,4 @@
         }
     }
 
-<<<<<<< HEAD
-}
-
-?>
-=======
-}
->>>>>>> 471dbf07
+}