<?php
/*********************************************************************************
 * SugarCRM Community Edition is a customer relationship management program developed by
 * SugarCRM, Inc. Copyright (C) 2004-2013 SugarCRM Inc.
 * SuiteCRM is an extension to SugarCRM Community Edition developed by Salesagility Ltd.
 * Copyright (C) 2011 - 2014 Salesagility Ltd.
 *
 * This program is free software; you can redistribute it and/or modify it under
 * the terms of the GNU Affero General Public License version 3 as published by the
 * Free Software Foundation with the addition of the following permission added
 * to Section 15 as permitted in Section 7(a): FOR ANY PART OF THE COVERED WORK
 * IN WHICH THE COPYRIGHT IS OWNED BY SUGARCRM, SUGARCRM DISCLAIMS THE WARRANTY
 * OF NON INFRINGEMENT OF THIRD PARTY RIGHTS.
 *
 * This program is distributed in the hope that it will be useful, but WITHOUT
 * ANY WARRANTY; without even the implied warranty of MERCHANTABILITY or FITNESS
 * FOR A PARTICULAR PURPOSE.  See the GNU Affero General Public License for more
 * details.
 *
 * You should have received a copy of the GNU Affero General Public License along with
 * this program; if not, see http://www.gnu.org/licenses or write to the Free
 * Software Foundation, Inc., 51 Franklin Street, Fifth Floor, Boston, MA
 * 02110-1301 USA.
 *
 * You can contact SugarCRM, Inc. headquarters at 10050 North Wolfe Road,
 * SW2-130, Cupertino, CA 95014, USA. or at email address contact@sugarcrm.com.
 *
 * The interactive user interfaces in modified source and object code versions
 * of this program must display Appropriate Legal Notices, as required under
 * Section 5 of the GNU Affero General Public License version 3.
 *
 * In accordance with Section 7(b) of the GNU Affero General Public License version 3,
 * these Appropriate Legal Notices must retain the display of the "Powered by
 * SugarCRM" logo and "Supercharged by SuiteCRM" logo. If the display of the logos is not
 * reasonably feasible for  technical reasons, the Appropriate Legal Notices must
 * display the words  "Powered by SugarCRM" and "Supercharged by SuiteCRM".
 ********************************************************************************/

require_once('include/MVC/View/SugarView.php');

/**
 * Main SugarCRM controller
 * @api
 */
class SugarController
{
    /**
     * @var array $action_remap
     * remap actions in here
     * e.g. make all detail views go to edit views
     * $action_remap = array('detailview'=>'editview');
     */
    protected $action_remap = array('index' => 'listview');

    /**
     * @var string $module
     * The name of the current module.
     */
    public $module = 'Home';

    /**
     * @var string|null
     * The name of the target module.
     */
    public $target_module = null;

    /**
     * @var string $action
     * The name of the current action.
     */
    public $action = 'index';

    /**
     * @var string $record
     * The id of the current record.
     */
    public $record = '';

    /**
     * @var string|null $return_module
     * The name of the return module.
     */
    public $return_module = null;

    /**
     * @var string|null $return_action
     * The name of the return action.
     */
    public $return_action = null;

    /**
     * @var string|null $return_id uuid
     * The id of the return record.
     */
    public $return_id = null;

    /**
     * @var string $do_action
     * If the action was remapped it will be set to do_action and then we will just
     * use do_action for the actual action to perform.
     */
    protected $do_action = 'index';

    /**
     * @var SugarBean|null $bean
     * If a bean is present that set it.*
     */
    public $bean = null;

    /**
     * @var string $redirect_url
     * url to redirect to
     */
    public $redirect_url = '';

    /**
     * @var string $view
     * any subcontroller can modify this to change the view
     */
    public $view = 'classic';

    /**
     * @var array $view_object_map
     * this array will hold the mappings between a key and an object for use within the view.
     */
    public $view_object_map = array();

    /**
     * This array holds the methods that handleAction() will invoke, in sequence.
     */
    protected $tasks = array(
        'pre_action',
        'do_action',
        'post_action'
    );
    /**
     * @var array $process_tasks
     * List of options to run through within the process() method.
     * This list is meant to easily allow additions for new functionality as well as
     * the ability to add a controller's own handling.
     */
    public $process_tasks = array(
        'blockFileAccess',
        'handleEntryPoint',
        'callLegacyCode',
        'remapAction',
        'handle_action',
        'handleActionMaps',
    );
    /**
     * Whether or not the action has been handled by $process_tasks
     *
     * @var bool
     */
    protected $_processed = false;
    /**
     * Map an action directly to a file
     */
    /**
     * Map an action directly to a file. This will be loaded from action_file_map.php
     */
    protected $action_file_map = array();
    /**
     * Map an action directly to a view
     */
    /**
     * Map an action directly to a view. This will be loaded from action_view_map.php
     */
    protected $action_view_map = array();

    /**
     * This can be set from the application to tell us whether we have authorization to
     * process the action. If this is set we will default to the noaccess view.
     */
    public $hasAccess = true;

    /**
     * Map case sensitive filenames to action.  This is used for linux/unix systems
     * where filenames are case sensitive
     */
    public static $action_case_file = array(
        'editview' => 'EditView',
        'detailview' => 'DetailView',
        'listview' => 'ListView'
    );

    /**
     * Constructor. This ie meant to load up the module, action, record as well
     * as the mapping arrays.
     */
    public function __construct()
    {
    }

    /**
     * @deprecated deprecated since version 7.6, PHP4 Style Constructors are deprecated and will be remove in 7.8, please update your code, use __construct instead
     */
    public function SugarController()
    {
        $deprecatedMessage = 'PHP4 Style Constructors are deprecated and will be remove in 7.8, please update your code';
        if (isset($GLOBALS['log'])) {
            $GLOBALS['log']->deprecated($deprecatedMessage);
        } else {
            trigger_error($deprecatedMessage, E_USER_DEPRECATED);
        }
        self::__construct();
    }


    /**
     * Called from SugarApplication and is meant to perform the setup operations
     * on the controller.
     *
     */
    public function setup($module = '')
    {
        if (empty($module) && !empty($_REQUEST['module'])) {
            $module = $_REQUEST['module'];
        }
        //set the module
        if (!empty($module)) {
            $this->setModule($module);
        }

        if (!empty($_REQUEST['target_module']) && $_REQUEST['target_module'] != 'undefined') {
            $this->target_module = $_REQUEST['target_module'];
        }
        //set properties on the controller from the $_REQUEST
        $this->loadPropertiesFromRequest();
        //load the mapping files
        $this->loadMappings();
        /**
         * @see SugarController::allowAction()
         */
        $this->allowAction($this->action);
    }

    /**
     * Set the module on the Controller
     *
     * @param object $module
     */
    public function setModule($module)
    {
        $this->module = $module;
    }

    /**
     * Set properties on the Controller from the $_REQUEST
     *
     */
    private function loadPropertiesFromRequest()
    {
        if (!empty($_REQUEST['action'])) {
            $this->action = $_REQUEST['action'];
        }
        if (!empty($_REQUEST['record'])) {
            $this->record = $_REQUEST['record'];
        }
        if (!empty($_REQUEST['view'])) {
            $this->view = $_REQUEST['view'];
        }
        if (!empty($_REQUEST['return_module'])) {
            $this->return_module = $_REQUEST['return_module'];
        }
        if (!empty($_REQUEST['return_action'])) {
            $this->return_action = $_REQUEST['return_action'];
        }
        if (!empty($_REQUEST['return_id'])) {
            $this->return_id = $_REQUEST['return_id'];
        }
    }

    /**
     * Load map files for use within the Controller
     *
     */
    private function loadMappings()
    {
        $this->loadMapping('action_view_map');
        $this->loadMapping('action_file_map');
        $this->loadMapping('action_remap', true);
    }

    /**
     * Allows action to be pass XSS protection check provide that the action exists in the SugarController
     *
     * @param string $action
     */
    protected function allowAction($action)
    {
        if ($this->hasFunction($this->getActionMethodName())) {
            $GLOBALS['sugar_config']['http_referer']['actions'][] = $action;
        } else {
            $GLOBALS['log']->debug("Unable to find SugarController:: $action");
        }
    }

    /**
     * Given a record id load the bean. This bean is accessible from any sub controllers.
     */
    public function loadBean()
    {
        if (!empty($GLOBALS['beanList'][$this->module])) {
            $class = $GLOBALS['beanList'][$this->module];
            if (!empty($GLOBALS['beanFiles'][$class])) {
                require_once($GLOBALS['beanFiles'][$class]);
                $this->bean = new $class();
                if (!empty($this->record)) {
                    $this->bean->retrieve($this->record);
                    if ($this->bean) {
                        $GLOBALS['FOCUS'] = $this->bean;
                    }
                }
            }
        }
    }

    /**
     * Generic load method to load mapping arrays.
     */
    private function loadMapping($var, $merge = false)
    {
        $$var = sugar_cache_retrieve("CONTROLLER_" . $var . "_" . $this->module);
        if (!$$var) {
            if ($merge && !empty($this->$var)) {
                $$var = $this->$var;
            } else {
                $$var = array();
            }
            if (file_exists('include/MVC/Controller/' . $var . '.php')) {
                require('include/MVC/Controller/' . $var . '.php');
            }
            if (file_exists('modules/' . $this->module . '/' . $var . '.php')) {
                require('modules/' . $this->module . '/' . $var . '.php');
            }
            if (file_exists('custom/modules/' . $this->module . '/' . $var . '.php')) {
                require('custom/modules/' . $this->module . '/' . $var . '.php');
            }
            if (file_exists('custom/include/MVC/Controller/' . $var . '.php')) {
                require('custom/include/MVC/Controller/' . $var . '.php');
            }

            // entry_point_registry -> EntryPointRegistry

            $varname = str_replace(" ", "", ucwords(str_replace("_", " ", $var)));
            if (file_exists("custom/application/Ext/$varname/$var.ext.php")) {
                require("custom/application/Ext/$varname/$var.ext.php");
            }
            if (file_exists("custom/modules/{$this->module}/Ext/$varname/$var.ext.php")) {
                require("custom/modules/{$this->module}/Ext/$varname/$var.ext.php");
            }

            sugar_cache_put("CONTROLLER_" . $var . "_" . $this->module, $$var);
        }
        $this->$var = $$var;
    }

    /**
     * This method is called from SugarApplication->execute and it will bootstrap the entire controller process
     */
    final public function execute()
    {

        try {
            $this->process();
            if (!empty($this->view)) {
                $this->processView();
            } elseif (!empty($this->redirect_url)) {
                $this->redirect();
            }
        } catch (Exception $e) {
            $this->handleException($e);
        }


    }

    protected function showException(Exception $e)
    {
        $GLOBALS['log']->fatal('Exception in Controller: ' . $e->getMessage());
        $GLOBALS['log']->fatal("backtrace:\n" . $e->getTraceAsString());
        if ($prev = $e->getPrevious()) {
            $GLOBALS['log']->fatal("Previous:\n");
            $this->showException($prev);
        }
    }

    /**
     * Handle exception
     * @param Exception $e
     */
    protected function handleException(Exception $e)
    {
        $GLOBALS['log']->fatal("Exception handling in " . __FILE__ . ':' . __LINE__);
        $this->showException($e);
        $logicHook = new LogicHook();

        if (isset($this->bean)) {
            $logicHook->setBean($this->bean);
            $logicHook->call_custom_logic($this->bean->module_dir, "handle_exception", $e);
        } else {
            $logicHook->call_custom_logic('', "handle_exception", $e);
        }
    }

    /**
     * Display the appropriate view.
     */
    private function processView()
    {
        if (!isset($this->view_object_map['remap_action']) && isset($this->action_view_map[strtolower($this->action)])) {
            $this->view_object_map['remap_action'] = $this->action_view_map[strtolower($this->action)];
        }
        $view = ViewFactory::loadView($this->view, $this->module, $this->bean, $this->view_object_map,
            $this->target_module);
        $GLOBALS['current_view'] = $view;
        if (!empty($this->bean) && !$this->bean->ACLAccess($view->type) && $view->type != 'list') {
            ACLController::displayNoAccess(true);
            sugar_cleanup(true);
        }
        if (isset($this->errors)) {
            $view->errors = $this->errors;
        }
        $view->process();
    }

    /**
     * Meant to be overridden by a subclass and allows for specific functionality to be
     * injected prior to the process() method being called.
     */
    public function preProcess()
    {
    }

    /**
     * if we have a function to support the action use it otherwise use the default action
     *
     * 1) check for file
     * 2) check for action
     */
    public function process()
    {
        $GLOBALS['action'] = $this->action;
        $GLOBALS['module'] = $this->module;

        //check to ensure we have access to the module.
        if ($this->hasAccess) {
            $this->do_action = $this->action;

            $file = self::getActionFilename($this->do_action);

            $this->loadBean();

            $processed = false;
            if (!$this->_processed) {
                foreach ($this->process_tasks as $process) {
                    $this->$process();
                    if ($this->_processed) {
                        break;
                    }
                }
            }

<<<<<<< HEAD
            $this->redirect();
        } else {
            $this->no_access();
        }
    }

    /**
     * This method is called from the process method. I could also be called within an action_* method.
     * It allows a developer to override any one of these methods contained within,
     * or if the developer so chooses they can override the entire action_* method.
     *
     * @return true if any one of the pre_, do_, or post_ methods have been defined,
     * false otherwise.  This is important b/c if none of these methods exists, then we will run the
     * action_default() method.
     */
    protected function handle_action()
    {
        $processed = false;
        foreach ($this->tasks as $task) {
            $processed = ($this->$task() || $processed);
        }
        $this->_processed = $processed;
    }

    /**
     * Perform an action prior to the specified action.
     * This can be overridde in a sub-class
     */
    private function pre_action()
    {
        $function = $this->getPreActionMethodName();
        if ($this->hasFunction($function)) {
            $GLOBALS['log']->debug('Performing pre_action');
            $this->$function();

            return true;
        }

        return false;
    }

    /**
     * Perform the specified action.
     * This can be overridde in a sub-class
     */
    private function do_action()
    {

        $function = $this->getActionMethodName();
        if ($this->hasFunction($function)) {
            $GLOBALS['log']->debug('Performing action: ' . $function . ' MODULE: ' . $this->module);
            $this->$function();

            return true;
        }

        return false;
    }

    /**
     * Perform an action after to the specified action has occurred.
     * This can be overridde in a sub-class
     */
    private function post_action()
    {
        $function = $this->getPostActionMethodName();
        if ($this->hasFunction($function)) {
            $GLOBALS['log']->debug('Performing post_action');
            $this->$function();

            return true;
        }

        return false;
    }

    /**
     * If there is no action found then display an error to the user.
     */
    protected function no_action()
    {
        sugar_die($GLOBALS['app_strings']['LBL_NO_ACTION']);
    }

    /**
     * The default action handler for instances where we do not have access to process.
     */
    protected function no_access()
    {
        $this->view = 'noaccess';
    }

    ///////////////////////////////////////////////
    /////// HELPER FUNCTIONS
    ///////////////////////////////////////////////

    /**
     * Determine if a given function exists on the objects
     * @param function - the function to check
     * @return true if the method exists on the object, false otherwise
     */
    protected function hasFunction($function)
    {
        return method_exists($this, $function);
    }

    /**
     * @param $action
     * @return string
     */
    protected function getPreActionMethodName()
    {
        return 'pre_' . $this->action;
    }

    /**
     * @param $action
     * @return string
     */
    protected function getActionMethodName()
    {
        return 'action_' . strtolower($this->do_action);
    }

    /**
     * @param $action
     * @return string
     */
    protected function getPostActionMethodName()
    {
        return 'post_' . strtolower($this->action);
    }

    /**
     * Set the url to which we will want to redirect
     *
     * @param string url - the url to which we will want to redirect
     */
    protected function set_redirect($url)
    {
        $this->redirect_url = $url;
    }

    /**
     * Perform redirection based on the redirect_url
     *
     */
    protected function redirect()
    {

        if (!empty($this->redirect_url)) {
            SugarApplication::redirect($this->redirect_url);
        }
    }

    ////////////////////////////////////////////////////////
    ////// DEFAULT ACTIONS
    ///////////////////////////////////////////////////////

    /*
     * Save a bean
     */

    /**
     * Do some processing before saving the bean to the database.
     */
    public function pre_save()
    {
        if (!empty($_POST['assigned_user_id']) && $_POST['assigned_user_id'] != $this->bean->assigned_user_id && $_POST['assigned_user_id'] != $GLOBALS['current_user']->id && empty($GLOBALS['sugar_config']['exclude_notifications'][$this->bean->module_dir])) {
            $this->bean->notify_on_save = true;
        }
        $GLOBALS['log']->debug("SugarController:: performing pre_save.");
        require_once('include/SugarFields/SugarFieldHandler.php');
        $sfh = new SugarFieldHandler();
        foreach ($this->bean->field_defs as $field => $properties) {
            $type = !empty($properties['custom_type']) ? $properties['custom_type'] : $properties['type'];
            $sf = $sfh->getSugarField(ucfirst($type), true);
            if (isset($_POST[$field])) {
                if (is_array($_POST[$field]) && !empty($properties['isMultiSelect'])) {
                    if (empty($_POST[$field][0])) {
                        unset($_POST[$field][0]);
                    }
                    $_POST[$field] = encodeMultienumValue($_POST[$field]);
                }
                $this->bean->$field = $_POST[$field];
            } else {
                if (!empty($properties['isMultiSelect']) && !isset($_POST[$field]) && isset($_POST[$field . '_multiselect'])) {
                    $this->bean->$field = '';
                }
            }
            if ($sf != null) {
=======
			$this->redirect();
		}else{
			$this->no_access();
		}
	}

	/**
	 * This method is called from the process method. I could also be called within an action_* method.
	 * It allows a developer to override any one of these methods contained within,
	 * or if the developer so chooses they can override the entire action_* method.
	 *
	 * @return true if any one of the pre_, do_, or post_ methods have been defined,
	 * false otherwise.  This is important b/c if none of these methods exists, then we will run the
	 * action_default() method.
	 */
	protected function handle_action(){
		$processed = false;
		foreach($this->tasks as $task){
			$processed = ($this->$task() || $processed);
		}
		$this->_processed = $processed;
	}

	/**
	 * Perform an action prior to the specified action.
	 * This can be overridde in a sub-class
	 */
	private function pre_action(){
		$function = 'pre_' . $this->action;
		if($this->hasFunction($function)){
			$GLOBALS['log']->debug('Performing pre_action');
			$this->$function();
			return true;
		}
		return false;
	}

	/**
	 * Perform the specified action.
	 * This can be overridde in a sub-class
	 */
	private function do_action(){
		$function =  'action_'. strtolower($this->do_action);
		if($this->hasFunction($function)){
			$GLOBALS['log']->debug('Performing action: '.$function.' MODULE: '.$this->module);
			$this->$function();
			return true;
		}
		return false;
	}

	/**
	 * Perform an action after to the specified action has occurred.
	 * This can be overridde in a sub-class
	 */
	private function post_action(){
		$function = 'post_' . $this->action;
		if($this->hasFunction($function)){
			$GLOBALS['log']->debug('Performing post_action');
			$this->$function();
			return true;
		}
		return false;
	}

	/**
	 * If there is no action found then display an error to the user.
	 */
	protected function no_action(){
		sugar_die(sprintf($GLOBALS['app_strings']['LBL_NO_ACTION'], $this->do_action));
	}

	/**
	 * The default action handler for instances where we do not have access to process.
	 */
	protected function no_access(){
		$this->view = 'noaccess';
	}

	///////////////////////////////////////////////
	/////// HELPER FUNCTIONS
	///////////////////////////////////////////////

	/**
	 * Determine if a given function exists on the objects
	 * @param function - the function to check
	 * @return true if the method exists on the object, false otherwise
	 */
	protected function hasFunction($function){
		return method_exists($this, $function);
	}


	/**
	 * Set the url to which we will want to redirect
	 *
	 * @param string url - the url to which we will want to redirect
	 */
	protected function set_redirect($url){
		$this->redirect_url = $url;
	}

	/**
	 * Perform redirection based on the redirect_url
	 *
	 */
	protected function redirect(){

		if(!empty($this->redirect_url))
			SugarApplication::redirect($this->redirect_url);
	}

	////////////////////////////////////////////////////////
	////// DEFAULT ACTIONS
	///////////////////////////////////////////////////////

	/*
	 * Save a bean
	 */

	/**
	 * Do some processing before saving the bean to the database.
	 */
	public function pre_save(){
		if(!empty($_POST['assigned_user_id']) && $_POST['assigned_user_id'] != $this->bean->assigned_user_id && $_POST['assigned_user_id'] != $GLOBALS['current_user']->id && empty($GLOBALS['sugar_config']['exclude_notifications'][$this->bean->module_dir])){
			$this->bean->notify_on_save = true;
		}
		$GLOBALS['log']->debug("SugarController:: performing pre_save.");
        require_once('include/SugarFields/SugarFieldHandler.php');
        $sfh = new SugarFieldHandler();
		foreach($this->bean->field_defs as $field => $properties) {
			$type = !empty($properties['custom_type']) ? $properties['custom_type'] : $properties['type'];
		    $sf = $sfh::getSugarField(ucfirst($type), true);
			if(isset($_POST[$field])) {
				if(is_array($_POST[$field]) && !empty($properties['isMultiSelect'])) {
					if(empty($_POST[$field][0])) {
						unset($_POST[$field][0]);
					}
					$_POST[$field] = encodeMultienumValue($_POST[$field]);
				}
				$this->bean->$field = $_POST[$field];
			} else if(!empty($properties['isMultiSelect']) && !isset($_POST[$field]) && isset($_POST[$field . '_multiselect'])) {
				$this->bean->$field = '';
			}
            if($sf != null){
>>>>>>> 7337d76b
                $sf->save($this->bean, $_POST, $field, $properties);
            }
        }

        foreach ($this->bean->relationship_fields as $field => $link) {
            if (!empty($_POST[$field])) {
                $this->bean->$field = $_POST[$field];
            }
        }
        if (!$this->bean->ACLAccess('save')) {
            ACLController::displayNoAccess(true);
            sugar_cleanup(true);
        }
    }

    /**
     * Perform the actual save
     */
    public function action_save()
    {
        $this->bean->save(!empty($this->bean->notify_on_save));
    }


    public function action_spot()
    {
        $this->view = 'spot';
    }


    /**
     * Specify what happens after the save has occurred.
     */
    protected function post_save()
    {
        $module = (!empty($this->return_module) ? $this->return_module : $this->module);
        $action = (!empty($this->return_action) ? $this->return_action : 'DetailView');
        $id = (!empty($this->return_id) ? $this->return_id : $this->bean->id);

        $url = "index.php?module=" . $module . "&action=" . $action . "&record=" . $id;
        $this->set_redirect($url);
    }

    /*
     * Delete a bean
     */

    /**
     * Perform the actual deletion.
     */
    protected function action_delete()
    {
        //do any pre delete processing
        //if there is some custom logic for deletion.
        if (!empty($_REQUEST['record'])) {
            if (!$this->bean->ACLAccess('Delete')) {
                ACLController::displayNoAccess(true);
                sugar_cleanup(true);
            }
            $this->bean->mark_deleted($_REQUEST['record']);
        } else {
            sugar_die("A record number must be specified to delete");
        }
    }

    /**
     * Specify what happens after the deletion has occurred.
     */
    protected function post_delete()
    {
        if (empty($_REQUEST['return_url'])) {
            $return_module = isset($_REQUEST['return_module']) ?
                $_REQUEST['return_module'] :
                $GLOBALS['sugar_config']['default_module'];
            $return_action = isset($_REQUEST['return_action']) ?
                $_REQUEST['return_action'] :
                $GLOBALS['sugar_config']['default_action'];
            $return_id = isset($_REQUEST['return_id']) ?
                $_REQUEST['return_id'] :
                '';
            $url = "index.php?module=" . $return_module . "&action=" . $return_action . "&record=" . $return_id;
        } else {
            $url = $_REQUEST['return_url'];
        }

        //eggsurplus Bug 23816: maintain VCR after an edit/save. If it is a duplicate then don't worry about it. The offset is now worthless.
        if (isset($_REQUEST['offset']) && empty($_REQUEST['duplicateSave'])) {
            $url .= "&offset=" . $_REQUEST['offset'];
        }

        $this->set_redirect($url);
    }

    /**
     * Perform the actual massupdate.
     */
    protected function action_massupdate()
    {
        if (!empty($_REQUEST['massupdate']) && $_REQUEST['massupdate'] == 'true' && (!empty($_REQUEST['uid']) || !empty($_REQUEST['entire']))) {
            if (!empty($_REQUEST['Delete']) && $_REQUEST['Delete'] == 'true' && !$this->bean->ACLAccess('delete')
                || (empty($_REQUEST['Delete']) || $_REQUEST['Delete'] != 'true') && !$this->bean->ACLAccess('save')
            ) {
                ACLController::displayNoAccess(true);
                sugar_cleanup(true);
            }

            set_time_limit(0);//I'm wondering if we will set it never goes timeout here.
            // until we have more efficient way of handling MU, we have to disable the limit
            $GLOBALS['db']->setQueryLimit(0);
            require_once("include/MassUpdate.php");
            require_once('modules/MySettings/StoreQuery.php');
            $seed = loadBean($_REQUEST['module']);
            $mass = new MassUpdate();
            $mass->setSugarBean($seed);
            if (isset($_REQUEST['entire']) && empty($_POST['mass'])) {
                $mass->generateSearchWhere($_REQUEST['module'], $_REQUEST['current_query_by_page']);
            }
            $mass->handleMassUpdate();
            $storeQuery = new StoreQuery();//restore the current search. to solve bug 24722 for multi tabs massupdate.
            $temp_req = array(
                'current_query_by_page' => $_REQUEST['current_query_by_page'],
                'return_module' => $_REQUEST['return_module'],
                'return_action' => $_REQUEST['return_action']
            );
            if ($_REQUEST['return_module'] == 'Emails') {
                if (!empty($_REQUEST['type']) && !empty($_REQUEST['ie_assigned_user_id'])) {
                    $this->req_for_email = array(
                        'type' => $_REQUEST['type'],
                        'ie_assigned_user_id' => $_REQUEST['ie_assigned_user_id']
                    ); // Specifically for My Achieves
                }
            }
            $_REQUEST = array();
            $_REQUEST = json_decode(html_entity_decode($temp_req['current_query_by_page']), true);
            unset($_REQUEST[$seed->module_dir . '2_' . strtoupper($seed->object_name) . '_offset']);//after massupdate, the page should redirect to no offset page
            $storeQuery->saveFromRequest($_REQUEST['module']);
            $_REQUEST = array(
                'return_module' => $temp_req['return_module'],
                'return_action' => $temp_req['return_action']
            );//for post_massupdate, to go back to original page.
        } else {
            sugar_die("You must massupdate at least one record");
        }
    }

    /**
     * Specify what happens after the massupdate has occurred.
     */
    protected function post_massupdate()
    {
        $return_module = isset($_REQUEST['return_module']) ?
            $_REQUEST['return_module'] :
            $GLOBALS['sugar_config']['default_module'];
        $return_action = isset($_REQUEST['return_action']) ?
            $_REQUEST['return_action'] :
            $GLOBALS['sugar_config']['default_action'];
        $url = "index.php?module=" . $return_module . "&action=" . $return_action;
        if ($return_module == 'Emails') {//specificly for My Achieves
            if (!empty($this->req_for_email['type']) && !empty($this->req_for_email['ie_assigned_user_id'])) {
                $url = $url . "&type=" . $this->req_for_email['type'] . "&assigned_user_id=" . $this->req_for_email['ie_assigned_user_id'];
            }
        }
        $this->set_redirect($url);
    }

    /**
     * Perform the listview action
     */
    protected function action_listview()
    {
        $this->view_object_map['bean'] = $this->bean;
        $this->view = 'list';
    }

    /*

        //THIS IS HANDLED IN ACTION_REMAP WHERE INDEX IS SET TO LISTVIEW
        function action_index(){
        }
    */

    /**
     * Action to handle when using a file as was done in previous versions of Sugar.
     */
    protected function action_default()
    {
        $this->view = 'classic';
    }

    /**
     * this method id used within a Dashlet when performing an ajax call
     */
    protected function action_callmethoddashlet()
    {
        if (!empty($_REQUEST['id'])) {
            $id = $_REQUEST['id'];
            $requestedMethod = $_REQUEST['method'];
            $dashletDefs = $GLOBALS['current_user']->getPreference('dashlets', 'Home'); // load user's dashlets config
            if (!empty($dashletDefs[$id])) {
                require_once($dashletDefs[$id]['fileLocation']);

                $dashlet = new $dashletDefs[$id]['className']($id,
                    (isset($dashletDefs[$id]['options']) ? $dashletDefs[$id]['options'] : array()));

                if (method_exists($dashlet, $requestedMethod) || method_exists($dashlet, '__call')) {
                    echo $dashlet->$requestedMethod();
                } else {
                    echo 'no method';
                }
            }
        }
    }

    /**
     * this method is used within a Dashlet when the options configuration is posted
     */
    protected function action_configuredashlet()
    {
        global $current_user, $mod_strings;

        if (!empty($_REQUEST['id'])) {
            $id = $_REQUEST['id'];
            $dashletDefs = $current_user->getPreference('dashlets', $_REQUEST['module']); // load user's dashlets config
            require_once($dashletDefs[$id]['fileLocation']);

            $dashlet = new $dashletDefs[$id]['className']($id,
                (isset($dashletDefs[$id]['options']) ? $dashletDefs[$id]['options'] : array()));
            if (!empty($_REQUEST['configure']) && $_REQUEST['configure']) { // save settings
                $dashletDefs[$id]['options'] = $dashlet->saveOptions($_REQUEST);
                $current_user->setPreference('dashlets', $dashletDefs, 0, $_REQUEST['module']);
            } else { // display options
                $json = getJSONobj();

                return 'result = ' . $json->encode((array(
                        'header' => $dashlet->title . ' : ' . $mod_strings['LBL_OPTIONS'],
                        'body' => $dashlet->displayOptions()
                    )));

            }
        } else {
            return '0';
        }
    }

    /**
     * Global method to delete an attachment
     *
     * If the bean does not have a deleteAttachment method it will return 'false' as a string
     *
     * @return void
     */
    protected function action_deleteattachment()
    {
        $this->view = 'edit';
        $GLOBALS['view'] = $this->view;
        ob_clean();
        $retval = false;

        if (method_exists($this->bean, 'deleteAttachment')) {
            $duplicate = "false";
            if (isset($_REQUEST['isDuplicate']) && $_REQUEST['isDuplicate'] == "true") {
                $duplicate = "true";
            }
            if (isset($_REQUEST['duplicateSave']) && $_REQUEST['duplicateSave'] == "true") {
                $duplicate = "true";
            }
            $retval = $this->bean->deleteAttachment($duplicate);
        }
        echo json_encode($retval);
        sugar_cleanup(true);
    }

    /**
     * getActionFilename
     */
    public static function getActionFilename($action)
    {
        if (isset(self::$action_case_file[$action])) {
            return self::$action_case_file[$action];
        }

        return $action;
    }

    /********************************************************************/
    // 				PROCESS TASKS
    /********************************************************************/

    /**
     * Given the module and action, determine whether the super/admin has prevented access
     * to this url. In addition if any links specified for this module, load the links into
     * GLOBALS
     *
     * @return true if we want to stop processing, false if processing should continue
     */
    private function blockFileAccess()
    {
        //check if the we have enabled file_access_control and if so then check the mappings on the request;
        if (!empty($GLOBALS['sugar_config']['admin_access_control']) && $GLOBALS['sugar_config']['admin_access_control']) {
            $this->loadMapping('file_access_control_map');
            //since we have this turned on, check the mapping file
            $module = strtolower($this->module);
            $action = strtolower($this->do_action);
            if (!empty($this->file_access_control_map['modules'][$module]['links'])) {
                $GLOBALS['admin_access_control_links'] = $this->file_access_control_map['modules'][$module]['links'];
            }

            if (!empty($this->file_access_control_map['modules'][$module]['actions']) && (in_array($action,
                        $this->file_access_control_map['modules'][$module]['actions']) || !empty($this->file_access_control_map['modules'][$module]['actions'][$action]))
            ) {
                //check params
                if (!empty($this->file_access_control_map['modules'][$module]['actions'][$action]['params'])) {
                    $block = true;
                    $params = $this->file_access_control_map['modules'][$module]['actions'][$action]['params'];
                    foreach ($params as $param => $paramVals) {
                        if (!empty($_REQUEST[$param])) {
                            if (!in_array($_REQUEST[$param], $paramVals)) {
                                $block = false;
                                break;
                            }
                        }
                    }
                    if ($block) {
                        $this->_processed = true;
                        $this->no_access();
                    }
                } else {
                    $this->_processed = true;
                    $this->no_access();
                }
            }
        } else {
            $this->_processed = false;
        }
    }

    /**
     * This code is part of the entry points reworking. We have consolidated all
     * entry points to go through index.php. Now in order to bring up an entry point
     * it will follow the format:
     * 'index.php?entryPoint=download'
     * the download entry point is mapped in the following file: entry_point_registry.php
     *
     */
    private function handleEntryPoint()
    {
        if (!empty($_REQUEST['entryPoint'])) {
            $this->loadMapping('entry_point_registry');
            $entryPoint = $_REQUEST['entryPoint'];

            if (!empty($this->entry_point_registry[$entryPoint])) {
                require_once($this->entry_point_registry[$entryPoint]['file']);
                $this->_processed = true;
                $this->view = '';
            }
        }
    }

    /**
     * Checks to see if the requested entry point requires auth
     *
     * @param  $entrypoint string name of the entrypoint
     * @return bool true if auth is required, false if not
     */
    public function checkEntryPointRequiresAuth($entryPoint)
    {
        $this->loadMapping('entry_point_registry');

        if (isset($this->entry_point_registry[$entryPoint]['auth'])
            && !$this->entry_point_registry[$entryPoint]['auth']
        ) {
            return false;
        }

        return true;
    }

    /**
     * Meant to handle old views e.g. DetailView.php.
     *
     */
    protected function callLegacyCode()
    {
        $file = self::getActionFilename($this->do_action);
        if (isset($this->action_view_map[strtolower($this->do_action)])) {
            $action = $this->action_view_map[strtolower($this->do_action)];
        } else {
            $action = $this->do_action;
        }
        // index actions actually maps to the view.list.php view
        if ($action == 'index') {
            $action = 'list';
        }

        if ((file_exists('modules/' . $this->module . '/' . $file . '.php')
                && !file_exists('modules/' . $this->module . '/views/view.' . $action . '.php'))
            || (file_exists('custom/modules/' . $this->module . '/' . $file . '.php')
                && !file_exists('custom/modules/' . $this->module . '/views/view.' . $action . '.php'))
        ) {
            // A 'classic' module, using the old pre-MVC display files
            // We should now discard the bean we just obtained for tracking as the pre-MVC module will instantiate its own
            unset($GLOBALS['FOCUS']);
            $GLOBALS['log']->debug('Module:' . $this->module . ' using file: ' . $file);
            $this->action_default();
            $this->_processed = true;
        }
    }

    /**
     * If the action has been remapped to a different action as defined in
     * action_file_map.php or action_view_map.php load those maps here.
     *
     */
    private function handleActionMaps()
    {
        if (!empty($this->action_file_map[strtolower($this->do_action)])) {
            $this->view = '';
            $GLOBALS['log']->debug('Using Action File Map:' . $this->action_file_map[strtolower($this->do_action)]);
            require_once($this->action_file_map[strtolower($this->do_action)]);
            $this->_processed = true;
        } elseif (!empty($this->action_view_map[strtolower($this->do_action)])) {
            $GLOBALS['log']->debug('Using Action View Map:' . $this->action_view_map[strtolower($this->do_action)]);
            $this->view = $this->action_view_map[strtolower($this->do_action)];
            $this->_processed = true;
        } else {
            $this->no_action();
        }
    }

    /**
     * Actually remap the action if required.
     *
     */
    protected function remapAction()
    {
        if (!empty($this->action_remap[$this->do_action])) {
            $this->action = $this->action_remap[$this->do_action];
            $this->do_action = $this->action;
        }
    }

}

?><|MERGE_RESOLUTION|>--- conflicted
+++ resolved
@@ -462,7 +462,6 @@
                 }
             }
 
-<<<<<<< HEAD
             $this->redirect();
         } else {
             $this->no_access();
@@ -544,7 +543,7 @@
      */
     protected function no_action()
     {
-        sugar_die($GLOBALS['app_strings']['LBL_NO_ACTION']);
+        sugar_die(sprintf($GLOBALS['app_strings']['LBL_NO_ACTION'], $this->do_action));
     }
 
     /**
@@ -639,7 +638,7 @@
         $sfh = new SugarFieldHandler();
         foreach ($this->bean->field_defs as $field => $properties) {
             $type = !empty($properties['custom_type']) ? $properties['custom_type'] : $properties['type'];
-            $sf = $sfh->getSugarField(ucfirst($type), true);
+            $sf = $sfh::getSugarField(ucfirst($type), true);
             if (isset($_POST[$field])) {
                 if (is_array($_POST[$field]) && !empty($properties['isMultiSelect'])) {
                     if (empty($_POST[$field][0])) {
@@ -654,153 +653,6 @@
                 }
             }
             if ($sf != null) {
-=======
-			$this->redirect();
-		}else{
-			$this->no_access();
-		}
-	}
-
-	/**
-	 * This method is called from the process method. I could also be called within an action_* method.
-	 * It allows a developer to override any one of these methods contained within,
-	 * or if the developer so chooses they can override the entire action_* method.
-	 *
-	 * @return true if any one of the pre_, do_, or post_ methods have been defined,
-	 * false otherwise.  This is important b/c if none of these methods exists, then we will run the
-	 * action_default() method.
-	 */
-	protected function handle_action(){
-		$processed = false;
-		foreach($this->tasks as $task){
-			$processed = ($this->$task() || $processed);
-		}
-		$this->_processed = $processed;
-	}
-
-	/**
-	 * Perform an action prior to the specified action.
-	 * This can be overridde in a sub-class
-	 */
-	private function pre_action(){
-		$function = 'pre_' . $this->action;
-		if($this->hasFunction($function)){
-			$GLOBALS['log']->debug('Performing pre_action');
-			$this->$function();
-			return true;
-		}
-		return false;
-	}
-
-	/**
-	 * Perform the specified action.
-	 * This can be overridde in a sub-class
-	 */
-	private function do_action(){
-		$function =  'action_'. strtolower($this->do_action);
-		if($this->hasFunction($function)){
-			$GLOBALS['log']->debug('Performing action: '.$function.' MODULE: '.$this->module);
-			$this->$function();
-			return true;
-		}
-		return false;
-	}
-
-	/**
-	 * Perform an action after to the specified action has occurred.
-	 * This can be overridde in a sub-class
-	 */
-	private function post_action(){
-		$function = 'post_' . $this->action;
-		if($this->hasFunction($function)){
-			$GLOBALS['log']->debug('Performing post_action');
-			$this->$function();
-			return true;
-		}
-		return false;
-	}
-
-	/**
-	 * If there is no action found then display an error to the user.
-	 */
-	protected function no_action(){
-		sugar_die(sprintf($GLOBALS['app_strings']['LBL_NO_ACTION'], $this->do_action));
-	}
-
-	/**
-	 * The default action handler for instances where we do not have access to process.
-	 */
-	protected function no_access(){
-		$this->view = 'noaccess';
-	}
-
-	///////////////////////////////////////////////
-	/////// HELPER FUNCTIONS
-	///////////////////////////////////////////////
-
-	/**
-	 * Determine if a given function exists on the objects
-	 * @param function - the function to check
-	 * @return true if the method exists on the object, false otherwise
-	 */
-	protected function hasFunction($function){
-		return method_exists($this, $function);
-	}
-
-
-	/**
-	 * Set the url to which we will want to redirect
-	 *
-	 * @param string url - the url to which we will want to redirect
-	 */
-	protected function set_redirect($url){
-		$this->redirect_url = $url;
-	}
-
-	/**
-	 * Perform redirection based on the redirect_url
-	 *
-	 */
-	protected function redirect(){
-
-		if(!empty($this->redirect_url))
-			SugarApplication::redirect($this->redirect_url);
-	}
-
-	////////////////////////////////////////////////////////
-	////// DEFAULT ACTIONS
-	///////////////////////////////////////////////////////
-
-	/*
-	 * Save a bean
-	 */
-
-	/**
-	 * Do some processing before saving the bean to the database.
-	 */
-	public function pre_save(){
-		if(!empty($_POST['assigned_user_id']) && $_POST['assigned_user_id'] != $this->bean->assigned_user_id && $_POST['assigned_user_id'] != $GLOBALS['current_user']->id && empty($GLOBALS['sugar_config']['exclude_notifications'][$this->bean->module_dir])){
-			$this->bean->notify_on_save = true;
-		}
-		$GLOBALS['log']->debug("SugarController:: performing pre_save.");
-        require_once('include/SugarFields/SugarFieldHandler.php');
-        $sfh = new SugarFieldHandler();
-		foreach($this->bean->field_defs as $field => $properties) {
-			$type = !empty($properties['custom_type']) ? $properties['custom_type'] : $properties['type'];
-		    $sf = $sfh::getSugarField(ucfirst($type), true);
-			if(isset($_POST[$field])) {
-				if(is_array($_POST[$field]) && !empty($properties['isMultiSelect'])) {
-					if(empty($_POST[$field][0])) {
-						unset($_POST[$field][0]);
-					}
-					$_POST[$field] = encodeMultienumValue($_POST[$field]);
-				}
-				$this->bean->$field = $_POST[$field];
-			} else if(!empty($properties['isMultiSelect']) && !isset($_POST[$field]) && isset($_POST[$field . '_multiselect'])) {
-				$this->bean->$field = '';
-			}
-            if($sf != null){
->>>>>>> 7337d76b
                 $sf->save($this->bean, $_POST, $field, $properties);
             }
         }
