--- conflicted
+++ resolved
@@ -219,28 +219,12 @@
             if (isset($this->override_popup['template_data']) && is_array($this->override_popup['template_data'])) {
                 $popup->th->ss->assign($this->override_popup['template_data']);
             }
-<<<<<<< HEAD
-			echo $popup->display();
-
-		}else{
-			if(file_exists('modules/' . $this->module . '/Popup_picker.php')){
-				require_once(get_custom_file_if_exists('modules/' . $this->module . '/Popup_picker.php'));
-			}else{
-				require_once(get_custom_file_if_exists('include/Popups/Popup_picker.php'));
-			}
-
-			$popup = new Popup_Picker();
-			$popup->_hide_clear_button = true;
-			echo $popup->process_page();
-		}
-	}
-=======
             echo $popup->display();
         } else {
             if (file_exists('modules/' . $this->module . '/Popup_picker.php')) {
-                require_once('modules/' . $this->module . '/Popup_picker.php');
+                require_once(get_custom_file_if_exists('modules/' . $this->module . '/Popup_picker.php'));
             } else {
-                require_once('include/Popups/Popup_picker.php');
+                require_once(get_custom_file_if_exists('include/Popups/Popup_picker.php'));
             }
 
             $popup = new Popup_Picker();
@@ -248,5 +232,4 @@
             echo $popup->process_page();
         }
     }
->>>>>>> e5e2c36c
 }