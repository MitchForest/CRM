--- conflicted
+++ resolved
@@ -121,24 +121,27 @@
         self::__construct();
     }
 
+
+    function oldSearch()
+    {
+
+    }
+
+    function newSearch()
+    {
+
+    }
+
     /**
      * Prepare List View
      */
     public function listViewPrepare()
     {
-<<<<<<< HEAD
         $module = isset($GLOBALS['module']) ? $GLOBALS['module'] : null;
-        
+
         if (!isset($module)) {
             LoggerManager::getLogger()->fatal('Undefined module for list view prepare');
             return false;
-=======
-        if (!isset($GLOBALS['module'])) {
-            $module = null;
-            LoggerManager::getLogger()->warn('Undefined index: module');
-        } else {
-            $module = $GLOBALS['module'];
->>>>>>> f2b355db
         }
 
         $metadataFile = $this->getMetaDataFile();
@@ -210,15 +213,15 @@
             } else {
                 LoggerManager::getLogger()->warn('update_stored_query_key is not defined for list view at listViewPrepare');
             }
-            
+
             $updateValue = null;
             if (isset($_REQUEST[$updateKey])) {
                 $updateValue = $_REQUEST[$updateKey];
             } else {
                 LoggerManager::getLogger()->warn('requested update key is not defined for list view at listViewPrepare: ' . $updateKey);
             }
-            
-            
+
+
             $this->storeQuery->loadQuery($this->module);
             $this->storeQuery->populateRequest();
             $_REQUEST[$updateKey] = $updateValue;
@@ -239,20 +242,12 @@
             }
         } else {
             if (!isset($this->listViewDefs[$module])) {
-<<<<<<< HEAD
                 LoggerManager::getLogger()->warn('Listview definition is not set for module: ' . $module);
             } else {
                 foreach ($this->listViewDefs[$module] as $col => $this->params) {
                     if (!empty($this->params['default']) && $this->params['default']) {
                         $displayColumns[$col] = $this->params;
                     }
-=======
-                LoggerManager::getLogger()->warn('Undefined index: ' . $module);
-            } else {
-                foreach ($this->listViewDefs[$module] as $col => $this->params) {
-                    if (!empty($this->params['default']) && $this->params['default'])
-                        $displayColumns[$col] = $this->params;
->>>>>>> f2b355db
                 }
             }
         }
@@ -267,12 +262,12 @@
         if (!isset($this->lv) || !$this->lv) {
             $this->lv = new stdClass();
         }
-        
+
         if (!isset($this->lv)) {
             $this->lv = new stdClass();
             LoggerManager::getLogger()->warn('List view is not defined');
         }
-        
+
         $this->lv->displayColumns = $displayColumns;
 
         $this->module = $module;
@@ -280,14 +275,14 @@
         $this->prepareSearchForm();
 
         if (isset($this->options['show_title']) && $this->options['show_title']) {
-            
+
             $modStrings = null;
             if (isset($GLOBALS['mod_strings'])) {
                 $modStrings = $GLOBALS['mod_strings'];
             } else {
                 LoggerManager::getLogger()->warn('Undefined index: mod_strings');
             }
-            
+
             $moduleName = isset($this->seed->module_dir) ? $this->seed->module_dir : $modStrings['LBL_MODULE_NAME'];
             echo $this->getModuleTitle(true);
         }
@@ -378,17 +373,7 @@
             $GLOBALS['log']->info("List View Where Clause: $this->where");
         }
         if ($this->use_old_search) {
-<<<<<<< HEAD
             switch (isset($view) ? $view : null) {
-=======
-            
-            if (!isset($view)) {
-                $view = null;
-                LoggerManager::getLogger()->warn('view is not defined');
-            }
-            
-            switch ($view) {
->>>>>>> f2b355db
                 case 'basic_search':
                     $this->searchForm->setup();
                     $this->searchForm->displayBasic($this->headers);
