--- conflicted
+++ resolved
@@ -695,18 +695,6 @@
                 $groupTabs[$tabIdx]['extra'] = $extraTabs;
             }
 
-<<<<<<< HEAD
-            // Ensure the current active module link is displayed at the bottom of any tab group list
-            // even when the module list is greater than the max tabs limit.
-            foreach ($groupTabs as $key => $tabGroup) {
-                if (count($topTabs) >= $max_tabs - 1 && $key !== 'All' && in_array($tabGroup['modules'][$moduleTab], $tabGroup['extra'])) {
-                    unset($groupTabs[$key]['modules'][$moduleTab]);
-                }
-            }
-        }
-
-=======
->>>>>>> 19ee7aed
         if (isset($topTabList) && is_array($topTabList)) {
             // Adding shortcuts array to menu array for displaying shortcuts associated with each module
             $shortcutTopMenu = array();
@@ -795,7 +783,7 @@
                     echo '<p class="error">' . $message . '</p>';
                 }
             }
-            
+
             $messages = SugarApplication::getSuccessMessages();
             if (!empty($messages)) {
                 foreach ($messages as $message) {
