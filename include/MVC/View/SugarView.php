<?php
/**
 *
 * SugarCRM Community Edition is a customer relationship management program developed by
 * SugarCRM, Inc. Copyright (C) 2004-2013 SugarCRM Inc.
 *
 * SuiteCRM is an extension to SugarCRM Community Edition developed by SalesAgility Ltd.
 * Copyright (C) 2011 - 2018 SalesAgility Ltd.
 *
 * This program is free software; you can redistribute it and/or modify it under
 * the terms of the GNU Affero General Public License version 3 as published by the
 * Free Software Foundation with the addition of the following permission added
 * to Section 15 as permitted in Section 7(a): FOR ANY PART OF THE COVERED WORK
 * IN WHICH THE COPYRIGHT IS OWNED BY SUGARCRM, SUGARCRM DISCLAIMS THE WARRANTY
 * OF NON INFRINGEMENT OF THIRD PARTY RIGHTS.
 *
 * This program is distributed in the hope that it will be useful, but WITHOUT
 * ANY WARRANTY; without even the implied warranty of MERCHANTABILITY or FITNESS
 * FOR A PARTICULAR PURPOSE. See the GNU Affero General Public License for more
 * details.
 *
 * You should have received a copy of the GNU Affero General Public License along with
 * this program; if not, see http://www.gnu.org/licenses or write to the Free
 * Software Foundation, Inc., 51 Franklin Street, Fifth Floor, Boston, MA
 * 02110-1301 USA.
 *
 * You can contact SugarCRM, Inc. headquarters at 10050 North Wolfe Road,
 * SW2-130, Cupertino, CA 95014, USA. or at email address contact@sugarcrm.com.
 *
 * The interactive user interfaces in modified source and object code versions
 * of this program must display Appropriate Legal Notices, as required under
 * Section 5 of the GNU Affero General Public License version 3.
 *
 * In accordance with Section 7(b) of the GNU Affero General Public License version 3,
 * these Appropriate Legal Notices must retain the display of the "Powered by
 * SugarCRM" logo and "Supercharged by SuiteCRM" logo. If the display of the logos is not
 * reasonably feasible for technical reasons, the Appropriate Legal Notices must
 * display the words "Powered by SugarCRM" and "Supercharged by SuiteCRM".
 */

if (!defined('sugarEntry') || !sugarEntry) {
    die('Not A Valid Entry Point');
}

/**
 * Base Sugar view
 * @api
 */
class SugarView
{
    /**
     * @var array $view_object_map
     * This array is meant to hold an objects/data that we would like to pass between
     * the controller and the view.  The bean will automatically be set for us, but this
     * is meant to hold anything else.
     */
    public $view_object_map = array();

    /**
     * @var string module
     * The name of the current module.
     */
    public $module = '';

    /**
     * @var string action
     * The name of the current action.
     */
    public $action = '';

    /**
     * @var SugarBean
     */
    public $bean;

    /**
     * @var Sugar_Smarty
     * Sugar_Smarty. This is useful if you have a view and a subview you can
     * share the same smarty object.
     */
    public $ss;

    /**
     * @var array $errors
     * Any errors that occurred this can either be set by the view or the controller or the model
     */
    public $errors = array();

    /**
     * @var boolean $suppressDisplayErrors
     * Set to true if you do not want to display errors from SugarView::displayErrors(); instead they will be returned
     */
    public $suppressDisplayErrors = false;

    /**
     * @var array $options
     * Options for what UI elements to hide/show/
     */
    public $options = array(
        'show_header' => true,
        'show_title' => true,
        'show_subpanels' => false,
        'show_search' => true,
        'show_footer' => true,
        'show_javascript' => true,
        'view_print' => false,
    );

    /**
     * @var string $type
     * Represents which view to use for loading metadata definitions eg 'edit', 'detail' or list etc.
     */
    public $type;

    /**
     * @var float $responseTime
     * Measure time it takes to process view
     */
    public $responseTime;

    /**
     * @var integer $fileResources
     *  Print out the resources used in constructing the page.
     */
    public $fileResources;

    private $settings = array();

    /**
     * SugarView constructor.
     */
    public function __construct()
    {
    }

    /**
     * @deprecated deprecated since version 7.6, PHP4 Style Constructors are deprecated and will be remove in 8.0,
     *     please update your code, use __construct instead
     */
    public function SugarView()
    {
        $deprecatedMessage =
            'PHP4 Style Constructors are deprecated and will be remove in 7.8, please update your code';
        if (isset($GLOBALS['log'])) {
            $GLOBALS['log']->deprecated($deprecatedMessage);
        } else {
            trigger_error($deprecatedMessage, E_USER_DEPRECATED);
        }
        self::__construct();
    }

    /**
     * @param SugarBean $bean
     * @param array $view_object_map
     */
    public function init(
        $bean = null,
        $view_object_map = array()
    ) {
        $this->bean = $bean;
        $this->view_object_map = $view_object_map;
        $this->action = isset($GLOBALS['action']) ? $GLOBALS['action'] : null;
        $this->module = isset($GLOBALS['module']) ? $GLOBALS['module'] : null;
        $this->_initSmarty();
    }

    /**
     * Set up smarty template
     */
    protected function _initSmarty()
    {
        $this->ss = new Sugar_Smarty();
        if (!isset($GLOBALS['mod_strings'])) {
            $GLOBALS['log']->warn('Undefined index: mod_strings');
            $GLOBALS['mod_strings'] = array();
        }
        if (!isset($GLOBALS['app_strings'])) {
            $GLOBALS['log']->warn('Undefined index: app_strings');
            $GLOBALS['app_strings'] = array();
        }
        $this->ss->assign('MOD', $GLOBALS['mod_strings']);
        $this->ss->assign('APP', $GLOBALS['app_strings']);
    }

    /**
     * This method will be called from the controller and is not meant to be overridden.
     */
    public function process()
    {
        LogicHook::initialize();
        $this->_checkModule();

        //trackView has to be here in order to track for breadcrumbs
        $this->_trackView();

        //For the ajaxUI, we need to use output buffering to return the page in an ajax friendly format
        if ($this->_getOption('json_output')) {
            ob_start();
            if (!empty($_REQUEST['ajax_load']) && !empty($_REQUEST['loadLanguageJS'])) {
                echo $this->_getModLanguageJS();
            }
        }

        if ($this->_getOption('show_header')) {
            $this->displayHeader();
        } else {
            $this->renderJavascript();
        }

        $this->_buildModuleList();
        $this->preDisplay();
        $this->displayErrors();
        $this->display();
        if (!empty($this->module)) {
            $GLOBALS['logic_hook']->call_custom_logic($this->module, 'after_ui_frame');
        } else {
            $GLOBALS['logic_hook']->call_custom_logic('', 'after_ui_frame');
        }

        // We have to update jsAlerts as soon as possible
        if (!isset($_SESSION['isMobile']) &&
            ($this instanceof ViewList || $this instanceof ViewDetail || $this instanceof ViewEdit)
        ) {
            if (isset($_SESSION['alerts_output']) && isset($_SESSION['alerts_output_timestamp']) &&
                $_SESSION['alerts_output_timestamp'] >= (date('U')-60)
            ) {
                echo $_SESSION['alerts_output'];
            } else {
                $jsAlerts = new jsAlerts();
                ob_start();
                echo $jsAlerts->getScript();
                $jsAlertsOutput = ob_get_clean();
                //save to session so we dont have to load this every time
                $_SESSION['alerts_output'] = $jsAlertsOutput;
                $_SESSION['alerts_output_timestamp'] = date('U');
                echo $jsAlertsOutput;
            }
        }

        if ($this->_getOption('show_subpanels') && !empty($_REQUEST['record'])) {
            $this->_displaySubPanels();
        }

        if ($this->action === 'Login') {
            //this is needed for a faster loading login page ie won't render unless the tables are closed
            ob_flush();
        }
        if ($this->_getOption('show_footer')) {
            $this->displayFooter();
        }
        $GLOBALS['logic_hook']->call_custom_logic('', 'after_ui_footer');
        if ($this->_getOption('json_output')) {
            $content = ob_get_clean();
            $module = $this->module;
            $ajax_ret = array(
                'content' => mb_detect_encoding($content) == "UTF-8" ? $content : utf8_encode($content),
                'menu' => array(
                    'module' => $module,
                    'label' => translate($module),
                    $this->getMenu($module),
                ),
                'title' => $this->getBrowserTitle(),
                'action' => isset($_REQUEST['action']) ? $_REQUEST['action'] : "",
                'record' => isset($_REQUEST['record']) ? $_REQUEST['record'] : "",
                'favicon' => $this->getFavicon(),
            );

            if (SugarThemeRegistry::current()->name == 'Classic' || SugarThemeRegistry::current()->classic) {
                $ajax_ret['moduleList'] = $this->displayHeader(true);
            }

            if (empty($this->responseTime)) {
                $this->_calculateFooterMetrics();
            }
            $ajax_ret['responseTime'] = $this->responseTime;
            $json = getJSONobj();
            echo $json->encode($ajax_ret);
            $GLOBALS['app']->headerDisplayed = false;
            ob_flush();
        }
        //Do not track if there is no module or if module is not a String
        $this->_track();
    }

    /**
     * This method will display the errors on the page.
     */
    public function displayErrors()
    {
        $errors = '';

        foreach ($this->errors as $error) {
            $errors .= '<span class="error">' . $error . '</span><br>';
        }

        if (!$this->suppressDisplayErrors) {
            echo $errors;

            return '';
        }

        return $errors;
    }

    /**
     * [OVERRIDE] - This method is meant to overridden in a subclass. The purpose of this method is
     * to allow a view to do some preprocessing before the display method is called. This becomes
     * useful when you have a view defined at the application level and then within a module
     * have a sub-view that extends from this application level view.  The application level
     * view can do the setup in preDisplay() that is common to itself and any subviews
     * and then the subview can just override display(). If it so desires, can also override
     * preDisplay().
     */
    public function preDisplay()
    {
    }

    /**
     * [OVERRIDE] - This method is meant to overridden in a subclass. This method
     * will handle the actual display logic of the view.
     */
    public function display()
    {
    }

    /**
     * trackView
     */
    protected function _trackView()
    {
        $action = strtolower($this->action);
        //Skip save, tracked in SugarBean instead
        if ($action == 'save') {
            return;
        }

        $trackerManager = TrackerManager::getInstance();
        $timeStamp = TimeDate::getInstance()->nowDb();
        if ($monitor = $trackerManager->getMonitor('tracker')) {
            $monitor->setValue('action', $action);
            $monitor->setValue('user_id', $GLOBALS['current_user']->id);
            $monitor->setValue('module_name', $this->module);
            $monitor->setValue('date_modified', $timeStamp);
            $monitor->setValue(
                'visible',
                (($monitor->action == 'detailview') || ($monitor->action == 'editview')) ? 1 : 0
            );

            if (!empty($this->bean->id)) {
                $monitor->setValue('item_id', $this->bean->id);
                $monitor->setValue('item_summary', $this->bean->get_summary_text());
            }

            //If visible is true, but there is no bean, do not track (invalid/unauthorized reference)
            //Also, do not track save actions where there is no bean id
            if ($monitor->visible && empty($this->bean->id)) {
                $trackerManager->unsetMonitor($monitor);

                return;
            }
            $trackerManager->saveMonitor($monitor, true, true);
        }
    }

    /**
     * Displays the header on section of the page; basically everything before the content
     *
     * @param bool $retModTabs
     *
     * @return string
     */
    public function displayHeader($retModTabs = false)
    {
        global $theme;
        global $max_tabs;
        global $app_strings;
        global $current_user;
        global $sugar_config;
        global $app_list_strings;
        global $mod_strings;
        global $current_language;

        $GLOBALS['app']->headerDisplayed = true;

        $themeObject = SugarThemeRegistry::current();
        $theme = $themeObject->__toString();

        $ss = new Sugar_Smarty();
        $ss->assign("APP", $app_strings);
        $ss->assign("THEME", $theme);
        $ss->assign("THEME_CONFIG", $themeObject->getConfig());
        $ss->assign("THEME_IE6COMPAT", $themeObject->ie6compat ? 'true' : 'false');
        $ss->assign("MODULE_NAME", $this->module);
        $ss->assign("langHeader", get_language_header());


        // set ab testing if exists
        $testing = (isset($_REQUEST["testing"]) ? $_REQUEST['testing'] : "a");
        $ss->assign("ABTESTING", $testing);

        // get browser title
        $ss->assign("SYSTEM_NAME", $this->getBrowserTitle());

        // get css
        $css = $themeObject->getCSS();
        if ($this->_getOption('view_print')) {
            $css .= '<link rel="stylesheet" type="text/css" href="' .
                $themeObject->getCSSURL('print.css') .
                '" media="all" />';
        }
        $ss->assign("SUGAR_CSS", $css);

        // get javascript
        ob_start();
        $this->renderJavascript();

        $ss->assign("SUGAR_JS", ob_get_contents() . $themeObject->getJS());
        ob_end_clean();

        // get favicon
        if (isset($GLOBALS['sugar_config']['default_module_favicon'])) {
            $module_favicon = $GLOBALS['sugar_config']['default_module_favicon'];
        } else {
            $module_favicon = false;
        }

        $favicon = $this->getFavicon();
        $ss->assign('FAVICON_URL', $favicon['url']);

        // build the shortcut menu
        $shortcut_menu = array();
        foreach ($this->getMenu() as $key => $menu_item) {
            $shortcut_menu[$key] = array(
                "URL" => ajaxLink($menu_item[0]),
                "LABEL" => $menu_item[1],
                "MODULE_NAME" => $menu_item[2],
            );
        }
        $ss->assign("SHORTCUT_MENU", $shortcut_menu);

        // handle rtl text direction
        if (isset($_REQUEST['RTL']) && $_REQUEST['RTL'] == 'RTL') {
            $_SESSION['RTL'] = true;
        }
        if (isset($_REQUEST['LTR']) && $_REQUEST['LTR'] == 'LTR') {
            unset($_SESSION['RTL']);
        }
        if (isset($_SESSION['RTL']) && $_SESSION['RTL']) {
            $ss->assign("DIR", 'dir="RTL"');
        }

        // handle resizing of the company logo correctly on the fly
        $companyLogoURL = $themeObject->getImageURL('company_logo.png');
        $companyLogoURL_arr = explode('?', $companyLogoURL);
        $companyLogoURL = $companyLogoURL_arr[0];

        $company_logo_attributes = sugar_cache_retrieve('company_logo_attributes');
        if (!empty($company_logo_attributes)) {
            $ss->assign("COMPANY_LOGO_MD5", $company_logo_attributes[0]);
            $ss->assign("COMPANY_LOGO_WIDTH", $company_logo_attributes[1]);
            $ss->assign("COMPANY_LOGO_HEIGHT", $company_logo_attributes[2]);
        } else {
            // Always need to md5 the file
            $ss->assign("COMPANY_LOGO_MD5", md5_file($companyLogoURL));

            list($width, $height) = getimagesize($companyLogoURL);
            if ($width > 212 || $height > 40) {
                $resizePctWidth = ($width - 212) / 212;
                $resizePctHeight = ($height - 40) / 40;
                if ($resizePctWidth > $resizePctHeight) {
                    $resizeAmount = $width / 212;
                } else {
                    $resizeAmount = $height / 40;
                }
                $ss->assign("COMPANY_LOGO_WIDTH", round($width * (1 / $resizeAmount)));
                $ss->assign("COMPANY_LOGO_HEIGHT", round($height * (1 / $resizeAmount)));
            } else {
                $ss->assign("COMPANY_LOGO_WIDTH", $width);
                $ss->assign("COMPANY_LOGO_HEIGHT", $height);
            }

            // Let's cache the results
            sugar_cache_put(
                'company_logo_attributes',
                array(
                    $ss->get_template_vars("COMPANY_LOGO_MD5"),
                    $ss->get_template_vars("COMPANY_LOGO_WIDTH"),
                    $ss->get_template_vars("COMPANY_LOGO_HEIGHT")
                )
            );
        }
        $ss->assign(
            "COMPANY_LOGO_URL",
            getJSPath($companyLogoURL) . "&logo_md5=" . $ss->get_template_vars("COMPANY_LOGO_MD5")
        );

        // get the global links
        $gcls = array();
        $global_control_links = array();
        require("include/globalControlLinks.php");

        foreach ($global_control_links as $key => $value) {
            if ($key == 'users') {   //represents logout link.
                $ss->assign("LOGOUT_LINK", $value['linkinfo'][key($value['linkinfo'])]);
                $ss->assign("LOGOUT_LABEL", key($value['linkinfo']));//key value for first element.
                continue;
            }

            foreach ($value as $linkattribute => $attributevalue) {
                // get the main link info
                if ($linkattribute == 'linkinfo') {
                    $gcls[$key] = array(
                        "LABEL" => key($attributevalue),
                        "URL" => current($attributevalue),
                        "SUBMENU" => array(),
                    );
                    if (substr($gcls[$key]["URL"], 0, 11) == "javascript:") {
                        $gcls[$key]["ONCLICK"] = substr($gcls[$key]["URL"], 11);
                        $gcls[$key]["URL"] = "javascript:void(0)";
                    }
                }
                // and now the sublinks
                if ($linkattribute === 'submenu' && is_array($attributevalue)) {
                    foreach ($attributevalue as $submenulinkkey => $submenulinkinfo) {
                        $gcls[$key]['SUBMENU'][$submenulinkkey] = array(
                            "LABEL" => key($submenulinkinfo),
                            "URL" => current($submenulinkinfo),
                        );
                    }
                    if (substr($gcls[$key]['SUBMENU'][$submenulinkkey]["URL"], 0, 11) === "javascript:") {
                        $gcls[$key]['SUBMENU'][$submenulinkkey]["ONCLICK"] =
                            substr($gcls[$key]['SUBMENU'][$submenulinkkey]["URL"], 11);
                        $gcls[$key]['SUBMENU'][$submenulinkkey]["URL"] = "javascript:void(0)";
                    }
                }
            }
        }
        $ss->assign("GCLS", $gcls);

        $ss->assign("SEARCH", isset($_REQUEST['query_string']) ? $_REQUEST['query_string'] : '');

        if ($this->action == "EditView" || $this->action == "Login") {
            $ss->assign("ONLOAD", 'onload="set_focus()"');
        }

        $ss->assign("AUTHENTICATED", isset($_SESSION["authenticated_user_id"]));

        // get other things needed for page style popup
        if (isset($_SESSION["authenticated_user_id"])) {
            // get the current user name and id
            $ss->assign(
                "CURRENT_USER",
                $current_user->full_name == '' || !showFullName() ? $current_user->user_name : $current_user->full_name
            );
            $ss->assign("CURRENT_USER_ID", $current_user->id);

            // get the last viewed records
            require_once("modules/Favorites/Favorites.php");
            $favorites = new Favorites();
            $favorite_records = $favorites->getCurrentUserSidebarFavorites();
            $ss->assign("favoriteRecords", $favorite_records);

            $tracker = new Tracker();
            $history = $tracker->get_recently_viewed($current_user->id);
            $ss->assign("recentRecords", $this->processRecentRecords($history));
        }

        $bakModStrings = $mod_strings;
        if (isset($_SESSION["authenticated_user_id"])) {
            // get the module list
            $moduleTopMenu = array();

            $max_tabs = $current_user->getPreference('max_tabs');
            // Attempt to correct if max tabs count is extremely high.
            if (!isset($max_tabs) || $max_tabs <= 0 || $max_tabs > 10) {
                $max_tabs = $GLOBALS['sugar_config']['default_max_tabs'];
                $current_user->setPreference('max_tabs', $max_tabs, 0, 'global');
            }

            $moduleTab = $this->_getModuleTab();
            $ss->assign('MODULE_TAB', $moduleTab);

            // See if they are using grouped tabs or not (removed in 6.0, returned in 6.1)
            $user_navigation_paradigm = $current_user->getPreference('navigation_paradigm');
            if (!isset($user_navigation_paradigm)) {
                $user_navigation_paradigm = $GLOBALS['sugar_config']['default_navigation_paradigm'];
            }

            // Get the full module list for later use
            foreach (query_module_access_list($current_user) as $module) {
                // Bug 25948 - Check for the module being in the moduleList
                if (isset($app_list_strings['moduleList'][$module])) {
                    $fullModuleList[$module] = $app_list_strings['moduleList'][$module];
                }
            }

            if (!should_hide_iframes()) {
                $iFrame = new iFrame();
                $frames = $iFrame->lookup_frames('tab');
                foreach ($frames as $key => $values) {
                    $fullModuleList[$key] = $values;
                }
            } elseif (isset($fullModuleList['iFrames'])) {
                unset($fullModuleList['iFrames']);
            }

            if ($user_navigation_paradigm == 'gm' && isset($themeObject->group_tabs) && $themeObject->group_tabs) {
                // We are using grouped tabs
                require_once('include/GroupedTabs/GroupedTabStructure.php');
                $groupedTabsClass = new GroupedTabStructure();
                $modules = query_module_access_list($current_user);

                //handle with submoremodules
                $max_tabs = $current_user->getPreference('max_tabs');
                // If the max_tabs isn't set incorrectly, set it within the range, to the default max sub tabs size
                if (!isset($max_tabs) || $max_tabs <= 0 || $max_tabs > 10) {
                    // We have a default value. Use it
                    if (isset($GLOBALS['sugar_config']['default_max_tabs'])) {
                        $max_tabs = $GLOBALS['sugar_config']['default_max_tabs'];
                    } else {
                        $max_tabs = 8;
                    }
                }

                $subMoreModules = false;
                $groupTabs = $groupedTabsClass->get_tab_structure(get_val_array($modules));
                // We need to put this here, so the "All" group is valid for the user's preference.
                $groupTabs[$app_strings['LBL_TABGROUP_ALL']]['modules'] = $fullModuleList;

                // Setup the default group tab.
                $allGroup = $app_strings['LBL_TABGROUP_ALL'];
                $ss->assign('currentGroupTab', $allGroup);
                $currentGroupTab = $allGroup;
                $usersGroup = $current_user->getPreference('theme_current_group');
                // Figure out which tab they currently have selected (stored as a user preference)
                if (!empty($usersGroup) && isset($groupTabs[$usersGroup])) {
                    $currentGroupTab = $usersGroup;
                } else {
                    $current_user->setPreference('theme_current_group', $currentGroupTab);
                }

                $ss->assign('currentGroupTab', $currentGroupTab);
                $usingGroupTabs = true;
            } else {
                // Setup the default group tab.
                $ss->assign('currentGroupTab', $app_strings['LBL_TABGROUP_ALL']);

                $usingGroupTabs = false;
                $groupTabs[$app_strings['LBL_TABGROUP_ALL']]['modules'] = $fullModuleList;
            }

            $topTabList = array();

            // Now time to go through each of the tab sets and fix them up.
            foreach ($groupTabs as $tabIdx => $tabData) {
                $topTabs = $tabData['modules'];

                // Sort the list of modules alphabetically
                if ($current_user->getPreference('sort_modules_by_name')) {
                    asort($topTabs);
                }

                // put the current module at the top of the list
                if (!empty($moduleTab) && isset($tabData['modules'][$moduleTab])) {
                    unset($topTabs[$moduleTab]);
                    $topTabs = array_merge(
                        array($moduleTab => $tabData['modules'][$moduleTab]),
                        $topTabs
                    );
                }

                if (!is_array($topTabs)) {
                    $topTabs = array();
                }
                $extraTabs = array();

                // Split it in to the tabs that go across the top, and the ones that are on the extra menu.
                if (count($topTabs) > $max_tabs) {
                    $extraTabs = array_splice($topTabs, $max_tabs);
                }
                // Make sure the current module is accessable through one of the top tabs
                if (!isset($topTabs[$moduleTab])) {
                    // Nope, we need to add it.
                    // First, take it out of the extra menu, if it's there
                    if (isset($extraTabs[$moduleTab])) {
                        unset($extraTabs[$moduleTab]);
                    }
                    if (count($topTabs) >= $max_tabs - 1) {
                        // We already have the maximum number of tabs, so we need to shuffle the last one
                        // from the top to the first one of the extras
                        $lastElem = array_splice($topTabs, $max_tabs - 1);
                        $extraTabs = $lastElem + $extraTabs;
                    }
                    if (!empty($moduleTab)) {
                        $topTabs[$moduleTab] = $app_list_strings['moduleList'][$moduleTab];
                        if (count($topTabs) >= $max_tabs - 1) {
                            $extraTabs[$moduleTab] = $app_list_strings['moduleList'][$moduleTab];
                        }
                    }
                }

                // Get a unique list of the top tabs so we can build the popup menus for them
                foreach ($topTabs as $moduleKey => $module) {
                    $topTabList[$moduleKey] = $module;
                }

                $groupTabs[$tabIdx]['modules'] = $topTabs;
                $groupTabs[$tabIdx]['extra'] = $extraTabs;
            }

            foreach ($groupTabs as $key => $tabGroup) {
                if (count($topTabs) >= $max_tabs - 1 && $key !== $app_strings['LBL_TABGROUP_ALL'] && in_array($tabGroup['modules'][$moduleTab],
                        $tabGroup['extra'])
                ) {
                    unset($groupTabs[$key]['modules'][$moduleTab]);
                }
            }
        }

        if (isset($topTabList) && is_array($topTabList)) {
            // Adding shortcuts array to menu array for displaying shortcuts associated with each module
            $shortcutTopMenu = array();
            foreach ($topTabList as $module_key => $label) {
                global $mod_strings;
                $mod_strings = return_module_language($current_language, $module_key);
                foreach ($this->getMenu($module_key) as $key => $menu_item) {
                    $shortcutTopMenu[$module_key][$key] = array(
                        "URL" => ajaxLink($menu_item[0]),
                        "LABEL" => $menu_item[1],
                        "MODULE_NAME" => $menu_item[2],
                        "ID" => $menu_item[2] . "_link",
                    );
                }
            }
            if (!empty($sugar_config['lock_homepage']) && $sugar_config['lock_homepage'] == true) {
                $ss->assign('lock_homepage', true);
            }
            $ss->assign("groupTabs", $groupTabs);
            $ss->assign("shortcutTopMenu", $shortcutTopMenu);
            $ss->assign('USE_GROUP_TABS', $usingGroupTabs);

            // This is here for backwards compatibility, someday, somewhere, it will be able to be removed
            $ss->assign("moduleTopMenu", $groupTabs[$app_strings['LBL_TABGROUP_ALL']]['modules']);
            $ss->assign("moduleExtraMenu", $groupTabs[$app_strings['LBL_TABGROUP_ALL']]['extra']);
        }

        if (isset($extraTabs) && is_array($extraTabs)) {
            // Adding shortcuts array to extra menu array for displaying shortcuts associated with each module
            $shortcutExtraMenu = array();
            foreach ($extraTabs as $module_key => $label) {
                global $mod_strings;
                $mod_strings = return_module_language($current_language, $module_key);
                foreach ($this->getMenu($module_key) as $key => $menu_item) {
                    $shortcutExtraMenu[$module_key][$key] = array(
                        "URL" => ajaxLink($menu_item[0]),
                        "LABEL" => $menu_item[1],
                        "MODULE_NAME" => $menu_item[2],
                        "ID" => $menu_item[2] . "_link",
                    );
                }
            }
            $ss->assign("shortcutExtraMenu", $shortcutExtraMenu);
        }

        if (!empty($current_user)) {
            $ss->assign("max_tabs", $current_user->getPreference("max_tabs"));
        }

        global $mod_strings;
        $mod_strings = $bakModStrings;
        $headerTpl = $themeObject->getTemplate('header.tpl');
        if (inDeveloperMode()) {
            $ss->clear_compiled_tpl($headerTpl);
        }

        if ($retModTabs) {
            return $ss->fetch($themeObject->getTemplate('_headerModuleList.tpl'));
        } else {
            $ss->display($headerTpl);

            $this->includeClassicFile('modules/Administration/DisplayWarnings.php');

            $messages = SugarApplication::getErrorMessages();
            if (!empty($messages)) {
                foreach ($messages as $message) {
                    echo '<p class="error">' . $message . '</p>';
                }
            }

            $messages = SugarApplication::getSuccessMessages();
            if (!empty($messages)) {
                foreach ($messages as $message) {
                    echo '<p class="success">' . $message . '</p>';
                }
            }
        }
    }

    public function getModuleMenuHTML()
    {
    }

    /**
     * If the view is classic then this method will include the file and
     * setup any global variables.
     *
     * @param string $file
     */
    public function includeClassicFile(
        $file
    ) {
        global $sugar_config, $theme, $current_user, $sugar_version, $sugar_flavor, $mod_strings, $app_strings, $app_list_strings, $action;
        global $gridline, $request_string, $modListHeader, $dashletData, $authController, $locale, $currentModule, $import_bean_map, $image_path, $license;
        global $user_unique_key, $server_unique_key, $barChartColors, $modules_exempt_from_availability_check, $dictionary, $current_language, $beanList, $beanFiles, $sugar_build, $sugar_codename;
        global $timedate, $login_error; // cn: bug 13855 - timedate not available to classic views.
        if (!empty($this->module)) {
            $currentModule = $this->module;
        }
        include_once($file);
    }

    protected function _displayLoginJS()
    {
        global $sugar_config, $timedate;

        $template = new Sugar_Smarty();

        if (isset($this->bean->module_dir)) {
            $template->assign('MODULE_SUGAR_GRP1', $this->bean->module_dir);
        }
        if (isset($_REQUEST['action'])) {
            $template->assign('ACTION_SUGAR_GRP1', $_REQUEST['action']);
        }

        echo '<script>jscal_today = 1000*' .
            $timedate->asUserTs($timedate->getNow()) .
            '; if(typeof app_strings == "undefined") app_strings = new Array();</script>';
        if (!is_file(sugar_cached("include/javascript/sugar_grp1.js"))) {
            $_REQUEST['root_directory'] = ".";
            require_once("jssource/minify_utils.php");
            ConcatenateFiles(".");
        }
        $template->assign('SUGAR_GRP1_JQUERY', getVersionedPath('cache/include/javascript/sugar_grp1_jquery.js'));
        $template->assign('SUGAR_GRP1_YUI', getVersionedPath('cache/include/javascript/sugar_grp1_yui.js'));
        $template->assign('SUGAR_GRP1', getVersionedPath('cache/include/javascript/sugar_grp1.js'));
        $template->assign('CALENDAR', getVersionedPath('include/javascript/calendar.js'));

        echo $template->fetch('include/MVC/View/tpls/displayLoginJS.tpl');
    }

    /**
     * Get JS validation code for views
     */
    public static function getJavascriptValidation()
    {
        global $timedate;
        $cal_date_format = $timedate->get_cal_date_format();
        $timereg = $timedate->get_regular_expression($timedate->get_time_format());
        $datereg = $timedate->get_regular_expression($timedate->get_date_format());
        $date_pos = '';
        foreach ($datereg['positions'] as $type => $pos) {
            if (empty($date_pos)) {
                $date_pos .= "'$type': $pos";
            } else {
                $date_pos .= ",'$type': $pos";
            }
        }

        $time_separator = $timedate->timeSeparator();
        $hour_offset = $timedate->getUserUTCOffset() * 60;

        // Add in the number formatting styles here as well, we have been handling this with individual modules.
        require_once('modules/Currencies/Currency.php');
        list($num_grp_sep, $dec_sep) = get_number_seperators();

        $the_script =
            "<script type=\"text/javascript\">\n" .
            "\tvar time_reg_format = '" .
            $timereg['format'] .
            "';\n" .
            "\tvar date_reg_format = '" .
            $datereg['format'] .
            "';\n" .
            "\tvar date_reg_positions = { $date_pos };\n" .
            "\tvar time_separator = '$time_separator';\n" .
            "\tvar cal_date_format = '$cal_date_format';\n" .
            "\tvar time_offset = $hour_offset;\n" .
            "\tvar num_grp_sep = '$num_grp_sep';\n" .
            "\tvar dec_sep = '$dec_sep';\n" .
            "</script>";

        return $the_script;
    }

    /**
     * Called from process(). This method will display the correct javascript.
     */
    protected function _displayJavascript()
    {
        global $locale, $sugar_config, $timedate;

        if ($this->_getOption('show_javascript')) {
            if (!$this->_getOption('show_header')) {
                $langHeader = get_language_header();

                echo <<<EOHTML
<!DOCTYPE html PUBLIC "-//W3C//DTD XHTML 1.0 Strict//EN" "http://www.w3.org/TR/xhtml1/DTD/xhtml1-strict.dtd">
<html {$langHeader}>
<head>
EOHTML;
            }

            $js_vars = array(
                "sugar_cache_dir" => "cache/",
            );

            if (isset($this->bean->module_dir)) {
                $js_vars['module_sugar_grp1'] = $this->bean->module_dir;
            }
            if (isset($_REQUEST['action'])) {
                $js_vars['action_sugar_grp1'] = $_REQUEST['action'];
            }
            echo '<script>jscal_today = 1000*' .
                $timedate->asUserTs($timedate->getNow()) .
                '; if(typeof app_strings == "undefined") app_strings = new Array();</script>';
            if (!is_file(sugar_cached("include/javascript/sugar_grp1.js")) ||
                !is_file(sugar_cached("include/javascript/sugar_grp1_yui.js")) ||
                !is_file(sugar_cached("include/javascript/sugar_grp1_jquery.js"))
            ) {
                $_REQUEST['root_directory'] = ".";
                require_once("jssource/minify_utils.php");
                ConcatenateFiles(".");
            }
            echo getVersionedScript('cache/include/javascript/sugar_grp1_jquery.js');
            echo getVersionedScript('cache/include/javascript/sugar_grp1_yui.js');
            echo getVersionedScript('cache/include/javascript/sugar_grp1.js');
            echo getVersionedScript('include/javascript/calendar.js');

            // output necessary config js in the top of the page
            $config_js = $this->getSugarConfigJS();
            if (!empty($config_js)) {
                echo "<script>\n" . implode("\n", $config_js) . "</script>\n";
            }

            if ($this->hasDomJS()){
                echo "
                        <script type='text/javascript'>
                        SUGAR.append(SUGAR, { settings:".$this->getDomJS()." } );
                        </script>
                        ";
            }

            if (isset($sugar_config['email_sugarclient_listviewmaxselect'])) {
                echo "<script>SUGAR.config.email_sugarclient_listviewmaxselect = {$GLOBALS['sugar_config']['email_sugarclient_listviewmaxselect']};</script>";
            }

            $image_server = (defined('TEMPLATE_URL')) ? TEMPLATE_URL . '/' : '';
            echo '<script type="text/javascript">SUGAR.themes.image_server="' .
                $image_server .
                '";</script>'; // cn: bug 12274 - create session-stored key to defend against CSRF
            echo '<script type="text/javascript">var name_format = "' . $locale->getLocaleFormatMacro() . '";</script>';
            echo self::getJavascriptValidation();
            if (!is_file(sugar_cached('jsLanguage/') . $GLOBALS['current_language'] . '.js')) {
                require_once('include/language/jsLanguage.php');
                jsLanguage::createAppStringsCache($GLOBALS['current_language']);
            }
            echo getVersionedScript(
                'cache/jsLanguage/' . $GLOBALS['current_language'] . '.js',
                $GLOBALS['sugar_config']['js_lang_version']
            );

            echo $this->_getModLanguageJS();

            //echo out the $js_vars variables as javascript variables
            echo "<script type='text/javascript'>\n";
            foreach ($js_vars as $var => $value) {
                echo "var {$var} = '{$value}';\n";
            }
            echo "</script>\n";
        }
    }

    /**
     * @return string
     */
    protected function _getModLanguageJS()
    {
        if (!is_file(sugar_cached('jsLanguage/') . $this->module . '/' . $GLOBALS['current_language'] . '.js')) {
            require_once('include/language/jsLanguage.php');
            jsLanguage::createModuleStringsCache($this->module, $GLOBALS['current_language']);
        }

        return getVersionedScript(
            "cache/jsLanguage/{$this->module}/" . $GLOBALS['current_language'] . '.js',
            $GLOBALS['sugar_config']['js_lang_version']
        );
    }

    /**
     * Called from process(). This method will display the footer on the page.
     */
    public function displayFooter()
    {
        if (empty($this->responseTime)) {
            $this->_calculateFooterMetrics();
        }
        global $app_strings;
        global $mod_strings;
        $themeObject = SugarThemeRegistry::current();

        $ss = new Sugar_Smarty();
        $ss->assign("AUTHENTICATED", isset($_SESSION["authenticated_user_id"]));
        $ss->assign('MOD', return_module_language($GLOBALS['current_language'], 'Users'));

        $bottomLinkList = array();
        if (isset($this->action) && $this->action != "EditView") {
            $bottomLinkList['print'] = array($app_strings['LNK_PRINT'] => getPrintLink());
        }
        $bottomLinkList['backtotop'] = array($app_strings['LNK_BACKTOTOP'] => 'javascript:SUGAR.util.top();');

        $bottomLinksStr = "";
        foreach ($bottomLinkList as $key => $value) {
            foreach ($value as $text => $link) {
                $href = $link;
                if (substr($link, 0, 11) == "javascript:") {
                    $onclick = " onclick=\"" . substr($link, 11) . "\"";
                    $href = "javascript:void(0)";
                } else {
                    $onclick = "";
                }
                $imageURL = SugarThemeRegistry::current()->getImageURL($key . '.gif');
                $bottomLinksStr .= "<a href=\"{$href}\"";
                $bottomLinksStr .= (isset($onclick)) ? $onclick : "";
                $bottomLinksStr .= "><img src='{$imageURL}' alt=''>"; //keeping alt blank(text will be read instead)
                $bottomLinksStr .= " " . $text . "</a>";
            }
        }
        $ss->assign("BOTTOMLINKS", $bottomLinksStr);
        if (SugarConfig::getInstance()->get('calculate_response_time', false)) {
            $ss->assign('STATISTICS', $this->_getStatistics());
        }

        // Under the License referenced above, you are required to leave in all copyright statements in both
        // the code and end-user application.

        $copyright =
            '&copy; 2004-2013 SugarCRM Inc. The Program is provided AS IS, without warranty.  Licensed under <a href="LICENSE.txt" target="_blank" class="copyRightLink">AGPLv3</a>.<br>This program is free software; you can redistribute it and/or modify it under the terms of the <br><a href="LICENSE.txt" target="_blank" class="copyRightLink"> GNU Affero General Public License version 3</a> as published by the Free Software Foundation, including the additional permission set forth in the source code header.<br>';

        // The interactive user interfaces in modified source and object code
        // versions of this program must display Appropriate Legal Notices, as
        // required under Section 5 of the GNU General Public License version
        // 3. In accordance with Section 7(b) of the GNU General Public License
        // version 3, these Appropriate Legal Notices must retain the display
        // of the "Powered by SugarCRM" logo. If the display of the logo is
        // not reasonably feasible for technical reasons, the Appropriate
        // Legal Notices must display the words "Powered by SugarCRM".
        $attribLinkImg =
            "<img style='margin-top: 2px' border='0' width='120' height='34' src='include/images/poweredby_sugarcrm_65.png' alt='Powered By SugarCRM'>\n";

        // handle resizing of the company logo correctly on the fly
        $companyLogoURL = $themeObject->getImageURL('company_logo.png');
        $companyLogoURL_arr = explode('?', $companyLogoURL);
        $companyLogoURL = $companyLogoURL_arr[0];

        $company_logo_attributes = sugar_cache_retrieve('company_logo_attributes');
        if (!empty($company_logo_attributes)) {
            $ss->assign("COMPANY_LOGO_MD5", $company_logo_attributes[0]);
            $ss->assign("COMPANY_LOGO_WIDTH", $company_logo_attributes[1]);
            $ss->assign("COMPANY_LOGO_HEIGHT", $company_logo_attributes[2]);
        } else {
            // Always need to md5 the file
            $ss->assign("COMPANY_LOGO_MD5", md5_file($companyLogoURL));

            list($width, $height) = getimagesize($companyLogoURL);
            if ($width > 212 || $height > 40) {
                $resizePctWidth = ($width - 212) / 212;
                $resizePctHeight = ($height - 40) / 40;
                if ($resizePctWidth > $resizePctHeight) {
                    $resizeAmount = $width / 212;
                } else {
                    $resizeAmount = $height / 40;
                }
                $ss->assign("COMPANY_LOGO_WIDTH", round($width * (1 / $resizeAmount)));
                $ss->assign("COMPANY_LOGO_HEIGHT", round($height * (1 / $resizeAmount)));
            } else {
                $ss->assign("COMPANY_LOGO_WIDTH", $width);
                $ss->assign("COMPANY_LOGO_HEIGHT", $height);
            }

            // Let's cache the results
            sugar_cache_put(
                'company_logo_attributes',
                array(
                    $ss->get_template_vars("COMPANY_LOGO_MD5"),
                    $ss->get_template_vars("COMPANY_LOGO_WIDTH"),
                    $ss->get_template_vars("COMPANY_LOGO_HEIGHT")
                )
            );
        }
        $ss->assign(
            "COMPANY_LOGO_URL",
            getJSPath($companyLogoURL) . "&logo_md5=" . $ss->get_template_vars("COMPANY_LOGO_MD5")
        );

        // Bug 38594 - Add in Trademark wording
        $copyright .= 'SugarCRM is a trademark of SugarCRM, Inc. ' .
            'All other company and product names may be ' .
            'trademarks of the respective companies with which they are associated.<br />';

        if (file_exists('include/images/poweredby_sugarcrm_65.png')) {
            $copyright .= $attribLinkImg;
        }
        // End Required Image
        $ss->assign('COPYRIGHT', $copyright);

        // here we allocate the help link data
        $help_actions_blacklist = array('Login'); // we don't want to show a context help link here
        if (!in_array($this->action, $help_actions_blacklist)) {
            if (!isset($GLOBALS['server_unique_key'])) {
                LoggerManager::getLogger()->warn('Undefined index: server_unique_key');
            }
            $url =
                'javascript:void(window.open(\'index.php?module=Administration&action=SupportPortal&view=documentation' .
                '&version=' .
                $GLOBALS['sugar_version'] .
                '&edition=' .
                $GLOBALS['sugar_flavor'] .
                '&lang=' .
                $GLOBALS['current_language'] .
                '&help_module=' .
                $this->module .
                '&help_action=' .
                $this->action .
                '&key=' .
                (isset($GLOBALS['server_unique_key']) ? $GLOBALS['server_unique_key'] : null) .
                '\'))';
            $label =
                (isset($GLOBALS['app_list_strings']['moduleList'][$this->module]) ?
                    $GLOBALS['app_list_strings']['moduleList'][$this->module] : $this->module) .
                ' ' .
                $app_strings['LNK_HELP'];
            $ss->assign(
                'HELP_LINK',
                SugarThemeRegistry::current()->getLink(
                    $url,
                    $label,
                    "id='help_link_two'",
                    'help-dashlet.png',
                    'class="icon"',
                    null,
                    null,
                    '',
                    'left'
                )
            );
        }
        // end

        $ss->display(SugarThemeRegistry::current()->getTemplate('footer.tpl'));
    }

    /**
     * Called from process(). This method will display subpanels.
     */
    protected function _displaySubPanels()
    {
        if (isset($this->bean) &&
            !empty($this->bean->id) &&
            (file_exists('modules/' . $this->module . '/metadata/subpaneldefs.php') ||
                file_exists('custom/modules/' . $this->module . '/metadata/subpaneldefs.php') ||
                file_exists('custom/modules/' . $this->module . '/Ext/Layoutdefs/layoutdefs.ext.php'))
        ) {
            $GLOBALS['focus'] = $this->bean;
            require_once('include/SubPanel/SubPanelTiles.php');
            $subpanel = new SubPanelTiles($this->bean, $this->module);
            echo $subpanel->display();
        }
    }

    protected function _buildModuleList()
    {
        if (!empty($GLOBALS['current_user']) && empty($GLOBALS['modListHeader'])) {
            $GLOBALS['modListHeader'] = query_module_access_list($GLOBALS['current_user']);
        }
    }

    /**
     * private method used in process() to determine the value of a passed in option
     *
     * @param string option - the option that we want to know the valye of
     * @param bool default - what the default value should be if we do not find the option
     *
     * @return bool - the value of the option
     */
    protected function _getOption(
        $option,
        $default = false
    ) {
        if (!empty($this->options) && isset($this->options['show_all'])) {
            return $this->options['show_all'];
        } elseif (!empty($this->options) && isset($this->options[$option])) {
            return $this->options[$option];
        } else {
            return $default;
        }
    }

    /**
     * track
     * Private function to track information about the view request
     */
    private function _track()
    {
        if (empty($this->responseTime)) {
            $this->_calculateFooterMetrics();
        }
        if (empty($GLOBALS['current_user']->id)) {
            return;
        }

        $trackerManager = TrackerManager::getInstance();
        $trackerManager->save();
    }

    /**
     * Checks to see if the module name passed is valid; dies if it is not
     */
    protected function _checkModule()
    {
        if (!empty($this->module) && !file_exists('modules/' . $this->module)) {
            $error = str_replace("[module]", "$this->module", $GLOBALS['app_strings']['ERR_CANNOT_FIND_MODULE']);
            $GLOBALS['log']->fatal($error);
            echo $error;
            die();
        }
    }

    public function renderJavascript()
    {
        if ($this->action !== 'Login') {
            $this->_displayJavascript();
        } else {
            $this->_displayLoginJS();
        }
    }

    private function _calculateFooterMetrics()
    {
        $endTime = microtime(true);
        $deltaTime = $endTime - (isset($GLOBALS['startTime']) ? $GLOBALS['startTime'] : null);
        $this->responseTime = number_format(round($deltaTime, 2), 2);
        // Print out the resources used in constructing the page.
        $this->fileResources = count(get_included_files());
    }

    /**
     * @return string
     */
    private function _getStatistics()
    {
        $endTime = microtime(true);
        $deltaTime = $endTime - (isset($GLOBALS['startTime']) ? $GLOBALS['startTime'] : null);
        $response_time_string =
            $GLOBALS['app_strings']['LBL_SERVER_RESPONSE_TIME'] .
            ' ' .
            number_format(round($deltaTime, 2), 2) .
            ' ' .
            $GLOBALS['app_strings']['LBL_SERVER_RESPONSE_TIME_SECONDS'];
        $return = $response_time_string;

        if (!empty($GLOBALS['sugar_config']['show_page_resources'])) {
            // Print out the resources used in constructing the page.
            $included_files = get_included_files();

            // take all of the included files and make a list that does not allow for duplicates based on case
            // I believe the full get_include_files result set appears to have one entry for each file in real
            // case, and one entry in all lower case.
            $list_of_files_case_insensitive = array();
            foreach ($included_files as $key => $name) {
                // preserve the first capitalization encountered.
                $list_of_files_case_insensitive[mb_strtolower($name)] = $name;
            }
            $return .= $GLOBALS['app_strings']['LBL_SERVER_RESPONSE_RESOURCES'] .
                '(' .
                DBManager::getQueryCount() .
                ',' .
                count($list_of_files_case_insensitive) .
                ')<br>';
            // Display performance of the internal and external caches....
            $cacheStats = SugarCache::instance()->getCacheStats();
            $return .= "External cache (hits/total=ratio) local ({$cacheStats['localHits']}/{$cacheStats['requests']}=" .
                round($cacheStats['localHits'] * 100 / $cacheStats['requests'], 0) .
                "%)";
            $return .= " external ({$cacheStats['externalHits']}/{$cacheStats['requests']}=" .
                round($cacheStats['externalHits'] * 100 / $cacheStats['requests'], 0) .
                "%)<br />";
            $return .= " misses ({$cacheStats['misses']}/{$cacheStats['requests']}=" .
                round($cacheStats['misses'] * 100 / $cacheStats['requests'], 0) .
                "%)<br />";
        }

        $return .= $this->logMemoryStatistics();

        return $return;
    }

    /**
     * logMemoryStatistics
     *
     * This function returns a string message containing the memory statistics as well as writes to the memory_usage.log
     * file the memory statistics for the SugarView invocation.
     *
     * @param $newline String of newline character to use (defaults to </ br>)
     *
     * @return string formatted message about memory statistics
     */
    protected function logMemoryStatistics($newline = '<br>')
    {
        $log_message = '';

        if (!empty($GLOBALS['sugar_config']['log_memory_usage'])) {
            if (function_exists('memory_get_usage')) {
                $memory_usage = memory_get_usage();
                $bytes = $GLOBALS['app_strings']['LBL_SERVER_MEMORY_BYTES'];
                $data = array($memory_usage, $bytes);
                $log_message = string_format($GLOBALS['app_strings']['LBL_SERVER_MEMORY_USAGE'], $data) . $newline;
            }

            if (function_exists('memory_get_peak_usage')) {
                $memory_peak_usage = memory_get_peak_usage();
                $bytes = $GLOBALS['app_strings']['LBL_SERVER_MEMORY_BYTES'];
                $data = array($memory_peak_usage, $bytes);
                $log_message .= string_format($GLOBALS['app_strings']['LBL_SERVER_PEAK_MEMORY_USAGE'], $data) .
                    $newline;
            }

            if (!empty($log_message)) {
                $data = array(
                    !empty($this->module) ? $this->module : $GLOBALS['app_strings']['LBL_LINK_NONE'],
                    !empty($this->action) ? $this->action : $GLOBALS['app_strings']['LBL_LINK_NONE'],
                );

                $output = string_format($GLOBALS['app_strings']['LBL_SERVER_MEMORY_LOG_MESSAGE'], $data) . $newline;
                $output .= $log_message;
                $fp = fopen("memory_usage.log", "ab");
                fwrite($fp, $output);
                fclose($fp);
            }
        }

        return $log_message;
    }

    /**
     * Loads the module shortcuts menu
     *
     * @param  $module string optional, can specify module to retrieve menu for if not the current one
     *
     * @return array module menu
     */
    public function getMenu(
        $module = null
    ) {
        global $current_language, $mod_strings, $app_strings, $module_menu;

        if (empty($module)) {
            $module = $this->module;
        }

        //Need to make sure the mod_strings match the requested module or Menus may fail
        $curr_mod_strings = $mod_strings;
        $mod_strings = return_module_language($current_language, $module);

        $module_menu = array();

        if (file_exists('modules/' . $module . '/Menu.php')) {
            require('modules/' . $module . '/Menu.php');
        }
        if (file_exists('custom/modules/' . $module . '/Ext/Menus/menu.ext.php')) {
            require('custom/modules/' . $module . '/Ext/Menus/menu.ext.php');
        }
        if (!file_exists('modules/' . $module . '/Menu.php') &&
            !file_exists('custom/modules/' . $module . '/Ext/Menus/menu.ext.php') &&
            !empty($GLOBALS['mod_strings']['LNK_NEW_RECORD'])
        ) {
            $module_menu[] = array(
                "index.php?module=$module&action=EditView&return_module=$module&return_action=DetailView",
                $GLOBALS['mod_strings']['LNK_NEW_RECORD'],
                'Create',
                $module
            );
            $module_menu[] = array(
                "index.php?module=$module&action=index",
                $GLOBALS['mod_strings']['LNK_LIST'],
                'List',
                $module
            );
            if (($this->bean instanceof SugarBean) && !empty($this->bean->importable)) {
                if (!empty($mod_strings['LNK_IMPORT_' . strtoupper($module)])) {
                    $module_menu[] = array(
                        "index.php?module=Import&action=Step1&import_module=$module&return_module=$module&return_action=index",
                        $mod_strings['LNK_IMPORT_' . strtoupper($module)],
                        "Import",
                        $module
                    );
                } else {
                    $module_menu[] = array(
                        "index.php?module=Import&action=Step1&import_module=$module&return_module=$module&return_action=index",
                        $app_strings['LBL_IMPORT'],
                        "Import",
                        $module
                    );
                }
            }
        }
        if (file_exists('custom/application/Ext/Menus/menu.ext.php')) {
            require('custom/application/Ext/Menus/menu.ext.php');
        }

        $mod_strings = $curr_mod_strings;
        $builtModuleMenu = $module_menu;
        unset($module_menu);

        return $builtModuleMenu;
    }

    /**
     * Returns the module name which should be highlighted in the module menu
     */
    protected function _getModuleTab()
    {
        global $app_list_strings, $moduleTabMap, $current_user;

        $userTabs = query_module_access_list($current_user);
        $defaultTab = (in_array("Home", $userTabs)) ? "Home" : key($userTabs);

        if (!empty($_REQUEST['module_tab'])) {
            return $_REQUEST['module_tab'];
        } elseif (isset($moduleTabMap[$this->module])) {
            return $moduleTabMap[$this->module];
        } // Special cases
        elseif ($this->module == 'MergeRecords') {
            return !empty($_REQUEST['merge_module']) ? $_REQUEST['merge_module'] : $_REQUEST['return_module'];
        } elseif ($this->module == 'Users' && $this->action == 'SetTimezone') {
            return $defaultTab;
        } // Default anonymous pages to be under Home
        elseif (!isset($app_list_strings['moduleList'][$this->module])) {
            return $defaultTab;
        } elseif (isset($_REQUEST['action']) && $_REQUEST['action'] == "ajaxui") {
            return $defaultTab;
        } else {
            return $this->module;
        }
    }

    /**
     * Return the "breadcrumbs" to display at the top of the page
     *
     * @param  bool $show_help optional, true if we show the help links
     *
     * @return HTML string containing breadcrumb title
     */
    public function getModuleTitle(
        $show_help = true
    ) {
        global $sugar_version, $sugar_flavor, $server_unique_key, $current_language, $action;

        $theTitle = "<div class='moduleTitle'>\n";

        $module = preg_replace("/ /", "", $this->module);

        $params = $this->_getModuleTitleParams();
        $index = 0;

        if (SugarThemeRegistry::current()->directionality == "rtl") {
            $params = array_reverse($params);
        }
        if (count($params) > 1) {
            array_shift($params);
        }
        $count = count($params);
        $paramString = '';
        foreach ($params as $parm) {
            $index++;
            $paramString .= $parm;
            if ($index < $count) {
                $paramString .= $this->getBreadCrumbSymbol();
            }
        }

        if (!empty($paramString)) {
            $theTitle .= "<h2 class='module-title-text'> $paramString </h2>";

            if ($this->type == "detail") {
                $theTitle .= "<div class='favorite' record_id='" .
                    $this->bean->id .
                    "' module='" .
                    $this->bean->module_dir .
                    "'><div class='favorite_icon_outline'>" .
                    "<span class='suitepicon suitepicon-favorite-star-outline'></span></div>
                                                    <div class='favorite_icon_fill' 'title=\"' . translate('LBL_DASHLET_EDIT', 'Home') . '\" border=\"0\"  align=\"absmiddle\"'>" .

                    "<span class='suitepicon suitepicon-favorite-star'></span></div></div>";
            }
        }

        // bug 56131 - restore conditional so that link doesn't appear where it shouldn't
        if ($show_help || $this->type == 'list') {
            $theTitle .= "<span class='utils'>";
            $createImageURL = SugarThemeRegistry::current()->getImageURL('create-record.gif');
            if ($this->type == 'list') {
                $theTitle .= '<a href="#" class="btn btn-success showsearch"><span class=" glyphicon glyphicon-search" aria-hidden="true"></span></a>';
            }
            $url = ajaxLink("index.php?module=$module&action=EditView&return_module=$module&return_action=DetailView");
            if ($show_help) {
                $theTitle .= <<<EOHTML
&nbsp;
<a id="create_image" href="{$url}" class="utilsLink">
<img src='{$createImageURL}' alt='{$GLOBALS['app_strings']['LNK_CREATE']}'></a>
<a id="create_link" href="{$url}" class="utilsLink">
{$GLOBALS['app_strings']['LNK_CREATE']}
</a>
EOHTML;
            }
            $theTitle .= "</span>";
        }

        $theTitle .= "<div class='clear'></div></div>\n";

        return $theTitle;
    }

    /**
     * Return the metadata file that will be used by this view.
     *
     * @return string File location of the metadata file.
     */
    public function getMetaDataFile()
    {
        $metadataFile = null;
        $foundViewDefs = false;
        $viewDef = strtolower($this->type) . 'viewdefs';
        $coreMetaPath = 'modules/' . $this->module . '/metadata/' . $viewDef . '.php';
        if (file_exists('custom/' . $coreMetaPath)) {
            $metadataFile = 'custom/' . $coreMetaPath;
            $foundViewDefs = true;
        } else {
            if (file_exists('custom/modules/' . $this->module . '/metadata/metafiles.php')) {
                require_once('custom/modules/' . $this->module . '/metadata/metafiles.php');
                if (!empty($metafiles[$this->module][$viewDef])) {
                    $metadataFile = $metafiles[$this->module][$viewDef];
                    $foundViewDefs = true;
                }
            } elseif (file_exists('modules/' . $this->module . '/metadata/metafiles.php')) {
                require_once('modules/' . $this->module . '/metadata/metafiles.php');
                if (!empty($metafiles[$this->module][$viewDef])) {
                    $metadataFile = $metafiles[$this->module][$viewDef];
                    $foundViewDefs = true;
                }
            }
        }

        if (!$foundViewDefs && file_exists($coreMetaPath)) {
            $metadataFile = $coreMetaPath;
        }
        $GLOBALS['log']->debug("metadatafile=" . $metadataFile);

        return $metadataFile;
    }

    /**
     * Returns an array composing of the breadcrumbs to use for the module title
     *
     * @param bool $browserTitle true if the returned string is being used for the browser title, meaning
     *                           there should be no HTML in the string
     *
     * @return array
     */
    protected function _getModuleTitleParams($browserTitle = false)
    {
        $params = array($this->_getModuleTitleListParam($browserTitle));
        if (isset($this->action)) {
            switch ($this->action) {
                case 'EditView':
                    if (!empty($this->bean->id) &&
                        (empty($_REQUEST['isDuplicate']) || $_REQUEST['isDuplicate'] === 'false')
                    ) {
                        $params[] =
                            "<a href='index.php?module={$this->module}&action=DetailView&record={$this->bean->id}'>" .
                            $this->bean->get_summary_text() .
                            "</a>";
                        $params[] = $GLOBALS['app_strings']['LBL_EDIT_BUTTON_LABEL'];
                    } else {
                        $params[] = $GLOBALS['app_strings']['LBL_CREATE_BUTTON_LABEL'];
                    }
                    break;
                case 'DetailView':
                    $beanName = $this->bean->get_summary_text();
                    $params[] = $beanName;
                    break;
            }
        }


        return $params;
    }

    /**
     * Returns the portion of the array that will represent the listview in the breadcrumb
     *
     * @param bool $browserTitle true if the returned string is being used for the browser title, meaning
     *                           there should be no HTML in the string
     *
     * @return string
     */
    protected function _getModuleTitleListParam($browserTitle = false)
    {
        global $app_strings;

        if (!empty($GLOBALS['app_list_strings']['moduleList'][$this->module])) {
            $firstParam = $GLOBALS['app_list_strings']['moduleList'][$this->module];
        } else {
            $firstParam = $this->module;
        }

        $iconPath = $this->getModuleTitleIconPath($this->module);
        if ($this->action == "ListView" || $this->action == "index") {
            if (!empty($iconPath) && !$browserTitle) {
                if (SugarThemeRegistry::current()->directionality == "ltr") {
                    return $app_strings['LBL_SEARCH_ALT'] . "&nbsp;"
                        . "$firstParam";
                } else {
                    return "$firstParam" . "&nbsp;" . $app_strings['LBL_SEARCH'];
                }
            } else {
                return $firstParam;
            }
        } else {
            if (!empty($iconPath) && !$browserTitle) {
                //return "<a href='index.php?module={$this->module}&action=index'>$this->module</a>";
            } else {
                return $firstParam;
            }
        }
    }

    /**
     * @param $module
     *
     * @return string
     */
    protected function getModuleTitleIconPath($module)
    {
        $iconPath = '';
        if (is_file(SugarThemeRegistry::current()->getImageURL('icon_' . $module . '_32.png', false))) {
            $iconPath = SugarThemeRegistry::current()->getImageURL('icon_' . $module . '_32.png');
        } elseif (is_file(SugarThemeRegistry::current()->getImageURL('icon_' . ucfirst($module) . '_32.png', false))) {
            $iconPath = SugarThemeRegistry::current()->getImageURL('icon_' . ucfirst($module) . '_32.png');
        } elseif (is_file(SugarThemeRegistry::current()->getImageURL('icon_' . $module . '_32.svg', false))) {
            $iconPath = SugarThemeRegistry::current()->getImageURL('icon_' . $module . '_32.svg');
        } elseif (is_file(SugarThemeRegistry::current()->getImageURL('icon_' . ucfirst($module) . '_32.svg', false))) {
            $iconPath = SugarThemeRegistry::current()->getImageURL('icon_' . ucfirst($module) . '_32.svg');
        }

        return $iconPath;
    }

    /**
     * Returns the string which will be shown in the browser's title; defaults to using the same breadcrumb
     * as in the module title
     *
     * @return string
     */
    public function getBrowserTitle()
    {
        global $app_strings;

        $browserTitle = $app_strings['LBL_BROWSER_TITLE'];
        if ($this->module == 'Users' && ($this->action == 'SetTimezone' || $this->action == 'Login')) {
            return $browserTitle;
        }
        $params = $this->_getModuleTitleParams(true);
        foreach ($params as $value) {
            $browserTitle = strip_tags($value) . ' &raquo; ' . $browserTitle;
        }

        return $browserTitle;
    }

    /**
     * Returns the correct breadcrumb symbol according to theme's directionality setting
     *
     * @return string
     */
    public function getBreadCrumbSymbol()
    {
        if (SugarThemeRegistry::current()->directionality == "ltr") {
            return "<span class='pointer'>&raquo;</span>";
        } else {
            return "<span class='pointer'>&laquo;</span>";
        }
    }

    /**
     * Fetch config values to be put into an array for JavaScript
     *
     * @return array
     */
    protected function getSugarConfigJS()
    {
        global $sugar_config;

        // Set all the config parameters in the JS config as necessary
        $config_js = array();
        // AjaxUI stock banned modules
        $config_js[] = "SUGAR.config.stockAjaxBannedModules = " . json_encode(ajaxBannedModules()) . ";";
        if (isset($sugar_config['quicksearch_querydelay'])) {
            $config_js[] =
                $this->prepareConfigVarForJs('quicksearch_querydelay', $sugar_config['quicksearch_querydelay']);
        }
        if (empty($sugar_config['disableAjaxUI'])) {
            $config_js[] = "SUGAR.config.disableAjaxUI = false;";
        } else {
            $config_js[] = "SUGAR.config.disableAjaxUI = true;";
        }
        if (!empty($sugar_config['addAjaxBannedModules'])) {
            $config_js[] = $this->prepareConfigVarForJs('addAjaxBannedModules', $sugar_config['addAjaxBannedModules']);
        }
        if (!empty($sugar_config['overrideAjaxBannedModules'])) {
            $config_js[] =
                $this->prepareConfigVarForJs('overrideAjaxBannedModules', $sugar_config['overrideAjaxBannedModules']);
        }
        if (!empty($sugar_config['js_available']) && is_array($sugar_config['js_available'])) {
            foreach ($sugar_config['js_available'] as $configKey) {
                if (isset($sugar_config[$configKey])) {
                    $jsVariableStatement = $this->prepareConfigVarForJs($configKey, $sugar_config[$configKey]);
                    if (!array_search($jsVariableStatement, $config_js)) {
                        $config_js[] = $jsVariableStatement;
                    }
                }
            }
        }

        return $config_js;
    }

    /**
     * Utility method to convert sugar_config values into a JS acceptable format.
     *
     * @param string $key Config Variable Name
     * @param string $value Config Variable Value
     *
     * @return string
     */
    protected function prepareConfigVarForJs($key, $value)
    {
        $value = json_encode($value);

        return "SUGAR.config.{$key} = {$value};";
    }

    /**
     * getHelpText
     *
     * This is a protected function that returns the help text portion.  It is called from getModuleTitle.
     *
     * @param $module String the formatted module name
     *
     * @return string the HTML for the help text
     */
    protected function getHelpText($module)
    {
        $createImageURL = SugarThemeRegistry::current()->getImageURL('create-record.gif');
        $url = ajaxLink("index.php?module=$module&action=EditView&return_module=$module&return_action=DetailView");
        $theTitle = <<<EOHTML
&nbsp;
<img src='{$createImageURL}' alt='{$GLOBALS['app_strings']['LNK_CREATE']}'>
<a href="{$url}" class="utilsLink">
{$GLOBALS['app_strings']['LNK_CREATE']}
</a>
EOHTML;

        return $theTitle;
    }

    /**
     * Retrieves favicon corresponding to currently requested module
     *
     * @return array
     */
    protected function getFavicon()
    {
        // get favicon
        if (isset($GLOBALS['sugar_config']['default_module_favicon'])) {
            $module_favicon = $GLOBALS['sugar_config']['default_module_favicon'];
        } else {
            $module_favicon = false;
        }

        $themeObject = SugarThemeRegistry::current();

        $favicon = '';
        if ($module_favicon) {
            $favicon = $themeObject->getImageURL($this->module . '.gif', false);
        }
        if (!is_file($favicon) || !$module_favicon) {
            $favicon = $themeObject->getImageURL('sugar_icon.ico', false);
        }

        $extension = pathinfo($favicon, PATHINFO_EXTENSION);
        switch ($extension) {
            case 'png':
                $type = 'image/png';
                break;
            case 'ico':
                // fall through
            default:
                $type = 'image/x-icon';
                break;
        }

        return array(
            'url' => getJSPath($favicon),
            'type' => $type,
        );
    }

    /**
     * getCustomFilePathIfExists
     *
     * This function wraps a call to get_custom_file_if_exists from include/utils.php
     *
     * @param $file String of filename to check
     *
     * @return string filename including custom directory if found
     */
    protected function getCustomFilePathIfExists($file)
    {
        return get_custom_file_if_exists($file);
    }

    /**
     * fetchTemplate
     *
     * This function wraps the call to the fetch function of the Smarty variable for the view
     *
     * @param $file String path of the file to fetch
     *
     * @return string content from resulting Smarty fetch operation on template
     */
    protected function fetchTemplate($file)
    {
        return $this->ss->fetch($file);
    }

    /**
     * handles the tracker output, and adds a link and a shortened name.
     * given html safe input, it will preserve html safety
     *
     * @param array $history - returned from the tracker
     *
     * @return array augmented history with image link and shortened name
     */
    protected function processRecentRecords($history)
    {
        foreach ($history as $key => $row) {
            $history[$key]['item_summary_short'] =
                to_html(getTrackerSubstring($row['item_summary'])); //bug 56373 - need to re-HTML-encode
            $history[$key]['image'] =
                SugarThemeRegistry::current()->getImage(
                    $row['module_name'],
                    'border="0" align="absmiddle"',
                    null,
                    null,
                    '.gif',
                    $row['item_summary']
                );
        }

        return $history;
    }

    /**
     * Determines whether the state of the post global array indicates there was an error uploading a
     * file that exceeds the post_max_size setting.  Such an error can be detected if:
     *  1. The Server['REQUEST_METHOD'] will still point to POST
     *  2. POST and FILES global arrays will be returned empty despite the request method
     * This also results in a redirect to the home page (due to lack of module and action in POST)
     *
     * @return boolean indicating true or false
     */
    public function checkPostMaxSizeError()
    {
        //if the referrer is post, and the post array is empty, then an error has occurred, most likely
        //while uploading a file that exceeds the post_max_size.
        if (empty($_FILES) &&
            empty($_POST) &&
            isset($_SERVER['REQUEST_METHOD']) &&
            strtolower($_SERVER['REQUEST_METHOD']) == 'post'
        ) {
            $GLOBALS['log']->fatal($GLOBALS['app_strings']['UPLOAD_ERROR_HOME_TEXT']);

            return true;
        }

        return false;
    }
<<<<<<< HEAD

    public function addDomJS($data, $scope){
        $this->settings[$scope] = $this->suite_array_merge_deep_array($data);
    }

    public function getDomJS(){
        return(json_encode($this->settings));
    }

    public function hasDomJS(){
        return(!empty($this->settings));
    }

    /**
     * Merges multiple arrays, recursively, and returns the merged array.
     * https://api.drupal.org/api/drupal/includes!bootstrap.inc/function/drupal_array_merge_deep_array/7
     */
    function suite_array_merge_deep_array($arrays){
        $result = array();

        foreach ($arrays as $array) {
            foreach ($array as $key => $value) {
                // Renumber integer keys as array_merge_recursive() does. Note that PHP
                // automatically converts array keys that are integer strings (e.g., '1')
                // to integers.
                if (is_integer($key)) {
                    $result [] = $value;
                }
                // Recurse when both values are arrays.
                elseif (isset($result [$key]) && is_array($result [$key]) && is_array($value)) {
                    $result [$key] = $this->sugar_array_merge_deep_array(array($result [$key], $value));
                }
                // Otherwise, use the latter value, overriding any previous value.
                else {
                    $result [$key] = $value;
                }
            }
        }

        return $result;
    }

     function getVardefsData($module_dir){
         $data = array();
         $bean = SugarModule::get($module_dir)->loadBean();

         if($bean !== false){
             foreach($bean->field_defs as $field_name => $def){
                 $data[$module_dir][$field_name] = $def;
                 if (isset($def['required'])){
                     $data[$module_dir][$field_name]['required'] = $def['required'];
                 }
                 else{
                     $data[$module_dir][$field_name]['required'] = false;
                 }
             }
         }
         unset($bean);
         return array($data);
     }
=======
>>>>>>> cd2e161c
}<|MERGE_RESOLUTION|>--- conflicted
+++ resolved
@@ -1905,7 +1905,7 @@
 
         return false;
     }
-<<<<<<< HEAD
+
 
     public function addDomJS($data, $scope){
         $this->settings[$scope] = $this->suite_array_merge_deep_array($data);
@@ -1966,6 +1966,4 @@
          unset($bean);
          return array($data);
      }
-=======
->>>>>>> cd2e161c
 }