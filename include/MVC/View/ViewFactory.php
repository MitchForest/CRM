--- conflicted
+++ resolved
@@ -53,15 +53,6 @@
  * Sugar view factory
  * @api
  */
-<<<<<<< HEAD
-class ViewFactory{
-	/**
-	 * load the correct view
-	 * @param string $type View Type
-	 * @return valid view
-	 */
-	static function loadView($type = 'default', $module = '', $bean = null, $view_object_map = array(), $target_module=''){
-=======
 class ViewFactory
 {
 
@@ -77,13 +68,12 @@
      */
     static function loadView(
         $type = 'default',
-        $module = null,
+        $module = '',
         $bean = null,
         $view_object_map = array(),
         $target_module = ''
     )
     {
->>>>>>> f5d9dabf
 		$type = strtolower($type);
 
 		//first let's check if the module handles this view
