<?php

/*

Modification information for LGPL compliance

r57813 - 2010-08-19 10:34:44 -0700 (Thu, 19 Aug 2010) - kjing - Author: John Mertic <jmertic@sugarcrm.com>
    Bug 39085 - When loading the opposite search panel via ajax on the ListViews, call the index action instead of the ListView action to avoid touching pre-MVC code by accident.

r56990 - 2010-06-16 13:05:36 -0700 (Wed, 16 Jun 2010) - kjing - snapshot "Mango" svn branch to a new one for GitHub sync

r56989 - 2010-06-16 13:01:33 -0700 (Wed, 16 Jun 2010) - kjing - defunt "Mango" svn dev branch before github cutover

r55980 - 2010-04-19 13:31:28 -0700 (Mon, 19 Apr 2010) - kjing - create Mango (6.1) based on windex

r51719 - 2009-10-22 10:18:00 -0700 (Thu, 22 Oct 2009) - mitani - Converted to Build 3  tags and updated the build system 

r51634 - 2009-10-19 13:32:22 -0700 (Mon, 19 Oct 2009) - mitani - Windex is the branch for Sugar Sales 1.0 development

r51443 - 2009-10-12 13:34:36 -0700 (Mon, 12 Oct 2009) - jmertic - Bug 33332 - Made application PHP 5.3 compliant with E_DEPRECATED warnings on by:
- Changing all ereg function to either preg or simple string based ones
- No more references to magic quotes.
- Change all the session_unregister() functions to just unset() the correct session variable instead.

r50375 - 2009-08-24 18:07:43 -0700 (Mon, 24 Aug 2009) - dwong - branch kobe2 from tokyo r50372

r42807 - 2008-12-29 11:16:59 -0800 (Mon, 29 Dec 2008) - dwong - Branch from trunk/sugarcrm r42806 to branches/tokyo/sugarcrm

r13782 - 2006-06-06 10:58:55 -0700 (Tue, 06 Jun 2006) - majed - changes entry point code

r11115 - 2006-01-17 14:54:45 -0800 (Tue, 17 Jan 2006) - majed - add entry point validation

r8846 - 2005-10-31 11:01:12 -0800 (Mon, 31 Oct 2005) - majed - new version of nusoap

r7905 - 2005-09-21 19:12:57 -0700 (Wed, 21 Sep 2005) - majed - restores old nusoap pre & with a few fixes

r7861 - 2005-09-20 15:40:25 -0700 (Tue, 20 Sep 2005) - majed - & fix for 3.5.1

r5462 - 2005-05-25 13:50:11 -0700 (Wed, 25 May 2005) - majed - upgraded nusoap to .6.9

r573 - 2004-09-04 13:03:32 -0700 (Sat, 04 Sep 2004) - sugarclint - undoing copyrights added in inadvertantly.  --clint

r546 - 2004-09-03 11:49:38 -0700 (Fri, 03 Sep 2004) - sugarmsi - removed echo count

r354 - 2004-08-02 23:00:37 -0700 (Mon, 02 Aug 2004) - sugarjacob - Adding Soap


*/


if(!defined('sugarEntry') || !sugarEntry) die('Not A Valid Entry Point');




/**
* parses a WSDL file, allows access to it's data, other utility methods.
* also builds WSDL structures programmatically.
*
* @author   Dietrich Ayala <dietrich@ganx4.com>
* @author   Scott Nichol <snichol@users.sourceforge.net>

* @access public
*/
class wsdl extends nusoap_base {
	// URL or filename of the root of this WSDL
    var $wsdl;
    // define internal arrays of bindings, ports, operations, messages, etc.
    var $schemas = array();
    var $currentSchema;
    var $message = array();
    var $complexTypes = array();
    var $messages = array();
    var $currentMessage;
    var $currentOperation;
    var $portTypes = array();
    var $currentPortType;
    var $bindings = array();
    var $currentBinding;
    var $ports = array();
    var $currentPort;
    var $opData = array();
    var $status = '';
    var $documentation = false;
    var $endpoint = '';
    // array of wsdl docs to import
    var $import = array();
    // parser vars
    var $parser;
    var $position = 0;
    var $depth = 0;
    var $depth_array = array();
	// for getting wsdl
	var $proxyhost = '';
    var $proxyport = '';
	var $proxyusername = '';
	var $proxypassword = '';
	var $timeout = 0;
	var $response_timeout = 30;
	var $curl_options = array();	// User-specified cURL options
	var $use_curl = false;			// whether to always try to use cURL
	// for HTTP authentication
	var $username = '';				// Username for HTTP authentication
	var $password = '';				// Password for HTTP authentication
	var $authtype = '';				// Type of HTTP authentication
	var $certRequest = array();		// Certificate for HTTP SSL authentication

    /**
     * constructor
     *
     * @param string $wsdl WSDL document URL
	 * @param string $proxyhost
	 * @param string $proxyport
	 * @param string $proxyusername
	 * @param string $proxypassword
	 * @param integer $timeout set the connection timeout
	 * @param integer $response_timeout set the response timeout
	 * @param array $curl_options user-specified cURL options
	 * @param boolean $use_curl try to use cURL
     * @access public
     */
    function wsdl($wsdl = '',$proxyhost=false,$proxyport=false,$proxyusername=false,$proxypassword=false,$timeout=0,$response_timeout=30,$curl_options=null,$use_curl=false){
		parent::nusoap_base();
		$this->debug("ctor wsdl=$wsdl timeout=$timeout response_timeout=$response_timeout");
        $this->proxyhost = $proxyhost;
        $this->proxyport = $proxyport;
		$this->proxyusername = $proxyusername;
		$this->proxypassword = $proxypassword;
		$this->timeout = $timeout;
		$this->response_timeout = $response_timeout;
		if (is_array($curl_options))
			$this->curl_options = $curl_options;
		$this->use_curl = $use_curl;
		$this->fetchWSDL($wsdl);
    }

	/**
	 * fetches the WSDL document and parses it
	 *
	 * @access public
	 */
	function fetchWSDL($wsdl) {
		$this->debug("parse and process WSDL path=$wsdl");
		$this->wsdl = $wsdl;
        // parse wsdl file
        if ($this->wsdl != "") {
            $this->parseWSDL($this->wsdl);
        }
        // imports
        // TODO: handle imports more properly, grabbing them in-line and nesting them
    	$imported_urls = array();
    	$imported = 1;
    	while ($imported > 0) {
    		$imported = 0;
    		// Schema imports
    		foreach ($this->schemas as $ns => $list) {
    			foreach ($list as $xs) {
					$wsdlparts = parse_url($this->wsdl);	// this is bogusly simple!
		            foreach ($xs->imports as $ns2 => $list2) {
		                for ($ii = 0; $ii < count($list2); $ii++) {
		                	if (! $list2[$ii]['loaded']) {
		                		$this->schemas[$ns]->imports[$ns2][$ii]['loaded'] = true;
		                		$url = $list2[$ii]['location'];
								if ($url != '') {
									$urlparts = parse_url($url);
									if (!isset($urlparts['host'])) {
										$url = $wsdlparts['scheme'] . '://' . $wsdlparts['host'] . (isset($wsdlparts['port']) ? ':' .$wsdlparts['port'] : '') .
												substr($wsdlparts['path'],0,strrpos($wsdlparts['path'],'/') + 1) .$urlparts['path'];
									}
									if (! in_array($url, $imported_urls)) {
					                	$this->parseWSDL($url);
				                		$imported++;
				                		$imported_urls[] = $url;
				                	}
								} else {
									$this->debug("Unexpected scenario: empty URL for unloaded import");
								}
							}
						}
		            }
    			}
    		}
    		// WSDL imports
			$wsdlparts = parse_url($this->wsdl);	// this is bogusly simple!
            foreach ($this->import as $ns => $list) {
                for ($ii = 0; $ii < count($list); $ii++) {
                	if (! $list[$ii]['loaded']) {
                		$this->import[$ns][$ii]['loaded'] = true;
                		$url = $list[$ii]['location'];
						if ($url != '') {
							$urlparts = parse_url($url);
							if (!isset($urlparts['host'])) {
								$url = $wsdlparts['scheme'] . '://' . $wsdlparts['host'] . (isset($wsdlparts['port']) ? ':' . $wsdlparts['port'] : '') .
										substr($wsdlparts['path'],0,strrpos($wsdlparts['path'],'/') + 1) .$urlparts['path'];
							}
							if (! in_array($url, $imported_urls)) {
			                	$this->parseWSDL($url);
		                		$imported++;
		                		$imported_urls[] = $url;
		                	}
						} else {
							$this->debug("Unexpected scenario: empty URL for unloaded import");
						}
					}
				}
            }
		}
        // add new data to operation data
        foreach($this->bindings as $binding => $bindingData) {
            if (isset($bindingData['operations']) && is_array($bindingData['operations'])) {
                foreach($bindingData['operations'] as $operation => $data) {
                    $this->debug('post-parse data gathering for ' . $operation);
                    $this->bindings[$binding]['operations'][$operation]['input'] =
						isset($this->bindings[$binding]['operations'][$operation]['input']) ?
						array_merge($this->bindings[$binding]['operations'][$operation]['input'], $this->portTypes[ $bindingData['portType'] ][$operation]['input']) :
						$this->portTypes[ $bindingData['portType'] ][$operation]['input'];
                    $this->bindings[$binding]['operations'][$operation]['output'] =
						isset($this->bindings[$binding]['operations'][$operation]['output']) ?
						array_merge($this->bindings[$binding]['operations'][$operation]['output'], $this->portTypes[ $bindingData['portType'] ][$operation]['output']) :
						$this->portTypes[ $bindingData['portType'] ][$operation]['output'];
                    if(isset($this->messages[ $this->bindings[$binding]['operations'][$operation]['input']['message'] ])){
						$this->bindings[$binding]['operations'][$operation]['input']['parts'] = $this->messages[ $this->bindings[$binding]['operations'][$operation]['input']['message'] ];
					}
					if(isset($this->messages[ $this->bindings[$binding]['operations'][$operation]['output']['message'] ])){
                   		$this->bindings[$binding]['operations'][$operation]['output']['parts'] = $this->messages[ $this->bindings[$binding]['operations'][$operation]['output']['message'] ];
                    }
                    // Set operation style if necessary, but do not override one already provided
					if (isset($bindingData['style']) && !isset($this->bindings[$binding]['operations'][$operation]['style'])) {
                        $this->bindings[$binding]['operations'][$operation]['style'] = $bindingData['style'];
                    }
                    $this->bindings[$binding]['operations'][$operation]['transport'] = isset($bindingData['transport']) ? $bindingData['transport'] : '';
                    $this->bindings[$binding]['operations'][$operation]['documentation'] = isset($this->portTypes[ $bindingData['portType'] ][$operation]['documentation']) ? $this->portTypes[ $bindingData['portType'] ][$operation]['documentation'] : '';
                    $this->bindings[$binding]['operations'][$operation]['endpoint'] = isset($bindingData['endpoint']) ? $bindingData['endpoint'] : '';
                }
            }
        }
	}

    /**
     * parses the wsdl document
     *
     * @param string $wsdl path or URL
     * @access private
     */
    function parseWSDL($wsdl = '') {
		$this->debug("parse WSDL at path=$wsdl");

        if ($wsdl == '') {
            $this->debug('no wsdl passed to parseWSDL()!!');
            $this->setError('no wsdl passed to parseWSDL()!!');
            return false;
        }

        // parse $wsdl for url format
        $wsdl_props = parse_url($wsdl);

        if (isset($wsdl_props['scheme']) && ($wsdl_props['scheme'] == 'http' || $wsdl_props['scheme'] == 'https')) {
            $this->debug('getting WSDL http(s) URL ' . $wsdl);
        	// get wsdl
	        $tr = new soap_transport_http($wsdl, $this->curl_options, $this->use_curl);
			$tr->request_method = 'GET';
			$tr->useSOAPAction = false;
			if($this->proxyhost && $this->proxyport){
				$tr->setProxy($this->proxyhost,$this->proxyport,$this->proxyusername,$this->proxypassword);
			}
			if ($this->authtype != '') {
				$tr->setCredentials($this->username, $this->password, $this->authtype, array(), $this->certRequest);
			}
			$tr->setEncoding('gzip, deflate');
			$wsdl_string = $tr->send('', $this->timeout, $this->response_timeout);
			//$this->debug("WSDL request\n" . $tr->outgoing_payload);
			//$this->debug("WSDL response\n" . $tr->incoming_payload);
			$this->appendDebug($tr->getDebug());
			// catch errors
			if($err = $tr->getError() ){
				$errstr = 'Getting ' . $wsdl . ' - HTTP ERROR: '.$err;
				$this->debug($errstr);
	            $this->setError($errstr);
				unset($tr);
	            return false;
			}
			unset($tr);
			$this->debug("got WSDL URL");
        } else {
            // $wsdl is not http(s), so treat it as a file URL or plain file path
        	if (isset($wsdl_props['scheme']) && ($wsdl_props['scheme'] == 'file') && isset($wsdl_props['path'])) {
        		$path = isset($wsdl_props['host']) ? ($wsdl_props['host'] . ':' . $wsdl_props['path']) : $wsdl_props['path'];
        	} else {
        		$path = $wsdl;
        	}
            $this->debug('getting WSDL file ' . $path);
            $wsdl_string = @file_get_contents($path);
            if ($wsdl_string === false) {
            	$errstr = "Bad path to WSDL file $path";
            	$this->debug($errstr);
                $this->setError($errstr);
                return false;
            }
        }
        $this->debug('Parse WSDL');
        // end new code added
        // Create an XML parser.
        $this->parser = xml_parser_create();
        // Set the options for parsing the XML data.
        // xml_parser_set_option($parser, XML_OPTION_SKIP_WHITE, 1);
        xml_parser_set_option($this->parser, XML_OPTION_CASE_FOLDING, 0);
        // Set the object for the parser.
        xml_set_object($this->parser, $this);
        // Set the element handlers for the parser.
        xml_set_element_handler($this->parser, 'start_element', 'end_element');
        xml_set_character_data_handler($this->parser, 'character_data');
        // Parse the XML file.
        if (!xml_parse($this->parser, $wsdl_string, true)) {
            // Display an error message.
            $errstr = sprintf(
				'XML error parsing WSDL from %s on line %d: %s',
				$wsdl,
                xml_get_current_line_number($this->parser),
                xml_error_string(xml_get_error_code($this->parser))
                );
            $this->debug($errstr);
			$this->debug("XML payload:\n" . $wsdl_string);
            $this->setError($errstr);
            return false;
        }
		// free the parser
        xml_parser_free($this->parser);
        $this->debug('Parsing WSDL done');
		// catch wsdl parse errors
		if($this->getError()){
			return false;
		}
        return true;
    }

    /**
     * start-element handler
     *
     * @param string $parser XML parser object
     * @param string $name element name
     * @param string $attrs associative array of attributes
     * @access private
     */
    function start_element($parser, $name, $attrs)
    {
        if ($this->status == 'schema') {
            $this->currentSchema->schemaStartElement($parser, $name, $attrs);
            $this->appendDebug($this->currentSchema->getDebug());
            $this->currentSchema->clearDebug();
        } elseif (preg_match('/schema$/', $name)) {
        	$this->debug('Parsing WSDL schema');
            // $this->debug("startElement for $name ($attrs[name]). status = $this->status (".$this->getLocalPart($name).")");
            $this->status = 'schema';
            $this->currentSchema = new nusoap_xmlschema('', '', $this->namespaces);
            $this->currentSchema->schemaStartElement($parser, $name, $attrs);
            $this->appendDebug($this->currentSchema->getDebug());
            $this->currentSchema->clearDebug();
        } else {
            // position in the total number of elements, starting from 0
            $pos = $this->position++;
            $depth = $this->depth++;
            // set self as current value for this depth
            $this->depth_array[$depth] = $pos;
            $this->message[$pos] = array('cdata' => '');
            // process attributes
            if (count($attrs) > 0) {
				// register namespace declarations
                foreach($attrs as $k => $v) {
                    if (preg_match('/^xmlns/',$k)) {
                        if ($ns_prefix = substr(strrchr($k, ':'), 1)) {
                            $this->namespaces[$ns_prefix] = $v;
                        } else {
                            $this->namespaces['ns' . (count($this->namespaces) + 1)] = $v;
                        }
                        if ($v == 'http://www.w3.org/2001/XMLSchema' || $v == 'http://www.w3.org/1999/XMLSchema' || $v == 'http://www.w3.org/2000/10/XMLSchema') {
                            $this->XMLSchemaVersion = $v;
                            $this->namespaces['xsi'] = $v . '-instance';
                        }
                    }
                }
                // expand each attribute prefix to its namespace
                foreach($attrs as $k => $v) {
                    $k = strpos($k, ':') ? $this->expandQname($k) : $k;
                    if ($k != 'location' && $k != 'soapAction' && $k != 'namespace') {
                        $v = strpos($v, ':') ? $this->expandQname($v) : $v;
                    }
                    $eAttrs[$k] = $v;
                }
                $attrs = $eAttrs;
            } else {
                $attrs = array();
            }
            // get element prefix, namespace and name
            if (preg_match('/:/', $name)) {
                // get ns prefix
                $prefix = substr($name, 0, strpos($name, ':'));
                // get ns
                $namespace = isset($this->namespaces[$prefix]) ? $this->namespaces[$prefix] : '';
                // get unqualified name
                $name = substr(strstr($name, ':'), 1);
            }
			// process attributes, expanding any prefixes to namespaces
            // find status, register data
            switch ($this->status) {
                case 'message':
                    if ($name == 'part') {
			            if (isset($attrs['type'])) {
		                    $this->debug("msg " . $this->currentMessage . ": found part (with type) $attrs[name]: " . implode(',', $attrs));
		                    $this->messages[$this->currentMessage][$attrs['name']] = $attrs['type'];
            			}
			            if (isset($attrs['element'])) {
		                    $this->debug("msg " . $this->currentMessage . ": found part (with element) $attrs[name]: " . implode(',', $attrs));
			                $this->messages[$this->currentMessage][$attrs['name']] = $attrs['element'] . '^';
			            }
        			}
        			break;
			    case 'portType':
			        switch ($name) {
			            case 'operation':
			                $this->currentPortOperation = $attrs['name'];
			                $this->debug("portType $this->currentPortType operation: $this->currentPortOperation");
			                if (isset($attrs['parameterOrder'])) {
			                	$this->portTypes[$this->currentPortType][$attrs['name']]['parameterOrder'] = $attrs['parameterOrder'];
			        		}
			        		break;
					    case 'documentation':
					        $this->documentation = true;
					        break;
					    // merge input/output data
					    default:
					        $m = isset($attrs['message']) ? $this->getLocalPart($attrs['message']) : '';
					        $this->portTypes[$this->currentPortType][$this->currentPortOperation][$name]['message'] = $m;
					        break;
					}
			    	break;
				case 'binding':
				    switch ($name) {
				        case 'binding':
				            // get ns prefix
				            if (isset($attrs['style'])) {
				            $this->bindings[$this->currentBinding]['prefix'] = $prefix;
					    	}
					    	$this->bindings[$this->currentBinding] = array_merge($this->bindings[$this->currentBinding], $attrs);
					    	break;
						case 'header':
						    $this->bindings[$this->currentBinding]['operations'][$this->currentOperation][$this->opStatus]['headers'][] = $attrs;
						    break;
						case 'operation':
						    if (isset($attrs['soapAction'])) {
						        $this->bindings[$this->currentBinding]['operations'][$this->currentOperation]['soapAction'] = $attrs['soapAction'];
						    }
						    if (isset($attrs['style'])) {
						        $this->bindings[$this->currentBinding]['operations'][$this->currentOperation]['style'] = $attrs['style'];
						    }
						    if (isset($attrs['name'])) {
						        $this->currentOperation = $attrs['name'];
						        $this->debug("current binding operation: $this->currentOperation");
						        $this->bindings[$this->currentBinding]['operations'][$this->currentOperation]['name'] = $attrs['name'];
						        $this->bindings[$this->currentBinding]['operations'][$this->currentOperation]['binding'] = $this->currentBinding;
						        $this->bindings[$this->currentBinding]['operations'][$this->currentOperation]['endpoint'] = isset($this->bindings[$this->currentBinding]['endpoint']) ? $this->bindings[$this->currentBinding]['endpoint'] : '';
						    }
						    break;
						case 'input':
						    $this->opStatus = 'input';
						    break;
						case 'output':
						    $this->opStatus = 'output';
						    break;
						case 'body':
						    if (isset($this->bindings[$this->currentBinding]['operations'][$this->currentOperation][$this->opStatus])) {
						        $this->bindings[$this->currentBinding]['operations'][$this->currentOperation][$this->opStatus] = array_merge($this->bindings[$this->currentBinding]['operations'][$this->currentOperation][$this->opStatus], $attrs);
						    } else {
						        $this->bindings[$this->currentBinding]['operations'][$this->currentOperation][$this->opStatus] = $attrs;
						    }
						    break;
					}
					break;
				case 'service':
					switch ($name) {
					    case 'port':
					        $this->currentPort = $attrs['name'];
					        $this->debug('current port: ' . $this->currentPort);
					        $this->ports[$this->currentPort]['binding'] = $this->getLocalPart($attrs['binding']);

					        break;
					    case 'address':
					        $this->ports[$this->currentPort]['location'] = $attrs['location'];
					        $this->ports[$this->currentPort]['bindingType'] = $namespace;
					        $this->bindings[ $this->ports[$this->currentPort]['binding'] ]['bindingType'] = $namespace;
					        $this->bindings[ $this->ports[$this->currentPort]['binding'] ]['endpoint'] = $attrs['location'];
					        break;
					}
					break;
			}
		// set status
		switch ($name) {
			case 'import':
			    if (isset($attrs['location'])) {
                    $this->import[$attrs['namespace']][] = array('location' => $attrs['location'], 'loaded' => false);
                    $this->debug('parsing import ' . $attrs['namespace']. ' - ' . $attrs['location'] . ' (' . count($this->import[$attrs['namespace']]).')');
				} else {
                    $this->import[$attrs['namespace']][] = array('location' => '', 'loaded' => true);
					if (! $this->getPrefixFromNamespace($attrs['namespace'])) {
						$this->namespaces['ns'.(count($this->namespaces)+1)] = $attrs['namespace'];
					}
                    $this->debug('parsing import ' . $attrs['namespace']. ' - [no location] (' . count($this->import[$attrs['namespace']]).')');
				}
				break;
			//wait for schema
			//case 'types':
			//	$this->status = 'schema';
			//	break;
			case 'message':
				$this->status = 'message';
				$this->messages[$attrs['name']] = array();
				$this->currentMessage = $attrs['name'];
				break;
			case 'portType':
				$this->status = 'portType';
				$this->portTypes[$attrs['name']] = array();
				$this->currentPortType = $attrs['name'];
				break;
			case "binding":
				if (isset($attrs['name'])) {
				// get binding name
					if (strpos($attrs['name'], ':')) {
			    		$this->currentBinding = $this->getLocalPart($attrs['name']);
					} else {
			    		$this->currentBinding = $attrs['name'];
					}
					$this->status = 'binding';
					$this->bindings[$this->currentBinding]['portType'] = $this->getLocalPart($attrs['type']);
					$this->debug("current binding: $this->currentBinding of portType: " . $attrs['type']);
				}
				break;
			case 'service':
				$this->serviceName = $attrs['name'];
				$this->status = 'service';
				$this->debug('current service: ' . $this->serviceName);
				break;
			case 'definitions':
				foreach ($attrs as $name => $value) {
					$this->wsdl_info[$name] = $value;
				}
				break;
			}
		}
	}

	/**
	* end-element handler
	*
	* @param string $parser XML parser object
	* @param string $name element name
	* @access private
	*/
	function end_element($parser, $name){
		// unset schema status
		if (/*preg_match('/types$/', $name) ||*/ preg_match('/schema$/', $name)) {
			$this->status = "";
            $this->appendDebug($this->currentSchema->getDebug());
            $this->currentSchema->clearDebug();
			$this->schemas[$this->currentSchema->schemaTargetNamespace][] = $this->currentSchema;
        	$this->debug('Parsing WSDL schema done');
		}
		if ($this->status == 'schema') {
			$this->currentSchema->schemaEndElement($parser, $name);
		} else {
			// bring depth down a notch
			$this->depth--;
		}
		// end documentation
		if ($this->documentation) {
			//TODO: track the node to which documentation should be assigned; it can be a part, message, etc.
			//$this->portTypes[$this->currentPortType][$this->currentPortOperation]['documentation'] = $this->documentation;
			$this->documentation = false;
		}
	}

	/**
	 * element content handler
	 *
	 * @param string $parser XML parser object
	 * @param string $data element content
	 * @access private
	 */
	function character_data($parser, $data)
	{
		$pos = isset($this->depth_array[$this->depth]) ? $this->depth_array[$this->depth] : 0;
		if (isset($this->message[$pos]['cdata'])) {
			$this->message[$pos]['cdata'] .= $data;
		}
		if ($this->documentation) {
			$this->documentation .= $data;
		}
	}

	/**
	* if authenticating, set user credentials here
	*
	* @param    string $username
	* @param    string $password
	* @param	string $authtype (basic|digest|certificate|ntlm)
	* @param	array $certRequest (keys must be cainfofile (optional), sslcertfile, sslkeyfile, passphrase, certpassword (optional), verifypeer (optional), verifyhost (optional): see corresponding options in cURL docs)
	* @access   public
	*/
	function setCredentials($username, $password, $authtype = 'basic', $certRequest = array()) {
		$this->debug("setCredentials username=$username authtype=$authtype certRequest=");
		$this->appendDebug($this->varDump($certRequest));
		$this->username = $username;
		$this->password = $password;
		$this->authtype = $authtype;
		$this->certRequest = $certRequest;
	}

	function getBindingData($binding)
	{
		if (is_array($this->bindings[$binding])) {
			return $this->bindings[$binding];
		}
	}

	/**
	 * returns an assoc array of operation names => operation data
	 *
	 * @param string $portName WSDL port name
	 * @param string $bindingType eg: soap, smtp, dime (only soap and soap12 are currently supported)
	 * @return array
	 * @access public
	 */
	function getOperations($portName = '', $bindingType = 'soap') {
		$ops = array();
		if ($bindingType == 'soap') {
			$bindingType = 'http://schemas.xmlsoap.org/wsdl/soap/';
		} elseif ($bindingType == 'soap12') {
			$bindingType = 'http://schemas.xmlsoap.org/wsdl/soap12/';
		} else {
			$this->debug("getOperations bindingType $bindingType may not be supported");
		}
		$this->debug("getOperations for port '$portName' bindingType $bindingType");
		// loop thru ports
		foreach($this->ports as $port => $portData) {
			$this->debug("getOperations checking port $port bindingType " . $portData['bindingType']);
			if ($portName == '' || $port == $portName) {
				// binding type of port matches parameter
				if ($portData['bindingType'] == $bindingType) {
					$this->debug("getOperations found port $port bindingType $bindingType");
					//$this->debug("port data: " . $this->varDump($portData));
					//$this->debug("bindings: " . $this->varDump($this->bindings[ $portData['binding'] ]));
					// merge bindings
					if (isset($this->bindings[ $portData['binding'] ]['operations'])) {
						$ops = array_merge ($ops, $this->bindings[ $portData['binding'] ]['operations']);
					}
				}
			}
		}
		if (count($ops) == 0) {
			$this->debug("getOperations found no operations for port '$portName' bindingType $bindingType");
		}
		return $ops;
	}

	/**
	 * returns an associative array of data necessary for calling an operation
	 *
	 * @param string $operation name of operation
	 * @param string $bindingType type of binding eg: soap, soap12
	 * @return array
	 * @access public
	 */
	function getOperationData($operation, $bindingType = 'soap')
	{
		if ($bindingType == 'soap') {
			$bindingType = 'http://schemas.xmlsoap.org/wsdl/soap/';
		} elseif ($bindingType == 'soap12') {
			$bindingType = 'http://schemas.xmlsoap.org/wsdl/soap12/';
		}
		// loop thru ports
		foreach($this->ports as $port => $portData) {
			// binding type of port matches parameter
			if ($portData['bindingType'] == $bindingType) {
				// get binding
				//foreach($this->bindings[ $portData['binding'] ]['operations'] as $bOperation => $opData) {
				foreach(array_keys($this->bindings[ $portData['binding'] ]['operations']) as $bOperation) {
					// note that we could/should also check the namespace here
					if ($operation == $bOperation) {
						$opData = $this->bindings[ $portData['binding'] ]['operations'][$operation];
					    return $opData;
					}
				}
			}
		}
	}

	/**
	 * returns an associative array of data necessary for calling an operation
	 *
	 * @param string $soapAction soapAction for operation
	 * @param string $bindingType type of binding eg: soap, soap12
	 * @return array
	 * @access public
	 */
	function getOperationDataForSoapAction($soapAction, $bindingType = 'soap') {
		if ($bindingType == 'soap') {
			$bindingType = 'http://schemas.xmlsoap.org/wsdl/soap/';
		} elseif ($bindingType == 'soap12') {
			$bindingType = 'http://schemas.xmlsoap.org/wsdl/soap12/';
		}
		// loop thru ports
		foreach($this->ports as $port => $portData) {
			// binding type of port matches parameter
			if ($portData['bindingType'] == $bindingType) {
				// loop through operations for the binding
				foreach ($this->bindings[ $portData['binding'] ]['operations'] as $bOperation => $opData) {
					if ($opData['soapAction'] == $soapAction) {
					    return $opData;
					}
				}
			}
		}
	}

	/**
    * returns an array of information about a given type
    * returns false if no type exists by the given name
    *
	*	 typeDef = array(
	*	 'elements' => array(), // refs to elements array
	*	'restrictionBase' => '',
	*	'phpType' => '',
	*	'order' => '(sequence|all)',
	*	'attrs' => array() // refs to attributes array
	*	)
    *
    * @param string $type the type
    * @param string $ns namespace (not prefix) of the type
    * @return mixed
    * @access public
    * @see nusoap_xmlschema
    */
	function getTypeDef($type, $ns) {
		$this->debug("in getTypeDef: type=$type, ns=$ns");
		if ((! $ns) && isset($this->namespaces['tns'])) {
			$ns = $this->namespaces['tns'];
			$this->debug("in getTypeDef: type namespace forced to $ns");
		}
		if (!isset($this->schemas[$ns])) {
			foreach ($this->schemas as $ns0 => $schema0) {
				if (strcasecmp($ns, $ns0) == 0) {
					$this->debug("in getTypeDef: replacing schema namespace $ns with $ns0");
					$ns = $ns0;
					break;
				}
			}
		}
		if (isset($this->schemas[$ns])) {
			$this->debug("in getTypeDef: have schema for namespace $ns");
			for ($i = 0; $i < count($this->schemas[$ns]); $i++) {
				$xs = &$this->schemas[$ns][$i];
				$t = $xs->getTypeDef($type);
				$this->appendDebug($xs->getDebug());
				$xs->clearDebug();
				if ($t) {
					$this->debug("in getTypeDef: found type $type");
					if (!isset($t['phpType'])) {
						// get info for type to tack onto the element
						$uqType = substr($t['type'], strrpos($t['type'], ':') + 1);
						$ns = substr($t['type'], 0, strrpos($t['type'], ':'));
						$etype = $this->getTypeDef($uqType, $ns);
						if ($etype) {
							$this->debug("found type for [element] $type:");
							$this->debug($this->varDump($etype));
							if (isset($etype['phpType'])) {
								$t['phpType'] = $etype['phpType'];
							}
							if (isset($etype['elements'])) {
								$t['elements'] = $etype['elements'];
							}
							if (isset($etype['attrs'])) {
								$t['attrs'] = $etype['attrs'];
							}
						} else {
							$this->debug("did not find type for [element] $type");
						}
					}
					return $t;
				}
			}
			$this->debug("in getTypeDef: did not find type $type");
		} else {
			$this->debug("in getTypeDef: do not have schema for namespace $ns");
		}
		return false;
	}

    /**
    * prints html description of services
    *
    * @access private
    */
    function webDescription(){
    	global $HTTP_SERVER_VARS;

		if (isset($_SERVER)) {
			$PHP_SELF = $_SERVER['PHP_SELF'];
		} elseif (isset($HTTP_SERVER_VARS)) {
			$PHP_SELF = $HTTP_SERVER_VARS['PHP_SELF'];
		} else {
			$this->setError("Neither _SERVER nor HTTP_SERVER_VARS is available");
		}

		$b = '
		<html><head><title>NuSOAP: '.$this->serviceName.'</title>
		<style type="text/css">
		    body    { font-family: arial; color: #000000; background-color: #ffffff; margin: 0px 0px 0px 0px; }
		    p       { font-family: arial; color: #000000; margin-top: 0px; margin-bottom: 12px; }
		    pre { background-color: silver; padding: 5px; font-family: Courier New; font-size: x-small; color: #000000;}
		    ul      { margin-top: 10px; margin-left: 20px; }
		    li      { list-style-type: none; margin-top: 10px; color: #000000; }
		    .content{
			margin-left: 0px; padding-bottom: 2em; }
		    .nav {
			padding-top: 10px; padding-bottom: 10px; padding-left: 15px; font-size: .70em;
			margin-top: 10px; margin-left: 0px; color: #000000;
			background-color: #ccccff; width: 20%; margin-left: 20px; margin-top: 20px; }
		    .title {
			font-family: arial; font-size: 26px; color: #ffffff;
			background-color: #999999; width: 100%;
			margin-left: 0px; margin-right: 0px;
			padding-top: 10px; padding-bottom: 10px;}
		    .hidden {
			position: absolute; visibility: hidden; z-index: 200; left: 250px; top: 100px;
			font-family: arial; overflow: hidden; width: 600;
			padding: 20px; font-size: 10px; background-color: #999999;
			layer-background-color:#FFFFFF; }
		    a,a:active  { color: charcoal; font-weight: bold; }
		    a:visited   { color: #666666; font-weight: bold; }
		    a:hover     { color: cc3300; font-weight: bold; }
		</style>
		<script language="JavaScript" type="text/javascript">
		<!--
		// POP-UP CAPTIONS...
		function lib_bwcheck(){ //Browsercheck (needed)
		    this.ver=navigator.appVersion
		    this.agent=navigator.userAgent
		    this.dom=document.getElementById?1:0
		    this.opera5=this.agent.indexOf("Opera 5")>-1
		    this.ie5=(this.ver.indexOf("MSIE 5")>-1 && this.dom && !this.opera5)?1:0;
		    this.ie6=(this.ver.indexOf("MSIE 6")>-1 && this.dom && !this.opera5)?1:0;
		    this.ie4=(document.all && !this.dom && !this.opera5)?1:0;
		    this.ie=this.ie4||this.ie5||this.ie6
		    this.mac=this.agent.indexOf("Mac")>-1
		    this.ns6=(this.dom && parseInt(this.ver) >= 5) ?1:0;
		    this.ns4=(document.layers && !this.dom)?1:0;
		    this.bw=(this.ie6 || this.ie5 || this.ie4 || this.ns4 || this.ns6 || this.opera5)
		    return this
		}
		var bw = new lib_bwcheck()
		//Makes crossbrowser object.
		function makeObj(obj){
		    this.evnt=bw.dom? document.getElementById(obj):bw.ie4?document.all[obj]:bw.ns4?document.layers[obj]:0;
		    if(!this.evnt) return false
		    this.css=bw.dom||bw.ie4?this.evnt.style:bw.ns4?this.evnt:0;
		    this.wref=bw.dom||bw.ie4?this.evnt:bw.ns4?this.css.document:0;
		    this.writeIt=b_writeIt;
		    return this
		}
		// A unit of measure that will be added when setting the position of a layer.
		//var px = bw.ns4||window.opera?"":"px";
		function b_writeIt(text){
		    if (bw.ns4){this.wref.write(text);this.wref.close()}
		    else this.wref.innerHTML = text
		}
		//Shows the messages
		var oDesc;
		function popup(divid){
		    if(oDesc = new makeObj(divid)){
			oDesc.css.visibility = "visible"
		    }
		}
		function popout(){ // Hides message
		    if(oDesc) oDesc.css.visibility = "hidden"
		}
		//-->
		</script>
		</head>
		<body>
		<div class=content>
			<br><br>
			<div class=title>'.$this->serviceName.'</div>
			<div class=nav>
				<p>View the <a href="'.$PHP_SELF.'?wsdl">WSDL</a> for the service.
				Click on an operation name to view it&apos;s details.</p>
				<ul>';
				foreach($this->getOperations() as $op => $data){
				    $b .= "<li><a href='#' onclick=\"popout();popup('$op')\">$op</a></li>";
				    // create hidden div
				    $b .= "<div id='$op' class='hidden'>
				    <a href='#' onclick='popout()'><font color='#ffffff'>Close</font></a><br><br>";
				    foreach($data as $donnie => $marie){ // loop through opdata
						if($donnie == 'input' || $donnie == 'output'){ // show input/output data
						    $b .= "<font color='white'>".ucfirst($donnie).':</font><br>';
						    foreach($marie as $captain => $tenille){ // loop through data
								if($captain == 'parts'){ // loop thru parts
								    $b .= "&nbsp;&nbsp;$captain:<br>";
					                //if(is_array($tenille)){
								    	foreach($tenille as $joanie => $chachi){
											$b .= "&nbsp;&nbsp;&nbsp;&nbsp;$joanie: $chachi<br>";
								    	}
					        		//}
								} else {
								    $b .= "&nbsp;&nbsp;$captain: $tenille<br>";
								}
						    }
						} else {
						    $b .= "<font color='white'>".ucfirst($donnie).":</font> $marie<br>";
						}
				    }
					$b .= '</div>';
				}
				$b .= '
				<ul>
			</div>
		</div></body></html>';
		return $b;
    }

	/**
	* serialize the parsed wsdl
	*
	* @param mixed $debug whether to put debug=1 in endpoint URL
	* @return string serialization of WSDL
	* @access public
	*/
	function serialize($debug = 0)
	{
		$xml = '<?xml version="1.0" encoding="ISO-8859-1"?>';
		$xml .= "\n<definitions";
		foreach($this->namespaces as $k => $v) {
			$xml .= " xmlns:$k=\"$v\"";
		}
		// 10.9.02 - add poulter fix for wsdl and tns declarations
		if (isset($this->namespaces['wsdl'])) {
			$xml .= " xmlns=\"" . $this->namespaces['wsdl'] . "\"";
		}
		if (isset($this->namespaces['tns'])) {
			$xml .= " targetNamespace=\"" . $this->namespaces['tns'] . "\"";
		}
		$xml .= '>';
		// imports
		if (sizeof($this->import) > 0) {
			foreach($this->import as $ns => $list) {
				foreach ($list as $ii) {
					if ($ii['location'] != '') {
						$xml .= '<import location="' . $ii['location'] . '" namespace="' . $ns . '" />';
					} else {
						$xml .= '<import namespace="' . $ns . '" />';
					}
				}
			}
		}
		// types
		if (count($this->schemas)>=1) {
			$xml .= "\n<types>\n";
			foreach ($this->schemas as $ns => $list) {
				foreach ($list as $xs) {
					$xml .= $xs->serializeSchema();
				}
			}
			$xml .= '</types>';
		}
		// messages
		if (count($this->messages) >= 1) {
			foreach($this->messages as $msgName => $msgParts) {
				$xml .= "\n<message name=\"" . $msgName . '">';
				if(is_array($msgParts)){
					foreach($msgParts as $partName => $partType) {
						// print 'serializing '.$partType.', sv: '.$this->XMLSchemaVersion.'<br>';
						if (strpos($partType, ':')) {
						    $typePrefix = $this->getPrefixFromNamespace($this->getPrefix($partType));
						} elseif (isset($this->typemap[$this->namespaces['xsd']][$partType])) {
						    // print 'checking typemap: '.$this->XMLSchemaVersion.'<br>';
						    $typePrefix = 'xsd';
						} else {
						    foreach($this->typemap as $ns => $types) {
						        if (isset($types[$partType])) {
						            $typePrefix = $this->getPrefixFromNamespace($ns);
						        }
						    }
						    if (!isset($typePrefix)) {
						        die("$partType has no namespace!");
						    }
						}
						$ns = $this->getNamespaceFromPrefix($typePrefix);
						$localPart = $this->getLocalPart($partType);
						$typeDef = $this->getTypeDef($localPart, $ns);
						if ($typeDef['typeClass'] == 'element') {
							$elementortype = 'element';
							if (substr($localPart, -1) == '^') {
								$localPart = substr($localPart, 0, -1);
							}
						} else {
							$elementortype = 'type';
						}
						$xml .= "\n" . '  <part name="' . $partName . '" ' . $elementortype . '="' . $typePrefix . ':' . $localPart . '" />';
					}
				}
				$xml .= '</message>';
			}
		}
		// bindings & porttypes
		if (count($this->bindings) >= 1) {
			$binding_xml = '';
			$portType_xml = '';
			foreach($this->bindings as $bindingName => $attrs) {
				$binding_xml .= "\n<binding name=\"" . $bindingName . '" type="tns:' . $attrs['portType'] . '">';
				$binding_xml .= "\n" . '  <soap:binding style="' . $attrs['style'] . '" transport="' . $attrs['transport'] . '"/>';
				$portType_xml .= "\n<portType name=\"" . $attrs['portType'] . '">';
				foreach($attrs['operations'] as $opName => $opParts) {
					$binding_xml .= "\n" . '  <operation name="' . $opName . '">';
					$binding_xml .= "\n" . '    <soap:operation soapAction="' . $opParts['soapAction'] . '" style="'. $opParts['style'] . '"/>';
					if (isset($opParts['input']['encodingStyle']) && $opParts['input']['encodingStyle'] != '') {
						$enc_style = ' encodingStyle="' . $opParts['input']['encodingStyle'] . '"';
					} else {
						$enc_style = '';
					}
					$binding_xml .= "\n" . '    <input><soap:body use="' . $opParts['input']['use'] . '" namespace="' . $opParts['input']['namespace'] . '"' . $enc_style . '/></input>';
					if (isset($opParts['output']['encodingStyle']) && $opParts['output']['encodingStyle'] != '') {
						$enc_style = ' encodingStyle="' . $opParts['output']['encodingStyle'] . '"';
					} else {
						$enc_style = '';
					}
					$binding_xml .= "\n" . '    <output><soap:body use="' . $opParts['output']['use'] . '" namespace="' . $opParts['output']['namespace'] . '"' . $enc_style . '/></output>';
					$binding_xml .= "\n" . '  </operation>';
					$portType_xml .= "\n" . '  <operation name="' . $opParts['name'] . '"';
					if (isset($opParts['parameterOrder'])) {
					    $portType_xml .= ' parameterOrder="' . $opParts['parameterOrder'] . '"';
					}
					$portType_xml .= '>';
					if(isset($opParts['documentation']) && $opParts['documentation'] != '') {
						$portType_xml .= "\n" . '    <documentation>' . htmlspecialchars($opParts['documentation']) . '</documentation>';
					}
					$portType_xml .= "\n" . '    <input message="tns:' . $opParts['input']['message'] . '"/>';
					$portType_xml .= "\n" . '    <output message="tns:' . $opParts['output']['message'] . '"/>';
					$portType_xml .= "\n" . '  </operation>';
				}
				$portType_xml .= "\n" . '</portType>';
				$binding_xml .= "\n" . '</binding>';
			}
			$xml .= $portType_xml . $binding_xml;
		}
		// services
		$xml .= "\n<service name=\"" . $this->serviceName . '">';
		if (count($this->ports) >= 1) {
			foreach($this->ports as $pName => $attrs) {
				$xml .= "\n" . '  <port name="' . $pName . '" binding="tns:' . $attrs['binding'] . '">';
				$xml .= "\n" . '    <soap:address location="' . $attrs['location'] . ($debug ? '?debug=1' : '') . '"/>';
				$xml .= "\n" . '  </port>';
			}
		}
		$xml .= "\n" . '</service>';
		return $xml . "\n</definitions>";
	}

	/**
	 * determine whether a set of parameters are unwrapped
	 * when they are expect to be wrapped, Microsoft-style.
	 *
	 * @param string $type the type (element name) of the wrapper
	 * @param array $parameters the parameter values for the SOAP call
	 * @return boolean whether they parameters are unwrapped (and should be wrapped)
	 * @access private
	 */
	function parametersMatchWrapped($type, &$parameters) {
		$this->debug("in parametersMatchWrapped type=$type, parameters=");
		$this->appendDebug($this->varDump($parameters));

		// split type into namespace:unqualified-type
		if (strpos($type, ':')) {
			$uqType = substr($type, strrpos($type, ':') + 1);
			$ns = substr($type, 0, strrpos($type, ':'));
			$this->debug("in parametersMatchWrapped: got a prefixed type: $uqType, $ns");
			if ($this->getNamespaceFromPrefix($ns)) {
				$ns = $this->getNamespaceFromPrefix($ns);
				$this->debug("in parametersMatchWrapped: expanded prefixed type: $uqType, $ns");
			}
		} else {
			// TODO: should the type be compared to types in XSD, and the namespace
			// set to XSD if the type matches?
			$this->debug("in parametersMatchWrapped: No namespace for type $type");
			$ns = '';
			$uqType = $type;
		}

		// get the type information
		if (!$typeDef = $this->getTypeDef($uqType, $ns)) {
			$this->debug("in parametersMatchWrapped: $type ($uqType) is not a supported type.");
			return false;
		}
		$this->debug("in parametersMatchWrapped: found typeDef=");
		$this->appendDebug($this->varDump($typeDef));
		if (substr($uqType, -1) == '^') {
			$uqType = substr($uqType, 0, -1);
		}
		$phpType = $typeDef['phpType'];
		$arrayType = (isset($typeDef['arrayType']) ? $typeDef['arrayType'] : '');
		$this->debug("in parametersMatchWrapped: uqType: $uqType, ns: $ns, phptype: $phpType, arrayType: $arrayType");

		// we expect a complexType or element of complexType
		if ($phpType != 'struct') {
			$this->debug("in parametersMatchWrapped: not a struct");
			return false;
		}

		// see whether the parameter names match the elements
		if (isset($typeDef['elements']) && is_array($typeDef['elements'])) {
			$elements = 0;
			$matches = 0;
			foreach ($typeDef['elements'] as $name => $attrs) {
				if (isset($parameters[$name])) {
					$this->debug("in parametersMatchWrapped: have parameter named $name");
					$matches++;
				} else {
					$this->debug("in parametersMatchWrapped: do not have parameter named $name");
				}
				$elements++;
			}

			$this->debug("in parametersMatchWrapped: $matches parameter names match $elements wrapped parameter names");
			if ($matches == 0) {
				return false;
			}
			return true;
		}

<<<<<<< HEAD
		// since there are no elements for the type, if the user passed no
		// parameters, the parameters match wrapped.
		$this->debug("in parametersMatchWrapped: no elements type $ns:$uqType");
		return count($parameters) == 0;
	}

	/**
	 * serialize PHP values according to a WSDL message definition
	 * contrary to the method name, this is not limited to RPC
	 *
	 * TODO
	 * - multi-ref serialization
	 * - validate PHP values against type definitions, return errors if invalid
	 *
	 * @param string $operation operation name
	 * @param string $direction (input|output)
	 * @param mixed $parameters parameter value(s)
	 * @param string $bindingType (soap|soap12)
	 * @return mixed parameters serialized as XML or false on error (e.g. operation not found)
	 * @access public
	 */
	function serializeRPCParameters($operation, $direction, $parameters, $bindingType = 'soap') {
		$this->debug("in serializeRPCParameters: operation=$operation, direction=$direction, XMLSchemaVersion=$this->XMLSchemaVersion, bindingType=$bindingType");
		$this->appendDebug('parameters=' . $this->varDump($parameters));

		if ($direction != 'input' && $direction != 'output') {
			$this->debug('The value of the \$direction argument needs to be either "input" or "output"');
			$this->setError('The value of the \$direction argument needs to be either "input" or "output"');
			return false;
		}
		if (!$opData = $this->getOperationData($operation, $bindingType)) {
			$this->debug('Unable to retrieve WSDL data for operation: ' . $operation . ' bindingType: ' . $bindingType);
			$this->setError('Unable to retrieve WSDL data for operation: ' . $operation . ' bindingType: ' . $bindingType);
			return false;
		}
		$this->debug('in serializeRPCParameters: opData:');
		$this->appendDebug($this->varDump($opData));

		// Get encoding style for output and set to current
		$encodingStyle = 'http://schemas.xmlsoap.org/soap/encoding/';
		if(($direction == 'input') && isset($opData['output']['encodingStyle']) && ($opData['output']['encodingStyle'] != $encodingStyle)) {
			$encodingStyle = $opData['output']['encodingStyle'];
			$enc_style = $encodingStyle;
		}
=======
            if ($ns == $this->XMLSchemaVersion || $ns == 'http://schemas.xmlsoap.org/soap/encoding/') {
                $this->debug('in serializeType: type namespace indicates XML Schema or SOAP Encoding type');
                if ($unqualified && $use == 'literal') {
                    $elementNS = " xmlns=\"\"";
                } else {
                    $elementNS = '';
                }
                if (is_null($value)) {
                    if ($use == 'literal') {
                        // TODO: depends on minOccurs
                        $xml = "<$name$elementNS/>";
                    } else {
                        // TODO: depends on nillable, which should be checked before calling this method
                        $xml = "<$name$elementNS xsi:nil=\"true\" xsi:type=\"" . $this->getPrefixFromNamespace($ns) . ":$uqType\"/>";
                    }
                    $this->debug("in serializeType: returning: $xml");
                    return $xml;
                }
                if ($uqType == 'Array') {
                    // JBoss/Axis does this sometimes
                    return $this->serialize_val($value, $name, false, false, false, false, $use);
                }
                if ($uqType == 'boolean') {
                    if ((is_string($value) && $value == 'false') || (! $value)) {
                        $value = 'false';
                    } else {
                        $value = 'true';
                    }
                }
                if ($uqType == 'string' && gettype($value) == 'string') {
                    $value = $this->expandEntities($value);
                }
                if (($uqType == 'long' || $uqType == 'unsignedLong') && gettype($value) == 'double') {
                    $value = sprintf("%.0lf", $value);
                }
                // it's a scalar
                // TODO: what about null/nil values?
                // check type isn't a custom type extending xmlschema namespace
                if (!$this->getTypeDef($uqType, $ns)) {
                    if ($use == 'literal') {
                        if ($forceType) {
                            $xml = "<$name$elementNS xsi:type=\"" . $this->getPrefixFromNamespace($ns) . ":$uqType\">$value</$name>";
                        } else {
                            $xml = "<$name$elementNS>$value</$name>";
                        }
                    } else {
                        $xml = "<$name$elementNS xsi:type=\"" . $this->getPrefixFromNamespace($ns) . ":$uqType\"$encodingStyle>$value</$name>";
                    }
                    $this->debug("in serializeType: returning: $xml");
                    return $xml;
                }
                $this->debug('custom type extends XML Schema or SOAP Encoding namespace (yuck)');
            } elseif ($ns == 'http://xml.apache.org/xml-soap') {
                $this->debug('in serializeType: appears to be Apache SOAP type');
                if ($uqType == 'Map') {
                    $tt_prefix = $this->getPrefixFromNamespace('http://xml.apache.org/xml-soap');
                    if (! $tt_prefix) {
                        $this->debug('in serializeType: Add namespace for Apache SOAP type');
                        $tt_prefix = 'ns' . mt_rand(1000, 9999);
                        $this->namespaces[$tt_prefix] = 'http://xml.apache.org/xml-soap';
                        // force this to be added to usedNamespaces
                        $tt_prefix = $this->getPrefixFromNamespace('http://xml.apache.org/xml-soap');
                    }
                    $contents = '';
                    foreach ($value as $k => $v) {
                        $this->debug("serializing map element: key $k, value $v");
                        $contents .= '<item>';
                        $contents .= $this->serialize_val($k, 'key', false, false, false, false, $use);
                        $contents .= $this->serialize_val($v, 'value', false, false, false, false, $use);
                        $contents .= '</item>';
                    }
                    if ($use == 'literal') {
                        if ($forceType) {
                            $xml = "<$name xsi:type=\"" . $tt_prefix . ":$uqType\">$contents</$name>";
                        } else {
                            $xml = "<$name>$contents</$name>";
                        }
                    } else {
                        $xml = "<$name xsi:type=\"" . $tt_prefix . ":$uqType\"$encodingStyle>$contents</$name>";
                    }
                    $this->debug("in serializeType: returning: $xml");
                    return $xml;
                }
                $this->debug('in serializeType: Apache SOAP type, but only support Map');
            }
        } else {
            // TODO: should the type be compared to types in XSD, and the namespace
            // set to XSD if the type matches?
            $this->debug("in serializeType: No namespace for type $type");
            $ns = '';
            $uqType = $type;
        }
        if (!$typeDef = $this->getTypeDef($uqType, $ns)) {
            $this->setError("$type ($uqType) is not a supported type.");
            $this->debug("in serializeType: $type ($uqType) is not a supported type.");
            return false;
        }
        $this->debug("in serializeType: found typeDef");
        $this->appendDebug('typeDef=' . $this->varDump($typeDef));
        if (substr($uqType, -1) == '^') {
            $uqType = substr($uqType, 0, -1);
        }
        
        if (!isset($typeDef['phpType'])) {
            $this->setError("$type ($uqType) has no phpType.");
            $this->debug("in serializeType: $type ($uqType) has no phpType.");
            return false;
        }
        $phpType = $typeDef['phpType'];
        $this->debug("in serializeType: uqType: $uqType, ns: $ns, phptype: $phpType, arrayType: " . (isset($typeDef['arrayType']) ? $typeDef['arrayType'] : ''));
        // if php type == struct, map value to the <all> element names
        if ($phpType == 'struct') {
            if (isset($typeDef['typeClass']) && $typeDef['typeClass'] == 'element') {
                $elementName = $uqType;
                if (isset($typeDef['form']) && ($typeDef['form'] == 'qualified')) {
                    $elementNS = " xmlns=\"$ns\"";
                } else {
                    $elementNS = " xmlns=\"\"";
                }
            } else {
                $elementName = $name;
                if ($unqualified) {
                    $elementNS = " xmlns=\"\"";
                } else {
                    $elementNS = '';
                }
            }
            if (is_null($value)) {
                if ($use == 'literal') {
                    // TODO: depends on minOccurs and nillable
                    $xml = "<$elementName$elementNS/>";
                } else {
                    $xml = "<$elementName$elementNS xsi:nil=\"true\" xsi:type=\"" . $this->getPrefixFromNamespace($ns) . ":$uqType\"/>";
                }
                $this->debug("in serializeType: returning: $xml");
                return $xml;
            }
            if (is_object($value)) {
                $value = get_object_vars($value);
            }
            if (is_array($value)) {
                $elementAttrs = $this->serializeComplexTypeAttributes($typeDef, $value, $ns, $uqType);
                if ($use == 'literal') {
                    if ($forceType) {
                        $xml = "<$elementName$elementNS$elementAttrs xsi:type=\"" . $this->getPrefixFromNamespace($ns) . ":$uqType\">";
                    } else {
                        $xml = "<$elementName$elementNS$elementAttrs>";
                    }
                } else {
                    $xml = "<$elementName$elementNS$elementAttrs xsi:type=\"" . $this->getPrefixFromNamespace($ns) . ":$uqType\"$encodingStyle>";
                }
>>>>>>> 6c6f667b

		// set input params
		$xml = '';
		if (isset($opData[$direction]['parts']) && sizeof($opData[$direction]['parts']) > 0) {
			$parts = &$opData[$direction]['parts'];
			$part_count = sizeof($parts);
			$style = $opData['style'];
			$use = $opData[$direction]['use'];
			$this->debug("have $part_count part(s) to serialize using $style/$use");
			if (is_array($parameters)) {
				$parametersArrayType = $this->isArraySimpleOrStruct($parameters);
				$parameter_count = count($parameters);
				$this->debug("have $parameter_count parameter(s) provided as $parametersArrayType to serialize");
				// check for Microsoft-style wrapped parameters
				if ($style == 'document' && $use == 'literal' && $part_count == 1 && isset($parts['parameters'])) {
					$this->debug('check whether the caller has wrapped the parameters');
					if ($direction == 'output' && $parametersArrayType == 'arraySimple' && $parameter_count == 1) {
						// TODO: consider checking here for double-wrapping, when
						// service function wraps, then NuSOAP wraps again
						$this->debug("change simple array to associative with 'parameters' element");
						$parameters['parameters'] = $parameters[0];
						unset($parameters[0]);
					}
					if (($parametersArrayType == 'arrayStruct' || $parameter_count == 0) && !isset($parameters['parameters'])) {
						$this->debug('check whether caller\'s parameters match the wrapped ones');
						if ($this->parametersMatchWrapped($parts['parameters'], $parameters)) {
							$this->debug('wrap the parameters for the caller');
							$parameters = array('parameters' => $parameters);
							$parameter_count = 1;
						}
					}
				}
				foreach ($parts as $name => $type) {
					$this->debug("serializing part $name of type $type");
					// Track encoding style
					if (isset($opData[$direction]['encodingStyle']) && $encodingStyle != $opData[$direction]['encodingStyle']) {
						$encodingStyle = $opData[$direction]['encodingStyle'];
						$enc_style = $encodingStyle;
					} else {
						$enc_style = false;
					}
					// NOTE: add error handling here
					// if serializeType returns false, then catch global error and fault
					if ($parametersArrayType == 'arraySimple') {
						$p = array_shift($parameters);
						$this->debug('calling serializeType w/indexed param');
						$xml .= $this->serializeType($name, $type, $p, $use, $enc_style);
					} elseif (isset($parameters[$name])) {
						$this->debug('calling serializeType w/named param');
						$xml .= $this->serializeType($name, $type, $parameters[$name], $use, $enc_style);
					} else {
						// TODO: only send nillable
						$this->debug('calling serializeType w/null param');
						$xml .= $this->serializeType($name, $type, null, $use, $enc_style);
					}
				}
			} else {
				$this->debug('no parameters passed.');
			}
		}
		$this->debug("serializeRPCParameters returning: $xml");
		return $xml;
	}

	/**
	 * serialize a PHP value according to a WSDL message definition
	 *
	 * TODO
	 * - multi-ref serialization
	 * - validate PHP values against type definitions, return errors if invalid
	 *
	 * @param string $operation operation name
	 * @param string $direction (input|output)
	 * @param mixed $parameters parameter value(s)
	 * @return mixed parameters serialized as XML or false on error (e.g. operation not found)
	 * @access public
	 * @deprecated
	 */
	function serializeParameters($operation, $direction, $parameters)
	{
		$this->debug("in serializeParameters: operation=$operation, direction=$direction, XMLSchemaVersion=$this->XMLSchemaVersion");
		$this->appendDebug('parameters=' . $this->varDump($parameters));

		if ($direction != 'input' && $direction != 'output') {
			$this->debug('The value of the \$direction argument needs to be either "input" or "output"');
			$this->setError('The value of the \$direction argument needs to be either "input" or "output"');
			return false;
		}
		if (!$opData = $this->getOperationData($operation)) {
			$this->debug('Unable to retrieve WSDL data for operation: ' . $operation);
			$this->setError('Unable to retrieve WSDL data for operation: ' . $operation);
			return false;
		}
		$this->debug('opData:');
		$this->appendDebug($this->varDump($opData));

		// Get encoding style for output and set to current
		$encodingStyle = 'http://schemas.xmlsoap.org/soap/encoding/';
		if(($direction == 'input') && isset($opData['output']['encodingStyle']) && ($opData['output']['encodingStyle'] != $encodingStyle)) {
			$encodingStyle = $opData['output']['encodingStyle'];
			$enc_style = $encodingStyle;
		}

		// set input params
		$xml = '';
		if (isset($opData[$direction]['parts']) && sizeof($opData[$direction]['parts']) > 0) {

			$use = $opData[$direction]['use'];
			$this->debug("use=$use");
			$this->debug('got ' . count($opData[$direction]['parts']) . ' part(s)');
			if (is_array($parameters)) {
				$parametersArrayType = $this->isArraySimpleOrStruct($parameters);
				$this->debug('have ' . $parametersArrayType . ' parameters');
				foreach($opData[$direction]['parts'] as $name => $type) {
					$this->debug('serializing part "'.$name.'" of type "'.$type.'"');
					// Track encoding style
					if(isset($opData[$direction]['encodingStyle']) && $encodingStyle != $opData[$direction]['encodingStyle']) {
						$encodingStyle = $opData[$direction]['encodingStyle'];
						$enc_style = $encodingStyle;
					} else {
						$enc_style = false;
					}
					// NOTE: add error handling here
					// if serializeType returns false, then catch global error and fault
					if ($parametersArrayType == 'arraySimple') {
						$p = array_shift($parameters);
						$this->debug('calling serializeType w/indexed param');
						$xml .= $this->serializeType($name, $type, $p, $use, $enc_style);
					} elseif (isset($parameters[$name])) {
						$this->debug('calling serializeType w/named param');
						$xml .= $this->serializeType($name, $type, $parameters[$name], $use, $enc_style);
					} else {
						// TODO: only send nillable
						$this->debug('calling serializeType w/null param');
						$xml .= $this->serializeType($name, $type, null, $use, $enc_style);
					}
				}
			} else {
				$this->debug('no parameters passed.');
			}
		}
		$this->debug("serializeParameters returning: $xml");
		return $xml;
	}

	/**
	 * serializes a PHP value according a given type definition
	 *
	 * @param string $name name of value (part or element)
	 * @param string $type XML schema type of value (type or element)
	 * @param mixed $value a native PHP value (parameter value)
	 * @param string $use use for part (encoded|literal)
	 * @param string $encodingStyle SOAP encoding style for the value (if different than the enclosing style)
	 * @param boolean $unqualified a kludge for what should be XML namespace form handling
	 * @return string value serialized as an XML string
	 * @access private
	 */
	function serializeType($name, $type, $value, $use='encoded', $encodingStyle=false, $unqualified=false)
	{
		$this->debug("in serializeType: name=$name, type=$type, use=$use, encodingStyle=$encodingStyle, unqualified=" . ($unqualified ? "unqualified" : "qualified"));
		$this->appendDebug("value=" . $this->varDump($value));
		if($use == 'encoded' && $encodingStyle) {
			$encodingStyle = ' SOAP-ENV:encodingStyle="' . $encodingStyle . '"';
		}

		// if a soapval has been supplied, let its type override the WSDL
    	if (is_object($value) && get_class($value) == 'soapval') {
    		if ($value->type_ns) {
    			$type = $value->type_ns . ':' . $value->type;
		    	$forceType = true;
		    	$this->debug("in serializeType: soapval overrides type to $type");
    		} elseif ($value->type) {
	    		$type = $value->type;
		    	$forceType = true;
		    	$this->debug("in serializeType: soapval overrides type to $type");
	    	} else {
	    		$forceType = false;
		    	$this->debug("in serializeType: soapval does not override type");
	    	}
	    	$attrs = $value->attributes;
	    	$value = $value->value;
	    	$this->debug("in serializeType: soapval overrides value to $value");
	    	if ($attrs) {
	    		if (!is_array($value)) {
	    			$value['!'] = $value;
	    		}
	    		foreach ($attrs as $n => $v) {
	    			$value['!' . $n] = $v;
	    		}
		    	$this->debug("in serializeType: soapval provides attributes");
		    }
        } else {
        	$forceType = false;
        }

		$xml = '';
		if (strpos($type, ':')) {
			$uqType = substr($type, strrpos($type, ':') + 1);
			$ns = substr($type, 0, strrpos($type, ':'));
			$this->debug("in serializeType: got a prefixed type: $uqType, $ns");
			if ($this->getNamespaceFromPrefix($ns)) {
				$ns = $this->getNamespaceFromPrefix($ns);
				$this->debug("in serializeType: expanded prefixed type: $uqType, $ns");
			}

			if($ns == $this->XMLSchemaVersion || $ns == 'http://schemas.xmlsoap.org/soap/encoding/'){
				$this->debug('in serializeType: type namespace indicates XML Schema or SOAP Encoding type');
				if ($unqualified && $use == 'literal') {
					$elementNS = " xmlns=\"\"";
				} else {
					$elementNS = '';
				}
				if (is_null($value)) {
					if ($use == 'literal') {
						// TODO: depends on minOccurs
						$xml = "<$name$elementNS/>";
					} else {
						// TODO: depends on nillable, which should be checked before calling this method
						$xml = "<$name$elementNS xsi:nil=\"true\" xsi:type=\"" . $this->getPrefixFromNamespace($ns) . ":$uqType\"/>";
					}
					$this->debug("in serializeType: returning: $xml");
					return $xml;
				}
				if ($uqType == 'Array') {
					// JBoss/Axis does this sometimes
					return $this->serialize_val($value, $name, false, false, false, false, $use);
				}
		    	if ($uqType == 'boolean') {
		    		if ((is_string($value) && $value == 'false') || (! $value)) {
						$value = 'false';
					} else {
						$value = 'true';
					}
				}
				if ($uqType == 'string' && gettype($value) == 'string') {
					$value = $this->expandEntities($value);
				}
				if (($uqType == 'long' || $uqType == 'unsignedLong') && gettype($value) == 'double') {
					$value = sprintf("%.0lf", $value);
				}
				// it's a scalar
				// TODO: what about null/nil values?
				// check type isn't a custom type extending xmlschema namespace
				if (!$this->getTypeDef($uqType, $ns)) {
					if ($use == 'literal') {
						if ($forceType) {
							$xml = "<$name$elementNS xsi:type=\"" . $this->getPrefixFromNamespace($ns) . ":$uqType\">$value</$name>";
						} else {
							$xml = "<$name$elementNS>$value</$name>";
						}
					} else {
						$xml = "<$name$elementNS xsi:type=\"" . $this->getPrefixFromNamespace($ns) . ":$uqType\"$encodingStyle>$value</$name>";
					}
					$this->debug("in serializeType: returning: $xml");
					return $xml;
				}
				$this->debug('custom type extends XML Schema or SOAP Encoding namespace (yuck)');
			} else if ($ns == 'http://xml.apache.org/xml-soap') {
				$this->debug('in serializeType: appears to be Apache SOAP type');
				if ($uqType == 'Map') {
					$tt_prefix = $this->getPrefixFromNamespace('http://xml.apache.org/xml-soap');
					if (! $tt_prefix) {
						$this->debug('in serializeType: Add namespace for Apache SOAP type');
						$tt_prefix = 'ns' . rand(1000, 9999);
						$this->namespaces[$tt_prefix] = 'http://xml.apache.org/xml-soap';
						// force this to be added to usedNamespaces
						$tt_prefix = $this->getPrefixFromNamespace('http://xml.apache.org/xml-soap');
					}
					$contents = '';
					foreach($value as $k => $v) {
						$this->debug("serializing map element: key $k, value $v");
						$contents .= '<item>';
						$contents .= $this->serialize_val($k,'key',false,false,false,false,$use);
						$contents .= $this->serialize_val($v,'value',false,false,false,false,$use);
						$contents .= '</item>';
					}
					if ($use == 'literal') {
						if ($forceType) {
							$xml = "<$name xsi:type=\"" . $tt_prefix . ":$uqType\">$contents</$name>";
						} else {
							$xml = "<$name>$contents</$name>";
						}
					} else {
						$xml = "<$name xsi:type=\"" . $tt_prefix . ":$uqType\"$encodingStyle>$contents</$name>";
					}
					$this->debug("in serializeType: returning: $xml");
					return $xml;
				}
				$this->debug('in serializeType: Apache SOAP type, but only support Map');
			}
		} else {
			// TODO: should the type be compared to types in XSD, and the namespace
			// set to XSD if the type matches?
			$this->debug("in serializeType: No namespace for type $type");
			$ns = '';
			$uqType = $type;
		}
		if(!$typeDef = $this->getTypeDef($uqType, $ns)){
			$this->setError("$type ($uqType) is not a supported type.");
			$this->debug("in serializeType: $type ($uqType) is not a supported type.");
			return false;
		} else {
			$this->debug("in serializeType: found typeDef");
			$this->appendDebug('typeDef=' . $this->varDump($typeDef));
			if (substr($uqType, -1) == '^') {
				$uqType = substr($uqType, 0, -1);
			}
		}
		if (!isset($typeDef['phpType'])) {
			$this->setError("$type ($uqType) has no phpType.");
			$this->debug("in serializeType: $type ($uqType) has no phpType.");
			return false;
		}
		$phpType = $typeDef['phpType'];
		$this->debug("in serializeType: uqType: $uqType, ns: $ns, phptype: $phpType, arrayType: " . (isset($typeDef['arrayType']) ? $typeDef['arrayType'] : '') );
		// if php type == struct, map value to the <all> element names
		if ($phpType == 'struct') {
			if (isset($typeDef['typeClass']) && $typeDef['typeClass'] == 'element') {
				$elementName = $uqType;
				if (isset($typeDef['form']) && ($typeDef['form'] == 'qualified')) {
					$elementNS = " xmlns=\"$ns\"";
				} else {
					$elementNS = " xmlns=\"\"";
				}
			} else {
				$elementName = $name;
				if ($unqualified) {
					$elementNS = " xmlns=\"\"";
				} else {
					$elementNS = '';
				}
			}
			if (is_null($value)) {
				if ($use == 'literal') {
					// TODO: depends on minOccurs and nillable
					$xml = "<$elementName$elementNS/>";
				} else {
					$xml = "<$elementName$elementNS xsi:nil=\"true\" xsi:type=\"" . $this->getPrefixFromNamespace($ns) . ":$uqType\"/>";
				}
				$this->debug("in serializeType: returning: $xml");
				return $xml;
			}
			if (is_object($value)) {
				$value = get_object_vars($value);
			}
			if (is_array($value)) {
				$elementAttrs = $this->serializeComplexTypeAttributes($typeDef, $value, $ns, $uqType);
				if ($use == 'literal') {
					if ($forceType) {
						$xml = "<$elementName$elementNS$elementAttrs xsi:type=\"" . $this->getPrefixFromNamespace($ns) . ":$uqType\">";
					} else {
						$xml = "<$elementName$elementNS$elementAttrs>";
					}
				} else {
					$xml = "<$elementName$elementNS$elementAttrs xsi:type=\"" . $this->getPrefixFromNamespace($ns) . ":$uqType\"$encodingStyle>";
				}

				if (isset($typeDef['simpleContent']) && $typeDef['simpleContent'] == 'true') {
					if (isset($value['!'])) {
						$xml .= $value['!'];
						$this->debug("in serializeType: serialized simpleContent for type $type");
					} else {
						$this->debug("in serializeType: no simpleContent to serialize for type $type");
					}
				} else {
					// complexContent
					$xml .= $this->serializeComplexTypeElements($typeDef, $value, $ns, $uqType, $use, $encodingStyle);
				}
				$xml .= "</$elementName>";
			} else {
				$this->debug("in serializeType: phpType is struct, but value is not an array");
				$this->setError("phpType is struct, but value is not an array: see debug output for details");
				$xml = '';
			}
		} elseif ($phpType == 'array') {
			if (isset($typeDef['form']) && ($typeDef['form'] == 'qualified')) {
				$elementNS = " xmlns=\"$ns\"";
			} else {
				if ($unqualified) {
					$elementNS = " xmlns=\"\"";
				} else {
					$elementNS = '';
				}
			}
			if (is_null($value)) {
				if ($use == 'literal') {
					// TODO: depends on minOccurs
					$xml = "<$name$elementNS/>";
				} else {
					$xml = "<$name$elementNS xsi:nil=\"true\" xsi:type=\"" .
						$this->getPrefixFromNamespace('http://schemas.xmlsoap.org/soap/encoding/') .
						":Array\" " .
						$this->getPrefixFromNamespace('http://schemas.xmlsoap.org/soap/encoding/') .
						':arrayType="' .
						$this->getPrefixFromNamespace($this->getPrefix($typeDef['arrayType'])) .
						':' .
						$this->getLocalPart($typeDef['arrayType'])."[0]\"/>";
				}
				$this->debug("in serializeType: returning: $xml");
				return $xml;
			}
			if (isset($typeDef['multidimensional'])) {
				$nv = array();
				foreach($value as $v) {
					$cols = ',' . sizeof($v);
					$nv = array_merge($nv, $v);
				}
				$value = $nv;
			} else {
				$cols = '';
			}
			if (is_array($value) && sizeof($value) >= 1) {
				$rows = sizeof($value);
				$contents = '';
				foreach($value as $k => $v) {
					$this->debug("serializing array element: $k, $v of type: $typeDef[arrayType]");
					//if (strpos($typeDef['arrayType'], ':') ) {
					if (!in_array($typeDef['arrayType'],$this->typemap['http://www.w3.org/2001/XMLSchema'])) {
					    $contents .= $this->serializeType('item', $typeDef['arrayType'], $v, $use);
					} else {
					    $contents .= $this->serialize_val($v, 'item', $typeDef['arrayType'], null, $this->XMLSchemaVersion, false, $use);
					}
				}
			} else {
				$rows = 0;
				$contents = null;
			}
			// TODO: for now, an empty value will be serialized as a zero element
			// array.  Revisit this when coding the handling of null/nil values.
			if ($use == 'literal') {
				$xml = "<$name$elementNS>"
					.$contents
					."</$name>";
			} else {
				$xml = "<$name$elementNS xsi:type=\"".$this->getPrefixFromNamespace('http://schemas.xmlsoap.org/soap/encoding/').':Array" '.
					$this->getPrefixFromNamespace('http://schemas.xmlsoap.org/soap/encoding/')
					.':arrayType="'
					.$this->getPrefixFromNamespace($this->getPrefix($typeDef['arrayType']))
					.":".$this->getLocalPart($typeDef['arrayType'])."[$rows$cols]\">"
					.$contents
					."</$name>";
			}
		} elseif ($phpType == 'scalar') {
			if (isset($typeDef['form']) && ($typeDef['form'] == 'qualified')) {
				$elementNS = " xmlns=\"$ns\"";
			} else {
				if ($unqualified) {
					$elementNS = " xmlns=\"\"";
				} else {
					$elementNS = '';
				}
			}
			if ($use == 'literal') {
				if ($forceType) {
					$xml = "<$name$elementNS xsi:type=\"" . $this->getPrefixFromNamespace($ns) . ":$uqType\">$value</$name>";
				} else {
					$xml = "<$name$elementNS>$value</$name>";
				}
			} else {
				$xml = "<$name$elementNS xsi:type=\"" . $this->getPrefixFromNamespace($ns) . ":$uqType\"$encodingStyle>$value</$name>";
			}
		}
		$this->debug("in serializeType: returning: $xml");
		return $xml;
	}

	/**
	 * serializes the attributes for a complexType
	 *
	 * @param array $typeDef our internal representation of an XML schema type (or element)
	 * @param mixed $value a native PHP value (parameter value)
	 * @param string $ns the namespace of the type
	 * @param string $uqType the local part of the type
	 * @return string value serialized as an XML string
	 * @access private
	 */
	function serializeComplexTypeAttributes($typeDef, $value, $ns, $uqType) {
		$this->debug("serializeComplexTypeAttributes for XML Schema type $ns:$uqType");
		$xml = '';
		if (isset($typeDef['extensionBase'])) {
			$nsx = $this->getPrefix($typeDef['extensionBase']);
			$uqTypex = $this->getLocalPart($typeDef['extensionBase']);
			if ($this->getNamespaceFromPrefix($nsx)) {
				$nsx = $this->getNamespaceFromPrefix($nsx);
			}
			if ($typeDefx = $this->getTypeDef($uqTypex, $nsx)) {
				$this->debug("serialize attributes for extension base $nsx:$uqTypex");
				$xml .= $this->serializeComplexTypeAttributes($typeDefx, $value, $nsx, $uqTypex);
			} else {
				$this->debug("extension base $nsx:$uqTypex is not a supported type");
			}
		}
		if (isset($typeDef['attrs']) && is_array($typeDef['attrs'])) {
			$this->debug("serialize attributes for XML Schema type $ns:$uqType");
			if (is_array($value)) {
				$xvalue = $value;
			} elseif (is_object($value)) {
				$xvalue = get_object_vars($value);
			} else {
				$this->debug("value is neither an array nor an object for XML Schema type $ns:$uqType");
				$xvalue = array();
			}
			foreach ($typeDef['attrs'] as $aName => $attrs) {
				if (isset($xvalue['!' . $aName])) {
					$xname = '!' . $aName;
					$this->debug("value provided for attribute $aName with key $xname");
				} elseif (isset($xvalue[$aName])) {
					$xname = $aName;
					$this->debug("value provided for attribute $aName with key $xname");
				} elseif (isset($attrs['default'])) {
					$xname = '!' . $aName;
					$xvalue[$xname] = $attrs['default'];
					$this->debug('use default value of ' . $xvalue[$aName] . ' for attribute ' . $aName);
				} else {
					$xname = '';
					$this->debug("no value provided for attribute $aName");
				}
				if ($xname) {
					$xml .=  " $aName=\"" . $this->expandEntities($xvalue[$xname]) . "\"";
				}
			}
		} else {
			$this->debug("no attributes to serialize for XML Schema type $ns:$uqType");
		}
		return $xml;
	}

	/**
	 * serializes the elements for a complexType
	 *
	 * @param array $typeDef our internal representation of an XML schema type (or element)
	 * @param mixed $value a native PHP value (parameter value)
	 * @param string $ns the namespace of the type
	 * @param string $uqType the local part of the type
	 * @param string $use use for part (encoded|literal)
	 * @param string $encodingStyle SOAP encoding style for the value (if different than the enclosing style)
	 * @return string value serialized as an XML string
	 * @access private
	 */
	function serializeComplexTypeElements($typeDef, $value, $ns, $uqType, $use='encoded', $encodingStyle=false) {
		$this->debug("in serializeComplexTypeElements for XML Schema type $ns:$uqType");
		$xml = '';
		if (isset($typeDef['extensionBase'])) {
			$nsx = $this->getPrefix($typeDef['extensionBase']);
			$uqTypex = $this->getLocalPart($typeDef['extensionBase']);
			if ($this->getNamespaceFromPrefix($nsx)) {
				$nsx = $this->getNamespaceFromPrefix($nsx);
			}
			if ($typeDefx = $this->getTypeDef($uqTypex, $nsx)) {
				$this->debug("serialize elements for extension base $nsx:$uqTypex");
				$xml .= $this->serializeComplexTypeElements($typeDefx, $value, $nsx, $uqTypex, $use, $encodingStyle);
			} else {
				$this->debug("extension base $nsx:$uqTypex is not a supported type");
			}
		}
		if (isset($typeDef['elements']) && is_array($typeDef['elements'])) {
			$this->debug("in serializeComplexTypeElements, serialize elements for XML Schema type $ns:$uqType");
			if (is_array($value)) {
				$xvalue = $value;
			} elseif (is_object($value)) {
				$xvalue = get_object_vars($value);
			} else {
				$this->debug("value is neither an array nor an object for XML Schema type $ns:$uqType");
				$xvalue = array();
			}
			// toggle whether all elements are present - ideally should validate against schema
			if (count($typeDef['elements']) != count($xvalue)){
				$optionals = true;
			}
			foreach ($typeDef['elements'] as $eName => $attrs) {
				if (!isset($xvalue[$eName])) {
					if (isset($attrs['default'])) {
						$xvalue[$eName] = $attrs['default'];
						$this->debug('use default value of ' . $xvalue[$eName] . ' for element ' . $eName);
					}
				}
				// if user took advantage of a minOccurs=0, then only serialize named parameters
				if (isset($optionals)
				    && (!isset($xvalue[$eName]))
					&& ( (!isset($attrs['nillable'])) || $attrs['nillable'] != 'true')
					){
					if (isset($attrs['minOccurs']) && $attrs['minOccurs'] <> '0') {
						$this->debug("apparent error: no value provided for element $eName with minOccurs=" . $attrs['minOccurs']);
					}
					// do nothing
					$this->debug("no value provided for complexType element $eName and element is not nillable, so serialize nothing");
				} else {
					// get value
					if (isset($xvalue[$eName])) {
					    $v = $xvalue[$eName];
					} else {
					    $v = null;
					}
					if (isset($attrs['form'])) {
						$unqualified = ($attrs['form'] == 'unqualified');
					} else {
						$unqualified = false;
					}
					if (isset($attrs['maxOccurs']) && ($attrs['maxOccurs'] == 'unbounded' || $attrs['maxOccurs'] > 1) && isset($v) && is_array($v) && $this->isArraySimpleOrStruct($v) == 'arraySimple') {
						$vv = $v;
						foreach ($vv as $k => $v) {
							if (isset($attrs['type']) || isset($attrs['ref'])) {
								// serialize schema-defined type
							    $xml .= $this->serializeType($eName, isset($attrs['type']) ? $attrs['type'] : $attrs['ref'], $v, $use, $encodingStyle, $unqualified);
							} else {
								// serialize generic type (can this ever really happen?)
							    $this->debug("calling serialize_val() for $v, $eName, false, false, false, false, $use");
							    $xml .= $this->serialize_val($v, $eName, false, false, false, false, $use);
							}
						}
					} else {
						if (is_null($v) && isset($attrs['minOccurs']) && $attrs['minOccurs'] == '0') {
							// do nothing
						} elseif (is_null($v) && isset($attrs['nillable']) && $attrs['nillable'] == 'true') {
							// TODO: serialize a nil correctly, but for now serialize schema-defined type
						    $xml .= $this->serializeType($eName, isset($attrs['type']) ? $attrs['type'] : $attrs['ref'], $v, $use, $encodingStyle, $unqualified);
						} elseif (isset($attrs['type']) || isset($attrs['ref'])) {
							// serialize schema-defined type
						    $xml .= $this->serializeType($eName, isset($attrs['type']) ? $attrs['type'] : $attrs['ref'], $v, $use, $encodingStyle, $unqualified);
						} else {
							// serialize generic type (can this ever really happen?)
						    $this->debug("calling serialize_val() for $v, $eName, false, false, false, false, $use");
						    $xml .= $this->serialize_val($v, $eName, false, false, false, false, $use);
						}
					}
				}
			}
		} else {
			$this->debug("no elements to serialize for XML Schema type $ns:$uqType");
		}
		return $xml;
	}

	/**
	* adds an XML Schema complex type to the WSDL types
	*
	* @param string	$name
	* @param string $typeClass (complexType|simpleType|attribute)
	* @param string $phpType currently supported are array and struct (php assoc array)
	* @param string $compositor (all|sequence|choice)
	* @param string $restrictionBase namespace:name (http://schemas.xmlsoap.org/soap/encoding/:Array)
	* @param array $elements e.g. array ( name => array(name=>'',type=>'') )
	* @param array $attrs e.g. array(array('ref'=>'SOAP-ENC:arrayType','wsdl:arrayType'=>'xsd:string[]'))
	* @param string $arrayType as namespace:name (xsd:string)
	* @see nusoap_xmlschema
	* @access public
	*/
	function addComplexType($name,$typeClass='complexType',$phpType='array',$compositor='',$restrictionBase='',$elements=array(),$attrs=array(),$arrayType='') {
		if (count($elements) > 0) {
			$eElements = array();
	    	foreach($elements as $n => $e){
	            // expand each element
	            $ee = array();
	            foreach ($e as $k => $v) {
		            $k = strpos($k,':') ? $this->expandQname($k) : $k;
		            $v = strpos($v,':') ? $this->expandQname($v) : $v;
		            $ee[$k] = $v;
		    	}
	    		$eElements[$n] = $ee;
	    	}
	    	$elements = $eElements;
		}

		if (count($attrs) > 0) {
	    	foreach($attrs as $n => $a){
	            // expand each attribute
	            foreach ($a as $k => $v) {
		            $k = strpos($k,':') ? $this->expandQname($k) : $k;
		            $v = strpos($v,':') ? $this->expandQname($v) : $v;
		            $aa[$k] = $v;
		    	}
	    		$eAttrs[$n] = $aa;
	    	}
	    	$attrs = $eAttrs;
		}

		$restrictionBase = strpos($restrictionBase,':') ? $this->expandQname($restrictionBase) : $restrictionBase;
		$arrayType = strpos($arrayType,':') ? $this->expandQname($arrayType) : $arrayType;

		$typens = isset($this->namespaces['types']) ? $this->namespaces['types'] : $this->namespaces['tns'];
		$this->schemas[$typens][0]->addComplexType($name,$typeClass,$phpType,$compositor,$restrictionBase,$elements,$attrs,$arrayType);
	}

	/**
	* adds an XML Schema simple type to the WSDL types
	*
	* @param string $name
	* @param string $restrictionBase namespace:name (http://schemas.xmlsoap.org/soap/encoding/:Array)
	* @param string $typeClass (should always be simpleType)
	* @param string $phpType (should always be scalar)
	* @param array $enumeration array of values
	* @see nusoap_xmlschema
	* @access public
	*/
	function addSimpleType($name, $restrictionBase='', $typeClass='simpleType', $phpType='scalar', $enumeration=array()) {
		$restrictionBase = strpos($restrictionBase,':') ? $this->expandQname($restrictionBase) : $restrictionBase;

		$typens = isset($this->namespaces['types']) ? $this->namespaces['types'] : $this->namespaces['tns'];
		$this->schemas[$typens][0]->addSimpleType($name, $restrictionBase, $typeClass, $phpType, $enumeration);
	}

	/**
	* adds an element to the WSDL types
	*
	* @param array $attrs attributes that must include name and type
	* @see nusoap_xmlschema
	* @access public
	*/
	function addElement($attrs) {
		$typens = isset($this->namespaces['types']) ? $this->namespaces['types'] : $this->namespaces['tns'];
		$this->schemas[$typens][0]->addElement($attrs);
	}

	/**
	* register an operation with the server
	*
	* @param string $name operation (method) name
	* @param array $in assoc array of input values: key = param name, value = param type
	* @param array $out assoc array of output values: key = param name, value = param type
	* @param string $namespace optional The namespace for the operation
	* @param string $soapaction optional The soapaction for the operation
	* @param string $style (rpc|document) optional The style for the operation Note: when 'document' is specified, parameter and return wrappers are created for you automatically
	* @param string $use (encoded|literal) optional The use for the parameters (cannot mix right now)
	* @param string $documentation optional The description to include in the WSDL
	* @param string $encodingStyle optional (usually 'http://schemas.xmlsoap.org/soap/encoding/' for encoded)
	* @access public
	*/
	function addOperation($name, $in = false, $out = false, $namespace = false, $soapaction = false, $style = 'rpc', $use = 'encoded', $documentation = '', $encodingStyle = ''){
		if ($use == 'encoded' && $encodingStyle == '') {
			$encodingStyle = 'http://schemas.xmlsoap.org/soap/encoding/';
		}

		if ($style == 'document') {
			$elements = array();
			foreach ($in as $n => $t) {
				$elements[$n] = array('name' => $n, 'type' => $t, 'form' => 'unqualified');
			}
			$this->addComplexType($name . 'RequestType', 'complexType', 'struct', 'all', '', $elements);
			$this->addElement(array('name' => $name, 'type' => $name . 'RequestType'));
			$in = array('parameters' => 'tns:' . $name . '^');

			$elements = array();
			foreach ($out as $n => $t) {
				$elements[$n] = array('name' => $n, 'type' => $t, 'form' => 'unqualified');
			}
			$this->addComplexType($name . 'ResponseType', 'complexType', 'struct', 'all', '', $elements);
			$this->addElement(array('name' => $name . 'Response', 'type' => $name . 'ResponseType', 'form' => 'qualified'));
			$out = array('parameters' => 'tns:' . $name . 'Response' . '^');
		}

		// get binding
		$this->bindings[ $this->serviceName . 'Binding' ]['operations'][$name] =
		array(
		'name' => $name,
		'binding' => $this->serviceName . 'Binding',
		'endpoint' => $this->endpoint,
		'soapAction' => $soapaction,
		'style' => $style,
		'input' => array(
			'use' => $use,
			'namespace' => $namespace,
			'encodingStyle' => $encodingStyle,
			'message' => $name . 'Request',
			'parts' => $in),
		'output' => array(
			'use' => $use,
			'namespace' => $namespace,
			'encodingStyle' => $encodingStyle,
			'message' => $name . 'Response',
			'parts' => $out),
		'namespace' => $namespace,
		'transport' => 'http://schemas.xmlsoap.org/soap/http',
		'documentation' => $documentation);
		// add portTypes
		// add messages
		if($in)
		{
			foreach($in as $pName => $pType)
			{
				if(strpos($pType,':')) {
					$pType = $this->getNamespaceFromPrefix($this->getPrefix($pType)).":".$this->getLocalPart($pType);
				}
				$this->messages[$name.'Request'][$pName] = $pType;
			}
		} else {
            $this->messages[$name.'Request']= '0';
        }
		if($out)
		{
			foreach($out as $pName => $pType)
			{
				if(strpos($pType,':')) {
					$pType = $this->getNamespaceFromPrefix($this->getPrefix($pType)).":".$this->getLocalPart($pType);
				}
				$this->messages[$name.'Response'][$pName] = $pType;
			}
		} else {
            $this->messages[$name.'Response']= '0';
        }
		return true;
	}
}

?><|MERGE_RESOLUTION|>--- conflicted
+++ resolved
@@ -13,7 +13,7 @@
 
 r55980 - 2010-04-19 13:31:28 -0700 (Mon, 19 Apr 2010) - kjing - create Mango (6.1) based on windex
 
-r51719 - 2009-10-22 10:18:00 -0700 (Thu, 22 Oct 2009) - mitani - Converted to Build 3  tags and updated the build system 
+r51719 - 2009-10-22 10:18:00 -0700 (Thu, 22 Oct 2009) - mitani - Converted to Build 3  tags and updated the build system
 
 r51634 - 2009-10-19 13:32:22 -0700 (Mon, 19 Oct 2009) - mitani - Windex is the branch for Sugar Sales 1.0 development
 
@@ -48,7 +48,9 @@
 */
 
 
-if(!defined('sugarEntry') || !sugarEntry) die('Not A Valid Entry Point');
+if (!defined('sugarEntry') || !sugarEntry) {
+    die('Not A Valid Entry Point');
+}
 
 
 
@@ -62,170 +64,174 @@
 
 * @access public
 */
-class wsdl extends nusoap_base {
-	// URL or filename of the root of this WSDL
-    var $wsdl;
+class wsdl extends nusoap_base
+{
+    // URL or filename of the root of this WSDL
+    public $wsdl;
     // define internal arrays of bindings, ports, operations, messages, etc.
-    var $schemas = array();
-    var $currentSchema;
-    var $message = array();
-    var $complexTypes = array();
-    var $messages = array();
-    var $currentMessage;
-    var $currentOperation;
-    var $portTypes = array();
-    var $currentPortType;
-    var $bindings = array();
-    var $currentBinding;
-    var $ports = array();
-    var $currentPort;
-    var $opData = array();
-    var $status = '';
-    var $documentation = false;
-    var $endpoint = '';
+    public $schemas = array();
+    public $currentSchema;
+    public $message = array();
+    public $complexTypes = array();
+    public $messages = array();
+    public $currentMessage;
+    public $currentOperation;
+    public $portTypes = array();
+    public $currentPortType;
+    public $bindings = array();
+    public $currentBinding;
+    public $ports = array();
+    public $currentPort;
+    public $opData = array();
+    public $status = '';
+    public $documentation = false;
+    public $endpoint = '';
     // array of wsdl docs to import
-    var $import = array();
+    public $import = array();
     // parser vars
-    var $parser;
-    var $position = 0;
-    var $depth = 0;
-    var $depth_array = array();
-	// for getting wsdl
-	var $proxyhost = '';
-    var $proxyport = '';
-	var $proxyusername = '';
-	var $proxypassword = '';
-	var $timeout = 0;
-	var $response_timeout = 30;
-	var $curl_options = array();	// User-specified cURL options
-	var $use_curl = false;			// whether to always try to use cURL
-	// for HTTP authentication
-	var $username = '';				// Username for HTTP authentication
-	var $password = '';				// Password for HTTP authentication
-	var $authtype = '';				// Type of HTTP authentication
-	var $certRequest = array();		// Certificate for HTTP SSL authentication
+    public $parser;
+    public $position = 0;
+    public $depth = 0;
+    public $depth_array = array();
+    // for getting wsdl
+    public $proxyhost = '';
+    public $proxyport = '';
+    public $proxyusername = '';
+    public $proxypassword = '';
+    public $timeout = 0;
+    public $response_timeout = 30;
+    public $curl_options = array();	// User-specified cURL options
+    public $use_curl = false;			// whether to always try to use cURL
+    // for HTTP authentication
+    public $username = '';				// Username for HTTP authentication
+    public $password = '';				// Password for HTTP authentication
+    public $authtype = '';				// Type of HTTP authentication
+    public $certRequest = array();		// Certificate for HTTP SSL authentication
 
     /**
      * constructor
      *
      * @param string $wsdl WSDL document URL
-	 * @param string $proxyhost
-	 * @param string $proxyport
-	 * @param string $proxyusername
-	 * @param string $proxypassword
-	 * @param integer $timeout set the connection timeout
-	 * @param integer $response_timeout set the response timeout
-	 * @param array $curl_options user-specified cURL options
-	 * @param boolean $use_curl try to use cURL
+     * @param string $proxyhost
+     * @param string $proxyport
+     * @param string $proxyusername
+     * @param string $proxypassword
+     * @param integer $timeout set the connection timeout
+     * @param integer $response_timeout set the response timeout
+     * @param array $curl_options user-specified cURL options
+     * @param boolean $use_curl try to use cURL
      * @access public
      */
-    function wsdl($wsdl = '',$proxyhost=false,$proxyport=false,$proxyusername=false,$proxypassword=false,$timeout=0,$response_timeout=30,$curl_options=null,$use_curl=false){
-		parent::nusoap_base();
-		$this->debug("ctor wsdl=$wsdl timeout=$timeout response_timeout=$response_timeout");
+    public function wsdl($wsdl = '', $proxyhost=false, $proxyport=false, $proxyusername=false, $proxypassword=false, $timeout=0, $response_timeout=30, $curl_options=null, $use_curl=false)
+    {
+        parent::nusoap_base();
+        $this->debug("ctor wsdl=$wsdl timeout=$timeout response_timeout=$response_timeout");
         $this->proxyhost = $proxyhost;
         $this->proxyport = $proxyport;
-		$this->proxyusername = $proxyusername;
-		$this->proxypassword = $proxypassword;
-		$this->timeout = $timeout;
-		$this->response_timeout = $response_timeout;
-		if (is_array($curl_options))
-			$this->curl_options = $curl_options;
-		$this->use_curl = $use_curl;
-		$this->fetchWSDL($wsdl);
-    }
-
-	/**
-	 * fetches the WSDL document and parses it
-	 *
-	 * @access public
-	 */
-	function fetchWSDL($wsdl) {
-		$this->debug("parse and process WSDL path=$wsdl");
-		$this->wsdl = $wsdl;
+        $this->proxyusername = $proxyusername;
+        $this->proxypassword = $proxypassword;
+        $this->timeout = $timeout;
+        $this->response_timeout = $response_timeout;
+        if (is_array($curl_options)) {
+            $this->curl_options = $curl_options;
+        }
+        $this->use_curl = $use_curl;
+        $this->fetchWSDL($wsdl);
+    }
+
+    /**
+     * fetches the WSDL document and parses it
+     *
+     * @access public
+     */
+    public function fetchWSDL($wsdl)
+    {
+        $this->debug("parse and process WSDL path=$wsdl");
+        $this->wsdl = $wsdl;
         // parse wsdl file
         if ($this->wsdl != "") {
             $this->parseWSDL($this->wsdl);
         }
         // imports
         // TODO: handle imports more properly, grabbing them in-line and nesting them
-    	$imported_urls = array();
-    	$imported = 1;
-    	while ($imported > 0) {
-    		$imported = 0;
-    		// Schema imports
-    		foreach ($this->schemas as $ns => $list) {
-    			foreach ($list as $xs) {
-					$wsdlparts = parse_url($this->wsdl);	// this is bogusly simple!
-		            foreach ($xs->imports as $ns2 => $list2) {
-		                for ($ii = 0; $ii < count($list2); $ii++) {
-		                	if (! $list2[$ii]['loaded']) {
-		                		$this->schemas[$ns]->imports[$ns2][$ii]['loaded'] = true;
-		                		$url = $list2[$ii]['location'];
-								if ($url != '') {
-									$urlparts = parse_url($url);
-									if (!isset($urlparts['host'])) {
-										$url = $wsdlparts['scheme'] . '://' . $wsdlparts['host'] . (isset($wsdlparts['port']) ? ':' .$wsdlparts['port'] : '') .
-												substr($wsdlparts['path'],0,strrpos($wsdlparts['path'],'/') + 1) .$urlparts['path'];
-									}
-									if (! in_array($url, $imported_urls)) {
-					                	$this->parseWSDL($url);
-				                		$imported++;
-				                		$imported_urls[] = $url;
-				                	}
-								} else {
-									$this->debug("Unexpected scenario: empty URL for unloaded import");
-								}
-							}
-						}
-		            }
-    			}
-    		}
-    		// WSDL imports
-			$wsdlparts = parse_url($this->wsdl);	// this is bogusly simple!
+        $imported_urls = array();
+        $imported = 1;
+        while ($imported > 0) {
+            $imported = 0;
+            // Schema imports
+            foreach ($this->schemas as $ns => $list) {
+                foreach ($list as $xs) {
+                    $wsdlparts = parse_url($this->wsdl);	// this is bogusly simple!
+                    foreach ($xs->imports as $ns2 => $list2) {
+                        for ($ii = 0; $ii < count($list2); $ii++) {
+                            if (! $list2[$ii]['loaded']) {
+                                $this->schemas[$ns]->imports[$ns2][$ii]['loaded'] = true;
+                                $url = $list2[$ii]['location'];
+                                if ($url != '') {
+                                    $urlparts = parse_url($url);
+                                    if (!isset($urlparts['host'])) {
+                                        $url = $wsdlparts['scheme'] . '://' . $wsdlparts['host'] . (isset($wsdlparts['port']) ? ':' .$wsdlparts['port'] : '') .
+                                                substr($wsdlparts['path'], 0, strrpos($wsdlparts['path'], '/') + 1) .$urlparts['path'];
+                                    }
+                                    if (! in_array($url, $imported_urls)) {
+                                        $this->parseWSDL($url);
+                                        $imported++;
+                                        $imported_urls[] = $url;
+                                    }
+                                } else {
+                                    $this->debug("Unexpected scenario: empty URL for unloaded import");
+                                }
+                            }
+                        }
+                    }
+                }
+            }
+            // WSDL imports
+            $wsdlparts = parse_url($this->wsdl);	// this is bogusly simple!
             foreach ($this->import as $ns => $list) {
                 for ($ii = 0; $ii < count($list); $ii++) {
-                	if (! $list[$ii]['loaded']) {
-                		$this->import[$ns][$ii]['loaded'] = true;
-                		$url = $list[$ii]['location'];
-						if ($url != '') {
-							$urlparts = parse_url($url);
-							if (!isset($urlparts['host'])) {
-								$url = $wsdlparts['scheme'] . '://' . $wsdlparts['host'] . (isset($wsdlparts['port']) ? ':' . $wsdlparts['port'] : '') .
-										substr($wsdlparts['path'],0,strrpos($wsdlparts['path'],'/') + 1) .$urlparts['path'];
-							}
-							if (! in_array($url, $imported_urls)) {
-			                	$this->parseWSDL($url);
-		                		$imported++;
-		                		$imported_urls[] = $url;
-		                	}
-						} else {
-							$this->debug("Unexpected scenario: empty URL for unloaded import");
-						}
-					}
-				}
-            }
-		}
+                    if (! $list[$ii]['loaded']) {
+                        $this->import[$ns][$ii]['loaded'] = true;
+                        $url = $list[$ii]['location'];
+                        if ($url != '') {
+                            $urlparts = parse_url($url);
+                            if (!isset($urlparts['host'])) {
+                                $url = $wsdlparts['scheme'] . '://' . $wsdlparts['host'] . (isset($wsdlparts['port']) ? ':' . $wsdlparts['port'] : '') .
+                                        substr($wsdlparts['path'], 0, strrpos($wsdlparts['path'], '/') + 1) .$urlparts['path'];
+                            }
+                            if (! in_array($url, $imported_urls)) {
+                                $this->parseWSDL($url);
+                                $imported++;
+                                $imported_urls[] = $url;
+                            }
+                        } else {
+                            $this->debug("Unexpected scenario: empty URL for unloaded import");
+                        }
+                    }
+                }
+            }
+        }
         // add new data to operation data
-        foreach($this->bindings as $binding => $bindingData) {
+        foreach ($this->bindings as $binding => $bindingData) {
             if (isset($bindingData['operations']) && is_array($bindingData['operations'])) {
-                foreach($bindingData['operations'] as $operation => $data) {
+                foreach ($bindingData['operations'] as $operation => $data) {
                     $this->debug('post-parse data gathering for ' . $operation);
                     $this->bindings[$binding]['operations'][$operation]['input'] =
-						isset($this->bindings[$binding]['operations'][$operation]['input']) ?
-						array_merge($this->bindings[$binding]['operations'][$operation]['input'], $this->portTypes[ $bindingData['portType'] ][$operation]['input']) :
-						$this->portTypes[ $bindingData['portType'] ][$operation]['input'];
+                        isset($this->bindings[$binding]['operations'][$operation]['input']) ?
+                        array_merge($this->bindings[$binding]['operations'][$operation]['input'], $this->portTypes[ $bindingData['portType'] ][$operation]['input']) :
+                        $this->portTypes[ $bindingData['portType'] ][$operation]['input'];
                     $this->bindings[$binding]['operations'][$operation]['output'] =
-						isset($this->bindings[$binding]['operations'][$operation]['output']) ?
-						array_merge($this->bindings[$binding]['operations'][$operation]['output'], $this->portTypes[ $bindingData['portType'] ][$operation]['output']) :
-						$this->portTypes[ $bindingData['portType'] ][$operation]['output'];
-                    if(isset($this->messages[ $this->bindings[$binding]['operations'][$operation]['input']['message'] ])){
-						$this->bindings[$binding]['operations'][$operation]['input']['parts'] = $this->messages[ $this->bindings[$binding]['operations'][$operation]['input']['message'] ];
-					}
-					if(isset($this->messages[ $this->bindings[$binding]['operations'][$operation]['output']['message'] ])){
-                   		$this->bindings[$binding]['operations'][$operation]['output']['parts'] = $this->messages[ $this->bindings[$binding]['operations'][$operation]['output']['message'] ];
+                        isset($this->bindings[$binding]['operations'][$operation]['output']) ?
+                        array_merge($this->bindings[$binding]['operations'][$operation]['output'], $this->portTypes[ $bindingData['portType'] ][$operation]['output']) :
+                        $this->portTypes[ $bindingData['portType'] ][$operation]['output'];
+                    if (isset($this->messages[ $this->bindings[$binding]['operations'][$operation]['input']['message'] ])) {
+                        $this->bindings[$binding]['operations'][$operation]['input']['parts'] = $this->messages[ $this->bindings[$binding]['operations'][$operation]['input']['message'] ];
+                    }
+                    if (isset($this->messages[ $this->bindings[$binding]['operations'][$operation]['output']['message'] ])) {
+                        $this->bindings[$binding]['operations'][$operation]['output']['parts'] = $this->messages[ $this->bindings[$binding]['operations'][$operation]['output']['message'] ];
                     }
                     // Set operation style if necessary, but do not override one already provided
-					if (isset($bindingData['style']) && !isset($this->bindings[$binding]['operations'][$operation]['style'])) {
+                    if (isset($bindingData['style']) && !isset($this->bindings[$binding]['operations'][$operation]['style'])) {
                         $this->bindings[$binding]['operations'][$operation]['style'] = $bindingData['style'];
                     }
                     $this->bindings[$binding]['operations'][$operation]['transport'] = isset($bindingData['transport']) ? $bindingData['transport'] : '';
@@ -234,7 +240,7 @@
                 }
             }
         }
-	}
+    }
 
     /**
      * parses the wsdl document
@@ -242,8 +248,9 @@
      * @param string $wsdl path or URL
      * @access private
      */
-    function parseWSDL($wsdl = '') {
-		$this->debug("parse WSDL at path=$wsdl");
+    public function parseWSDL($wsdl = '')
+    {
+        $this->debug("parse WSDL at path=$wsdl");
 
         if ($wsdl == '') {
             $this->debug('no wsdl passed to parseWSDL()!!');
@@ -256,43 +263,43 @@
 
         if (isset($wsdl_props['scheme']) && ($wsdl_props['scheme'] == 'http' || $wsdl_props['scheme'] == 'https')) {
             $this->debug('getting WSDL http(s) URL ' . $wsdl);
-        	// get wsdl
-	        $tr = new soap_transport_http($wsdl, $this->curl_options, $this->use_curl);
-			$tr->request_method = 'GET';
-			$tr->useSOAPAction = false;
-			if($this->proxyhost && $this->proxyport){
-				$tr->setProxy($this->proxyhost,$this->proxyport,$this->proxyusername,$this->proxypassword);
-			}
-			if ($this->authtype != '') {
-				$tr->setCredentials($this->username, $this->password, $this->authtype, array(), $this->certRequest);
-			}
-			$tr->setEncoding('gzip, deflate');
-			$wsdl_string = $tr->send('', $this->timeout, $this->response_timeout);
-			//$this->debug("WSDL request\n" . $tr->outgoing_payload);
-			//$this->debug("WSDL response\n" . $tr->incoming_payload);
-			$this->appendDebug($tr->getDebug());
-			// catch errors
-			if($err = $tr->getError() ){
-				$errstr = 'Getting ' . $wsdl . ' - HTTP ERROR: '.$err;
-				$this->debug($errstr);
-	            $this->setError($errstr);
-				unset($tr);
-	            return false;
-			}
-			unset($tr);
-			$this->debug("got WSDL URL");
+            // get wsdl
+            $tr = new soap_transport_http($wsdl, $this->curl_options, $this->use_curl);
+            $tr->request_method = 'GET';
+            $tr->useSOAPAction = false;
+            if ($this->proxyhost && $this->proxyport) {
+                $tr->setProxy($this->proxyhost, $this->proxyport, $this->proxyusername, $this->proxypassword);
+            }
+            if ($this->authtype != '') {
+                $tr->setCredentials($this->username, $this->password, $this->authtype, array(), $this->certRequest);
+            }
+            $tr->setEncoding('gzip, deflate');
+            $wsdl_string = $tr->send('', $this->timeout, $this->response_timeout);
+            //$this->debug("WSDL request\n" . $tr->outgoing_payload);
+            //$this->debug("WSDL response\n" . $tr->incoming_payload);
+            $this->appendDebug($tr->getDebug());
+            // catch errors
+            if ($err = $tr->getError()) {
+                $errstr = 'Getting ' . $wsdl . ' - HTTP ERROR: '.$err;
+                $this->debug($errstr);
+                $this->setError($errstr);
+                unset($tr);
+                return false;
+            }
+            unset($tr);
+            $this->debug("got WSDL URL");
         } else {
             // $wsdl is not http(s), so treat it as a file URL or plain file path
-        	if (isset($wsdl_props['scheme']) && ($wsdl_props['scheme'] == 'file') && isset($wsdl_props['path'])) {
-        		$path = isset($wsdl_props['host']) ? ($wsdl_props['host'] . ':' . $wsdl_props['path']) : $wsdl_props['path'];
-        	} else {
-        		$path = $wsdl;
-        	}
+            if (isset($wsdl_props['scheme']) && ($wsdl_props['scheme'] == 'file') && isset($wsdl_props['path'])) {
+                $path = isset($wsdl_props['host']) ? ($wsdl_props['host'] . ':' . $wsdl_props['path']) : $wsdl_props['path'];
+            } else {
+                $path = $wsdl;
+            }
             $this->debug('getting WSDL file ' . $path);
             $wsdl_string = @file_get_contents($path);
             if ($wsdl_string === false) {
-            	$errstr = "Bad path to WSDL file $path";
-            	$this->debug($errstr);
+                $errstr = "Bad path to WSDL file $path";
+                $this->debug($errstr);
                 $this->setError($errstr);
                 return false;
             }
@@ -313,23 +320,23 @@
         if (!xml_parse($this->parser, $wsdl_string, true)) {
             // Display an error message.
             $errstr = sprintf(
-				'XML error parsing WSDL from %s on line %d: %s',
-				$wsdl,
+                'XML error parsing WSDL from %s on line %d: %s',
+                $wsdl,
                 xml_get_current_line_number($this->parser),
                 xml_error_string(xml_get_error_code($this->parser))
                 );
             $this->debug($errstr);
-			$this->debug("XML payload:\n" . $wsdl_string);
+            $this->debug("XML payload:\n" . $wsdl_string);
             $this->setError($errstr);
             return false;
         }
-		// free the parser
+        // free the parser
         xml_parser_free($this->parser);
         $this->debug('Parsing WSDL done');
-		// catch wsdl parse errors
-		if($this->getError()){
-			return false;
-		}
+        // catch wsdl parse errors
+        if ($this->getError()) {
+            return false;
+        }
         return true;
     }
 
@@ -341,14 +348,14 @@
      * @param string $attrs associative array of attributes
      * @access private
      */
-    function start_element($parser, $name, $attrs)
+    public function start_element($parser, $name, $attrs)
     {
         if ($this->status == 'schema') {
             $this->currentSchema->schemaStartElement($parser, $name, $attrs);
             $this->appendDebug($this->currentSchema->getDebug());
             $this->currentSchema->clearDebug();
         } elseif (preg_match('/schema$/', $name)) {
-        	$this->debug('Parsing WSDL schema');
+            $this->debug('Parsing WSDL schema');
             // $this->debug("startElement for $name ($attrs[name]). status = $this->status (".$this->getLocalPart($name).")");
             $this->status = 'schema';
             $this->currentSchema = new nusoap_xmlschema('', '', $this->namespaces);
@@ -364,9 +371,9 @@
             $this->message[$pos] = array('cdata' => '');
             // process attributes
             if (count($attrs) > 0) {
-				// register namespace declarations
-                foreach($attrs as $k => $v) {
-                    if (preg_match('/^xmlns/',$k)) {
+                // register namespace declarations
+                foreach ($attrs as $k => $v) {
+                    if (preg_match('/^xmlns/', $k)) {
                         if ($ns_prefix = substr(strrchr($k, ':'), 1)) {
                             $this->namespaces[$ns_prefix] = $v;
                         } else {
@@ -379,7 +386,7 @@
                     }
                 }
                 // expand each attribute prefix to its namespace
-                foreach($attrs as $k => $v) {
+                foreach ($attrs as $k => $v) {
                     $k = strpos($k, ':') ? $this->expandQname($k) : $k;
                     if ($k != 'location' && $k != 'soapAction' && $k != 'namespace') {
                         $v = strpos($v, ':') ? $this->expandQname($v) : $v;
@@ -399,338 +406,342 @@
                 // get unqualified name
                 $name = substr(strstr($name, ':'), 1);
             }
-			// process attributes, expanding any prefixes to namespaces
+            // process attributes, expanding any prefixes to namespaces
             // find status, register data
             switch ($this->status) {
                 case 'message':
                     if ($name == 'part') {
-			            if (isset($attrs['type'])) {
-		                    $this->debug("msg " . $this->currentMessage . ": found part (with type) $attrs[name]: " . implode(',', $attrs));
-		                    $this->messages[$this->currentMessage][$attrs['name']] = $attrs['type'];
-            			}
-			            if (isset($attrs['element'])) {
-		                    $this->debug("msg " . $this->currentMessage . ": found part (with element) $attrs[name]: " . implode(',', $attrs));
-			                $this->messages[$this->currentMessage][$attrs['name']] = $attrs['element'] . '^';
-			            }
-        			}
-        			break;
-			    case 'portType':
-			        switch ($name) {
-			            case 'operation':
-			                $this->currentPortOperation = $attrs['name'];
-			                $this->debug("portType $this->currentPortType operation: $this->currentPortOperation");
-			                if (isset($attrs['parameterOrder'])) {
-			                	$this->portTypes[$this->currentPortType][$attrs['name']]['parameterOrder'] = $attrs['parameterOrder'];
-			        		}
-			        		break;
-					    case 'documentation':
-					        $this->documentation = true;
-					        break;
-					    // merge input/output data
-					    default:
-					        $m = isset($attrs['message']) ? $this->getLocalPart($attrs['message']) : '';
-					        $this->portTypes[$this->currentPortType][$this->currentPortOperation][$name]['message'] = $m;
-					        break;
-					}
-			    	break;
-				case 'binding':
-				    switch ($name) {
-				        case 'binding':
-				            // get ns prefix
-				            if (isset($attrs['style'])) {
-				            $this->bindings[$this->currentBinding]['prefix'] = $prefix;
-					    	}
-					    	$this->bindings[$this->currentBinding] = array_merge($this->bindings[$this->currentBinding], $attrs);
-					    	break;
-						case 'header':
-						    $this->bindings[$this->currentBinding]['operations'][$this->currentOperation][$this->opStatus]['headers'][] = $attrs;
-						    break;
-						case 'operation':
-						    if (isset($attrs['soapAction'])) {
-						        $this->bindings[$this->currentBinding]['operations'][$this->currentOperation]['soapAction'] = $attrs['soapAction'];
-						    }
-						    if (isset($attrs['style'])) {
-						        $this->bindings[$this->currentBinding]['operations'][$this->currentOperation]['style'] = $attrs['style'];
-						    }
-						    if (isset($attrs['name'])) {
-						        $this->currentOperation = $attrs['name'];
-						        $this->debug("current binding operation: $this->currentOperation");
-						        $this->bindings[$this->currentBinding]['operations'][$this->currentOperation]['name'] = $attrs['name'];
-						        $this->bindings[$this->currentBinding]['operations'][$this->currentOperation]['binding'] = $this->currentBinding;
-						        $this->bindings[$this->currentBinding]['operations'][$this->currentOperation]['endpoint'] = isset($this->bindings[$this->currentBinding]['endpoint']) ? $this->bindings[$this->currentBinding]['endpoint'] : '';
-						    }
-						    break;
-						case 'input':
-						    $this->opStatus = 'input';
-						    break;
-						case 'output':
-						    $this->opStatus = 'output';
-						    break;
-						case 'body':
-						    if (isset($this->bindings[$this->currentBinding]['operations'][$this->currentOperation][$this->opStatus])) {
-						        $this->bindings[$this->currentBinding]['operations'][$this->currentOperation][$this->opStatus] = array_merge($this->bindings[$this->currentBinding]['operations'][$this->currentOperation][$this->opStatus], $attrs);
-						    } else {
-						        $this->bindings[$this->currentBinding]['operations'][$this->currentOperation][$this->opStatus] = $attrs;
-						    }
-						    break;
-					}
-					break;
-				case 'service':
-					switch ($name) {
-					    case 'port':
-					        $this->currentPort = $attrs['name'];
-					        $this->debug('current port: ' . $this->currentPort);
-					        $this->ports[$this->currentPort]['binding'] = $this->getLocalPart($attrs['binding']);
-
-					        break;
-					    case 'address':
-					        $this->ports[$this->currentPort]['location'] = $attrs['location'];
-					        $this->ports[$this->currentPort]['bindingType'] = $namespace;
-					        $this->bindings[ $this->ports[$this->currentPort]['binding'] ]['bindingType'] = $namespace;
-					        $this->bindings[ $this->ports[$this->currentPort]['binding'] ]['endpoint'] = $attrs['location'];
-					        break;
-					}
-					break;
-			}
-		// set status
-		switch ($name) {
-			case 'import':
-			    if (isset($attrs['location'])) {
+                        if (isset($attrs['type'])) {
+                            $this->debug("msg " . $this->currentMessage . ": found part (with type) $attrs[name]: " . implode(',', $attrs));
+                            $this->messages[$this->currentMessage][$attrs['name']] = $attrs['type'];
+                        }
+                        if (isset($attrs['element'])) {
+                            $this->debug("msg " . $this->currentMessage . ": found part (with element) $attrs[name]: " . implode(',', $attrs));
+                            $this->messages[$this->currentMessage][$attrs['name']] = $attrs['element'] . '^';
+                        }
+                    }
+                    break;
+                case 'portType':
+                    switch ($name) {
+                        case 'operation':
+                            $this->currentPortOperation = $attrs['name'];
+                            $this->debug("portType $this->currentPortType operation: $this->currentPortOperation");
+                            if (isset($attrs['parameterOrder'])) {
+                                $this->portTypes[$this->currentPortType][$attrs['name']]['parameterOrder'] = $attrs['parameterOrder'];
+                            }
+                            break;
+                        case 'documentation':
+                            $this->documentation = true;
+                            break;
+                        // merge input/output data
+                        default:
+                            $m = isset($attrs['message']) ? $this->getLocalPart($attrs['message']) : '';
+                            $this->portTypes[$this->currentPortType][$this->currentPortOperation][$name]['message'] = $m;
+                            break;
+                    }
+                    break;
+                case 'binding':
+                    switch ($name) {
+                        case 'binding':
+                            // get ns prefix
+                            if (isset($attrs['style'])) {
+                                $this->bindings[$this->currentBinding]['prefix'] = $prefix;
+                            }
+                            $this->bindings[$this->currentBinding] = array_merge($this->bindings[$this->currentBinding], $attrs);
+                            break;
+                        case 'header':
+                            $this->bindings[$this->currentBinding]['operations'][$this->currentOperation][$this->opStatus]['headers'][] = $attrs;
+                            break;
+                        case 'operation':
+                            if (isset($attrs['soapAction'])) {
+                                $this->bindings[$this->currentBinding]['operations'][$this->currentOperation]['soapAction'] = $attrs['soapAction'];
+                            }
+                            if (isset($attrs['style'])) {
+                                $this->bindings[$this->currentBinding]['operations'][$this->currentOperation]['style'] = $attrs['style'];
+                            }
+                            if (isset($attrs['name'])) {
+                                $this->currentOperation = $attrs['name'];
+                                $this->debug("current binding operation: $this->currentOperation");
+                                $this->bindings[$this->currentBinding]['operations'][$this->currentOperation]['name'] = $attrs['name'];
+                                $this->bindings[$this->currentBinding]['operations'][$this->currentOperation]['binding'] = $this->currentBinding;
+                                $this->bindings[$this->currentBinding]['operations'][$this->currentOperation]['endpoint'] = isset($this->bindings[$this->currentBinding]['endpoint']) ? $this->bindings[$this->currentBinding]['endpoint'] : '';
+                            }
+                            break;
+                        case 'input':
+                            $this->opStatus = 'input';
+                            break;
+                        case 'output':
+                            $this->opStatus = 'output';
+                            break;
+                        case 'body':
+                            if (isset($this->bindings[$this->currentBinding]['operations'][$this->currentOperation][$this->opStatus])) {
+                                $this->bindings[$this->currentBinding]['operations'][$this->currentOperation][$this->opStatus] = array_merge($this->bindings[$this->currentBinding]['operations'][$this->currentOperation][$this->opStatus], $attrs);
+                            } else {
+                                $this->bindings[$this->currentBinding]['operations'][$this->currentOperation][$this->opStatus] = $attrs;
+                            }
+                            break;
+                    }
+                    break;
+                case 'service':
+                    switch ($name) {
+                        case 'port':
+                            $this->currentPort = $attrs['name'];
+                            $this->debug('current port: ' . $this->currentPort);
+                            $this->ports[$this->currentPort]['binding'] = $this->getLocalPart($attrs['binding']);
+
+                            break;
+                        case 'address':
+                            $this->ports[$this->currentPort]['location'] = $attrs['location'];
+                            $this->ports[$this->currentPort]['bindingType'] = $namespace;
+                            $this->bindings[ $this->ports[$this->currentPort]['binding'] ]['bindingType'] = $namespace;
+                            $this->bindings[ $this->ports[$this->currentPort]['binding'] ]['endpoint'] = $attrs['location'];
+                            break;
+                    }
+                    break;
+            }
+            // set status
+            switch ($name) {
+            case 'import':
+                if (isset($attrs['location'])) {
                     $this->import[$attrs['namespace']][] = array('location' => $attrs['location'], 'loaded' => false);
                     $this->debug('parsing import ' . $attrs['namespace']. ' - ' . $attrs['location'] . ' (' . count($this->import[$attrs['namespace']]).')');
-				} else {
+                } else {
                     $this->import[$attrs['namespace']][] = array('location' => '', 'loaded' => true);
-					if (! $this->getPrefixFromNamespace($attrs['namespace'])) {
-						$this->namespaces['ns'.(count($this->namespaces)+1)] = $attrs['namespace'];
-					}
+                    if (! $this->getPrefixFromNamespace($attrs['namespace'])) {
+                        $this->namespaces['ns'.(count($this->namespaces)+1)] = $attrs['namespace'];
+                    }
                     $this->debug('parsing import ' . $attrs['namespace']. ' - [no location] (' . count($this->import[$attrs['namespace']]).')');
-				}
-				break;
-			//wait for schema
-			//case 'types':
-			//	$this->status = 'schema';
-			//	break;
-			case 'message':
-				$this->status = 'message';
-				$this->messages[$attrs['name']] = array();
-				$this->currentMessage = $attrs['name'];
-				break;
-			case 'portType':
-				$this->status = 'portType';
-				$this->portTypes[$attrs['name']] = array();
-				$this->currentPortType = $attrs['name'];
-				break;
-			case "binding":
-				if (isset($attrs['name'])) {
-				// get binding name
-					if (strpos($attrs['name'], ':')) {
-			    		$this->currentBinding = $this->getLocalPart($attrs['name']);
-					} else {
-			    		$this->currentBinding = $attrs['name'];
-					}
-					$this->status = 'binding';
-					$this->bindings[$this->currentBinding]['portType'] = $this->getLocalPart($attrs['type']);
-					$this->debug("current binding: $this->currentBinding of portType: " . $attrs['type']);
-				}
-				break;
-			case 'service':
-				$this->serviceName = $attrs['name'];
-				$this->status = 'service';
-				$this->debug('current service: ' . $this->serviceName);
-				break;
-			case 'definitions':
-				foreach ($attrs as $name => $value) {
-					$this->wsdl_info[$name] = $value;
-				}
-				break;
-			}
-		}
-	}
-
-	/**
-	* end-element handler
-	*
-	* @param string $parser XML parser object
-	* @param string $name element name
-	* @access private
-	*/
-	function end_element($parser, $name){
-		// unset schema status
-		if (/*preg_match('/types$/', $name) ||*/ preg_match('/schema$/', $name)) {
-			$this->status = "";
+                }
+                break;
+            //wait for schema
+            //case 'types':
+            //	$this->status = 'schema';
+            //	break;
+            case 'message':
+                $this->status = 'message';
+                $this->messages[$attrs['name']] = array();
+                $this->currentMessage = $attrs['name'];
+                break;
+            case 'portType':
+                $this->status = 'portType';
+                $this->portTypes[$attrs['name']] = array();
+                $this->currentPortType = $attrs['name'];
+                break;
+            case "binding":
+                if (isset($attrs['name'])) {
+                    // get binding name
+                    if (strpos($attrs['name'], ':')) {
+                        $this->currentBinding = $this->getLocalPart($attrs['name']);
+                    } else {
+                        $this->currentBinding = $attrs['name'];
+                    }
+                    $this->status = 'binding';
+                    $this->bindings[$this->currentBinding]['portType'] = $this->getLocalPart($attrs['type']);
+                    $this->debug("current binding: $this->currentBinding of portType: " . $attrs['type']);
+                }
+                break;
+            case 'service':
+                $this->serviceName = $attrs['name'];
+                $this->status = 'service';
+                $this->debug('current service: ' . $this->serviceName);
+                break;
+            case 'definitions':
+                foreach ($attrs as $name => $value) {
+                    $this->wsdl_info[$name] = $value;
+                }
+                break;
+            }
+        }
+    }
+
+    /**
+    * end-element handler
+    *
+    * @param string $parser XML parser object
+    * @param string $name element name
+    * @access private
+    */
+    public function end_element($parser, $name)
+    {
+        // unset schema status
+        if (/*preg_match('/types$/', $name) ||*/ preg_match('/schema$/', $name)) {
+            $this->status = "";
             $this->appendDebug($this->currentSchema->getDebug());
             $this->currentSchema->clearDebug();
-			$this->schemas[$this->currentSchema->schemaTargetNamespace][] = $this->currentSchema;
-        	$this->debug('Parsing WSDL schema done');
-		}
-		if ($this->status == 'schema') {
-			$this->currentSchema->schemaEndElement($parser, $name);
-		} else {
-			// bring depth down a notch
-			$this->depth--;
-		}
-		// end documentation
-		if ($this->documentation) {
-			//TODO: track the node to which documentation should be assigned; it can be a part, message, etc.
-			//$this->portTypes[$this->currentPortType][$this->currentPortOperation]['documentation'] = $this->documentation;
-			$this->documentation = false;
-		}
-	}
-
-	/**
-	 * element content handler
-	 *
-	 * @param string $parser XML parser object
-	 * @param string $data element content
-	 * @access private
-	 */
-	function character_data($parser, $data)
-	{
-		$pos = isset($this->depth_array[$this->depth]) ? $this->depth_array[$this->depth] : 0;
-		if (isset($this->message[$pos]['cdata'])) {
-			$this->message[$pos]['cdata'] .= $data;
-		}
-		if ($this->documentation) {
-			$this->documentation .= $data;
-		}
-	}
-
-	/**
-	* if authenticating, set user credentials here
-	*
-	* @param    string $username
-	* @param    string $password
-	* @param	string $authtype (basic|digest|certificate|ntlm)
-	* @param	array $certRequest (keys must be cainfofile (optional), sslcertfile, sslkeyfile, passphrase, certpassword (optional), verifypeer (optional), verifyhost (optional): see corresponding options in cURL docs)
-	* @access   public
-	*/
-	function setCredentials($username, $password, $authtype = 'basic', $certRequest = array()) {
-		$this->debug("setCredentials username=$username authtype=$authtype certRequest=");
-		$this->appendDebug($this->varDump($certRequest));
-		$this->username = $username;
-		$this->password = $password;
-		$this->authtype = $authtype;
-		$this->certRequest = $certRequest;
-	}
-
-	function getBindingData($binding)
-	{
-		if (is_array($this->bindings[$binding])) {
-			return $this->bindings[$binding];
-		}
-	}
-
-	/**
-	 * returns an assoc array of operation names => operation data
-	 *
-	 * @param string $portName WSDL port name
-	 * @param string $bindingType eg: soap, smtp, dime (only soap and soap12 are currently supported)
-	 * @return array
-	 * @access public
-	 */
-	function getOperations($portName = '', $bindingType = 'soap') {
-		$ops = array();
-		if ($bindingType == 'soap') {
-			$bindingType = 'http://schemas.xmlsoap.org/wsdl/soap/';
-		} elseif ($bindingType == 'soap12') {
-			$bindingType = 'http://schemas.xmlsoap.org/wsdl/soap12/';
-		} else {
-			$this->debug("getOperations bindingType $bindingType may not be supported");
-		}
-		$this->debug("getOperations for port '$portName' bindingType $bindingType");
-		// loop thru ports
-		foreach($this->ports as $port => $portData) {
-			$this->debug("getOperations checking port $port bindingType " . $portData['bindingType']);
-			if ($portName == '' || $port == $portName) {
-				// binding type of port matches parameter
-				if ($portData['bindingType'] == $bindingType) {
-					$this->debug("getOperations found port $port bindingType $bindingType");
-					//$this->debug("port data: " . $this->varDump($portData));
-					//$this->debug("bindings: " . $this->varDump($this->bindings[ $portData['binding'] ]));
-					// merge bindings
-					if (isset($this->bindings[ $portData['binding'] ]['operations'])) {
-						$ops = array_merge ($ops, $this->bindings[ $portData['binding'] ]['operations']);
-					}
-				}
-			}
-		}
-		if (count($ops) == 0) {
-			$this->debug("getOperations found no operations for port '$portName' bindingType $bindingType");
-		}
-		return $ops;
-	}
-
-	/**
-	 * returns an associative array of data necessary for calling an operation
-	 *
-	 * @param string $operation name of operation
-	 * @param string $bindingType type of binding eg: soap, soap12
-	 * @return array
-	 * @access public
-	 */
-	function getOperationData($operation, $bindingType = 'soap')
-	{
-		if ($bindingType == 'soap') {
-			$bindingType = 'http://schemas.xmlsoap.org/wsdl/soap/';
-		} elseif ($bindingType == 'soap12') {
-			$bindingType = 'http://schemas.xmlsoap.org/wsdl/soap12/';
-		}
-		// loop thru ports
-		foreach($this->ports as $port => $portData) {
-			// binding type of port matches parameter
-			if ($portData['bindingType'] == $bindingType) {
-				// get binding
-				//foreach($this->bindings[ $portData['binding'] ]['operations'] as $bOperation => $opData) {
-				foreach(array_keys($this->bindings[ $portData['binding'] ]['operations']) as $bOperation) {
-					// note that we could/should also check the namespace here
-					if ($operation == $bOperation) {
-						$opData = $this->bindings[ $portData['binding'] ]['operations'][$operation];
-					    return $opData;
-					}
-				}
-			}
-		}
-	}
-
-	/**
-	 * returns an associative array of data necessary for calling an operation
-	 *
-	 * @param string $soapAction soapAction for operation
-	 * @param string $bindingType type of binding eg: soap, soap12
-	 * @return array
-	 * @access public
-	 */
-	function getOperationDataForSoapAction($soapAction, $bindingType = 'soap') {
-		if ($bindingType == 'soap') {
-			$bindingType = 'http://schemas.xmlsoap.org/wsdl/soap/';
-		} elseif ($bindingType == 'soap12') {
-			$bindingType = 'http://schemas.xmlsoap.org/wsdl/soap12/';
-		}
-		// loop thru ports
-		foreach($this->ports as $port => $portData) {
-			// binding type of port matches parameter
-			if ($portData['bindingType'] == $bindingType) {
-				// loop through operations for the binding
-				foreach ($this->bindings[ $portData['binding'] ]['operations'] as $bOperation => $opData) {
-					if ($opData['soapAction'] == $soapAction) {
-					    return $opData;
-					}
-				}
-			}
-		}
-	}
-
-	/**
+            $this->schemas[$this->currentSchema->schemaTargetNamespace][] = $this->currentSchema;
+            $this->debug('Parsing WSDL schema done');
+        }
+        if ($this->status == 'schema') {
+            $this->currentSchema->schemaEndElement($parser, $name);
+        } else {
+            // bring depth down a notch
+            $this->depth--;
+        }
+        // end documentation
+        if ($this->documentation) {
+            //TODO: track the node to which documentation should be assigned; it can be a part, message, etc.
+            //$this->portTypes[$this->currentPortType][$this->currentPortOperation]['documentation'] = $this->documentation;
+            $this->documentation = false;
+        }
+    }
+
+    /**
+     * element content handler
+     *
+     * @param string $parser XML parser object
+     * @param string $data element content
+     * @access private
+     */
+    public function character_data($parser, $data)
+    {
+        $pos = isset($this->depth_array[$this->depth]) ? $this->depth_array[$this->depth] : 0;
+        if (isset($this->message[$pos]['cdata'])) {
+            $this->message[$pos]['cdata'] .= $data;
+        }
+        if ($this->documentation) {
+            $this->documentation .= $data;
+        }
+    }
+
+    /**
+    * if authenticating, set user credentials here
+    *
+    * @param    string $username
+    * @param    string $password
+    * @param	string $authtype (basic|digest|certificate|ntlm)
+    * @param	array $certRequest (keys must be cainfofile (optional), sslcertfile, sslkeyfile, passphrase, certpassword (optional), verifypeer (optional), verifyhost (optional): see corresponding options in cURL docs)
+    * @access   public
+    */
+    public function setCredentials($username, $password, $authtype = 'basic', $certRequest = array())
+    {
+        $this->debug("setCredentials username=$username authtype=$authtype certRequest=");
+        $this->appendDebug($this->varDump($certRequest));
+        $this->username = $username;
+        $this->password = $password;
+        $this->authtype = $authtype;
+        $this->certRequest = $certRequest;
+    }
+
+    public function getBindingData($binding)
+    {
+        if (is_array($this->bindings[$binding])) {
+            return $this->bindings[$binding];
+        }
+    }
+
+    /**
+     * returns an assoc array of operation names => operation data
+     *
+     * @param string $portName WSDL port name
+     * @param string $bindingType eg: soap, smtp, dime (only soap and soap12 are currently supported)
+     * @return array
+     * @access public
+     */
+    public function getOperations($portName = '', $bindingType = 'soap')
+    {
+        $ops = array();
+        if ($bindingType == 'soap') {
+            $bindingType = 'http://schemas.xmlsoap.org/wsdl/soap/';
+        } elseif ($bindingType == 'soap12') {
+            $bindingType = 'http://schemas.xmlsoap.org/wsdl/soap12/';
+        } else {
+            $this->debug("getOperations bindingType $bindingType may not be supported");
+        }
+        $this->debug("getOperations for port '$portName' bindingType $bindingType");
+        // loop thru ports
+        foreach ($this->ports as $port => $portData) {
+            $this->debug("getOperations checking port $port bindingType " . $portData['bindingType']);
+            if ($portName == '' || $port == $portName) {
+                // binding type of port matches parameter
+                if ($portData['bindingType'] == $bindingType) {
+                    $this->debug("getOperations found port $port bindingType $bindingType");
+                    //$this->debug("port data: " . $this->varDump($portData));
+                    //$this->debug("bindings: " . $this->varDump($this->bindings[ $portData['binding'] ]));
+                    // merge bindings
+                    if (isset($this->bindings[ $portData['binding'] ]['operations'])) {
+                        $ops = array_merge($ops, $this->bindings[ $portData['binding'] ]['operations']);
+                    }
+                }
+            }
+        }
+        if (count($ops) == 0) {
+            $this->debug("getOperations found no operations for port '$portName' bindingType $bindingType");
+        }
+        return $ops;
+    }
+
+    /**
+     * returns an associative array of data necessary for calling an operation
+     *
+     * @param string $operation name of operation
+     * @param string $bindingType type of binding eg: soap, soap12
+     * @return array
+     * @access public
+     */
+    public function getOperationData($operation, $bindingType = 'soap')
+    {
+        if ($bindingType == 'soap') {
+            $bindingType = 'http://schemas.xmlsoap.org/wsdl/soap/';
+        } elseif ($bindingType == 'soap12') {
+            $bindingType = 'http://schemas.xmlsoap.org/wsdl/soap12/';
+        }
+        // loop thru ports
+        foreach ($this->ports as $port => $portData) {
+            // binding type of port matches parameter
+            if ($portData['bindingType'] == $bindingType) {
+                // get binding
+                //foreach($this->bindings[ $portData['binding'] ]['operations'] as $bOperation => $opData) {
+                foreach (array_keys($this->bindings[ $portData['binding'] ]['operations']) as $bOperation) {
+                    // note that we could/should also check the namespace here
+                    if ($operation == $bOperation) {
+                        $opData = $this->bindings[ $portData['binding'] ]['operations'][$operation];
+                        return $opData;
+                    }
+                }
+            }
+        }
+    }
+
+    /**
+     * returns an associative array of data necessary for calling an operation
+     *
+     * @param string $soapAction soapAction for operation
+     * @param string $bindingType type of binding eg: soap, soap12
+     * @return array
+     * @access public
+     */
+    public function getOperationDataForSoapAction($soapAction, $bindingType = 'soap')
+    {
+        if ($bindingType == 'soap') {
+            $bindingType = 'http://schemas.xmlsoap.org/wsdl/soap/';
+        } elseif ($bindingType == 'soap12') {
+            $bindingType = 'http://schemas.xmlsoap.org/wsdl/soap12/';
+        }
+        // loop thru ports
+        foreach ($this->ports as $port => $portData) {
+            // binding type of port matches parameter
+            if ($portData['bindingType'] == $bindingType) {
+                // loop through operations for the binding
+                foreach ($this->bindings[ $portData['binding'] ]['operations'] as $bOperation => $opData) {
+                    if ($opData['soapAction'] == $soapAction) {
+                        return $opData;
+                    }
+                }
+            }
+        }
+    }
+
+    /**
     * returns an array of information about a given type
     * returns false if no type exists by the given name
     *
-	*	 typeDef = array(
-	*	 'elements' => array(), // refs to elements array
-	*	'restrictionBase' => '',
-	*	'phpType' => '',
-	*	'order' => '(sequence|all)',
-	*	'attrs' => array() // refs to attributes array
-	*	)
+    *	 typeDef = array(
+    *	 'elements' => array(), // refs to elements array
+    *	'restrictionBase' => '',
+    *	'phpType' => '',
+    *	'order' => '(sequence|all)',
+    *	'attrs' => array() // refs to attributes array
+    *	)
     *
     * @param string $type the type
     * @param string $ns namespace (not prefix) of the type
@@ -738,78 +749,80 @@
     * @access public
     * @see nusoap_xmlschema
     */
-	function getTypeDef($type, $ns) {
-		$this->debug("in getTypeDef: type=$type, ns=$ns");
-		if ((! $ns) && isset($this->namespaces['tns'])) {
-			$ns = $this->namespaces['tns'];
-			$this->debug("in getTypeDef: type namespace forced to $ns");
-		}
-		if (!isset($this->schemas[$ns])) {
-			foreach ($this->schemas as $ns0 => $schema0) {
-				if (strcasecmp($ns, $ns0) == 0) {
-					$this->debug("in getTypeDef: replacing schema namespace $ns with $ns0");
-					$ns = $ns0;
-					break;
-				}
-			}
-		}
-		if (isset($this->schemas[$ns])) {
-			$this->debug("in getTypeDef: have schema for namespace $ns");
-			for ($i = 0; $i < count($this->schemas[$ns]); $i++) {
-				$xs = &$this->schemas[$ns][$i];
-				$t = $xs->getTypeDef($type);
-				$this->appendDebug($xs->getDebug());
-				$xs->clearDebug();
-				if ($t) {
-					$this->debug("in getTypeDef: found type $type");
-					if (!isset($t['phpType'])) {
-						// get info for type to tack onto the element
-						$uqType = substr($t['type'], strrpos($t['type'], ':') + 1);
-						$ns = substr($t['type'], 0, strrpos($t['type'], ':'));
-						$etype = $this->getTypeDef($uqType, $ns);
-						if ($etype) {
-							$this->debug("found type for [element] $type:");
-							$this->debug($this->varDump($etype));
-							if (isset($etype['phpType'])) {
-								$t['phpType'] = $etype['phpType'];
-							}
-							if (isset($etype['elements'])) {
-								$t['elements'] = $etype['elements'];
-							}
-							if (isset($etype['attrs'])) {
-								$t['attrs'] = $etype['attrs'];
-							}
-						} else {
-							$this->debug("did not find type for [element] $type");
-						}
-					}
-					return $t;
-				}
-			}
-			$this->debug("in getTypeDef: did not find type $type");
-		} else {
-			$this->debug("in getTypeDef: do not have schema for namespace $ns");
-		}
-		return false;
-	}
+    public function getTypeDef($type, $ns)
+    {
+        $this->debug("in getTypeDef: type=$type, ns=$ns");
+        if ((! $ns) && isset($this->namespaces['tns'])) {
+            $ns = $this->namespaces['tns'];
+            $this->debug("in getTypeDef: type namespace forced to $ns");
+        }
+        if (!isset($this->schemas[$ns])) {
+            foreach ($this->schemas as $ns0 => $schema0) {
+                if (strcasecmp($ns, $ns0) == 0) {
+                    $this->debug("in getTypeDef: replacing schema namespace $ns with $ns0");
+                    $ns = $ns0;
+                    break;
+                }
+            }
+        }
+        if (isset($this->schemas[$ns])) {
+            $this->debug("in getTypeDef: have schema for namespace $ns");
+            for ($i = 0; $i < count($this->schemas[$ns]); $i++) {
+                $xs = &$this->schemas[$ns][$i];
+                $t = $xs->getTypeDef($type);
+                $this->appendDebug($xs->getDebug());
+                $xs->clearDebug();
+                if ($t) {
+                    $this->debug("in getTypeDef: found type $type");
+                    if (!isset($t['phpType'])) {
+                        // get info for type to tack onto the element
+                        $uqType = substr($t['type'], strrpos($t['type'], ':') + 1);
+                        $ns = substr($t['type'], 0, strrpos($t['type'], ':'));
+                        $etype = $this->getTypeDef($uqType, $ns);
+                        if ($etype) {
+                            $this->debug("found type for [element] $type:");
+                            $this->debug($this->varDump($etype));
+                            if (isset($etype['phpType'])) {
+                                $t['phpType'] = $etype['phpType'];
+                            }
+                            if (isset($etype['elements'])) {
+                                $t['elements'] = $etype['elements'];
+                            }
+                            if (isset($etype['attrs'])) {
+                                $t['attrs'] = $etype['attrs'];
+                            }
+                        } else {
+                            $this->debug("did not find type for [element] $type");
+                        }
+                    }
+                    return $t;
+                }
+            }
+            $this->debug("in getTypeDef: did not find type $type");
+        } else {
+            $this->debug("in getTypeDef: do not have schema for namespace $ns");
+        }
+        return false;
+    }
 
     /**
     * prints html description of services
     *
     * @access private
     */
-    function webDescription(){
-    	global $HTTP_SERVER_VARS;
-
-		if (isset($_SERVER)) {
-			$PHP_SELF = $_SERVER['PHP_SELF'];
-		} elseif (isset($HTTP_SERVER_VARS)) {
-			$PHP_SELF = $HTTP_SERVER_VARS['PHP_SELF'];
-		} else {
-			$this->setError("Neither _SERVER nor HTTP_SERVER_VARS is available");
-		}
-
-		$b = '
+    public function webDescription()
+    {
+        global $HTTP_SERVER_VARS;
+
+        if (isset($_SERVER)) {
+            $PHP_SELF = $_SERVER['PHP_SELF'];
+        } elseif (isset($HTTP_SERVER_VARS)) {
+            $PHP_SELF = $HTTP_SERVER_VARS['PHP_SELF'];
+        } else {
+            $this->setError("Neither _SERVER nor HTTP_SERVER_VARS is available");
+        }
+
+        $b = '
 		<html><head><title>NuSOAP: '.$this->serviceName.'</title>
 		<style type="text/css">
 		    body    { font-family: arial; color: #000000; background-color: #ffffff; margin: 0px 0px 0px 0px; }
@@ -892,293 +905,497 @@
 				<p>View the <a href="'.$PHP_SELF.'?wsdl">WSDL</a> for the service.
 				Click on an operation name to view it&apos;s details.</p>
 				<ul>';
-				foreach($this->getOperations() as $op => $data){
-				    $b .= "<li><a href='#' onclick=\"popout();popup('$op')\">$op</a></li>";
-				    // create hidden div
-				    $b .= "<div id='$op' class='hidden'>
+        foreach ($this->getOperations() as $op => $data) {
+            $b .= "<li><a href='#' onclick=\"popout();popup('$op')\">$op</a></li>";
+            // create hidden div
+            $b .= "<div id='$op' class='hidden'>
 				    <a href='#' onclick='popout()'><font color='#ffffff'>Close</font></a><br><br>";
-				    foreach($data as $donnie => $marie){ // loop through opdata
-						if($donnie == 'input' || $donnie == 'output'){ // show input/output data
-						    $b .= "<font color='white'>".ucfirst($donnie).':</font><br>';
-						    foreach($marie as $captain => $tenille){ // loop through data
-								if($captain == 'parts'){ // loop thru parts
-								    $b .= "&nbsp;&nbsp;$captain:<br>";
-					                //if(is_array($tenille)){
-								    	foreach($tenille as $joanie => $chachi){
-											$b .= "&nbsp;&nbsp;&nbsp;&nbsp;$joanie: $chachi<br>";
-								    	}
-					        		//}
-								} else {
-								    $b .= "&nbsp;&nbsp;$captain: $tenille<br>";
-								}
-						    }
-						} else {
-						    $b .= "<font color='white'>".ucfirst($donnie).":</font> $marie<br>";
-						}
-				    }
-					$b .= '</div>';
-				}
-				$b .= '
+            foreach ($data as $donnie => $marie) { // loop through opdata
+                        if ($donnie == 'input' || $donnie == 'output') { // show input/output data
+                            $b .= "<font color='white'>".ucfirst($donnie).':</font><br>';
+                            foreach ($marie as $captain => $tenille) { // loop through data
+                                if ($captain == 'parts') { // loop thru parts
+                                    $b .= "&nbsp;&nbsp;$captain:<br>";
+                                    //if(is_array($tenille)){
+                                    foreach ($tenille as $joanie => $chachi) {
+                                        $b .= "&nbsp;&nbsp;&nbsp;&nbsp;$joanie: $chachi<br>";
+                                    }
+                                    //}
+                                } else {
+                                    $b .= "&nbsp;&nbsp;$captain: $tenille<br>";
+                                }
+                            }
+                        } else {
+                            $b .= "<font color='white'>".ucfirst($donnie).":</font> $marie<br>";
+                        }
+            }
+            $b .= '</div>';
+        }
+        $b .= '
 				<ul>
 			</div>
 		</div></body></html>';
-		return $b;
-    }
-
-	/**
-	* serialize the parsed wsdl
-	*
-	* @param mixed $debug whether to put debug=1 in endpoint URL
-	* @return string serialization of WSDL
-	* @access public
-	*/
-	function serialize($debug = 0)
-	{
-		$xml = '<?xml version="1.0" encoding="ISO-8859-1"?>';
-		$xml .= "\n<definitions";
-		foreach($this->namespaces as $k => $v) {
-			$xml .= " xmlns:$k=\"$v\"";
-		}
-		// 10.9.02 - add poulter fix for wsdl and tns declarations
-		if (isset($this->namespaces['wsdl'])) {
-			$xml .= " xmlns=\"" . $this->namespaces['wsdl'] . "\"";
-		}
-		if (isset($this->namespaces['tns'])) {
-			$xml .= " targetNamespace=\"" . $this->namespaces['tns'] . "\"";
-		}
-		$xml .= '>';
-		// imports
-		if (sizeof($this->import) > 0) {
-			foreach($this->import as $ns => $list) {
-				foreach ($list as $ii) {
-					if ($ii['location'] != '') {
-						$xml .= '<import location="' . $ii['location'] . '" namespace="' . $ns . '" />';
-					} else {
-						$xml .= '<import namespace="' . $ns . '" />';
-					}
-				}
-			}
-		}
-		// types
-		if (count($this->schemas)>=1) {
-			$xml .= "\n<types>\n";
-			foreach ($this->schemas as $ns => $list) {
-				foreach ($list as $xs) {
-					$xml .= $xs->serializeSchema();
-				}
-			}
-			$xml .= '</types>';
-		}
-		// messages
-		if (count($this->messages) >= 1) {
-			foreach($this->messages as $msgName => $msgParts) {
-				$xml .= "\n<message name=\"" . $msgName . '">';
-				if(is_array($msgParts)){
-					foreach($msgParts as $partName => $partType) {
-						// print 'serializing '.$partType.', sv: '.$this->XMLSchemaVersion.'<br>';
-						if (strpos($partType, ':')) {
-						    $typePrefix = $this->getPrefixFromNamespace($this->getPrefix($partType));
-						} elseif (isset($this->typemap[$this->namespaces['xsd']][$partType])) {
-						    // print 'checking typemap: '.$this->XMLSchemaVersion.'<br>';
-						    $typePrefix = 'xsd';
-						} else {
-						    foreach($this->typemap as $ns => $types) {
-						        if (isset($types[$partType])) {
-						            $typePrefix = $this->getPrefixFromNamespace($ns);
-						        }
-						    }
-						    if (!isset($typePrefix)) {
-						        die("$partType has no namespace!");
-						    }
-						}
-						$ns = $this->getNamespaceFromPrefix($typePrefix);
-						$localPart = $this->getLocalPart($partType);
-						$typeDef = $this->getTypeDef($localPart, $ns);
-						if ($typeDef['typeClass'] == 'element') {
-							$elementortype = 'element';
-							if (substr($localPart, -1) == '^') {
-								$localPart = substr($localPart, 0, -1);
-							}
-						} else {
-							$elementortype = 'type';
-						}
-						$xml .= "\n" . '  <part name="' . $partName . '" ' . $elementortype . '="' . $typePrefix . ':' . $localPart . '" />';
-					}
-				}
-				$xml .= '</message>';
-			}
-		}
-		// bindings & porttypes
-		if (count($this->bindings) >= 1) {
-			$binding_xml = '';
-			$portType_xml = '';
-			foreach($this->bindings as $bindingName => $attrs) {
-				$binding_xml .= "\n<binding name=\"" . $bindingName . '" type="tns:' . $attrs['portType'] . '">';
-				$binding_xml .= "\n" . '  <soap:binding style="' . $attrs['style'] . '" transport="' . $attrs['transport'] . '"/>';
-				$portType_xml .= "\n<portType name=\"" . $attrs['portType'] . '">';
-				foreach($attrs['operations'] as $opName => $opParts) {
-					$binding_xml .= "\n" . '  <operation name="' . $opName . '">';
-					$binding_xml .= "\n" . '    <soap:operation soapAction="' . $opParts['soapAction'] . '" style="'. $opParts['style'] . '"/>';
-					if (isset($opParts['input']['encodingStyle']) && $opParts['input']['encodingStyle'] != '') {
-						$enc_style = ' encodingStyle="' . $opParts['input']['encodingStyle'] . '"';
-					} else {
-						$enc_style = '';
-					}
-					$binding_xml .= "\n" . '    <input><soap:body use="' . $opParts['input']['use'] . '" namespace="' . $opParts['input']['namespace'] . '"' . $enc_style . '/></input>';
-					if (isset($opParts['output']['encodingStyle']) && $opParts['output']['encodingStyle'] != '') {
-						$enc_style = ' encodingStyle="' . $opParts['output']['encodingStyle'] . '"';
-					} else {
-						$enc_style = '';
-					}
-					$binding_xml .= "\n" . '    <output><soap:body use="' . $opParts['output']['use'] . '" namespace="' . $opParts['output']['namespace'] . '"' . $enc_style . '/></output>';
-					$binding_xml .= "\n" . '  </operation>';
-					$portType_xml .= "\n" . '  <operation name="' . $opParts['name'] . '"';
-					if (isset($opParts['parameterOrder'])) {
-					    $portType_xml .= ' parameterOrder="' . $opParts['parameterOrder'] . '"';
-					}
-					$portType_xml .= '>';
-					if(isset($opParts['documentation']) && $opParts['documentation'] != '') {
-						$portType_xml .= "\n" . '    <documentation>' . htmlspecialchars($opParts['documentation']) . '</documentation>';
-					}
-					$portType_xml .= "\n" . '    <input message="tns:' . $opParts['input']['message'] . '"/>';
-					$portType_xml .= "\n" . '    <output message="tns:' . $opParts['output']['message'] . '"/>';
-					$portType_xml .= "\n" . '  </operation>';
-				}
-				$portType_xml .= "\n" . '</portType>';
-				$binding_xml .= "\n" . '</binding>';
-			}
-			$xml .= $portType_xml . $binding_xml;
-		}
-		// services
-		$xml .= "\n<service name=\"" . $this->serviceName . '">';
-		if (count($this->ports) >= 1) {
-			foreach($this->ports as $pName => $attrs) {
-				$xml .= "\n" . '  <port name="' . $pName . '" binding="tns:' . $attrs['binding'] . '">';
-				$xml .= "\n" . '    <soap:address location="' . $attrs['location'] . ($debug ? '?debug=1' : '') . '"/>';
-				$xml .= "\n" . '  </port>';
-			}
-		}
-		$xml .= "\n" . '</service>';
-		return $xml . "\n</definitions>";
-	}
-
-	/**
-	 * determine whether a set of parameters are unwrapped
-	 * when they are expect to be wrapped, Microsoft-style.
-	 *
-	 * @param string $type the type (element name) of the wrapper
-	 * @param array $parameters the parameter values for the SOAP call
-	 * @return boolean whether they parameters are unwrapped (and should be wrapped)
-	 * @access private
-	 */
-	function parametersMatchWrapped($type, &$parameters) {
-		$this->debug("in parametersMatchWrapped type=$type, parameters=");
-		$this->appendDebug($this->varDump($parameters));
-
-		// split type into namespace:unqualified-type
-		if (strpos($type, ':')) {
-			$uqType = substr($type, strrpos($type, ':') + 1);
-			$ns = substr($type, 0, strrpos($type, ':'));
-			$this->debug("in parametersMatchWrapped: got a prefixed type: $uqType, $ns");
-			if ($this->getNamespaceFromPrefix($ns)) {
-				$ns = $this->getNamespaceFromPrefix($ns);
-				$this->debug("in parametersMatchWrapped: expanded prefixed type: $uqType, $ns");
-			}
-		} else {
-			// TODO: should the type be compared to types in XSD, and the namespace
-			// set to XSD if the type matches?
-			$this->debug("in parametersMatchWrapped: No namespace for type $type");
-			$ns = '';
-			$uqType = $type;
-		}
-
-		// get the type information
-		if (!$typeDef = $this->getTypeDef($uqType, $ns)) {
-			$this->debug("in parametersMatchWrapped: $type ($uqType) is not a supported type.");
-			return false;
-		}
-		$this->debug("in parametersMatchWrapped: found typeDef=");
-		$this->appendDebug($this->varDump($typeDef));
-		if (substr($uqType, -1) == '^') {
-			$uqType = substr($uqType, 0, -1);
-		}
-		$phpType = $typeDef['phpType'];
-		$arrayType = (isset($typeDef['arrayType']) ? $typeDef['arrayType'] : '');
-		$this->debug("in parametersMatchWrapped: uqType: $uqType, ns: $ns, phptype: $phpType, arrayType: $arrayType");
-
-		// we expect a complexType or element of complexType
-		if ($phpType != 'struct') {
-			$this->debug("in parametersMatchWrapped: not a struct");
-			return false;
-		}
-
-		// see whether the parameter names match the elements
-		if (isset($typeDef['elements']) && is_array($typeDef['elements'])) {
-			$elements = 0;
-			$matches = 0;
-			foreach ($typeDef['elements'] as $name => $attrs) {
-				if (isset($parameters[$name])) {
-					$this->debug("in parametersMatchWrapped: have parameter named $name");
-					$matches++;
-				} else {
-					$this->debug("in parametersMatchWrapped: do not have parameter named $name");
-				}
-				$elements++;
-			}
-
-			$this->debug("in parametersMatchWrapped: $matches parameter names match $elements wrapped parameter names");
-			if ($matches == 0) {
-				return false;
-			}
-			return true;
-		}
-
-<<<<<<< HEAD
-		// since there are no elements for the type, if the user passed no
-		// parameters, the parameters match wrapped.
-		$this->debug("in parametersMatchWrapped: no elements type $ns:$uqType");
-		return count($parameters) == 0;
-	}
-
-	/**
-	 * serialize PHP values according to a WSDL message definition
-	 * contrary to the method name, this is not limited to RPC
-	 *
-	 * TODO
-	 * - multi-ref serialization
-	 * - validate PHP values against type definitions, return errors if invalid
-	 *
-	 * @param string $operation operation name
-	 * @param string $direction (input|output)
-	 * @param mixed $parameters parameter value(s)
-	 * @param string $bindingType (soap|soap12)
-	 * @return mixed parameters serialized as XML or false on error (e.g. operation not found)
-	 * @access public
-	 */
-	function serializeRPCParameters($operation, $direction, $parameters, $bindingType = 'soap') {
-		$this->debug("in serializeRPCParameters: operation=$operation, direction=$direction, XMLSchemaVersion=$this->XMLSchemaVersion, bindingType=$bindingType");
-		$this->appendDebug('parameters=' . $this->varDump($parameters));
-
-		if ($direction != 'input' && $direction != 'output') {
-			$this->debug('The value of the \$direction argument needs to be either "input" or "output"');
-			$this->setError('The value of the \$direction argument needs to be either "input" or "output"');
-			return false;
-		}
-		if (!$opData = $this->getOperationData($operation, $bindingType)) {
-			$this->debug('Unable to retrieve WSDL data for operation: ' . $operation . ' bindingType: ' . $bindingType);
-			$this->setError('Unable to retrieve WSDL data for operation: ' . $operation . ' bindingType: ' . $bindingType);
-			return false;
-		}
-		$this->debug('in serializeRPCParameters: opData:');
-		$this->appendDebug($this->varDump($opData));
-
-		// Get encoding style for output and set to current
-		$encodingStyle = 'http://schemas.xmlsoap.org/soap/encoding/';
-		if(($direction == 'input') && isset($opData['output']['encodingStyle']) && ($opData['output']['encodingStyle'] != $encodingStyle)) {
-			$encodingStyle = $opData['output']['encodingStyle'];
-			$enc_style = $encodingStyle;
-		}
-=======
+        return $b;
+    }
+
+    /**
+    * serialize the parsed wsdl
+    *
+    * @param mixed $debug whether to put debug=1 in endpoint URL
+    * @return string serialization of WSDL
+    * @access public
+    */
+    public function serialize($debug = 0)
+    {
+        $xml = '<?xml version="1.0" encoding="ISO-8859-1"?>';
+        $xml .= "\n<definitions";
+        foreach ($this->namespaces as $k => $v) {
+            $xml .= " xmlns:$k=\"$v\"";
+        }
+        // 10.9.02 - add poulter fix for wsdl and tns declarations
+        if (isset($this->namespaces['wsdl'])) {
+            $xml .= " xmlns=\"" . $this->namespaces['wsdl'] . "\"";
+        }
+        if (isset($this->namespaces['tns'])) {
+            $xml .= " targetNamespace=\"" . $this->namespaces['tns'] . "\"";
+        }
+        $xml .= '>';
+        // imports
+        if (sizeof($this->import) > 0) {
+            foreach ($this->import as $ns => $list) {
+                foreach ($list as $ii) {
+                    if ($ii['location'] != '') {
+                        $xml .= '<import location="' . $ii['location'] . '" namespace="' . $ns . '" />';
+                    } else {
+                        $xml .= '<import namespace="' . $ns . '" />';
+                    }
+                }
+            }
+        }
+        // types
+        if (count($this->schemas)>=1) {
+            $xml .= "\n<types>\n";
+            foreach ($this->schemas as $ns => $list) {
+                foreach ($list as $xs) {
+                    $xml .= $xs->serializeSchema();
+                }
+            }
+            $xml .= '</types>';
+        }
+        // messages
+        if (count($this->messages) >= 1) {
+            foreach ($this->messages as $msgName => $msgParts) {
+                $xml .= "\n<message name=\"" . $msgName . '">';
+                if (is_array($msgParts)) {
+                    foreach ($msgParts as $partName => $partType) {
+                        // print 'serializing '.$partType.', sv: '.$this->XMLSchemaVersion.'<br>';
+                        if (strpos($partType, ':')) {
+                            $typePrefix = $this->getPrefixFromNamespace($this->getPrefix($partType));
+                        } elseif (isset($this->typemap[$this->namespaces['xsd']][$partType])) {
+                            // print 'checking typemap: '.$this->XMLSchemaVersion.'<br>';
+                            $typePrefix = 'xsd';
+                        } else {
+                            foreach ($this->typemap as $ns => $types) {
+                                if (isset($types[$partType])) {
+                                    $typePrefix = $this->getPrefixFromNamespace($ns);
+                                }
+                            }
+                            if (!isset($typePrefix)) {
+                                die("$partType has no namespace!");
+                            }
+                        }
+                        $ns = $this->getNamespaceFromPrefix($typePrefix);
+                        $localPart = $this->getLocalPart($partType);
+                        $typeDef = $this->getTypeDef($localPart, $ns);
+                        if ($typeDef['typeClass'] == 'element') {
+                            $elementortype = 'element';
+                            if (substr($localPart, -1) == '^') {
+                                $localPart = substr($localPart, 0, -1);
+                            }
+                        } else {
+                            $elementortype = 'type';
+                        }
+                        $xml .= "\n" . '  <part name="' . $partName . '" ' . $elementortype . '="' . $typePrefix . ':' . $localPart . '" />';
+                    }
+                }
+                $xml .= '</message>';
+            }
+        }
+        // bindings & porttypes
+        if (count($this->bindings) >= 1) {
+            $binding_xml = '';
+            $portType_xml = '';
+            foreach ($this->bindings as $bindingName => $attrs) {
+                $binding_xml .= "\n<binding name=\"" . $bindingName . '" type="tns:' . $attrs['portType'] . '">';
+                $binding_xml .= "\n" . '  <soap:binding style="' . $attrs['style'] . '" transport="' . $attrs['transport'] . '"/>';
+                $portType_xml .= "\n<portType name=\"" . $attrs['portType'] . '">';
+                foreach ($attrs['operations'] as $opName => $opParts) {
+                    $binding_xml .= "\n" . '  <operation name="' . $opName . '">';
+                    $binding_xml .= "\n" . '    <soap:operation soapAction="' . $opParts['soapAction'] . '" style="'. $opParts['style'] . '"/>';
+                    if (isset($opParts['input']['encodingStyle']) && $opParts['input']['encodingStyle'] != '') {
+                        $enc_style = ' encodingStyle="' . $opParts['input']['encodingStyle'] . '"';
+                    } else {
+                        $enc_style = '';
+                    }
+                    $binding_xml .= "\n" . '    <input><soap:body use="' . $opParts['input']['use'] . '" namespace="' . $opParts['input']['namespace'] . '"' . $enc_style . '/></input>';
+                    if (isset($opParts['output']['encodingStyle']) && $opParts['output']['encodingStyle'] != '') {
+                        $enc_style = ' encodingStyle="' . $opParts['output']['encodingStyle'] . '"';
+                    } else {
+                        $enc_style = '';
+                    }
+                    $binding_xml .= "\n" . '    <output><soap:body use="' . $opParts['output']['use'] . '" namespace="' . $opParts['output']['namespace'] . '"' . $enc_style . '/></output>';
+                    $binding_xml .= "\n" . '  </operation>';
+                    $portType_xml .= "\n" . '  <operation name="' . $opParts['name'] . '"';
+                    if (isset($opParts['parameterOrder'])) {
+                        $portType_xml .= ' parameterOrder="' . $opParts['parameterOrder'] . '"';
+                    }
+                    $portType_xml .= '>';
+                    if (isset($opParts['documentation']) && $opParts['documentation'] != '') {
+                        $portType_xml .= "\n" . '    <documentation>' . htmlspecialchars($opParts['documentation']) . '</documentation>';
+                    }
+                    $portType_xml .= "\n" . '    <input message="tns:' . $opParts['input']['message'] . '"/>';
+                    $portType_xml .= "\n" . '    <output message="tns:' . $opParts['output']['message'] . '"/>';
+                    $portType_xml .= "\n" . '  </operation>';
+                }
+                $portType_xml .= "\n" . '</portType>';
+                $binding_xml .= "\n" . '</binding>';
+            }
+            $xml .= $portType_xml . $binding_xml;
+        }
+        // services
+        $xml .= "\n<service name=\"" . $this->serviceName . '">';
+        if (count($this->ports) >= 1) {
+            foreach ($this->ports as $pName => $attrs) {
+                $xml .= "\n" . '  <port name="' . $pName . '" binding="tns:' . $attrs['binding'] . '">';
+                $xml .= "\n" . '    <soap:address location="' . $attrs['location'] . ($debug ? '?debug=1' : '') . '"/>';
+                $xml .= "\n" . '  </port>';
+            }
+        }
+        $xml .= "\n" . '</service>';
+        return $xml . "\n</definitions>";
+    }
+
+    /**
+     * determine whether a set of parameters are unwrapped
+     * when they are expect to be wrapped, Microsoft-style.
+     *
+     * @param string $type the type (element name) of the wrapper
+     * @param array $parameters the parameter values for the SOAP call
+     * @return boolean whether they parameters are unwrapped (and should be wrapped)
+     * @access private
+     */
+    public function parametersMatchWrapped($type, &$parameters)
+    {
+        $this->debug("in parametersMatchWrapped type=$type, parameters=");
+        $this->appendDebug($this->varDump($parameters));
+
+        // split type into namespace:unqualified-type
+        if (strpos($type, ':')) {
+            $uqType = substr($type, strrpos($type, ':') + 1);
+            $ns = substr($type, 0, strrpos($type, ':'));
+            $this->debug("in parametersMatchWrapped: got a prefixed type: $uqType, $ns");
+            if ($this->getNamespaceFromPrefix($ns)) {
+                $ns = $this->getNamespaceFromPrefix($ns);
+                $this->debug("in parametersMatchWrapped: expanded prefixed type: $uqType, $ns");
+            }
+        } else {
+            // TODO: should the type be compared to types in XSD, and the namespace
+            // set to XSD if the type matches?
+            $this->debug("in parametersMatchWrapped: No namespace for type $type");
+            $ns = '';
+            $uqType = $type;
+        }
+
+        // get the type information
+        if (!$typeDef = $this->getTypeDef($uqType, $ns)) {
+            $this->debug("in parametersMatchWrapped: $type ($uqType) is not a supported type.");
+            return false;
+        }
+        $this->debug("in parametersMatchWrapped: found typeDef=");
+        $this->appendDebug($this->varDump($typeDef));
+        if (substr($uqType, -1) == '^') {
+            $uqType = substr($uqType, 0, -1);
+        }
+        $phpType = $typeDef['phpType'];
+        $arrayType = (isset($typeDef['arrayType']) ? $typeDef['arrayType'] : '');
+        $this->debug("in parametersMatchWrapped: uqType: $uqType, ns: $ns, phptype: $phpType, arrayType: $arrayType");
+
+        // we expect a complexType or element of complexType
+        if ($phpType != 'struct') {
+            $this->debug("in parametersMatchWrapped: not a struct");
+            return false;
+        }
+
+        // see whether the parameter names match the elements
+        if (isset($typeDef['elements']) && is_array($typeDef['elements'])) {
+            $elements = 0;
+            $matches = 0;
+            foreach ($typeDef['elements'] as $name => $attrs) {
+                if (isset($parameters[$name])) {
+                    $this->debug("in parametersMatchWrapped: have parameter named $name");
+                    $matches++;
+                } else {
+                    $this->debug("in parametersMatchWrapped: do not have parameter named $name");
+                }
+                $elements++;
+            }
+
+            $this->debug("in parametersMatchWrapped: $matches parameter names match $elements wrapped parameter names");
+            if ($matches == 0) {
+                return false;
+            }
+            return true;
+        }
+
+        // since there are no elements for the type, if the user passed no
+        // parameters, the parameters match wrapped.
+        $this->debug("in parametersMatchWrapped: no elements type $ns:$uqType");
+        return count($parameters) == 0;
+    }
+
+    /**
+     * serialize PHP values according to a WSDL message definition
+     * contrary to the method name, this is not limited to RPC
+     *
+     * TODO
+     * - multi-ref serialization
+     * - validate PHP values against type definitions, return errors if invalid
+     *
+     * @param string $operation operation name
+     * @param string $direction (input|output)
+     * @param mixed $parameters parameter value(s)
+     * @param string $bindingType (soap|soap12)
+     * @return mixed parameters serialized as XML or false on error (e.g. operation not found)
+     * @access public
+     */
+    public function serializeRPCParameters($operation, $direction, $parameters, $bindingType = 'soap')
+    {
+        $this->debug("in serializeRPCParameters: operation=$operation, direction=$direction, XMLSchemaVersion=$this->XMLSchemaVersion, bindingType=$bindingType");
+        $this->appendDebug('parameters=' . $this->varDump($parameters));
+
+        if ($direction != 'input' && $direction != 'output') {
+            $this->debug('The value of the \$direction argument needs to be either "input" or "output"');
+            $this->setError('The value of the \$direction argument needs to be either "input" or "output"');
+            return false;
+        }
+        if (!$opData = $this->getOperationData($operation, $bindingType)) {
+            $this->debug('Unable to retrieve WSDL data for operation: ' . $operation . ' bindingType: ' . $bindingType);
+            $this->setError('Unable to retrieve WSDL data for operation: ' . $operation . ' bindingType: ' . $bindingType);
+            return false;
+        }
+        $this->debug('in serializeRPCParameters: opData:');
+        $this->appendDebug($this->varDump($opData));
+
+        // Get encoding style for output and set to current
+        $encodingStyle = 'http://schemas.xmlsoap.org/soap/encoding/';
+        if (($direction == 'input') && isset($opData['output']['encodingStyle']) && ($opData['output']['encodingStyle'] != $encodingStyle)) {
+            $encodingStyle = $opData['output']['encodingStyle'];
+            $enc_style = $encodingStyle;
+        }
+
+        // set input params
+        $xml = '';
+        if (isset($opData[$direction]['parts']) && sizeof($opData[$direction]['parts']) > 0) {
+            $parts = &$opData[$direction]['parts'];
+            $part_count = sizeof($parts);
+            $style = $opData['style'];
+            $use = $opData[$direction]['use'];
+            $this->debug("have $part_count part(s) to serialize using $style/$use");
+            if (is_array($parameters)) {
+                $parametersArrayType = $this->isArraySimpleOrStruct($parameters);
+                $parameter_count = count($parameters);
+                $this->debug("have $parameter_count parameter(s) provided as $parametersArrayType to serialize");
+                // check for Microsoft-style wrapped parameters
+                if ($style == 'document' && $use == 'literal' && $part_count == 1 && isset($parts['parameters'])) {
+                    $this->debug('check whether the caller has wrapped the parameters');
+                    if ($direction == 'output' && $parametersArrayType == 'arraySimple' && $parameter_count == 1) {
+                        // TODO: consider checking here for double-wrapping, when
+                        // service function wraps, then NuSOAP wraps again
+                        $this->debug("change simple array to associative with 'parameters' element");
+                        $parameters['parameters'] = $parameters[0];
+                        unset($parameters[0]);
+                    }
+                    if (($parametersArrayType == 'arrayStruct' || $parameter_count == 0) && !isset($parameters['parameters'])) {
+                        $this->debug('check whether caller\'s parameters match the wrapped ones');
+                        if ($this->parametersMatchWrapped($parts['parameters'], $parameters)) {
+                            $this->debug('wrap the parameters for the caller');
+                            $parameters = array('parameters' => $parameters);
+                            $parameter_count = 1;
+                        }
+                    }
+                }
+                foreach ($parts as $name => $type) {
+                    $this->debug("serializing part $name of type $type");
+                    // Track encoding style
+                    if (isset($opData[$direction]['encodingStyle']) && $encodingStyle != $opData[$direction]['encodingStyle']) {
+                        $encodingStyle = $opData[$direction]['encodingStyle'];
+                        $enc_style = $encodingStyle;
+                    } else {
+                        $enc_style = false;
+                    }
+                    // NOTE: add error handling here
+                    // if serializeType returns false, then catch global error and fault
+                    if ($parametersArrayType == 'arraySimple') {
+                        $p = array_shift($parameters);
+                        $this->debug('calling serializeType w/indexed param');
+                        $xml .= $this->serializeType($name, $type, $p, $use, $enc_style);
+                    } elseif (isset($parameters[$name])) {
+                        $this->debug('calling serializeType w/named param');
+                        $xml .= $this->serializeType($name, $type, $parameters[$name], $use, $enc_style);
+                    } else {
+                        // TODO: only send nillable
+                        $this->debug('calling serializeType w/null param');
+                        $xml .= $this->serializeType($name, $type, null, $use, $enc_style);
+                    }
+                }
+            } else {
+                $this->debug('no parameters passed.');
+            }
+        }
+        $this->debug("serializeRPCParameters returning: $xml");
+        return $xml;
+    }
+
+    /**
+     * serialize a PHP value according to a WSDL message definition
+     *
+     * TODO
+     * - multi-ref serialization
+     * - validate PHP values against type definitions, return errors if invalid
+     *
+     * @param string $operation operation name
+     * @param string $direction (input|output)
+     * @param mixed $parameters parameter value(s)
+     * @return mixed parameters serialized as XML or false on error (e.g. operation not found)
+     * @access public
+     * @deprecated
+     */
+    public function serializeParameters($operation, $direction, $parameters)
+    {
+        $this->debug("in serializeParameters: operation=$operation, direction=$direction, XMLSchemaVersion=$this->XMLSchemaVersion");
+        $this->appendDebug('parameters=' . $this->varDump($parameters));
+
+        if ($direction != 'input' && $direction != 'output') {
+            $this->debug('The value of the \$direction argument needs to be either "input" or "output"');
+            $this->setError('The value of the \$direction argument needs to be either "input" or "output"');
+            return false;
+        }
+        if (!$opData = $this->getOperationData($operation)) {
+            $this->debug('Unable to retrieve WSDL data for operation: ' . $operation);
+            $this->setError('Unable to retrieve WSDL data for operation: ' . $operation);
+            return false;
+        }
+        $this->debug('opData:');
+        $this->appendDebug($this->varDump($opData));
+
+        // Get encoding style for output and set to current
+        $encodingStyle = 'http://schemas.xmlsoap.org/soap/encoding/';
+        if (($direction == 'input') && isset($opData['output']['encodingStyle']) && ($opData['output']['encodingStyle'] != $encodingStyle)) {
+            $encodingStyle = $opData['output']['encodingStyle'];
+            $enc_style = $encodingStyle;
+        }
+
+        // set input params
+        $xml = '';
+        if (isset($opData[$direction]['parts']) && sizeof($opData[$direction]['parts']) > 0) {
+            $use = $opData[$direction]['use'];
+            $this->debug("use=$use");
+            $this->debug('got ' . count($opData[$direction]['parts']) . ' part(s)');
+            if (is_array($parameters)) {
+                $parametersArrayType = $this->isArraySimpleOrStruct($parameters);
+                $this->debug('have ' . $parametersArrayType . ' parameters');
+                foreach ($opData[$direction]['parts'] as $name => $type) {
+                    $this->debug('serializing part "'.$name.'" of type "'.$type.'"');
+                    // Track encoding style
+                    if (isset($opData[$direction]['encodingStyle']) && $encodingStyle != $opData[$direction]['encodingStyle']) {
+                        $encodingStyle = $opData[$direction]['encodingStyle'];
+                        $enc_style = $encodingStyle;
+                    } else {
+                        $enc_style = false;
+                    }
+                    // NOTE: add error handling here
+                    // if serializeType returns false, then catch global error and fault
+                    if ($parametersArrayType == 'arraySimple') {
+                        $p = array_shift($parameters);
+                        $this->debug('calling serializeType w/indexed param');
+                        $xml .= $this->serializeType($name, $type, $p, $use, $enc_style);
+                    } elseif (isset($parameters[$name])) {
+                        $this->debug('calling serializeType w/named param');
+                        $xml .= $this->serializeType($name, $type, $parameters[$name], $use, $enc_style);
+                    } else {
+                        // TODO: only send nillable
+                        $this->debug('calling serializeType w/null param');
+                        $xml .= $this->serializeType($name, $type, null, $use, $enc_style);
+                    }
+                }
+            } else {
+                $this->debug('no parameters passed.');
+            }
+        }
+        $this->debug("serializeParameters returning: $xml");
+        return $xml;
+    }
+
+    /**
+     * serializes a PHP value according a given type definition
+     *
+     * @param string $name name of value (part or element)
+     * @param string $type XML schema type of value (type or element)
+     * @param mixed $value a native PHP value (parameter value)
+     * @param string $use use for part (encoded|literal)
+     * @param string $encodingStyle SOAP encoding style for the value (if different than the enclosing style)
+     * @param boolean $unqualified a kludge for what should be XML namespace form handling
+     * @return string value serialized as an XML string
+     * @access private
+     */
+    public function serializeType($name, $type, $value, $use='encoded', $encodingStyle=false, $unqualified=false)
+    {
+        $this->debug("in serializeType: name=$name, type=$type, use=$use, encodingStyle=$encodingStyle, unqualified=" . ($unqualified ? "unqualified" : "qualified"));
+        $this->appendDebug("value=" . $this->varDump($value));
+        if ($use == 'encoded' && $encodingStyle) {
+            $encodingStyle = ' SOAP-ENV:encodingStyle="' . $encodingStyle . '"';
+        }
+
+        // if a soapval has been supplied, let its type override the WSDL
+        if (is_object($value) && get_class($value) == 'soapval') {
+            if ($value->type_ns) {
+                $type = $value->type_ns . ':' . $value->type;
+                $forceType = true;
+                $this->debug("in serializeType: soapval overrides type to $type");
+            } elseif ($value->type) {
+                $type = $value->type;
+                $forceType = true;
+                $this->debug("in serializeType: soapval overrides type to $type");
+            } else {
+                $forceType = false;
+                $this->debug("in serializeType: soapval does not override type");
+            }
+            $attrs = $value->attributes;
+            $value = $value->value;
+            $this->debug("in serializeType: soapval overrides value to $value");
+            if ($attrs) {
+                if (!is_array($value)) {
+                    $value['!'] = $value;
+                }
+                foreach ($attrs as $n => $v) {
+                    $value['!' . $n] = $v;
+                }
+                $this->debug("in serializeType: soapval provides attributes");
+            }
+        } else {
+            $forceType = false;
+        }
+
+        $xml = '';
+        if (strpos($type, ':')) {
+            $uqType = substr($type, strrpos($type, ':') + 1);
+            $ns = substr($type, 0, strrpos($type, ':'));
+            $this->debug("in serializeType: got a prefixed type: $uqType, $ns");
+            if ($this->getNamespaceFromPrefix($ns)) {
+                $ns = $this->getNamespaceFromPrefix($ns);
+                $this->debug("in serializeType: expanded prefixed type: $uqType, $ns");
+            }
+
             if ($ns == $this->XMLSchemaVersion || $ns == 'http://schemas.xmlsoap.org/soap/encoding/') {
                 $this->debug('in serializeType: type namespace indicates XML Schema or SOAP Encoding type');
                 if ($unqualified && $use == 'literal') {
@@ -1330,808 +1547,451 @@
                 } else {
                     $xml = "<$elementName$elementNS$elementAttrs xsi:type=\"" . $this->getPrefixFromNamespace($ns) . ":$uqType\"$encodingStyle>";
                 }
->>>>>>> 6c6f667b
-
-		// set input params
-		$xml = '';
-		if (isset($opData[$direction]['parts']) && sizeof($opData[$direction]['parts']) > 0) {
-			$parts = &$opData[$direction]['parts'];
-			$part_count = sizeof($parts);
-			$style = $opData['style'];
-			$use = $opData[$direction]['use'];
-			$this->debug("have $part_count part(s) to serialize using $style/$use");
-			if (is_array($parameters)) {
-				$parametersArrayType = $this->isArraySimpleOrStruct($parameters);
-				$parameter_count = count($parameters);
-				$this->debug("have $parameter_count parameter(s) provided as $parametersArrayType to serialize");
-				// check for Microsoft-style wrapped parameters
-				if ($style == 'document' && $use == 'literal' && $part_count == 1 && isset($parts['parameters'])) {
-					$this->debug('check whether the caller has wrapped the parameters');
-					if ($direction == 'output' && $parametersArrayType == 'arraySimple' && $parameter_count == 1) {
-						// TODO: consider checking here for double-wrapping, when
-						// service function wraps, then NuSOAP wraps again
-						$this->debug("change simple array to associative with 'parameters' element");
-						$parameters['parameters'] = $parameters[0];
-						unset($parameters[0]);
-					}
-					if (($parametersArrayType == 'arrayStruct' || $parameter_count == 0) && !isset($parameters['parameters'])) {
-						$this->debug('check whether caller\'s parameters match the wrapped ones');
-						if ($this->parametersMatchWrapped($parts['parameters'], $parameters)) {
-							$this->debug('wrap the parameters for the caller');
-							$parameters = array('parameters' => $parameters);
-							$parameter_count = 1;
-						}
-					}
-				}
-				foreach ($parts as $name => $type) {
-					$this->debug("serializing part $name of type $type");
-					// Track encoding style
-					if (isset($opData[$direction]['encodingStyle']) && $encodingStyle != $opData[$direction]['encodingStyle']) {
-						$encodingStyle = $opData[$direction]['encodingStyle'];
-						$enc_style = $encodingStyle;
-					} else {
-						$enc_style = false;
-					}
-					// NOTE: add error handling here
-					// if serializeType returns false, then catch global error and fault
-					if ($parametersArrayType == 'arraySimple') {
-						$p = array_shift($parameters);
-						$this->debug('calling serializeType w/indexed param');
-						$xml .= $this->serializeType($name, $type, $p, $use, $enc_style);
-					} elseif (isset($parameters[$name])) {
-						$this->debug('calling serializeType w/named param');
-						$xml .= $this->serializeType($name, $type, $parameters[$name], $use, $enc_style);
-					} else {
-						// TODO: only send nillable
-						$this->debug('calling serializeType w/null param');
-						$xml .= $this->serializeType($name, $type, null, $use, $enc_style);
-					}
-				}
-			} else {
-				$this->debug('no parameters passed.');
-			}
-		}
-		$this->debug("serializeRPCParameters returning: $xml");
-		return $xml;
-	}
-
-	/**
-	 * serialize a PHP value according to a WSDL message definition
-	 *
-	 * TODO
-	 * - multi-ref serialization
-	 * - validate PHP values against type definitions, return errors if invalid
-	 *
-	 * @param string $operation operation name
-	 * @param string $direction (input|output)
-	 * @param mixed $parameters parameter value(s)
-	 * @return mixed parameters serialized as XML or false on error (e.g. operation not found)
-	 * @access public
-	 * @deprecated
-	 */
-	function serializeParameters($operation, $direction, $parameters)
-	{
-		$this->debug("in serializeParameters: operation=$operation, direction=$direction, XMLSchemaVersion=$this->XMLSchemaVersion");
-		$this->appendDebug('parameters=' . $this->varDump($parameters));
-
-		if ($direction != 'input' && $direction != 'output') {
-			$this->debug('The value of the \$direction argument needs to be either "input" or "output"');
-			$this->setError('The value of the \$direction argument needs to be either "input" or "output"');
-			return false;
-		}
-		if (!$opData = $this->getOperationData($operation)) {
-			$this->debug('Unable to retrieve WSDL data for operation: ' . $operation);
-			$this->setError('Unable to retrieve WSDL data for operation: ' . $operation);
-			return false;
-		}
-		$this->debug('opData:');
-		$this->appendDebug($this->varDump($opData));
-
-		// Get encoding style for output and set to current
-		$encodingStyle = 'http://schemas.xmlsoap.org/soap/encoding/';
-		if(($direction == 'input') && isset($opData['output']['encodingStyle']) && ($opData['output']['encodingStyle'] != $encodingStyle)) {
-			$encodingStyle = $opData['output']['encodingStyle'];
-			$enc_style = $encodingStyle;
-		}
-
-		// set input params
-		$xml = '';
-		if (isset($opData[$direction]['parts']) && sizeof($opData[$direction]['parts']) > 0) {
-
-			$use = $opData[$direction]['use'];
-			$this->debug("use=$use");
-			$this->debug('got ' . count($opData[$direction]['parts']) . ' part(s)');
-			if (is_array($parameters)) {
-				$parametersArrayType = $this->isArraySimpleOrStruct($parameters);
-				$this->debug('have ' . $parametersArrayType . ' parameters');
-				foreach($opData[$direction]['parts'] as $name => $type) {
-					$this->debug('serializing part "'.$name.'" of type "'.$type.'"');
-					// Track encoding style
-					if(isset($opData[$direction]['encodingStyle']) && $encodingStyle != $opData[$direction]['encodingStyle']) {
-						$encodingStyle = $opData[$direction]['encodingStyle'];
-						$enc_style = $encodingStyle;
-					} else {
-						$enc_style = false;
-					}
-					// NOTE: add error handling here
-					// if serializeType returns false, then catch global error and fault
-					if ($parametersArrayType == 'arraySimple') {
-						$p = array_shift($parameters);
-						$this->debug('calling serializeType w/indexed param');
-						$xml .= $this->serializeType($name, $type, $p, $use, $enc_style);
-					} elseif (isset($parameters[$name])) {
-						$this->debug('calling serializeType w/named param');
-						$xml .= $this->serializeType($name, $type, $parameters[$name], $use, $enc_style);
-					} else {
-						// TODO: only send nillable
-						$this->debug('calling serializeType w/null param');
-						$xml .= $this->serializeType($name, $type, null, $use, $enc_style);
-					}
-				}
-			} else {
-				$this->debug('no parameters passed.');
-			}
-		}
-		$this->debug("serializeParameters returning: $xml");
-		return $xml;
-	}
-
-	/**
-	 * serializes a PHP value according a given type definition
-	 *
-	 * @param string $name name of value (part or element)
-	 * @param string $type XML schema type of value (type or element)
-	 * @param mixed $value a native PHP value (parameter value)
-	 * @param string $use use for part (encoded|literal)
-	 * @param string $encodingStyle SOAP encoding style for the value (if different than the enclosing style)
-	 * @param boolean $unqualified a kludge for what should be XML namespace form handling
-	 * @return string value serialized as an XML string
-	 * @access private
-	 */
-	function serializeType($name, $type, $value, $use='encoded', $encodingStyle=false, $unqualified=false)
-	{
-		$this->debug("in serializeType: name=$name, type=$type, use=$use, encodingStyle=$encodingStyle, unqualified=" . ($unqualified ? "unqualified" : "qualified"));
-		$this->appendDebug("value=" . $this->varDump($value));
-		if($use == 'encoded' && $encodingStyle) {
-			$encodingStyle = ' SOAP-ENV:encodingStyle="' . $encodingStyle . '"';
-		}
-
-		// if a soapval has been supplied, let its type override the WSDL
-    	if (is_object($value) && get_class($value) == 'soapval') {
-    		if ($value->type_ns) {
-    			$type = $value->type_ns . ':' . $value->type;
-		    	$forceType = true;
-		    	$this->debug("in serializeType: soapval overrides type to $type");
-    		} elseif ($value->type) {
-	    		$type = $value->type;
-		    	$forceType = true;
-		    	$this->debug("in serializeType: soapval overrides type to $type");
-	    	} else {
-	    		$forceType = false;
-		    	$this->debug("in serializeType: soapval does not override type");
-	    	}
-	    	$attrs = $value->attributes;
-	    	$value = $value->value;
-	    	$this->debug("in serializeType: soapval overrides value to $value");
-	    	if ($attrs) {
-	    		if (!is_array($value)) {
-	    			$value['!'] = $value;
-	    		}
-	    		foreach ($attrs as $n => $v) {
-	    			$value['!' . $n] = $v;
-	    		}
-		    	$this->debug("in serializeType: soapval provides attributes");
-		    }
+
+                if (isset($typeDef['simpleContent']) && $typeDef['simpleContent'] == 'true') {
+                    if (isset($value['!'])) {
+                        $xml .= $value['!'];
+                        $this->debug("in serializeType: serialized simpleContent for type $type");
+                    } else {
+                        $this->debug("in serializeType: no simpleContent to serialize for type $type");
+                    }
+                } else {
+                    // complexContent
+                    $xml .= $this->serializeComplexTypeElements($typeDef, $value, $ns, $uqType, $use, $encodingStyle);
+                }
+                $xml .= "</$elementName>";
+            } else {
+                $this->debug("in serializeType: phpType is struct, but value is not an array");
+                $this->setError("phpType is struct, but value is not an array: see debug output for details");
+                $xml = '';
+            }
+        } elseif ($phpType == 'array') {
+            if (isset($typeDef['form']) && ($typeDef['form'] == 'qualified')) {
+                $elementNS = " xmlns=\"$ns\"";
+            } else {
+                if ($unqualified) {
+                    $elementNS = " xmlns=\"\"";
+                } else {
+                    $elementNS = '';
+                }
+            }
+            if (is_null($value)) {
+                if ($use == 'literal') {
+                    // TODO: depends on minOccurs
+                    $xml = "<$name$elementNS/>";
+                } else {
+                    $xml = "<$name$elementNS xsi:nil=\"true\" xsi:type=\"" .
+                        $this->getPrefixFromNamespace('http://schemas.xmlsoap.org/soap/encoding/') .
+                        ":Array\" " .
+                        $this->getPrefixFromNamespace('http://schemas.xmlsoap.org/soap/encoding/') .
+                        ':arrayType="' .
+                        $this->getPrefixFromNamespace($this->getPrefix($typeDef['arrayType'])) .
+                        ':' .
+                        $this->getLocalPart($typeDef['arrayType'])."[0]\"/>";
+                }
+                $this->debug("in serializeType: returning: $xml");
+                return $xml;
+            }
+            if (isset($typeDef['multidimensional'])) {
+                $nv = array();
+                foreach ($value as $v) {
+                    $cols = ',' . sizeof($v);
+                    $nv = array_merge($nv, $v);
+                }
+                $value = $nv;
+            } else {
+                $cols = '';
+            }
+            if (is_array($value) && sizeof($value) >= 1) {
+                $rows = sizeof($value);
+                $contents = '';
+                foreach ($value as $k => $v) {
+                    $this->debug("serializing array element: $k, $v of type: $typeDef[arrayType]");
+                    //if (strpos($typeDef['arrayType'], ':') ) {
+                    if (!in_array($typeDef['arrayType'], $this->typemap['http://www.w3.org/2001/XMLSchema'])) {
+                        $contents .= $this->serializeType('item', $typeDef['arrayType'], $v, $use);
+                    } else {
+                        $contents .= $this->serialize_val($v, 'item', $typeDef['arrayType'], null, $this->XMLSchemaVersion, false, $use);
+                    }
+                }
+            } else {
+                $rows = 0;
+                $contents = null;
+            }
+            // TODO: for now, an empty value will be serialized as a zero element
+            // array.  Revisit this when coding the handling of null/nil values.
+            if ($use == 'literal') {
+                $xml = "<$name$elementNS>"
+                    .$contents
+                    ."</$name>";
+            } else {
+                $xml = "<$name$elementNS xsi:type=\"".$this->getPrefixFromNamespace('http://schemas.xmlsoap.org/soap/encoding/').':Array" '.
+                    $this->getPrefixFromNamespace('http://schemas.xmlsoap.org/soap/encoding/')
+                    .':arrayType="'
+                    .$this->getPrefixFromNamespace($this->getPrefix($typeDef['arrayType']))
+                    .":".$this->getLocalPart($typeDef['arrayType'])."[$rows$cols]\">"
+                    .$contents
+                    ."</$name>";
+            }
+        } elseif ($phpType == 'scalar') {
+            if (isset($typeDef['form']) && ($typeDef['form'] == 'qualified')) {
+                $elementNS = " xmlns=\"$ns\"";
+            } else {
+                if ($unqualified) {
+                    $elementNS = " xmlns=\"\"";
+                } else {
+                    $elementNS = '';
+                }
+            }
+            if ($use == 'literal') {
+                if ($forceType) {
+                    $xml = "<$name$elementNS xsi:type=\"" . $this->getPrefixFromNamespace($ns) . ":$uqType\">$value</$name>";
+                } else {
+                    $xml = "<$name$elementNS>$value</$name>";
+                }
+            } else {
+                $xml = "<$name$elementNS xsi:type=\"" . $this->getPrefixFromNamespace($ns) . ":$uqType\"$encodingStyle>$value</$name>";
+            }
+        }
+        $this->debug("in serializeType: returning: $xml");
+        return $xml;
+    }
+
+    /**
+     * serializes the attributes for a complexType
+     *
+     * @param array $typeDef our internal representation of an XML schema type (or element)
+     * @param mixed $value a native PHP value (parameter value)
+     * @param string $ns the namespace of the type
+     * @param string $uqType the local part of the type
+     * @return string value serialized as an XML string
+     * @access private
+     */
+    public function serializeComplexTypeAttributes($typeDef, $value, $ns, $uqType)
+    {
+        $this->debug("serializeComplexTypeAttributes for XML Schema type $ns:$uqType");
+        $xml = '';
+        if (isset($typeDef['extensionBase'])) {
+            $nsx = $this->getPrefix($typeDef['extensionBase']);
+            $uqTypex = $this->getLocalPart($typeDef['extensionBase']);
+            if ($this->getNamespaceFromPrefix($nsx)) {
+                $nsx = $this->getNamespaceFromPrefix($nsx);
+            }
+            if ($typeDefx = $this->getTypeDef($uqTypex, $nsx)) {
+                $this->debug("serialize attributes for extension base $nsx:$uqTypex");
+                $xml .= $this->serializeComplexTypeAttributes($typeDefx, $value, $nsx, $uqTypex);
+            } else {
+                $this->debug("extension base $nsx:$uqTypex is not a supported type");
+            }
+        }
+        if (isset($typeDef['attrs']) && is_array($typeDef['attrs'])) {
+            $this->debug("serialize attributes for XML Schema type $ns:$uqType");
+            if (is_array($value)) {
+                $xvalue = $value;
+            } elseif (is_object($value)) {
+                $xvalue = get_object_vars($value);
+            } else {
+                $this->debug("value is neither an array nor an object for XML Schema type $ns:$uqType");
+                $xvalue = array();
+            }
+            foreach ($typeDef['attrs'] as $aName => $attrs) {
+                if (isset($xvalue['!' . $aName])) {
+                    $xname = '!' . $aName;
+                    $this->debug("value provided for attribute $aName with key $xname");
+                } elseif (isset($xvalue[$aName])) {
+                    $xname = $aName;
+                    $this->debug("value provided for attribute $aName with key $xname");
+                } elseif (isset($attrs['default'])) {
+                    $xname = '!' . $aName;
+                    $xvalue[$xname] = $attrs['default'];
+                    $this->debug('use default value of ' . $xvalue[$aName] . ' for attribute ' . $aName);
+                } else {
+                    $xname = '';
+                    $this->debug("no value provided for attribute $aName");
+                }
+                if ($xname) {
+                    $xml .=  " $aName=\"" . $this->expandEntities($xvalue[$xname]) . "\"";
+                }
+            }
         } else {
-        	$forceType = false;
-        }
-
-		$xml = '';
-		if (strpos($type, ':')) {
-			$uqType = substr($type, strrpos($type, ':') + 1);
-			$ns = substr($type, 0, strrpos($type, ':'));
-			$this->debug("in serializeType: got a prefixed type: $uqType, $ns");
-			if ($this->getNamespaceFromPrefix($ns)) {
-				$ns = $this->getNamespaceFromPrefix($ns);
-				$this->debug("in serializeType: expanded prefixed type: $uqType, $ns");
-			}
-
-			if($ns == $this->XMLSchemaVersion || $ns == 'http://schemas.xmlsoap.org/soap/encoding/'){
-				$this->debug('in serializeType: type namespace indicates XML Schema or SOAP Encoding type');
-				if ($unqualified && $use == 'literal') {
-					$elementNS = " xmlns=\"\"";
-				} else {
-					$elementNS = '';
-				}
-				if (is_null($value)) {
-					if ($use == 'literal') {
-						// TODO: depends on minOccurs
-						$xml = "<$name$elementNS/>";
-					} else {
-						// TODO: depends on nillable, which should be checked before calling this method
-						$xml = "<$name$elementNS xsi:nil=\"true\" xsi:type=\"" . $this->getPrefixFromNamespace($ns) . ":$uqType\"/>";
-					}
-					$this->debug("in serializeType: returning: $xml");
-					return $xml;
-				}
-				if ($uqType == 'Array') {
-					// JBoss/Axis does this sometimes
-					return $this->serialize_val($value, $name, false, false, false, false, $use);
-				}
-		    	if ($uqType == 'boolean') {
-		    		if ((is_string($value) && $value == 'false') || (! $value)) {
-						$value = 'false';
-					} else {
-						$value = 'true';
-					}
-				}
-				if ($uqType == 'string' && gettype($value) == 'string') {
-					$value = $this->expandEntities($value);
-				}
-				if (($uqType == 'long' || $uqType == 'unsignedLong') && gettype($value) == 'double') {
-					$value = sprintf("%.0lf", $value);
-				}
-				// it's a scalar
-				// TODO: what about null/nil values?
-				// check type isn't a custom type extending xmlschema namespace
-				if (!$this->getTypeDef($uqType, $ns)) {
-					if ($use == 'literal') {
-						if ($forceType) {
-							$xml = "<$name$elementNS xsi:type=\"" . $this->getPrefixFromNamespace($ns) . ":$uqType\">$value</$name>";
-						} else {
-							$xml = "<$name$elementNS>$value</$name>";
-						}
-					} else {
-						$xml = "<$name$elementNS xsi:type=\"" . $this->getPrefixFromNamespace($ns) . ":$uqType\"$encodingStyle>$value</$name>";
-					}
-					$this->debug("in serializeType: returning: $xml");
-					return $xml;
-				}
-				$this->debug('custom type extends XML Schema or SOAP Encoding namespace (yuck)');
-			} else if ($ns == 'http://xml.apache.org/xml-soap') {
-				$this->debug('in serializeType: appears to be Apache SOAP type');
-				if ($uqType == 'Map') {
-					$tt_prefix = $this->getPrefixFromNamespace('http://xml.apache.org/xml-soap');
-					if (! $tt_prefix) {
-						$this->debug('in serializeType: Add namespace for Apache SOAP type');
-						$tt_prefix = 'ns' . rand(1000, 9999);
-						$this->namespaces[$tt_prefix] = 'http://xml.apache.org/xml-soap';
-						// force this to be added to usedNamespaces
-						$tt_prefix = $this->getPrefixFromNamespace('http://xml.apache.org/xml-soap');
-					}
-					$contents = '';
-					foreach($value as $k => $v) {
-						$this->debug("serializing map element: key $k, value $v");
-						$contents .= '<item>';
-						$contents .= $this->serialize_val($k,'key',false,false,false,false,$use);
-						$contents .= $this->serialize_val($v,'value',false,false,false,false,$use);
-						$contents .= '</item>';
-					}
-					if ($use == 'literal') {
-						if ($forceType) {
-							$xml = "<$name xsi:type=\"" . $tt_prefix . ":$uqType\">$contents</$name>";
-						} else {
-							$xml = "<$name>$contents</$name>";
-						}
-					} else {
-						$xml = "<$name xsi:type=\"" . $tt_prefix . ":$uqType\"$encodingStyle>$contents</$name>";
-					}
-					$this->debug("in serializeType: returning: $xml");
-					return $xml;
-				}
-				$this->debug('in serializeType: Apache SOAP type, but only support Map');
-			}
-		} else {
-			// TODO: should the type be compared to types in XSD, and the namespace
-			// set to XSD if the type matches?
-			$this->debug("in serializeType: No namespace for type $type");
-			$ns = '';
-			$uqType = $type;
-		}
-		if(!$typeDef = $this->getTypeDef($uqType, $ns)){
-			$this->setError("$type ($uqType) is not a supported type.");
-			$this->debug("in serializeType: $type ($uqType) is not a supported type.");
-			return false;
-		} else {
-			$this->debug("in serializeType: found typeDef");
-			$this->appendDebug('typeDef=' . $this->varDump($typeDef));
-			if (substr($uqType, -1) == '^') {
-				$uqType = substr($uqType, 0, -1);
-			}
-		}
-		if (!isset($typeDef['phpType'])) {
-			$this->setError("$type ($uqType) has no phpType.");
-			$this->debug("in serializeType: $type ($uqType) has no phpType.");
-			return false;
-		}
-		$phpType = $typeDef['phpType'];
-		$this->debug("in serializeType: uqType: $uqType, ns: $ns, phptype: $phpType, arrayType: " . (isset($typeDef['arrayType']) ? $typeDef['arrayType'] : '') );
-		// if php type == struct, map value to the <all> element names
-		if ($phpType == 'struct') {
-			if (isset($typeDef['typeClass']) && $typeDef['typeClass'] == 'element') {
-				$elementName = $uqType;
-				if (isset($typeDef['form']) && ($typeDef['form'] == 'qualified')) {
-					$elementNS = " xmlns=\"$ns\"";
-				} else {
-					$elementNS = " xmlns=\"\"";
-				}
-			} else {
-				$elementName = $name;
-				if ($unqualified) {
-					$elementNS = " xmlns=\"\"";
-				} else {
-					$elementNS = '';
-				}
-			}
-			if (is_null($value)) {
-				if ($use == 'literal') {
-					// TODO: depends on minOccurs and nillable
-					$xml = "<$elementName$elementNS/>";
-				} else {
-					$xml = "<$elementName$elementNS xsi:nil=\"true\" xsi:type=\"" . $this->getPrefixFromNamespace($ns) . ":$uqType\"/>";
-				}
-				$this->debug("in serializeType: returning: $xml");
-				return $xml;
-			}
-			if (is_object($value)) {
-				$value = get_object_vars($value);
-			}
-			if (is_array($value)) {
-				$elementAttrs = $this->serializeComplexTypeAttributes($typeDef, $value, $ns, $uqType);
-				if ($use == 'literal') {
-					if ($forceType) {
-						$xml = "<$elementName$elementNS$elementAttrs xsi:type=\"" . $this->getPrefixFromNamespace($ns) . ":$uqType\">";
-					} else {
-						$xml = "<$elementName$elementNS$elementAttrs>";
-					}
-				} else {
-					$xml = "<$elementName$elementNS$elementAttrs xsi:type=\"" . $this->getPrefixFromNamespace($ns) . ":$uqType\"$encodingStyle>";
-				}
-
-				if (isset($typeDef['simpleContent']) && $typeDef['simpleContent'] == 'true') {
-					if (isset($value['!'])) {
-						$xml .= $value['!'];
-						$this->debug("in serializeType: serialized simpleContent for type $type");
-					} else {
-						$this->debug("in serializeType: no simpleContent to serialize for type $type");
-					}
-				} else {
-					// complexContent
-					$xml .= $this->serializeComplexTypeElements($typeDef, $value, $ns, $uqType, $use, $encodingStyle);
-				}
-				$xml .= "</$elementName>";
-			} else {
-				$this->debug("in serializeType: phpType is struct, but value is not an array");
-				$this->setError("phpType is struct, but value is not an array: see debug output for details");
-				$xml = '';
-			}
-		} elseif ($phpType == 'array') {
-			if (isset($typeDef['form']) && ($typeDef['form'] == 'qualified')) {
-				$elementNS = " xmlns=\"$ns\"";
-			} else {
-				if ($unqualified) {
-					$elementNS = " xmlns=\"\"";
-				} else {
-					$elementNS = '';
-				}
-			}
-			if (is_null($value)) {
-				if ($use == 'literal') {
-					// TODO: depends on minOccurs
-					$xml = "<$name$elementNS/>";
-				} else {
-					$xml = "<$name$elementNS xsi:nil=\"true\" xsi:type=\"" .
-						$this->getPrefixFromNamespace('http://schemas.xmlsoap.org/soap/encoding/') .
-						":Array\" " .
-						$this->getPrefixFromNamespace('http://schemas.xmlsoap.org/soap/encoding/') .
-						':arrayType="' .
-						$this->getPrefixFromNamespace($this->getPrefix($typeDef['arrayType'])) .
-						':' .
-						$this->getLocalPart($typeDef['arrayType'])."[0]\"/>";
-				}
-				$this->debug("in serializeType: returning: $xml");
-				return $xml;
-			}
-			if (isset($typeDef['multidimensional'])) {
-				$nv = array();
-				foreach($value as $v) {
-					$cols = ',' . sizeof($v);
-					$nv = array_merge($nv, $v);
-				}
-				$value = $nv;
-			} else {
-				$cols = '';
-			}
-			if (is_array($value) && sizeof($value) >= 1) {
-				$rows = sizeof($value);
-				$contents = '';
-				foreach($value as $k => $v) {
-					$this->debug("serializing array element: $k, $v of type: $typeDef[arrayType]");
-					//if (strpos($typeDef['arrayType'], ':') ) {
-					if (!in_array($typeDef['arrayType'],$this->typemap['http://www.w3.org/2001/XMLSchema'])) {
-					    $contents .= $this->serializeType('item', $typeDef['arrayType'], $v, $use);
-					} else {
-					    $contents .= $this->serialize_val($v, 'item', $typeDef['arrayType'], null, $this->XMLSchemaVersion, false, $use);
-					}
-				}
-			} else {
-				$rows = 0;
-				$contents = null;
-			}
-			// TODO: for now, an empty value will be serialized as a zero element
-			// array.  Revisit this when coding the handling of null/nil values.
-			if ($use == 'literal') {
-				$xml = "<$name$elementNS>"
-					.$contents
-					."</$name>";
-			} else {
-				$xml = "<$name$elementNS xsi:type=\"".$this->getPrefixFromNamespace('http://schemas.xmlsoap.org/soap/encoding/').':Array" '.
-					$this->getPrefixFromNamespace('http://schemas.xmlsoap.org/soap/encoding/')
-					.':arrayType="'
-					.$this->getPrefixFromNamespace($this->getPrefix($typeDef['arrayType']))
-					.":".$this->getLocalPart($typeDef['arrayType'])."[$rows$cols]\">"
-					.$contents
-					."</$name>";
-			}
-		} elseif ($phpType == 'scalar') {
-			if (isset($typeDef['form']) && ($typeDef['form'] == 'qualified')) {
-				$elementNS = " xmlns=\"$ns\"";
-			} else {
-				if ($unqualified) {
-					$elementNS = " xmlns=\"\"";
-				} else {
-					$elementNS = '';
-				}
-			}
-			if ($use == 'literal') {
-				if ($forceType) {
-					$xml = "<$name$elementNS xsi:type=\"" . $this->getPrefixFromNamespace($ns) . ":$uqType\">$value</$name>";
-				} else {
-					$xml = "<$name$elementNS>$value</$name>";
-				}
-			} else {
-				$xml = "<$name$elementNS xsi:type=\"" . $this->getPrefixFromNamespace($ns) . ":$uqType\"$encodingStyle>$value</$name>";
-			}
-		}
-		$this->debug("in serializeType: returning: $xml");
-		return $xml;
-	}
-
-	/**
-	 * serializes the attributes for a complexType
-	 *
-	 * @param array $typeDef our internal representation of an XML schema type (or element)
-	 * @param mixed $value a native PHP value (parameter value)
-	 * @param string $ns the namespace of the type
-	 * @param string $uqType the local part of the type
-	 * @return string value serialized as an XML string
-	 * @access private
-	 */
-	function serializeComplexTypeAttributes($typeDef, $value, $ns, $uqType) {
-		$this->debug("serializeComplexTypeAttributes for XML Schema type $ns:$uqType");
-		$xml = '';
-		if (isset($typeDef['extensionBase'])) {
-			$nsx = $this->getPrefix($typeDef['extensionBase']);
-			$uqTypex = $this->getLocalPart($typeDef['extensionBase']);
-			if ($this->getNamespaceFromPrefix($nsx)) {
-				$nsx = $this->getNamespaceFromPrefix($nsx);
-			}
-			if ($typeDefx = $this->getTypeDef($uqTypex, $nsx)) {
-				$this->debug("serialize attributes for extension base $nsx:$uqTypex");
-				$xml .= $this->serializeComplexTypeAttributes($typeDefx, $value, $nsx, $uqTypex);
-			} else {
-				$this->debug("extension base $nsx:$uqTypex is not a supported type");
-			}
-		}
-		if (isset($typeDef['attrs']) && is_array($typeDef['attrs'])) {
-			$this->debug("serialize attributes for XML Schema type $ns:$uqType");
-			if (is_array($value)) {
-				$xvalue = $value;
-			} elseif (is_object($value)) {
-				$xvalue = get_object_vars($value);
-			} else {
-				$this->debug("value is neither an array nor an object for XML Schema type $ns:$uqType");
-				$xvalue = array();
-			}
-			foreach ($typeDef['attrs'] as $aName => $attrs) {
-				if (isset($xvalue['!' . $aName])) {
-					$xname = '!' . $aName;
-					$this->debug("value provided for attribute $aName with key $xname");
-				} elseif (isset($xvalue[$aName])) {
-					$xname = $aName;
-					$this->debug("value provided for attribute $aName with key $xname");
-				} elseif (isset($attrs['default'])) {
-					$xname = '!' . $aName;
-					$xvalue[$xname] = $attrs['default'];
-					$this->debug('use default value of ' . $xvalue[$aName] . ' for attribute ' . $aName);
-				} else {
-					$xname = '';
-					$this->debug("no value provided for attribute $aName");
-				}
-				if ($xname) {
-					$xml .=  " $aName=\"" . $this->expandEntities($xvalue[$xname]) . "\"";
-				}
-			}
-		} else {
-			$this->debug("no attributes to serialize for XML Schema type $ns:$uqType");
-		}
-		return $xml;
-	}
-
-	/**
-	 * serializes the elements for a complexType
-	 *
-	 * @param array $typeDef our internal representation of an XML schema type (or element)
-	 * @param mixed $value a native PHP value (parameter value)
-	 * @param string $ns the namespace of the type
-	 * @param string $uqType the local part of the type
-	 * @param string $use use for part (encoded|literal)
-	 * @param string $encodingStyle SOAP encoding style for the value (if different than the enclosing style)
-	 * @return string value serialized as an XML string
-	 * @access private
-	 */
-	function serializeComplexTypeElements($typeDef, $value, $ns, $uqType, $use='encoded', $encodingStyle=false) {
-		$this->debug("in serializeComplexTypeElements for XML Schema type $ns:$uqType");
-		$xml = '';
-		if (isset($typeDef['extensionBase'])) {
-			$nsx = $this->getPrefix($typeDef['extensionBase']);
-			$uqTypex = $this->getLocalPart($typeDef['extensionBase']);
-			if ($this->getNamespaceFromPrefix($nsx)) {
-				$nsx = $this->getNamespaceFromPrefix($nsx);
-			}
-			if ($typeDefx = $this->getTypeDef($uqTypex, $nsx)) {
-				$this->debug("serialize elements for extension base $nsx:$uqTypex");
-				$xml .= $this->serializeComplexTypeElements($typeDefx, $value, $nsx, $uqTypex, $use, $encodingStyle);
-			} else {
-				$this->debug("extension base $nsx:$uqTypex is not a supported type");
-			}
-		}
-		if (isset($typeDef['elements']) && is_array($typeDef['elements'])) {
-			$this->debug("in serializeComplexTypeElements, serialize elements for XML Schema type $ns:$uqType");
-			if (is_array($value)) {
-				$xvalue = $value;
-			} elseif (is_object($value)) {
-				$xvalue = get_object_vars($value);
-			} else {
-				$this->debug("value is neither an array nor an object for XML Schema type $ns:$uqType");
-				$xvalue = array();
-			}
-			// toggle whether all elements are present - ideally should validate against schema
-			if (count($typeDef['elements']) != count($xvalue)){
-				$optionals = true;
-			}
-			foreach ($typeDef['elements'] as $eName => $attrs) {
-				if (!isset($xvalue[$eName])) {
-					if (isset($attrs['default'])) {
-						$xvalue[$eName] = $attrs['default'];
-						$this->debug('use default value of ' . $xvalue[$eName] . ' for element ' . $eName);
-					}
-				}
-				// if user took advantage of a minOccurs=0, then only serialize named parameters
-				if (isset($optionals)
-				    && (!isset($xvalue[$eName]))
-					&& ( (!isset($attrs['nillable'])) || $attrs['nillable'] != 'true')
-					){
-					if (isset($attrs['minOccurs']) && $attrs['minOccurs'] <> '0') {
-						$this->debug("apparent error: no value provided for element $eName with minOccurs=" . $attrs['minOccurs']);
-					}
-					// do nothing
-					$this->debug("no value provided for complexType element $eName and element is not nillable, so serialize nothing");
-				} else {
-					// get value
-					if (isset($xvalue[$eName])) {
-					    $v = $xvalue[$eName];
-					} else {
-					    $v = null;
-					}
-					if (isset($attrs['form'])) {
-						$unqualified = ($attrs['form'] == 'unqualified');
-					} else {
-						$unqualified = false;
-					}
-					if (isset($attrs['maxOccurs']) && ($attrs['maxOccurs'] == 'unbounded' || $attrs['maxOccurs'] > 1) && isset($v) && is_array($v) && $this->isArraySimpleOrStruct($v) == 'arraySimple') {
-						$vv = $v;
-						foreach ($vv as $k => $v) {
-							if (isset($attrs['type']) || isset($attrs['ref'])) {
-								// serialize schema-defined type
-							    $xml .= $this->serializeType($eName, isset($attrs['type']) ? $attrs['type'] : $attrs['ref'], $v, $use, $encodingStyle, $unqualified);
-							} else {
-								// serialize generic type (can this ever really happen?)
-							    $this->debug("calling serialize_val() for $v, $eName, false, false, false, false, $use");
-							    $xml .= $this->serialize_val($v, $eName, false, false, false, false, $use);
-							}
-						}
-					} else {
-						if (is_null($v) && isset($attrs['minOccurs']) && $attrs['minOccurs'] == '0') {
-							// do nothing
-						} elseif (is_null($v) && isset($attrs['nillable']) && $attrs['nillable'] == 'true') {
-							// TODO: serialize a nil correctly, but for now serialize schema-defined type
-						    $xml .= $this->serializeType($eName, isset($attrs['type']) ? $attrs['type'] : $attrs['ref'], $v, $use, $encodingStyle, $unqualified);
-						} elseif (isset($attrs['type']) || isset($attrs['ref'])) {
-							// serialize schema-defined type
-						    $xml .= $this->serializeType($eName, isset($attrs['type']) ? $attrs['type'] : $attrs['ref'], $v, $use, $encodingStyle, $unqualified);
-						} else {
-							// serialize generic type (can this ever really happen?)
-						    $this->debug("calling serialize_val() for $v, $eName, false, false, false, false, $use");
-						    $xml .= $this->serialize_val($v, $eName, false, false, false, false, $use);
-						}
-					}
-				}
-			}
-		} else {
-			$this->debug("no elements to serialize for XML Schema type $ns:$uqType");
-		}
-		return $xml;
-	}
-
-	/**
-	* adds an XML Schema complex type to the WSDL types
-	*
-	* @param string	$name
-	* @param string $typeClass (complexType|simpleType|attribute)
-	* @param string $phpType currently supported are array and struct (php assoc array)
-	* @param string $compositor (all|sequence|choice)
-	* @param string $restrictionBase namespace:name (http://schemas.xmlsoap.org/soap/encoding/:Array)
-	* @param array $elements e.g. array ( name => array(name=>'',type=>'') )
-	* @param array $attrs e.g. array(array('ref'=>'SOAP-ENC:arrayType','wsdl:arrayType'=>'xsd:string[]'))
-	* @param string $arrayType as namespace:name (xsd:string)
-	* @see nusoap_xmlschema
-	* @access public
-	*/
-	function addComplexType($name,$typeClass='complexType',$phpType='array',$compositor='',$restrictionBase='',$elements=array(),$attrs=array(),$arrayType='') {
-		if (count($elements) > 0) {
-			$eElements = array();
-	    	foreach($elements as $n => $e){
-	            // expand each element
-	            $ee = array();
-	            foreach ($e as $k => $v) {
-		            $k = strpos($k,':') ? $this->expandQname($k) : $k;
-		            $v = strpos($v,':') ? $this->expandQname($v) : $v;
-		            $ee[$k] = $v;
-		    	}
-	    		$eElements[$n] = $ee;
-	    	}
-	    	$elements = $eElements;
-		}
-
-		if (count($attrs) > 0) {
-	    	foreach($attrs as $n => $a){
-	            // expand each attribute
-	            foreach ($a as $k => $v) {
-		            $k = strpos($k,':') ? $this->expandQname($k) : $k;
-		            $v = strpos($v,':') ? $this->expandQname($v) : $v;
-		            $aa[$k] = $v;
-		    	}
-	    		$eAttrs[$n] = $aa;
-	    	}
-	    	$attrs = $eAttrs;
-		}
-
-		$restrictionBase = strpos($restrictionBase,':') ? $this->expandQname($restrictionBase) : $restrictionBase;
-		$arrayType = strpos($arrayType,':') ? $this->expandQname($arrayType) : $arrayType;
-
-		$typens = isset($this->namespaces['types']) ? $this->namespaces['types'] : $this->namespaces['tns'];
-		$this->schemas[$typens][0]->addComplexType($name,$typeClass,$phpType,$compositor,$restrictionBase,$elements,$attrs,$arrayType);
-	}
-
-	/**
-	* adds an XML Schema simple type to the WSDL types
-	*
-	* @param string $name
-	* @param string $restrictionBase namespace:name (http://schemas.xmlsoap.org/soap/encoding/:Array)
-	* @param string $typeClass (should always be simpleType)
-	* @param string $phpType (should always be scalar)
-	* @param array $enumeration array of values
-	* @see nusoap_xmlschema
-	* @access public
-	*/
-	function addSimpleType($name, $restrictionBase='', $typeClass='simpleType', $phpType='scalar', $enumeration=array()) {
-		$restrictionBase = strpos($restrictionBase,':') ? $this->expandQname($restrictionBase) : $restrictionBase;
-
-		$typens = isset($this->namespaces['types']) ? $this->namespaces['types'] : $this->namespaces['tns'];
-		$this->schemas[$typens][0]->addSimpleType($name, $restrictionBase, $typeClass, $phpType, $enumeration);
-	}
-
-	/**
-	* adds an element to the WSDL types
-	*
-	* @param array $attrs attributes that must include name and type
-	* @see nusoap_xmlschema
-	* @access public
-	*/
-	function addElement($attrs) {
-		$typens = isset($this->namespaces['types']) ? $this->namespaces['types'] : $this->namespaces['tns'];
-		$this->schemas[$typens][0]->addElement($attrs);
-	}
-
-	/**
-	* register an operation with the server
-	*
-	* @param string $name operation (method) name
-	* @param array $in assoc array of input values: key = param name, value = param type
-	* @param array $out assoc array of output values: key = param name, value = param type
-	* @param string $namespace optional The namespace for the operation
-	* @param string $soapaction optional The soapaction for the operation
-	* @param string $style (rpc|document) optional The style for the operation Note: when 'document' is specified, parameter and return wrappers are created for you automatically
-	* @param string $use (encoded|literal) optional The use for the parameters (cannot mix right now)
-	* @param string $documentation optional The description to include in the WSDL
-	* @param string $encodingStyle optional (usually 'http://schemas.xmlsoap.org/soap/encoding/' for encoded)
-	* @access public
-	*/
-	function addOperation($name, $in = false, $out = false, $namespace = false, $soapaction = false, $style = 'rpc', $use = 'encoded', $documentation = '', $encodingStyle = ''){
-		if ($use == 'encoded' && $encodingStyle == '') {
-			$encodingStyle = 'http://schemas.xmlsoap.org/soap/encoding/';
-		}
-
-		if ($style == 'document') {
-			$elements = array();
-			foreach ($in as $n => $t) {
-				$elements[$n] = array('name' => $n, 'type' => $t, 'form' => 'unqualified');
-			}
-			$this->addComplexType($name . 'RequestType', 'complexType', 'struct', 'all', '', $elements);
-			$this->addElement(array('name' => $name, 'type' => $name . 'RequestType'));
-			$in = array('parameters' => 'tns:' . $name . '^');
-
-			$elements = array();
-			foreach ($out as $n => $t) {
-				$elements[$n] = array('name' => $n, 'type' => $t, 'form' => 'unqualified');
-			}
-			$this->addComplexType($name . 'ResponseType', 'complexType', 'struct', 'all', '', $elements);
-			$this->addElement(array('name' => $name . 'Response', 'type' => $name . 'ResponseType', 'form' => 'qualified'));
-			$out = array('parameters' => 'tns:' . $name . 'Response' . '^');
-		}
-
-		// get binding
-		$this->bindings[ $this->serviceName . 'Binding' ]['operations'][$name] =
-		array(
-		'name' => $name,
-		'binding' => $this->serviceName . 'Binding',
-		'endpoint' => $this->endpoint,
-		'soapAction' => $soapaction,
-		'style' => $style,
-		'input' => array(
-			'use' => $use,
-			'namespace' => $namespace,
-			'encodingStyle' => $encodingStyle,
-			'message' => $name . 'Request',
-			'parts' => $in),
-		'output' => array(
-			'use' => $use,
-			'namespace' => $namespace,
-			'encodingStyle' => $encodingStyle,
-			'message' => $name . 'Response',
-			'parts' => $out),
-		'namespace' => $namespace,
-		'transport' => 'http://schemas.xmlsoap.org/soap/http',
-		'documentation' => $documentation);
-		// add portTypes
-		// add messages
-		if($in)
-		{
-			foreach($in as $pName => $pType)
-			{
-				if(strpos($pType,':')) {
-					$pType = $this->getNamespaceFromPrefix($this->getPrefix($pType)).":".$this->getLocalPart($pType);
-				}
-				$this->messages[$name.'Request'][$pName] = $pType;
-			}
-		} else {
+            $this->debug("no attributes to serialize for XML Schema type $ns:$uqType");
+        }
+        return $xml;
+    }
+
+    /**
+     * serializes the elements for a complexType
+     *
+     * @param array $typeDef our internal representation of an XML schema type (or element)
+     * @param mixed $value a native PHP value (parameter value)
+     * @param string $ns the namespace of the type
+     * @param string $uqType the local part of the type
+     * @param string $use use for part (encoded|literal)
+     * @param string $encodingStyle SOAP encoding style for the value (if different than the enclosing style)
+     * @return string value serialized as an XML string
+     * @access private
+     */
+    public function serializeComplexTypeElements($typeDef, $value, $ns, $uqType, $use='encoded', $encodingStyle=false)
+    {
+        $this->debug("in serializeComplexTypeElements for XML Schema type $ns:$uqType");
+        $xml = '';
+        if (isset($typeDef['extensionBase'])) {
+            $nsx = $this->getPrefix($typeDef['extensionBase']);
+            $uqTypex = $this->getLocalPart($typeDef['extensionBase']);
+            if ($this->getNamespaceFromPrefix($nsx)) {
+                $nsx = $this->getNamespaceFromPrefix($nsx);
+            }
+            if ($typeDefx = $this->getTypeDef($uqTypex, $nsx)) {
+                $this->debug("serialize elements for extension base $nsx:$uqTypex");
+                $xml .= $this->serializeComplexTypeElements($typeDefx, $value, $nsx, $uqTypex, $use, $encodingStyle);
+            } else {
+                $this->debug("extension base $nsx:$uqTypex is not a supported type");
+            }
+        }
+        if (isset($typeDef['elements']) && is_array($typeDef['elements'])) {
+            $this->debug("in serializeComplexTypeElements, serialize elements for XML Schema type $ns:$uqType");
+            if (is_array($value)) {
+                $xvalue = $value;
+            } elseif (is_object($value)) {
+                $xvalue = get_object_vars($value);
+            } else {
+                $this->debug("value is neither an array nor an object for XML Schema type $ns:$uqType");
+                $xvalue = array();
+            }
+            // toggle whether all elements are present - ideally should validate against schema
+            if (count($typeDef['elements']) != count($xvalue)) {
+                $optionals = true;
+            }
+            foreach ($typeDef['elements'] as $eName => $attrs) {
+                if (!isset($xvalue[$eName])) {
+                    if (isset($attrs['default'])) {
+                        $xvalue[$eName] = $attrs['default'];
+                        $this->debug('use default value of ' . $xvalue[$eName] . ' for element ' . $eName);
+                    }
+                }
+                // if user took advantage of a minOccurs=0, then only serialize named parameters
+                if (isset($optionals)
+                    && (!isset($xvalue[$eName]))
+                    && ((!isset($attrs['nillable'])) || $attrs['nillable'] != 'true')
+                    ) {
+                    if (isset($attrs['minOccurs']) && $attrs['minOccurs'] <> '0') {
+                        $this->debug("apparent error: no value provided for element $eName with minOccurs=" . $attrs['minOccurs']);
+                    }
+                    // do nothing
+                    $this->debug("no value provided for complexType element $eName and element is not nillable, so serialize nothing");
+                } else {
+                    // get value
+                    if (isset($xvalue[$eName])) {
+                        $v = $xvalue[$eName];
+                    } else {
+                        $v = null;
+                    }
+                    if (isset($attrs['form'])) {
+                        $unqualified = ($attrs['form'] == 'unqualified');
+                    } else {
+                        $unqualified = false;
+                    }
+                    if (isset($attrs['maxOccurs']) && ($attrs['maxOccurs'] == 'unbounded' || $attrs['maxOccurs'] > 1) && isset($v) && is_array($v) && $this->isArraySimpleOrStruct($v) == 'arraySimple') {
+                        $vv = $v;
+                        foreach ($vv as $k => $v) {
+                            if (isset($attrs['type']) || isset($attrs['ref'])) {
+                                // serialize schema-defined type
+                                $xml .= $this->serializeType($eName, isset($attrs['type']) ? $attrs['type'] : $attrs['ref'], $v, $use, $encodingStyle, $unqualified);
+                            } else {
+                                // serialize generic type (can this ever really happen?)
+                                $this->debug("calling serialize_val() for $v, $eName, false, false, false, false, $use");
+                                $xml .= $this->serialize_val($v, $eName, false, false, false, false, $use);
+                            }
+                        }
+                    } else {
+                        if (is_null($v) && isset($attrs['minOccurs']) && $attrs['minOccurs'] == '0') {
+                            // do nothing
+                        } elseif (is_null($v) && isset($attrs['nillable']) && $attrs['nillable'] == 'true') {
+                            // TODO: serialize a nil correctly, but for now serialize schema-defined type
+                            $xml .= $this->serializeType($eName, isset($attrs['type']) ? $attrs['type'] : $attrs['ref'], $v, $use, $encodingStyle, $unqualified);
+                        } elseif (isset($attrs['type']) || isset($attrs['ref'])) {
+                            // serialize schema-defined type
+                            $xml .= $this->serializeType($eName, isset($attrs['type']) ? $attrs['type'] : $attrs['ref'], $v, $use, $encodingStyle, $unqualified);
+                        } else {
+                            // serialize generic type (can this ever really happen?)
+                            $this->debug("calling serialize_val() for $v, $eName, false, false, false, false, $use");
+                            $xml .= $this->serialize_val($v, $eName, false, false, false, false, $use);
+                        }
+                    }
+                }
+            }
+        } else {
+            $this->debug("no elements to serialize for XML Schema type $ns:$uqType");
+        }
+        return $xml;
+    }
+
+    /**
+    * adds an XML Schema complex type to the WSDL types
+    *
+    * @param string	$name
+    * @param string $typeClass (complexType|simpleType|attribute)
+    * @param string $phpType currently supported are array and struct (php assoc array)
+    * @param string $compositor (all|sequence|choice)
+    * @param string $restrictionBase namespace:name (http://schemas.xmlsoap.org/soap/encoding/:Array)
+    * @param array $elements e.g. array ( name => array(name=>'',type=>'') )
+    * @param array $attrs e.g. array(array('ref'=>'SOAP-ENC:arrayType','wsdl:arrayType'=>'xsd:string[]'))
+    * @param string $arrayType as namespace:name (xsd:string)
+    * @see nusoap_xmlschema
+    * @access public
+    */
+    public function addComplexType($name, $typeClass='complexType', $phpType='array', $compositor='', $restrictionBase='', $elements=array(), $attrs=array(), $arrayType='')
+    {
+        if (count($elements) > 0) {
+            $eElements = array();
+            foreach ($elements as $n => $e) {
+                // expand each element
+                $ee = array();
+                foreach ($e as $k => $v) {
+                    $k = strpos($k, ':') ? $this->expandQname($k) : $k;
+                    $v = strpos($v, ':') ? $this->expandQname($v) : $v;
+                    $ee[$k] = $v;
+                }
+                $eElements[$n] = $ee;
+            }
+            $elements = $eElements;
+        }
+
+        if (count($attrs) > 0) {
+            foreach ($attrs as $n => $a) {
+                // expand each attribute
+                foreach ($a as $k => $v) {
+                    $k = strpos($k, ':') ? $this->expandQname($k) : $k;
+                    $v = strpos($v, ':') ? $this->expandQname($v) : $v;
+                    $aa[$k] = $v;
+                }
+                $eAttrs[$n] = $aa;
+            }
+            $attrs = $eAttrs;
+        }
+
+        $restrictionBase = strpos($restrictionBase, ':') ? $this->expandQname($restrictionBase) : $restrictionBase;
+        $arrayType = strpos($arrayType, ':') ? $this->expandQname($arrayType) : $arrayType;
+
+        $typens = isset($this->namespaces['types']) ? $this->namespaces['types'] : $this->namespaces['tns'];
+        $this->schemas[$typens][0]->addComplexType($name, $typeClass, $phpType, $compositor, $restrictionBase, $elements, $attrs, $arrayType);
+    }
+
+    /**
+    * adds an XML Schema simple type to the WSDL types
+    *
+    * @param string $name
+    * @param string $restrictionBase namespace:name (http://schemas.xmlsoap.org/soap/encoding/:Array)
+    * @param string $typeClass (should always be simpleType)
+    * @param string $phpType (should always be scalar)
+    * @param array $enumeration array of values
+    * @see nusoap_xmlschema
+    * @access public
+    */
+    public function addSimpleType($name, $restrictionBase='', $typeClass='simpleType', $phpType='scalar', $enumeration=array())
+    {
+        $restrictionBase = strpos($restrictionBase, ':') ? $this->expandQname($restrictionBase) : $restrictionBase;
+
+        $typens = isset($this->namespaces['types']) ? $this->namespaces['types'] : $this->namespaces['tns'];
+        $this->schemas[$typens][0]->addSimpleType($name, $restrictionBase, $typeClass, $phpType, $enumeration);
+    }
+
+    /**
+    * adds an element to the WSDL types
+    *
+    * @param array $attrs attributes that must include name and type
+    * @see nusoap_xmlschema
+    * @access public
+    */
+    public function addElement($attrs)
+    {
+        $typens = isset($this->namespaces['types']) ? $this->namespaces['types'] : $this->namespaces['tns'];
+        $this->schemas[$typens][0]->addElement($attrs);
+    }
+
+    /**
+    * register an operation with the server
+    *
+    * @param string $name operation (method) name
+    * @param array $in assoc array of input values: key = param name, value = param type
+    * @param array $out assoc array of output values: key = param name, value = param type
+    * @param string $namespace optional The namespace for the operation
+    * @param string $soapaction optional The soapaction for the operation
+    * @param string $style (rpc|document) optional The style for the operation Note: when 'document' is specified, parameter and return wrappers are created for you automatically
+    * @param string $use (encoded|literal) optional The use for the parameters (cannot mix right now)
+    * @param string $documentation optional The description to include in the WSDL
+    * @param string $encodingStyle optional (usually 'http://schemas.xmlsoap.org/soap/encoding/' for encoded)
+    * @access public
+    */
+    public function addOperation($name, $in = false, $out = false, $namespace = false, $soapaction = false, $style = 'rpc', $use = 'encoded', $documentation = '', $encodingStyle = '')
+    {
+        if ($use == 'encoded' && $encodingStyle == '') {
+            $encodingStyle = 'http://schemas.xmlsoap.org/soap/encoding/';
+        }
+
+        if ($style == 'document') {
+            $elements = array();
+            foreach ($in as $n => $t) {
+                $elements[$n] = array('name' => $n, 'type' => $t, 'form' => 'unqualified');
+            }
+            $this->addComplexType($name . 'RequestType', 'complexType', 'struct', 'all', '', $elements);
+            $this->addElement(array('name' => $name, 'type' => $name . 'RequestType'));
+            $in = array('parameters' => 'tns:' . $name . '^');
+
+            $elements = array();
+            foreach ($out as $n => $t) {
+                $elements[$n] = array('name' => $n, 'type' => $t, 'form' => 'unqualified');
+            }
+            $this->addComplexType($name . 'ResponseType', 'complexType', 'struct', 'all', '', $elements);
+            $this->addElement(array('name' => $name . 'Response', 'type' => $name . 'ResponseType', 'form' => 'qualified'));
+            $out = array('parameters' => 'tns:' . $name . 'Response' . '^');
+        }
+
+        // get binding
+        $this->bindings[ $this->serviceName . 'Binding' ]['operations'][$name] =
+        array(
+        'name' => $name,
+        'binding' => $this->serviceName . 'Binding',
+        'endpoint' => $this->endpoint,
+        'soapAction' => $soapaction,
+        'style' => $style,
+        'input' => array(
+            'use' => $use,
+            'namespace' => $namespace,
+            'encodingStyle' => $encodingStyle,
+            'message' => $name . 'Request',
+            'parts' => $in),
+        'output' => array(
+            'use' => $use,
+            'namespace' => $namespace,
+            'encodingStyle' => $encodingStyle,
+            'message' => $name . 'Response',
+            'parts' => $out),
+        'namespace' => $namespace,
+        'transport' => 'http://schemas.xmlsoap.org/soap/http',
+        'documentation' => $documentation);
+        // add portTypes
+        // add messages
+        if ($in) {
+            foreach ($in as $pName => $pType) {
+                if (strpos($pType, ':')) {
+                    $pType = $this->getNamespaceFromPrefix($this->getPrefix($pType)).":".$this->getLocalPart($pType);
+                }
+                $this->messages[$name.'Request'][$pName] = $pType;
+            }
+        } else {
             $this->messages[$name.'Request']= '0';
         }
-		if($out)
-		{
-			foreach($out as $pName => $pType)
-			{
-				if(strpos($pType,':')) {
-					$pType = $this->getNamespaceFromPrefix($this->getPrefix($pType)).":".$this->getLocalPart($pType);
-				}
-				$this->messages[$name.'Response'][$pName] = $pType;
-			}
-		} else {
+        if ($out) {
+            foreach ($out as $pName => $pType) {
+                if (strpos($pType, ':')) {
+                    $pType = $this->getNamespaceFromPrefix($this->getPrefix($pType)).":".$this->getLocalPart($pType);
+                }
+                $this->messages[$name.'Response'][$pName] = $pType;
+            }
+        } else {
             $this->messages[$name.'Response']= '0';
         }
-		return true;
-	}
-}
-
-?>+        return true;
+    }
+}