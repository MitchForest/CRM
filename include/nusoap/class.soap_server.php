--- conflicted
+++ resolved
@@ -13,7 +13,7 @@
 
 r55980 - 2010-04-19 13:31:28 -0700 (Mon, 19 Apr 2010) - kjing - create Mango (6.1) based on windex
 
-r51719 - 2009-10-22 10:18:00 -0700 (Thu, 22 Oct 2009) - mitani - Converted to Build 3  tags and updated the build system 
+r51719 - 2009-10-22 10:18:00 -0700 (Thu, 22 Oct 2009) - mitani - Converted to Build 3  tags and updated the build system
 
 r51634 - 2009-10-19 13:32:22 -0700 (Mon, 19 Oct 2009) - mitani - Windex is the branch for Sugar Sales 1.0 development
 
@@ -46,7 +46,9 @@
 */
 
 
-if(!defined('sugarEntry') || !sugarEntry) die('Not A Valid Entry Point');
+if (!defined('sugarEntry') || !sugarEntry) {
+    die('Not A Valid Entry Point');
+}
 
 
 
@@ -63,1028 +65,1026 @@
 
 * @access   public
 */
-class nusoap_server extends nusoap_base {
-	/**
-	 * HTTP headers of request
-	 * @var array
-	 * @access private
-	 */
-	var $headers = array();
-	/**
-	 * HTTP request
-	 * @var string
-	 * @access private
-	 */
-	var $request = '';
-	/**
-	 * SOAP headers from request (incomplete namespace resolution; special characters not escaped) (text)
-	 * @var string
-	 * @access public
-	 */
-	var $requestHeaders = '';
-	/**
-	 * SOAP Headers from request (parsed)
-	 * @var mixed
-	 * @access public
-	 */
-	var $requestHeader = NULL;
-	/**
-	 * SOAP body request portion (incomplete namespace resolution; special characters not escaped) (text)
-	 * @var string
-	 * @access public
-	 */
-	var $document = '';
-	/**
-	 * SOAP payload for request (text)
-	 * @var string
-	 * @access public
-	 */
-	var $requestSOAP = '';
-	/**
-	 * requested method namespace URI
-	 * @var string
-	 * @access private
-	 */
-	var $methodURI = '';
-	/**
-	 * name of method requested
-	 * @var string
-	 * @access private
-	 */
-	var $methodname = '';
-	/**
-	 * method parameters from request
-	 * @var array
-	 * @access private
-	 */
-	var $methodparams = array();
-	/**
-	 * SOAP Action from request
-	 * @var string
-	 * @access private
-	 */
-	var $SOAPAction = '';
-	/**
-	 * character set encoding of incoming (request) messages
-	 * @var string
-	 * @access public
-	 */
-	var $xml_encoding = '';
-	/**
-	 * toggles whether the parser decodes element content w/ utf8_decode()
-	 * @var boolean
-	 * @access public
-	 */
-    var $decode_utf8 = true;
-
-	/**
-	 * HTTP headers of response
-	 * @var array
-	 * @access public
-	 */
-	var $outgoing_headers = array();
-	/**
-	 * HTTP response
-	 * @var string
-	 * @access private
-	 */
-	var $response = '';
-	/**
-	 * SOAP headers for response (text or array of soapval or associative array)
-	 * @var mixed
-	 * @access public
-	 */
-	var $responseHeaders = '';
-	/**
-	 * SOAP payload for response (text)
-	 * @var string
-	 * @access private
-	 */
-	var $responseSOAP = '';
-	/**
-	 * method return value to place in response
-	 * @var mixed
-	 * @access private
-	 */
-	var $methodreturn = false;
-	/**
-	 * whether $methodreturn is a string of literal XML
-	 * @var boolean
-	 * @access public
-	 */
-	var $methodreturnisliteralxml = false;
-	/**
-	 * SOAP fault for response (or false)
-	 * @var mixed
-	 * @access private
-	 */
-	var $fault = false;
-	/**
-	 * text indication of result (for debugging)
-	 * @var string
-	 * @access private
-	 */
-	var $result = 'successful';
-
-	/**
-	 * assoc array of operations => opData; operations are added by the register()
-	 * method or by parsing an external WSDL definition
-	 * @var array
-	 * @access private
-	 */
-	var $operations = array();
-	/**
-	 * wsdl instance (if one)
-	 * @var mixed
-	 * @access private
-	 */
-	var $wsdl = false;
-	/**
-	 * URL for WSDL (if one)
-	 * @var mixed
-	 * @access private
-	 */
-	var $externalWSDLURL = false;
-	/**
-	 * whether to append debug to response as XML comment
-	 * @var boolean
-	 * @access public
-	 */
-	var $debug_flag = false;
-
-
-	/**
-	* constructor
+class nusoap_server extends nusoap_base
+{
+    /**
+     * HTTP headers of request
+     * @var array
+     * @access private
+     */
+    public $headers = array();
+    /**
+     * HTTP request
+     * @var string
+     * @access private
+     */
+    public $request = '';
+    /**
+     * SOAP headers from request (incomplete namespace resolution; special characters not escaped) (text)
+     * @var string
+     * @access public
+     */
+    public $requestHeaders = '';
+    /**
+     * SOAP Headers from request (parsed)
+     * @var mixed
+     * @access public
+     */
+    public $requestHeader = null;
+    /**
+     * SOAP body request portion (incomplete namespace resolution; special characters not escaped) (text)
+     * @var string
+     * @access public
+     */
+    public $document = '';
+    /**
+     * SOAP payload for request (text)
+     * @var string
+     * @access public
+     */
+    public $requestSOAP = '';
+    /**
+     * requested method namespace URI
+     * @var string
+     * @access private
+     */
+    public $methodURI = '';
+    /**
+     * name of method requested
+     * @var string
+     * @access private
+     */
+    public $methodname = '';
+    /**
+     * method parameters from request
+     * @var array
+     * @access private
+     */
+    public $methodparams = array();
+    /**
+     * SOAP Action from request
+     * @var string
+     * @access private
+     */
+    public $SOAPAction = '';
+    /**
+     * character set encoding of incoming (request) messages
+     * @var string
+     * @access public
+     */
+    public $xml_encoding = '';
+    /**
+     * toggles whether the parser decodes element content w/ utf8_decode()
+     * @var boolean
+     * @access public
+     */
+    public $decode_utf8 = true;
+
+    /**
+     * HTTP headers of response
+     * @var array
+     * @access public
+     */
+    public $outgoing_headers = array();
+    /**
+     * HTTP response
+     * @var string
+     * @access private
+     */
+    public $response = '';
+    /**
+     * SOAP headers for response (text or array of soapval or associative array)
+     * @var mixed
+     * @access public
+     */
+    public $responseHeaders = '';
+    /**
+     * SOAP payload for response (text)
+     * @var string
+     * @access private
+     */
+    public $responseSOAP = '';
+    /**
+     * method return value to place in response
+     * @var mixed
+     * @access private
+     */
+    public $methodreturn = false;
+    /**
+     * whether $methodreturn is a string of literal XML
+     * @var boolean
+     * @access public
+     */
+    public $methodreturnisliteralxml = false;
+    /**
+     * SOAP fault for response (or false)
+     * @var mixed
+     * @access private
+     */
+    public $fault = false;
+    /**
+     * text indication of result (for debugging)
+     * @var string
+     * @access private
+     */
+    public $result = 'successful';
+
+    /**
+     * assoc array of operations => opData; operations are added by the register()
+     * method or by parsing an external WSDL definition
+     * @var array
+     * @access private
+     */
+    public $operations = array();
+    /**
+     * wsdl instance (if one)
+     * @var mixed
+     * @access private
+     */
+    public $wsdl = false;
+    /**
+     * URL for WSDL (if one)
+     * @var mixed
+     * @access private
+     */
+    public $externalWSDLURL = false;
+    /**
+     * whether to append debug to response as XML comment
+     * @var boolean
+     * @access public
+     */
+    public $debug_flag = false;
+
+
+    /**
+    * constructor
     * the optional parameter is a path to a WSDL file that you'd like to bind the server instance to.
-	*
+    *
     * @param mixed $wsdl file path or URL (string), or wsdl instance (object)
-	* @access   public
-	*/
-	function nusoap_server($wsdl=false){
-		parent::nusoap_base();
-		// turn on debugging?
-		global $debug;
-		global $HTTP_SERVER_VARS;
-
-		if (isset($_SERVER)) {
-			$this->debug("_SERVER is defined:");
-			$this->appendDebug($this->varDump($_SERVER));
-		} elseif (isset($HTTP_SERVER_VARS)) {
-			$this->debug("HTTP_SERVER_VARS is defined:");
-			$this->appendDebug($this->varDump($HTTP_SERVER_VARS));
-		} else {
-			$this->debug("Neither _SERVER nor HTTP_SERVER_VARS is defined.");
-		}
-
-		if (isset($debug)) {
-			$this->debug("In nusoap_server, set debug_flag=$debug based on global flag");
-			$this->debug_flag = $debug;
-		} elseif (isset($_SERVER['QUERY_STRING'])) {
-			$qs = explode('&', $_SERVER['QUERY_STRING']);
-			foreach ($qs as $v) {
-				if (substr($v, 0, 6) == 'debug=') {
-					$this->debug("In nusoap_server, set debug_flag=" . substr($v, 6) . " based on query string #1");
-					$this->debug_flag = substr($v, 6);
-				}
-			}
-		} elseif (isset($HTTP_SERVER_VARS['QUERY_STRING'])) {
-			$qs = explode('&', $HTTP_SERVER_VARS['QUERY_STRING']);
-			foreach ($qs as $v) {
-				if (substr($v, 0, 6) == 'debug=') {
-					$this->debug("In nusoap_server, set debug_flag=" . substr($v, 6) . " based on query string #2");
-					$this->debug_flag = substr($v, 6);
-				}
-			}
-		}
-
-		// wsdl
-		if($wsdl){
-			$this->debug("In nusoap_server, WSDL is specified");
-			if (is_object($wsdl) && (get_class($wsdl) == 'wsdl')) {
-				$this->wsdl = $wsdl;
-				$this->externalWSDLURL = $this->wsdl->wsdl;
-				$this->debug('Use existing wsdl instance from ' . $this->externalWSDLURL);
-			} else {
-				$this->debug('Create wsdl from ' . $wsdl);
-				$this->wsdl = new wsdl($wsdl);
-				$this->externalWSDLURL = $wsdl;
-			}
-			$this->appendDebug($this->wsdl->getDebug());
-			$this->wsdl->clearDebug();
-			if($err = $this->wsdl->getError()){
-				die('WSDL ERROR: '.$err);
-			}
-		}
-	}
-
-	/**
-	* processes request and returns response
-	*
-	* @param    string $data usually is the value of $HTTP_RAW_POST_DATA
-	* @access   public
-	*/
-	function service($data){
-		global $HTTP_SERVER_VARS;
-
-		if (isset($_SERVER['REQUEST_METHOD'])) {
-			$rm = $_SERVER['REQUEST_METHOD'];
-		} elseif (isset($HTTP_SERVER_VARS['REQUEST_METHOD'])) {
-			$rm = $HTTP_SERVER_VARS['REQUEST_METHOD'];
-		} else {
-			$rm = '';
-		}
-
-		if (isset($_SERVER['QUERY_STRING'])) {
-			$qs = $_SERVER['QUERY_STRING'];
-		} elseif (isset($HTTP_SERVER_VARS['QUERY_STRING'])) {
-			$qs = $HTTP_SERVER_VARS['QUERY_STRING'];
-		} else {
-			$qs = '';
-		}
-		$this->debug("In service, request method=$rm query string=$qs strlen(\$data)=" . strlen($data));
-
-		if ($rm == 'POST') {
-			$this->debug("In service, invoke the request");
-			$this->parse_request($data);
-			if (! $this->fault) {
-				$this->invoke_method();
-			}
-			if (! $this->fault) {
-				$this->serialize_return();
-			}
-			$this->send_response();
-		} elseif (preg_match('/wsdl/', $qs) ){
-			$this->debug("In service, this is a request for WSDL");
-			if ($this->externalWSDLURL){
-              if (strpos($this->externalWSDLURL, "http://") !== false) { // assume URL
-				$this->debug("In service, re-direct for WSDL");
-				header('Location: '.$this->externalWSDLURL);
-              } else { // assume file
-				$this->debug("In service, use file passthru for WSDL");
-                header("Content-Type: text/xml\r\n");
-				$pos = strpos($this->externalWSDLURL, "file://");
-				if ($pos === false) {
-					$filename = $this->externalWSDLURL;
-				} else {
-					$filename = substr($this->externalWSDLURL, $pos + 7);
-				}
-                $fp = fopen($this->externalWSDLURL, 'r');
-                fpassthru($fp);
-              }
-			} elseif ($this->wsdl) {
-				$this->debug("In service, serialize WSDL");
-				header("Content-Type: text/xml; charset=ISO-8859-1\r\n");
-				print $this->wsdl->serialize($this->debug_flag);
-				if ($this->debug_flag) {
-					$this->debug('wsdl:');
-					$this->appendDebug($this->varDump($this->wsdl));
-					print $this->getDebugAsXMLComment();
-				}
-			} else {
-				$this->debug("In service, there is no WSDL");
-				header("Content-Type: text/html; charset=ISO-8859-1\r\n");
-				print "This service does not provide WSDL";
-			}
-		} elseif ($this->wsdl) {
-			$this->debug("In service, return Web description");
-			print $this->wsdl->webDescription();
-		} else {
-			$this->debug("In service, no Web description");
-			header("Content-Type: text/html; charset=ISO-8859-1\r\n");
-			print "This service does not provide a Web description";
-		}
-	}
-
-	/**
-	* parses HTTP request headers.
-	*
-	* The following fields are set by this function (when successful)
-	*
-	* headers
-	* request
-	* xml_encoding
-	* SOAPAction
-	*
-	* @access   private
-	*/
-	function parse_http_headers() {
-		global $HTTP_SERVER_VARS;
-
-		$this->request = '';
-		$this->SOAPAction = '';
-		if(function_exists('getallheaders')){
-			$this->debug("In parse_http_headers, use getallheaders");
-			$headers = getallheaders();
-			foreach($headers as $k=>$v){
-				$k = strtolower($k);
-				$this->headers[$k] = $v;
-				$this->request .= "$k: $v\r\n";
-				$this->debug("$k: $v");
-			}
-			// get SOAPAction header
-			if(isset($this->headers['soapaction'])){
-				$this->SOAPAction = str_replace('"','',$this->headers['soapaction']);
-			}
-			// get the character encoding of the incoming request
-			if(isset($this->headers['content-type']) && strpos($this->headers['content-type'],'=')){
-				$enc = str_replace('"','',substr(strstr($this->headers["content-type"],'='),1));
-				if(preg_match('/^(ISO-8859-1|US-ASCII|UTF-8)$/i',$enc)){
-					$this->xml_encoding = strtoupper($enc);
-				} else {
-					$this->xml_encoding = 'US-ASCII';
-				}
-			} else {
-				// should be US-ASCII for HTTP 1.0 or ISO-8859-1 for HTTP 1.1
-				$this->xml_encoding = 'ISO-8859-1';
-			}
-		} elseif(isset($_SERVER) && is_array($_SERVER)){
-			$this->debug("In parse_http_headers, use _SERVER");
-			foreach ($_SERVER as $k => $v) {
-				if (substr($k, 0, 5) == 'HTTP_') {
-					$k = str_replace(' ', '-', strtolower(str_replace('_', ' ', substr($k, 5))));
-				} else {
-					$k = str_replace(' ', '-', strtolower(str_replace('_', ' ', $k)));
-				}
-				if ($k == 'soapaction') {
-					// get SOAPAction header
-					$k = 'SOAPAction';
-					$v = str_replace('"', '', $v);
-					$v = str_replace('\\', '', $v);
-					$this->SOAPAction = $v;
-				} else if ($k == 'content-type') {
-					// get the character encoding of the incoming request
-					if (strpos($v, '=')) {
-						$enc = substr(strstr($v, '='), 1);
-						$enc = str_replace('"', '', $enc);
-						$enc = str_replace('\\', '', $enc);
-						if (preg_match('/^(ISO-8859-1|US-ASCII|UTF-8)$/i',$enc)) {
-							$this->xml_encoding = strtoupper($enc);
-						} else {
-							$this->xml_encoding = 'US-ASCII';
-						}
-					} else {
-						// should be US-ASCII for HTTP 1.0 or ISO-8859-1 for HTTP 1.1
-						$this->xml_encoding = 'ISO-8859-1';
-					}
-				}
-				$this->headers[$k] = $v;
-				$this->request .= "$k: $v\r\n";
-				$this->debug("$k: $v");
-			}
-		} elseif (is_array($HTTP_SERVER_VARS)) {
-			$this->debug("In parse_http_headers, use HTTP_SERVER_VARS");
-			foreach ($HTTP_SERVER_VARS as $k => $v) {
-				if (substr($k, 0, 5) == 'HTTP_') {
-					$k = str_replace(' ', '-', strtolower(str_replace('_', ' ', substr($k, 5)))); 	                                         $k = strtolower(substr($k, 5));
-				} else {
-					$k = str_replace(' ', '-', strtolower(str_replace('_', ' ', $k))); 	                                         $k = strtolower($k);
-				}
-				if ($k == 'soapaction') {
-					// get SOAPAction header
-					$k = 'SOAPAction';
-					$v = str_replace('"', '', $v);
-					$v = str_replace('\\', '', $v);
-					$this->SOAPAction = $v;
-				} else if ($k == 'content-type') {
-					// get the character encoding of the incoming request
-					if (strpos($v, '=')) {
-						$enc = substr(strstr($v, '='), 1);
-						$enc = str_replace('"', '', $enc);
-						$enc = str_replace('\\', '', $enc);
-						if (preg_match('/^(ISO-8859-1|US-ASCII|UTF-8)$/i',$enc)) {
-							$this->xml_encoding = strtoupper($enc);
-						} else {
-							$this->xml_encoding = 'US-ASCII';
-						}
-					} else {
-						// should be US-ASCII for HTTP 1.0 or ISO-8859-1 for HTTP 1.1
-						$this->xml_encoding = 'ISO-8859-1';
-					}
-				}
-				$this->headers[$k] = $v;
-				$this->request .= "$k: $v\r\n";
-				$this->debug("$k: $v");
-			}
-		} else {
-			$this->debug("In parse_http_headers, HTTP headers not accessible");
-			$this->setError("HTTP headers not accessible");
-		}
-	}
-
-	/**
-	* parses a request
-	*
-	* The following fields are set by this function (when successful)
-	*
-	* headers
-	* request
-	* xml_encoding
-	* SOAPAction
-	* request
-	* requestSOAP
-	* methodURI
-	* methodname
-	* methodparams
-	* requestHeaders
-	* document
-	*
-	* This sets the fault field on error
-	*
-	* @param    string $data XML string
-	* @access   private
-	*/
-	function parse_request($data='') {
-		$this->debug('entering parse_request()');
-		$this->parse_http_headers();
-		$this->debug('got character encoding: '.$this->xml_encoding);
-		// uncompress if necessary
-		if (isset($this->headers['content-encoding']) && $this->headers['content-encoding'] != '') {
-			$this->debug('got content encoding: ' . $this->headers['content-encoding']);
-			if ($this->headers['content-encoding'] == 'deflate' || $this->headers['content-encoding'] == 'gzip') {
-		    	// if decoding works, use it. else assume data wasn't gzencoded
-				if (function_exists('gzuncompress')) {
-					if ($this->headers['content-encoding'] == 'deflate' && $degzdata = @gzuncompress($data)) {
-						$data = $degzdata;
-					} elseif ($this->headers['content-encoding'] == 'gzip' && $degzdata = gzinflate(substr($data, 10))) {
-						$data = $degzdata;
-					} else {
-						$this->fault('SOAP-ENV:Client', 'Errors occurred when trying to decode the data');
-						return;
-					}
-				} else {
-					$this->fault('SOAP-ENV:Client', 'This Server does not support compressed data');
-					return;
-				}
-			}
-		}
-		$this->request .= "\r\n".$data;
-		$data = $this->parseRequest($this->headers, $data);
-		$this->requestSOAP = $data;
-		$this->debug('leaving parse_request');
-	}
-
-	/**
-	* invokes a PHP function for the requested SOAP method
-	*
-	* The following fields are set by this function (when successful)
-	*
-	* methodreturn
-	*
-	* Note that the PHP function that is called may also set the following
-	* fields to affect the response sent to the client
-	*
-	* responseHeaders
-	* outgoing_headers
-	*
-	* This sets the fault field on error
-	*
-	* @access   private
-	*/
-	function invoke_method() {
-		$this->debug('in invoke_method, methodname=' . $this->methodname . ' methodURI=' . $this->methodURI . ' SOAPAction=' . $this->SOAPAction);
-
-		//
-		// if you are debugging in this area of the code, your service uses a class to implement methods,
-		// you use SOAP RPC, and the client is .NET, please be aware of the following...
-		// when the .NET wsdl.exe utility generates a proxy, it will remove the '.' or '..' from the
-		// method name.  that is fine for naming the .NET methods.  it is not fine for properly constructing
-		// the XML request and reading the XML response.  you need to add the RequestElementName and
-		// ResponseElementName to the System.Web.Services.Protocols.SoapRpcMethodAttribute that wsdl.exe
-		// generates for the method.  these parameters are used to specify the correct XML element names
-		// for .NET to use, i.e. the names with the '.' in them.
-		//
-		$orig_methodname = $this->methodname;
-		if ($this->wsdl) {
-			if ($this->opData = $this->wsdl->getOperationData($this->methodname)) {
-				$this->debug('in invoke_method, found WSDL operation=' . $this->methodname);
-				$this->appendDebug('opData=' . $this->varDump($this->opData));
-			} elseif ($this->opData = $this->wsdl->getOperationDataForSoapAction($this->SOAPAction)) {
-				// Note: hopefully this case will only be used for doc/lit, since rpc services should have wrapper element
-				$this->debug('in invoke_method, found WSDL soapAction=' . $this->SOAPAction . ' for operation=' . $this->opData['name']);
-				$this->appendDebug('opData=' . $this->varDump($this->opData));
-				$this->methodname = $this->opData['name'];
-			} else {
-				$this->debug('in invoke_method, no WSDL for operation=' . $this->methodname);
-				$this->fault('SOAP-ENV:Client', "Operation '" . $this->methodname . "' is not defined in the WSDL for this service");
-				return;
-			}
-		} else {
-			$this->debug('in invoke_method, no WSDL to validate method');
-		}
-
-		// if a . is present in $this->methodname, we see if there is a class in scope,
-		// which could be referred to. We will also distinguish between two deliminators,
-		// to allow methods to be called a the class or an instance
-		if (strpos($this->methodname, '..') > 0) {
-			$delim = '..';
-		} else if (strpos($this->methodname, '.') > 0) {
-			$delim = '.';
-		} else {
-			$delim = '';
-		}
-		$this->debug("in invoke_method, delim=$delim");
-
-		$class = '';
-		$method = '';
-		if (strlen($delim) > 0 && substr_count($this->methodname, $delim) == 1) {
-			$try_class = substr($this->methodname, 0, strpos($this->methodname, $delim));
-			if (class_exists($try_class)) {
-				// get the class and method name
-				$class = $try_class;
-				$method = substr($this->methodname, strpos($this->methodname, $delim) + strlen($delim));
-				$this->debug("in invoke_method, class=$class method=$method delim=$delim");
-			} else {
-				$this->debug("in invoke_method, class=$try_class not found");
-			}
-		} else {
-			$try_class = '';
-			$this->debug("in invoke_method, no class to try");
-		}
-
-		// does method exist?
-		if ($class == '') {
-			if (!function_exists($this->methodname)) {
-				$this->debug("in invoke_method, function '$this->methodname' not found!");
-				$this->result = 'fault: method not found';
-				$this->fault('SOAP-ENV:Client',"method '$this->methodname'('$orig_methodname') not defined in service('$try_class' '$delim')");
-				return;
-			}
-		} else {
-			$method_to_compare = (substr(phpversion(), 0, 2) == '4.') ? strtolower($method) : $method;
-			if (!in_array($method_to_compare, get_class_methods($class))) {
-				$this->debug("in invoke_method, method '$this->methodname' not found in class '$class'!");
-				$this->result = 'fault: method not found';
-				$this->fault('SOAP-ENV:Client',"method '$this->methodname'/'$method_to_compare'('$orig_methodname') not defined in service/'$class'('$try_class' '$delim')");
-				return;
-			}
-		}
-
-		// evaluate message, getting back parameters
-		// verify that request parameters match the method's signature
-		if(! $this->verify_method($this->methodname,$this->methodparams)){
-			// debug
-			$this->debug('ERROR: request not verified against method signature');
-			$this->result = 'fault: request failed validation against method signature';
-			// return fault
-			$this->fault('SOAP-ENV:Client',"Operation '$this->methodname' not defined in service.");
-			return;
-		}
-
-		// if there are parameters to pass
-		$this->debug('in invoke_method, params:');
-		$this->appendDebug($this->varDump($this->methodparams));
-		$this->debug("in invoke_method, calling '$this->methodname'");
-		if (!function_exists('call_user_func_array')) {
-			if ($class == '') {
-				$this->debug('in invoke_method, calling function using eval()');
-				$funcCall = "\$this->methodreturn = $this->methodname(";
-			} else {
-				if ($delim == '..') {
-					$this->debug('in invoke_method, calling class method using eval()');
-					$funcCall = "\$this->methodreturn = ".$class."::".$method."(";
-				} else {
-					$this->debug('in invoke_method, calling instance method using eval()');
-					// generate unique instance name
-					$instname = "\$inst_".time();
-					$funcCall = $instname." = new ".$class."(); ";
-					$funcCall .= "\$this->methodreturn = ".$instname."->".$method."(";
-				}
-			}
-			if ($this->methodparams) {
-				foreach ($this->methodparams as $param) {
-					if (is_array($param) || is_object($param)) {
-						$this->fault('SOAP-ENV:Client', 'NuSOAP does not handle complexType parameters correctly when using eval; call_user_func_array must be available');
-						return;
-					}
-					$funcCall .= "\"$param\",";
-				}
-				$funcCall = substr($funcCall, 0, -1);
-			}
-			$funcCall .= ');';
-			$this->debug('in invoke_method, function call: '.$funcCall);
-			@eval($funcCall);
-		} else {
-			if ($class == '') {
-				$this->debug('in invoke_method, calling function using call_user_func_array()');
-				$call_arg = "$this->methodname";	// straight assignment changes $this->methodname to lower case after call_user_func_array()
-			} elseif ($delim == '..') {
-				$this->debug('in invoke_method, calling class method using call_user_func_array()');
-				$call_arg = array ($class, $method);
-			} else {
-				$this->debug('in invoke_method, calling instance method using call_user_func_array()');
-				$instance = new $class ();
-				$call_arg = array(&$instance, $method);
-			}
-			if (is_array($this->methodparams)) {
-				$this->methodreturn = call_user_func_array($call_arg, array_values($this->methodparams));
-			} else {
-				$this->methodreturn = call_user_func_array($call_arg, array());
-			}
-		}
+    * @access   public
+    */
+    public function nusoap_server($wsdl=false)
+    {
+        parent::nusoap_base();
+        // turn on debugging?
+        global $debug;
+        global $HTTP_SERVER_VARS;
+
+        if (isset($_SERVER)) {
+            $this->debug("_SERVER is defined:");
+            $this->appendDebug($this->varDump($_SERVER));
+        } elseif (isset($HTTP_SERVER_VARS)) {
+            $this->debug("HTTP_SERVER_VARS is defined:");
+            $this->appendDebug($this->varDump($HTTP_SERVER_VARS));
+        } else {
+            $this->debug("Neither _SERVER nor HTTP_SERVER_VARS is defined.");
+        }
+
+        if (isset($debug)) {
+            $this->debug("In nusoap_server, set debug_flag=$debug based on global flag");
+            $this->debug_flag = $debug;
+        } elseif (isset($_SERVER['QUERY_STRING'])) {
+            $qs = explode('&', $_SERVER['QUERY_STRING']);
+            foreach ($qs as $v) {
+                if (substr($v, 0, 6) == 'debug=') {
+                    $this->debug("In nusoap_server, set debug_flag=" . substr($v, 6) . " based on query string #1");
+                    $this->debug_flag = substr($v, 6);
+                }
+            }
+        } elseif (isset($HTTP_SERVER_VARS['QUERY_STRING'])) {
+            $qs = explode('&', $HTTP_SERVER_VARS['QUERY_STRING']);
+            foreach ($qs as $v) {
+                if (substr($v, 0, 6) == 'debug=') {
+                    $this->debug("In nusoap_server, set debug_flag=" . substr($v, 6) . " based on query string #2");
+                    $this->debug_flag = substr($v, 6);
+                }
+            }
+        }
+
+        // wsdl
+        if ($wsdl) {
+            $this->debug("In nusoap_server, WSDL is specified");
+            if (is_object($wsdl) && (get_class($wsdl) == 'wsdl')) {
+                $this->wsdl = $wsdl;
+                $this->externalWSDLURL = $this->wsdl->wsdl;
+                $this->debug('Use existing wsdl instance from ' . $this->externalWSDLURL);
+            } else {
+                $this->debug('Create wsdl from ' . $wsdl);
+                $this->wsdl = new wsdl($wsdl);
+                $this->externalWSDLURL = $wsdl;
+            }
+            $this->appendDebug($this->wsdl->getDebug());
+            $this->wsdl->clearDebug();
+            if ($err = $this->wsdl->getError()) {
+                die('WSDL ERROR: '.$err);
+            }
+        }
+    }
+
+    /**
+    * processes request and returns response
+    *
+    * @param    string $data usually is the value of $HTTP_RAW_POST_DATA
+    * @access   public
+    */
+    public function service($data)
+    {
+        global $HTTP_SERVER_VARS;
+
+        if (isset($_SERVER['REQUEST_METHOD'])) {
+            $rm = $_SERVER['REQUEST_METHOD'];
+        } elseif (isset($HTTP_SERVER_VARS['REQUEST_METHOD'])) {
+            $rm = $HTTP_SERVER_VARS['REQUEST_METHOD'];
+        } else {
+            $rm = '';
+        }
+
+        if (isset($_SERVER['QUERY_STRING'])) {
+            $qs = $_SERVER['QUERY_STRING'];
+        } elseif (isset($HTTP_SERVER_VARS['QUERY_STRING'])) {
+            $qs = $HTTP_SERVER_VARS['QUERY_STRING'];
+        } else {
+            $qs = '';
+        }
+        $this->debug("In service, request method=$rm query string=$qs strlen(\$data)=" . strlen($data));
+
+        if ($rm == 'POST') {
+            $this->debug("In service, invoke the request");
+            $this->parse_request($data);
+            if (! $this->fault) {
+                $this->invoke_method();
+            }
+            if (! $this->fault) {
+                $this->serialize_return();
+            }
+            $this->send_response();
+        } elseif (preg_match('/wsdl/', $qs)) {
+            $this->debug("In service, this is a request for WSDL");
+            if ($this->externalWSDLURL) {
+                if (strpos($this->externalWSDLURL, "http://") !== false) { // assume URL
+                    $this->debug("In service, re-direct for WSDL");
+                    header('Location: '.$this->externalWSDLURL);
+                } else { // assume file
+                    $this->debug("In service, use file passthru for WSDL");
+                    header("Content-Type: text/xml\r\n");
+                    $pos = strpos($this->externalWSDLURL, "file://");
+                    if ($pos === false) {
+                        $filename = $this->externalWSDLURL;
+                    } else {
+                        $filename = substr($this->externalWSDLURL, $pos + 7);
+                    }
+                    $fp = fopen($this->externalWSDLURL, 'r');
+                    fpassthru($fp);
+                }
+            } elseif ($this->wsdl) {
+                $this->debug("In service, serialize WSDL");
+                header("Content-Type: text/xml; charset=ISO-8859-1\r\n");
+                print $this->wsdl->serialize($this->debug_flag);
+                if ($this->debug_flag) {
+                    $this->debug('wsdl:');
+                    $this->appendDebug($this->varDump($this->wsdl));
+                    print $this->getDebugAsXMLComment();
+                }
+            } else {
+                $this->debug("In service, there is no WSDL");
+                header("Content-Type: text/html; charset=ISO-8859-1\r\n");
+                print "This service does not provide WSDL";
+            }
+        } elseif ($this->wsdl) {
+            $this->debug("In service, return Web description");
+            print $this->wsdl->webDescription();
+        } else {
+            $this->debug("In service, no Web description");
+            header("Content-Type: text/html; charset=ISO-8859-1\r\n");
+            print "This service does not provide a Web description";
+        }
+    }
+
+    /**
+    * parses HTTP request headers.
+    *
+    * The following fields are set by this function (when successful)
+    *
+    * headers
+    * request
+    * xml_encoding
+    * SOAPAction
+    *
+    * @access   private
+    */
+    public function parse_http_headers()
+    {
+        global $HTTP_SERVER_VARS;
+
+        $this->request = '';
+        $this->SOAPAction = '';
+        if (function_exists('getallheaders')) {
+            $this->debug("In parse_http_headers, use getallheaders");
+            $headers = getallheaders();
+            foreach ($headers as $k=>$v) {
+                $k = strtolower($k);
+                $this->headers[$k] = $v;
+                $this->request .= "$k: $v\r\n";
+                $this->debug("$k: $v");
+            }
+            // get SOAPAction header
+            if (isset($this->headers['soapaction'])) {
+                $this->SOAPAction = str_replace('"', '', $this->headers['soapaction']);
+            }
+            // get the character encoding of the incoming request
+            if (isset($this->headers['content-type']) && strpos($this->headers['content-type'], '=')) {
+                $enc = str_replace('"', '', substr(strstr($this->headers["content-type"], '='), 1));
+                if (preg_match('/^(ISO-8859-1|US-ASCII|UTF-8)$/i', $enc)) {
+                    $this->xml_encoding = strtoupper($enc);
+                } else {
+                    $this->xml_encoding = 'US-ASCII';
+                }
+            } else {
+                // should be US-ASCII for HTTP 1.0 or ISO-8859-1 for HTTP 1.1
+                $this->xml_encoding = 'ISO-8859-1';
+            }
+        } elseif (isset($_SERVER) && is_array($_SERVER)) {
+            $this->debug("In parse_http_headers, use _SERVER");
+            foreach ($_SERVER as $k => $v) {
+                if (substr($k, 0, 5) == 'HTTP_') {
+                    $k = str_replace(' ', '-', strtolower(str_replace('_', ' ', substr($k, 5))));
+                } else {
+                    $k = str_replace(' ', '-', strtolower(str_replace('_', ' ', $k)));
+                }
+                if ($k == 'soapaction') {
+                    // get SOAPAction header
+                    $k = 'SOAPAction';
+                    $v = str_replace('"', '', $v);
+                    $v = str_replace('\\', '', $v);
+                    $this->SOAPAction = $v;
+                } elseif ($k == 'content-type') {
+                    // get the character encoding of the incoming request
+                    if (strpos($v, '=')) {
+                        $enc = substr(strstr($v, '='), 1);
+                        $enc = str_replace('"', '', $enc);
+                        $enc = str_replace('\\', '', $enc);
+                        if (preg_match('/^(ISO-8859-1|US-ASCII|UTF-8)$/i', $enc)) {
+                            $this->xml_encoding = strtoupper($enc);
+                        } else {
+                            $this->xml_encoding = 'US-ASCII';
+                        }
+                    } else {
+                        // should be US-ASCII for HTTP 1.0 or ISO-8859-1 for HTTP 1.1
+                        $this->xml_encoding = 'ISO-8859-1';
+                    }
+                }
+                $this->headers[$k] = $v;
+                $this->request .= "$k: $v\r\n";
+                $this->debug("$k: $v");
+            }
+        } elseif (is_array($HTTP_SERVER_VARS)) {
+            $this->debug("In parse_http_headers, use HTTP_SERVER_VARS");
+            foreach ($HTTP_SERVER_VARS as $k => $v) {
+                if (substr($k, 0, 5) == 'HTTP_') {
+                    $k = str_replace(' ', '-', strtolower(str_replace('_', ' ', substr($k, 5))));
+                    $k = strtolower(substr($k, 5));
+                } else {
+                    $k = str_replace(' ', '-', strtolower(str_replace('_', ' ', $k)));
+                    $k = strtolower($k);
+                }
+                if ($k == 'soapaction') {
+                    // get SOAPAction header
+                    $k = 'SOAPAction';
+                    $v = str_replace('"', '', $v);
+                    $v = str_replace('\\', '', $v);
+                    $this->SOAPAction = $v;
+                } elseif ($k == 'content-type') {
+                    // get the character encoding of the incoming request
+                    if (strpos($v, '=')) {
+                        $enc = substr(strstr($v, '='), 1);
+                        $enc = str_replace('"', '', $enc);
+                        $enc = str_replace('\\', '', $enc);
+                        if (preg_match('/^(ISO-8859-1|US-ASCII|UTF-8)$/i', $enc)) {
+                            $this->xml_encoding = strtoupper($enc);
+                        } else {
+                            $this->xml_encoding = 'US-ASCII';
+                        }
+                    } else {
+                        // should be US-ASCII for HTTP 1.0 or ISO-8859-1 for HTTP 1.1
+                        $this->xml_encoding = 'ISO-8859-1';
+                    }
+                }
+                $this->headers[$k] = $v;
+                $this->request .= "$k: $v\r\n";
+                $this->debug("$k: $v");
+            }
+        } else {
+            $this->debug("In parse_http_headers, HTTP headers not accessible");
+            $this->setError("HTTP headers not accessible");
+        }
+    }
+
+    /**
+    * parses a request
+    *
+    * The following fields are set by this function (when successful)
+    *
+    * headers
+    * request
+    * xml_encoding
+    * SOAPAction
+    * request
+    * requestSOAP
+    * methodURI
+    * methodname
+    * methodparams
+    * requestHeaders
+    * document
+    *
+    * This sets the fault field on error
+    *
+    * @param    string $data XML string
+    * @access   private
+    */
+    public function parse_request($data='')
+    {
+        $this->debug('entering parse_request()');
+        $this->parse_http_headers();
+        $this->debug('got character encoding: '.$this->xml_encoding);
+        // uncompress if necessary
+        if (isset($this->headers['content-encoding']) && $this->headers['content-encoding'] != '') {
+            $this->debug('got content encoding: ' . $this->headers['content-encoding']);
+            if ($this->headers['content-encoding'] == 'deflate' || $this->headers['content-encoding'] == 'gzip') {
+                // if decoding works, use it. else assume data wasn't gzencoded
+                if (function_exists('gzuncompress')) {
+                    if ($this->headers['content-encoding'] == 'deflate' && $degzdata = @gzuncompress($data)) {
+                        $data = $degzdata;
+                    } elseif ($this->headers['content-encoding'] == 'gzip' && $degzdata = gzinflate(substr($data, 10))) {
+                        $data = $degzdata;
+                    } else {
+                        $this->fault('SOAP-ENV:Client', 'Errors occurred when trying to decode the data');
+                        return;
+                    }
+                } else {
+                    $this->fault('SOAP-ENV:Client', 'This Server does not support compressed data');
+                    return;
+                }
+            }
+        }
+        $this->request .= "\r\n".$data;
+        $data = $this->parseRequest($this->headers, $data);
+        $this->requestSOAP = $data;
+        $this->debug('leaving parse_request');
+    }
+
+    /**
+    * invokes a PHP function for the requested SOAP method
+    *
+    * The following fields are set by this function (when successful)
+    *
+    * methodreturn
+    *
+    * Note that the PHP function that is called may also set the following
+    * fields to affect the response sent to the client
+    *
+    * responseHeaders
+    * outgoing_headers
+    *
+    * This sets the fault field on error
+    *
+    * @access   private
+    */
+    public function invoke_method()
+    {
+        $this->debug('in invoke_method, methodname=' . $this->methodname . ' methodURI=' . $this->methodURI . ' SOAPAction=' . $this->SOAPAction);
+
+        //
+        // if you are debugging in this area of the code, your service uses a class to implement methods,
+        // you use SOAP RPC, and the client is .NET, please be aware of the following...
+        // when the .NET wsdl.exe utility generates a proxy, it will remove the '.' or '..' from the
+        // method name.  that is fine for naming the .NET methods.  it is not fine for properly constructing
+        // the XML request and reading the XML response.  you need to add the RequestElementName and
+        // ResponseElementName to the System.Web.Services.Protocols.SoapRpcMethodAttribute that wsdl.exe
+        // generates for the method.  these parameters are used to specify the correct XML element names
+        // for .NET to use, i.e. the names with the '.' in them.
+        //
+        $orig_methodname = $this->methodname;
+        if ($this->wsdl) {
+            if ($this->opData = $this->wsdl->getOperationData($this->methodname)) {
+                $this->debug('in invoke_method, found WSDL operation=' . $this->methodname);
+                $this->appendDebug('opData=' . $this->varDump($this->opData));
+            } elseif ($this->opData = $this->wsdl->getOperationDataForSoapAction($this->SOAPAction)) {
+                // Note: hopefully this case will only be used for doc/lit, since rpc services should have wrapper element
+                $this->debug('in invoke_method, found WSDL soapAction=' . $this->SOAPAction . ' for operation=' . $this->opData['name']);
+                $this->appendDebug('opData=' . $this->varDump($this->opData));
+                $this->methodname = $this->opData['name'];
+            } else {
+                $this->debug('in invoke_method, no WSDL for operation=' . $this->methodname);
+                $this->fault('SOAP-ENV:Client', "Operation '" . $this->methodname . "' is not defined in the WSDL for this service");
+                return;
+            }
+        } else {
+            $this->debug('in invoke_method, no WSDL to validate method');
+        }
+
+        // if a . is present in $this->methodname, we see if there is a class in scope,
+        // which could be referred to. We will also distinguish between two deliminators,
+        // to allow methods to be called a the class or an instance
+        if (strpos($this->methodname, '..') > 0) {
+            $delim = '..';
+        } elseif (strpos($this->methodname, '.') > 0) {
+            $delim = '.';
+        } else {
+            $delim = '';
+        }
+        $this->debug("in invoke_method, delim=$delim");
+
+        $class = '';
+        $method = '';
+        if (strlen($delim) > 0 && substr_count($this->methodname, $delim) == 1) {
+            $try_class = substr($this->methodname, 0, strpos($this->methodname, $delim));
+            if (class_exists($try_class)) {
+                // get the class and method name
+                $class = $try_class;
+                $method = substr($this->methodname, strpos($this->methodname, $delim) + strlen($delim));
+                $this->debug("in invoke_method, class=$class method=$method delim=$delim");
+            } else {
+                $this->debug("in invoke_method, class=$try_class not found");
+            }
+        } else {
+            $try_class = '';
+            $this->debug("in invoke_method, no class to try");
+        }
+
+        // does method exist?
+        if ($class == '') {
+            if (!function_exists($this->methodname)) {
+                $this->debug("in invoke_method, function '$this->methodname' not found!");
+                $this->result = 'fault: method not found';
+                $this->fault('SOAP-ENV:Client', "method '$this->methodname'('$orig_methodname') not defined in service('$try_class' '$delim')");
+                return;
+            }
+        } else {
+            $method_to_compare = (substr(phpversion(), 0, 2) == '4.') ? strtolower($method) : $method;
+            if (!in_array($method_to_compare, get_class_methods($class))) {
+                $this->debug("in invoke_method, method '$this->methodname' not found in class '$class'!");
+                $this->result = 'fault: method not found';
+                $this->fault('SOAP-ENV:Client', "method '$this->methodname'/'$method_to_compare'('$orig_methodname') not defined in service/'$class'('$try_class' '$delim')");
+                return;
+            }
+        }
+
+        // evaluate message, getting back parameters
+        // verify that request parameters match the method's signature
+        if (! $this->verify_method($this->methodname, $this->methodparams)) {
+            // debug
+            $this->debug('ERROR: request not verified against method signature');
+            $this->result = 'fault: request failed validation against method signature';
+            // return fault
+            $this->fault('SOAP-ENV:Client', "Operation '$this->methodname' not defined in service.");
+            return;
+        }
+
+        // if there are parameters to pass
+        $this->debug('in invoke_method, params:');
+        $this->appendDebug($this->varDump($this->methodparams));
+        $this->debug("in invoke_method, calling '$this->methodname'");
+        if (!function_exists('call_user_func_array')) {
+            if ($class == '') {
+                $this->debug('in invoke_method, calling function using eval()');
+                $funcCall = "\$this->methodreturn = $this->methodname(";
+            } else {
+                if ($delim == '..') {
+                    $this->debug('in invoke_method, calling class method using eval()');
+                    $funcCall = "\$this->methodreturn = ".$class."::".$method."(";
+                } else {
+                    $this->debug('in invoke_method, calling instance method using eval()');
+                    // generate unique instance name
+                    $instname = "\$inst_".time();
+                    $funcCall = $instname." = new ".$class."(); ";
+                    $funcCall .= "\$this->methodreturn = ".$instname."->".$method."(";
+                }
+            }
+            if ($this->methodparams) {
+                foreach ($this->methodparams as $param) {
+                    if (is_array($param) || is_object($param)) {
+                        $this->fault('SOAP-ENV:Client', 'NuSOAP does not handle complexType parameters correctly when using eval; call_user_func_array must be available');
+                        return;
+                    }
+                    $funcCall .= "\"$param\",";
+                }
+                $funcCall = substr($funcCall, 0, -1);
+            }
+            $funcCall .= ');';
+            $this->debug('in invoke_method, function call: '.$funcCall);
+            @eval($funcCall);
+        } else {
+            if ($class == '') {
+                $this->debug('in invoke_method, calling function using call_user_func_array()');
+                $call_arg = "$this->methodname";	// straight assignment changes $this->methodname to lower case after call_user_func_array()
+            } elseif ($delim == '..') {
+                $this->debug('in invoke_method, calling class method using call_user_func_array()');
+                $call_arg = array($class, $method);
+            } else {
+                $this->debug('in invoke_method, calling instance method using call_user_func_array()');
+                $instance = new $class();
+                $call_arg = array(&$instance, $method);
+            }
+            if (is_array($this->methodparams)) {
+                $this->methodreturn = call_user_func_array($call_arg, array_values($this->methodparams));
+            } else {
+                $this->methodreturn = call_user_func_array($call_arg, array());
+            }
+        }
         $this->debug('in invoke_method, methodreturn:');
         $this->appendDebug($this->varDump($this->methodreturn));
-		$this->debug("in invoke_method, called method $this->methodname, received data of type ".gettype($this->methodreturn));
-	}
-
-	/**
-	* serializes the return value from a PHP function into a full SOAP Envelope
-	*
-	* The following fields are set by this function (when successful)
-	*
-	* responseSOAP
-	*
-	* This sets the fault field on error
-	*
-	* @access   private
-	*/
-	function serialize_return() {
-		$this->debug('Entering serialize_return methodname: ' . $this->methodname . ' methodURI: ' . $this->methodURI);
-		// if fault
-		if (isset($this->methodreturn) && is_object($this->methodreturn) && ((get_class($this->methodreturn) == 'soap_fault') || (get_class($this->methodreturn) == 'nusoap_fault'))) {
-			$this->debug('got a fault object from method');
-			$this->fault = $this->methodreturn;
-			return;
-		} elseif ($this->methodreturnisliteralxml) {
-			$return_val = $this->methodreturn;
-		// returned value(s)
-		} else {
-			$this->debug('got a(n) '.gettype($this->methodreturn).' from method');
-			$this->debug('serializing return value');
-			if($this->wsdl){
-				if (sizeof($this->opData['output']['parts']) > 1) {
-					$this->debug('more than one output part, so use the method return unchanged');
-			    	$opParams = $this->methodreturn;
-			    } elseif (sizeof($this->opData['output']['parts']) == 1) {
-					$this->debug('exactly one output part, so wrap the method return in a simple array');
-					// TODO: verify that it is not already wrapped!
-			    	//foreach ($this->opData['output']['parts'] as $name => $type) {
-					//	$this->debug('wrap in element named ' . $name);
-			    	//}
-			    	$opParams = array($this->methodreturn);
-			    }
-			    $return_val = $this->wsdl->serializeRPCParameters($this->methodname,'output',$opParams);
-			    $this->appendDebug($this->wsdl->getDebug());
-			    $this->wsdl->clearDebug();
-				if($errstr = $this->wsdl->getError()){
-					$this->debug('got wsdl error: '.$errstr);
-					$this->fault('SOAP-ENV:Server', 'unable to serialize result');
-					return;
-				}
-			} else {
-				if (isset($this->methodreturn)) {
-					$return_val = $this->serialize_val($this->methodreturn, 'return');
-				} else {
-					$return_val = '';
-					$this->debug('in absence of WSDL, assume void return for backward compatibility');
-				}
-			}
-		}
-		$this->debug('return value:');
-		$this->appendDebug($this->varDump($return_val));
-
-		$this->debug('serializing response');
-		if ($this->wsdl) {
-			$this->debug('have WSDL for serialization: style is ' . $this->opData['style']);
-			if ($this->opData['style'] == 'rpc') {
-				$this->debug('style is rpc for serialization: use is ' . $this->opData['output']['use']);
-				if ($this->opData['output']['use'] == 'literal') {
-					// http://www.ws-i.org/Profiles/BasicProfile-1.1-2004-08-24.html R2735 says rpc/literal accessor elements should not be in a namespace
-					if ($this->methodURI) {
-						$payload = '<ns1:'.$this->methodname.'Response xmlns:ns1="'.$this->methodURI.'">'.$return_val.'</ns1:'.$this->methodname."Response>";
-					} else {
-						$payload = '<'.$this->methodname.'Response>'.$return_val.'</'.$this->methodname.'Response>';
-					}
-				} else {
-					if ($this->methodURI) {
-						$payload = '<ns1:'.$this->methodname.'Response xmlns:ns1="'.$this->methodURI.'">'.$return_val.'</ns1:'.$this->methodname."Response>";
-					} else {
-						$payload = '<'.$this->methodname.'Response>'.$return_val.'</'.$this->methodname.'Response>';
-					}
-				}
-			} else {
-				$this->debug('style is not rpc for serialization: assume document');
-				$payload = $return_val;
-			}
-		} else {
-			$this->debug('do not have WSDL for serialization: assume rpc/encoded');
-			$payload = '<ns1:'.$this->methodname.'Response xmlns:ns1="'.$this->methodURI.'">'.$return_val.'</ns1:'.$this->methodname."Response>";
-		}
-		$this->result = 'successful';
-		if($this->wsdl){
-			//if($this->debug_flag){
-            	$this->appendDebug($this->wsdl->getDebug());
+        $this->debug("in invoke_method, called method $this->methodname, received data of type ".gettype($this->methodreturn));
+    }
+
+    /**
+    * serializes the return value from a PHP function into a full SOAP Envelope
+    *
+    * The following fields are set by this function (when successful)
+    *
+    * responseSOAP
+    *
+    * This sets the fault field on error
+    *
+    * @access   private
+    */
+    public function serialize_return()
+    {
+        $this->debug('Entering serialize_return methodname: ' . $this->methodname . ' methodURI: ' . $this->methodURI);
+        // if fault
+        if (isset($this->methodreturn) && is_object($this->methodreturn) && ((get_class($this->methodreturn) == 'soap_fault') || (get_class($this->methodreturn) == 'nusoap_fault'))) {
+            $this->debug('got a fault object from method');
+            $this->fault = $this->methodreturn;
+            return;
+        } elseif ($this->methodreturnisliteralxml) {
+            $return_val = $this->methodreturn;
+        // returned value(s)
+        } else {
+            $this->debug('got a(n) '.gettype($this->methodreturn).' from method');
+            $this->debug('serializing return value');
+            if ($this->wsdl) {
+                if (sizeof($this->opData['output']['parts']) > 1) {
+                    $this->debug('more than one output part, so use the method return unchanged');
+                    $opParams = $this->methodreturn;
+                } elseif (sizeof($this->opData['output']['parts']) == 1) {
+                    $this->debug('exactly one output part, so wrap the method return in a simple array');
+                    // TODO: verify that it is not already wrapped!
+                    //foreach ($this->opData['output']['parts'] as $name => $type) {
+                    //	$this->debug('wrap in element named ' . $name);
+                    //}
+                    $opParams = array($this->methodreturn);
+                }
+                $return_val = $this->wsdl->serializeRPCParameters($this->methodname, 'output', $opParams);
+                $this->appendDebug($this->wsdl->getDebug());
+                $this->wsdl->clearDebug();
+                if ($errstr = $this->wsdl->getError()) {
+                    $this->debug('got wsdl error: '.$errstr);
+                    $this->fault('SOAP-ENV:Server', 'unable to serialize result');
+                    return;
+                }
+            } else {
+                if (isset($this->methodreturn)) {
+                    $return_val = $this->serialize_val($this->methodreturn, 'return');
+                } else {
+                    $return_val = '';
+                    $this->debug('in absence of WSDL, assume void return for backward compatibility');
+                }
+            }
+        }
+        $this->debug('return value:');
+        $this->appendDebug($this->varDump($return_val));
+
+        $this->debug('serializing response');
+        if ($this->wsdl) {
+            $this->debug('have WSDL for serialization: style is ' . $this->opData['style']);
+            if ($this->opData['style'] == 'rpc') {
+                $this->debug('style is rpc for serialization: use is ' . $this->opData['output']['use']);
+                if ($this->opData['output']['use'] == 'literal') {
+                    // http://www.ws-i.org/Profiles/BasicProfile-1.1-2004-08-24.html R2735 says rpc/literal accessor elements should not be in a namespace
+                    if ($this->methodURI) {
+                        $payload = '<ns1:'.$this->methodname.'Response xmlns:ns1="'.$this->methodURI.'">'.$return_val.'</ns1:'.$this->methodname."Response>";
+                    } else {
+                        $payload = '<'.$this->methodname.'Response>'.$return_val.'</'.$this->methodname.'Response>';
+                    }
+                } else {
+                    if ($this->methodURI) {
+                        $payload = '<ns1:'.$this->methodname.'Response xmlns:ns1="'.$this->methodURI.'">'.$return_val.'</ns1:'.$this->methodname."Response>";
+                    } else {
+                        $payload = '<'.$this->methodname.'Response>'.$return_val.'</'.$this->methodname.'Response>';
+                    }
+                }
+            } else {
+                $this->debug('style is not rpc for serialization: assume document');
+                $payload = $return_val;
+            }
+        } else {
+            $this->debug('do not have WSDL for serialization: assume rpc/encoded');
+            $payload = '<ns1:'.$this->methodname.'Response xmlns:ns1="'.$this->methodURI.'">'.$return_val.'</ns1:'.$this->methodname."Response>";
+        }
+        $this->result = 'successful';
+        if ($this->wsdl) {
+            //if($this->debug_flag){
+            $this->appendDebug($this->wsdl->getDebug());
             //	}
-			if (isset($this->opData['output']['encodingStyle'])) {
-				$encodingStyle = $this->opData['output']['encodingStyle'];
-			} else {
-				$encodingStyle = '';
-			}
-			// Added: In case we use a WSDL, return a serialized env. WITH the usedNamespaces.
-			$this->responseSOAP = $this->serializeEnvelope($payload,$this->responseHeaders,$this->wsdl->usedNamespaces,$this->opData['style'],$this->opData['output']['use'],$encodingStyle);
-		} else {
-			$this->responseSOAP = $this->serializeEnvelope($payload,$this->responseHeaders);
-		}
-		$this->debug("Leaving serialize_return");
-	}
-
-	/**
-	* sends an HTTP response
-	*
-	* The following fields are set by this function (when successful)
-	*
-	* outgoing_headers
-	* response
-	*
-	* @access   private
-	*/
-	function send_response() {
-		$this->debug('Enter send_response');
-		if ($this->fault) {
-			$payload = $this->fault->serialize();
-			$this->outgoing_headers[] = "HTTP/1.0 500 Internal Server Error";
-			$this->outgoing_headers[] = "Status: 500 Internal Server Error";
-		} else {
-			$payload = $this->responseSOAP;
-			// Some combinations of PHP+Web server allow the Status
-			// to come through as a header.  Since OK is the default
-			// just do nothing.
-			// $this->outgoing_headers[] = "HTTP/1.0 200 OK";
-			// $this->outgoing_headers[] = "Status: 200 OK";
-		}
+            if (isset($this->opData['output']['encodingStyle'])) {
+                $encodingStyle = $this->opData['output']['encodingStyle'];
+            } else {
+                $encodingStyle = '';
+            }
+            // Added: In case we use a WSDL, return a serialized env. WITH the usedNamespaces.
+            $this->responseSOAP = $this->serializeEnvelope($payload, $this->responseHeaders, $this->wsdl->usedNamespaces, $this->opData['style'], $this->opData['output']['use'], $encodingStyle);
+        } else {
+            $this->responseSOAP = $this->serializeEnvelope($payload, $this->responseHeaders);
+        }
+        $this->debug("Leaving serialize_return");
+    }
+
+    /**
+    * sends an HTTP response
+    *
+    * The following fields are set by this function (when successful)
+    *
+    * outgoing_headers
+    * response
+    *
+    * @access   private
+    */
+    public function send_response()
+    {
+        $this->debug('Enter send_response');
+        if ($this->fault) {
+            $payload = $this->fault->serialize();
+            $this->outgoing_headers[] = "HTTP/1.0 500 Internal Server Error";
+            $this->outgoing_headers[] = "Status: 500 Internal Server Error";
+        } else {
+            $payload = $this->responseSOAP;
+            // Some combinations of PHP+Web server allow the Status
+            // to come through as a header.  Since OK is the default
+            // just do nothing.
+            // $this->outgoing_headers[] = "HTTP/1.0 200 OK";
+            // $this->outgoing_headers[] = "Status: 200 OK";
+        }
         // add debug data if in debug mode
-		if(isset($this->debug_flag) && $this->debug_flag){
-        	$payload .= $this->getDebugAsXMLComment();
-        }
-		$this->outgoing_headers[] = "Server: $this->title Server v$this->version";
-		preg_match('/\$Revisio' . 'n: ([^ ]+)/', $this->revision, $rev);
-		$this->outgoing_headers[] = "X-SOAP-Server: $this->title/$this->version (".$rev[1].")";
-		// Let the Web server decide about this
-		//$this->outgoing_headers[] = "Connection: Close\r\n";
-		$payload = $this->getHTTPBody($payload);
-		$type = $this->getHTTPContentType();
-		$charset = $this->getHTTPContentTypeCharset();
-		$this->outgoing_headers[] = "Content-Type: $type" . ($charset ? '; charset=' . $charset : '');
-		//begin code to compress payload - by John
-		// NOTE: there is no way to know whether the Web server will also compress
-		// this data.
-		if (strlen($payload) > 1024 && isset($this->headers) && isset($this->headers['accept-encoding'])) {	
-			if (strstr($this->headers['accept-encoding'], 'gzip')) {
-				if (function_exists('gzencode')) {
-					if (isset($this->debug_flag) && $this->debug_flag) {
-						$payload .= "<!-- Content being gzipped -->";
-					}
-					$this->outgoing_headers[] = "Content-Encoding: gzip";
-					$payload = gzencode($payload);
-				} else {
-					if (isset($this->debug_flag) && $this->debug_flag) {
-						$payload .= "<!-- Content will not be gzipped: no gzencode -->";
-					}
-				}
-			} elseif (strstr($this->headers['accept-encoding'], 'deflate')) {
-				// Note: MSIE requires gzdeflate output (no Zlib header and checksum),
-				// instead of gzcompress output,
-				// which conflicts with HTTP 1.1 spec (http://www.w3.org/Protocols/rfc2616/rfc2616-sec3.html#sec3.5)
-				if (function_exists('gzdeflate')) {
-					if (isset($this->debug_flag) && $this->debug_flag) {
-						$payload .= "<!-- Content being deflated -->";
-					}
-					$this->outgoing_headers[] = "Content-Encoding: deflate";
-					$payload = gzdeflate($payload);
-				} else {
-					if (isset($this->debug_flag) && $this->debug_flag) {
-						$payload .= "<!-- Content will not be deflated: no gzcompress -->";
-					}
-				}
-			}
-		}
-		//end code
-		$this->outgoing_headers[] = "Content-Length: ".strlen($payload);
-		reset($this->outgoing_headers);
-		foreach($this->outgoing_headers as $hdr){
-			header($hdr, false);
-		}
-		print $payload;
-		$this->response = join("\r\n",$this->outgoing_headers)."\r\n\r\n".$payload;
-	}
-
-	/**
-	* takes the value that was created by parsing the request
-	* and compares to the method's signature, if available.
-	*
-	* @param	string	$operation	The operation to be invoked
-	* @param	array	$request	The array of parameter values
-	* @return	boolean	Whether the operation was found
-	* @access   private
-	*/
-	function verify_method($operation,$request){
-		if(isset($this->wsdl) && is_object($this->wsdl)){
-			if($this->wsdl->getOperationData($operation)){
-				return true;
-			}
-	    } elseif(isset($this->operations[$operation])){
-			return true;
-		}
-		return false;
-	}
-
-	/**
-	* processes SOAP message received from client
-	*
-	* @param	array	$headers	The HTTP headers
-	* @param	string	$data		unprocessed request data from client
-	* @return	mixed	value of the message, decoded into a PHP type
-	* @access   private
-	*/
-    function parseRequest($headers, $data) {
-		$this->debug('Entering parseRequest() for data of length ' . strlen($data) . ' headers:');
-		$this->appendDebug($this->varDump($headers));
-    	if (!isset($headers['content-type'])) {
-			$this->setError('Request not of type text/xml (no content-type header)');
-			return false;
-    	}
-		if (!strstr($headers['content-type'], 'text/xml')) {
-			$this->setError('Request not of type text/xml');
-			return false;
-		}
-		if (strpos($headers['content-type'], '=')) {
-			$enc = str_replace('"', '', substr(strstr($headers["content-type"], '='), 1));
-			$this->debug('Got response encoding: ' . $enc);
-			if(preg_match('/^(ISO-8859-1|US-ASCII|UTF-8)$/i',$enc)){
-				$this->xml_encoding = strtoupper($enc);
-			} else {
-				$this->xml_encoding = 'US-ASCII';
-			}
-		} else {
-			// should be US-ASCII for HTTP 1.0 or ISO-8859-1 for HTTP 1.1
-			$this->xml_encoding = 'ISO-8859-1';
-		}
-		$this->debug('Use encoding: ' . $this->xml_encoding . ' when creating nusoap_parser');
-		// parse response, get soap parser obj
-		$parser = new nusoap_parser($data,$this->xml_encoding,'',$this->decode_utf8);
-		// parser debug
-		$this->debug("parser debug: \n".$parser->getDebug());
-		// if fault occurred during message parsing
-		if($err = $parser->getError()){
-			$this->result = 'fault: error in msg parsing: '.$err;
-			$this->fault('SOAP-ENV:Client',"error in msg parsing:\n".$err);
-		// else successfully parsed request into soapval object
-		} else {
-			// get/set methodname
-			$this->methodURI = $parser->root_struct_namespace;
-			$this->methodname = $parser->root_struct_name;
-			$this->debug('methodname: '.$this->methodname.' methodURI: '.$this->methodURI);
-			$this->debug('calling parser->get_soapbody()');
-			$this->methodparams = $parser->get_soapbody();
-			// get SOAP headers
-			$this->requestHeaders = $parser->getHeaders();
-			// get SOAP Header
-			$this->requestHeader = $parser->get_soapheader();
+        if (isset($this->debug_flag) && $this->debug_flag) {
+            $payload .= $this->getDebugAsXMLComment();
+        }
+        $this->outgoing_headers[] = "Server: $this->title Server v$this->version";
+        preg_match('/\$Revisio' . 'n: ([^ ]+)/', $this->revision, $rev);
+        $this->outgoing_headers[] = "X-SOAP-Server: $this->title/$this->version (".$rev[1].")";
+        // Let the Web server decide about this
+        //$this->outgoing_headers[] = "Connection: Close\r\n";
+        $payload = $this->getHTTPBody($payload);
+        $type = $this->getHTTPContentType();
+        $charset = $this->getHTTPContentTypeCharset();
+        $this->outgoing_headers[] = "Content-Type: $type" . ($charset ? '; charset=' . $charset : '');
+        //begin code to compress payload - by John
+        // NOTE: there is no way to know whether the Web server will also compress
+        // this data.
+        if (strlen($payload) > 1024 && isset($this->headers) && isset($this->headers['accept-encoding'])) {
+            if (strstr($this->headers['accept-encoding'], 'gzip')) {
+                if (function_exists('gzencode')) {
+                    if (isset($this->debug_flag) && $this->debug_flag) {
+                        $payload .= "<!-- Content being gzipped -->";
+                    }
+                    $this->outgoing_headers[] = "Content-Encoding: gzip";
+                    $payload = gzencode($payload);
+                } else {
+                    if (isset($this->debug_flag) && $this->debug_flag) {
+                        $payload .= "<!-- Content will not be gzipped: no gzencode -->";
+                    }
+                }
+            } elseif (strstr($this->headers['accept-encoding'], 'deflate')) {
+                // Note: MSIE requires gzdeflate output (no Zlib header and checksum),
+                // instead of gzcompress output,
+                // which conflicts with HTTP 1.1 spec (http://www.w3.org/Protocols/rfc2616/rfc2616-sec3.html#sec3.5)
+                if (function_exists('gzdeflate')) {
+                    if (isset($this->debug_flag) && $this->debug_flag) {
+                        $payload .= "<!-- Content being deflated -->";
+                    }
+                    $this->outgoing_headers[] = "Content-Encoding: deflate";
+                    $payload = gzdeflate($payload);
+                } else {
+                    if (isset($this->debug_flag) && $this->debug_flag) {
+                        $payload .= "<!-- Content will not be deflated: no gzcompress -->";
+                    }
+                }
+            }
+        }
+        //end code
+        $this->outgoing_headers[] = "Content-Length: ".strlen($payload);
+        reset($this->outgoing_headers);
+        foreach ($this->outgoing_headers as $hdr) {
+            header($hdr, false);
+        }
+        print $payload;
+        $this->response = join("\r\n", $this->outgoing_headers)."\r\n\r\n".$payload;
+    }
+
+    /**
+    * takes the value that was created by parsing the request
+    * and compares to the method's signature, if available.
+    *
+    * @param	string	$operation	The operation to be invoked
+    * @param	array	$request	The array of parameter values
+    * @return	boolean	Whether the operation was found
+    * @access   private
+    */
+    public function verify_method($operation, $request)
+    {
+        if (isset($this->wsdl) && is_object($this->wsdl)) {
+            if ($this->wsdl->getOperationData($operation)) {
+                return true;
+            }
+        } elseif (isset($this->operations[$operation])) {
+            return true;
+        }
+        return false;
+    }
+
+    /**
+    * processes SOAP message received from client
+    *
+    * @param	array	$headers	The HTTP headers
+    * @param	string	$data		unprocessed request data from client
+    * @return	mixed	value of the message, decoded into a PHP type
+    * @access   private
+    */
+    public function parseRequest($headers, $data)
+    {
+        $this->debug('Entering parseRequest() for data of length ' . strlen($data) . ' headers:');
+        $this->appendDebug($this->varDump($headers));
+        if (!isset($headers['content-type'])) {
+            $this->setError('Request not of type text/xml (no content-type header)');
+            return false;
+        }
+        if (!strstr($headers['content-type'], 'text/xml')) {
+            $this->setError('Request not of type text/xml');
+            return false;
+        }
+        if (strpos($headers['content-type'], '=')) {
+            $enc = str_replace('"', '', substr(strstr($headers["content-type"], '='), 1));
+            $this->debug('Got response encoding: ' . $enc);
+            if (preg_match('/^(ISO-8859-1|US-ASCII|UTF-8)$/i', $enc)) {
+                $this->xml_encoding = strtoupper($enc);
+            } else {
+                $this->xml_encoding = 'US-ASCII';
+            }
+        } else {
+            // should be US-ASCII for HTTP 1.0 or ISO-8859-1 for HTTP 1.1
+            $this->xml_encoding = 'ISO-8859-1';
+        }
+        $this->debug('Use encoding: ' . $this->xml_encoding . ' when creating nusoap_parser');
+        // parse response, get soap parser obj
+        $parser = new nusoap_parser($data, $this->xml_encoding, '', $this->decode_utf8);
+        // parser debug
+        $this->debug("parser debug: \n".$parser->getDebug());
+        // if fault occurred during message parsing
+        if ($err = $parser->getError()) {
+            $this->result = 'fault: error in msg parsing: '.$err;
+            $this->fault('SOAP-ENV:Client', "error in msg parsing:\n".$err);
+        // else successfully parsed request into soapval object
+        } else {
+            // get/set methodname
+            $this->methodURI = $parser->root_struct_namespace;
+            $this->methodname = $parser->root_struct_name;
+            $this->debug('methodname: '.$this->methodname.' methodURI: '.$this->methodURI);
+            $this->debug('calling parser->get_soapbody()');
+            $this->methodparams = $parser->get_soapbody();
+            // get SOAP headers
+            $this->requestHeaders = $parser->getHeaders();
+            // get SOAP Header
+            $this->requestHeader = $parser->get_soapheader();
             // add document for doclit support
             $this->document = $parser->document;
-		}
-	 }
-
-	/**
-	* gets the HTTP body for the current response.
-	*
-	* @param string $soapmsg The SOAP payload
-	* @return string The HTTP body, which includes the SOAP payload
-	* @access private
-	*/
-	function getHTTPBody($soapmsg) {
-		return $soapmsg;
-	}
-	
-	/**
-	* gets the HTTP content type for the current response.
-	*
-	* Note: getHTTPBody must be called before this.
-	*
-	* @return string the HTTP content type for the current response.
-	* @access private
-	*/
-	function getHTTPContentType() {
-		return 'text/xml';
-	}
-	
-	/**
-	* gets the HTTP content type charset for the current response.
-	* returns false for non-text content types.
-	*
-	* Note: getHTTPBody must be called before this.
-	*
-	* @return string the HTTP content type charset for the current response.
-	* @access private
-	*/
-	function getHTTPContentTypeCharset() {
-		return $this->soap_defencoding;
-	}
-
-	/**
-	* add a method to the dispatch map (this has been replaced by the register method)
-	*
-	* @param    string $methodname
-	* @param    string $in array of input values
-	* @param    string $out array of output values
-	* @access   public
-	* @deprecated
-	*/
-	function add_to_map($methodname,$in,$out){
-			$this->operations[$methodname] = array('name' => $methodname,'in' => $in,'out' => $out);
-	}
-
-	/**
-	* register a service function with the server
-	*
-	* @param    string $name the name of the PHP function, class.method or class..method
-	* @param    array $in assoc array of input values: key = param name, value = param type
-	* @param    array $out assoc array of output values: key = param name, value = param type
-	* @param	mixed $namespace the element namespace for the method or false
-	* @param	mixed $soapaction the soapaction for the method or false
-	* @param	mixed $style optional (rpc|document) or false Note: when 'document' is specified, parameter and return wrappers are created for you automatically
-	* @param	mixed $use optional (encoded|literal) or false
-	* @param	string $documentation optional Description to include in WSDL
-	* @param	string $encodingStyle optional (usually 'http://schemas.xmlsoap.org/soap/encoding/' for encoded)
-	* @access   public
-	*/
-	function register($name,$in=array(),$out=array(),$namespace=false,$soapaction=false,$style=false,$use=false,$documentation='',$encodingStyle=''){
-		global $HTTP_SERVER_VARS;
-
-		if($this->externalWSDLURL){
-			die('You cannot bind to an external WSDL file, and register methods outside of it! Please choose either WSDL or no WSDL.');
-		}
-		if (! $name) {
-			die('You must specify a name when you register an operation');
-		}
-		if (!is_array($in)) {
-			die('You must provide an array for operation inputs');
-		}
-		if (!is_array($out)) {
-			die('You must provide an array for operation outputs');
-		}
-		if(false == $namespace) {
-		}
-		if(false == $soapaction) {
-			if (isset($_SERVER)) {
-				$SERVER_NAME = $_SERVER['SERVER_NAME'];
-				$SCRIPT_NAME = isset($_SERVER['PHP_SELF']) ? $_SERVER['PHP_SELF'] : $_SERVER['SCRIPT_NAME'];
-				$HTTPS = isset($_SERVER['HTTPS']) ? $_SERVER['HTTPS'] : (isset($HTTP_SERVER_VARS['HTTPS']) ? $HTTP_SERVER_VARS['HTTPS'] : 'off');
-			} elseif (isset($HTTP_SERVER_VARS)) {
-				$SERVER_NAME = $HTTP_SERVER_VARS['SERVER_NAME'];
-				$SCRIPT_NAME = isset($HTTP_SERVER_VARS['PHP_SELF']) ? $HTTP_SERVER_VARS['PHP_SELF'] : $HTTP_SERVER_VARS['SCRIPT_NAME'];
-				$HTTPS = isset($HTTP_SERVER_VARS['HTTPS']) ? $HTTP_SERVER_VARS['HTTPS'] : 'off';
-			} else {
-				$this->setError("Neither _SERVER nor HTTP_SERVER_VARS is available");
-			}
-        	if ($HTTPS == '1' || $HTTPS == 'on') {
-        		$SCHEME = 'https';
-        	} else {
-        		$SCHEME = 'http';
-        	}
-			$soapaction = "$SCHEME://$SERVER_NAME$SCRIPT_NAME/$name";
-		}
-		if(false == $style) {
-			$style = "rpc";
-		}
-		if(false == $use) {
-			$use = "encoded";
-		}
-		if ($use == 'encoded' && $encodingStyle == '') {
-			$encodingStyle = 'http://schemas.xmlsoap.org/soap/encoding/';
-		}
-
-		$this->operations[$name] = array(
-	    'name' => $name,
-	    'in' => $in,
-	    'out' => $out,
-	    'namespace' => $namespace,
-	    'soapaction' => $soapaction,
-	    'style' => $style);
-        if($this->wsdl){
-        	$this->wsdl->addOperation($name,$in,$out,$namespace,$soapaction,$style,$use,$documentation,$encodingStyle);
-	    }
-		return true;
-	}
-
-<<<<<<< HEAD
-	/**
-	* Specify a fault to be returned to the client.
-	* This also acts as a flag to the server that a fault has occured.
-	*
-	* @param	string $faultcode
-	* @param	string $faultstring
-	* @param	string $faultactor
-	* @param	string $faultdetail
-	* @access   public
-	*/
-	function fault($faultcode,$faultstring,$faultactor='',$faultdetail=''){
-		if ($faultdetail == '' && $this->debug_flag) {
-			$faultdetail = $this->getDebug();
-		}
-		$this->fault = new nusoap_fault($faultcode,$faultactor,$faultstring,$faultdetail);
-		$this->fault->soap_defencoding = $this->soap_defencoding;
-	}
-=======
+        }
+    }
+
+    /**
+    * gets the HTTP body for the current response.
+    *
+    * @param string $soapmsg The SOAP payload
+    * @return string The HTTP body, which includes the SOAP payload
+    * @access private
+    */
+    public function getHTTPBody($soapmsg)
+    {
+        return $soapmsg;
+    }
+    
+    /**
+    * gets the HTTP content type for the current response.
+    *
+    * Note: getHTTPBody must be called before this.
+    *
+    * @return string the HTTP content type for the current response.
+    * @access private
+    */
+    public function getHTTPContentType()
+    {
+        return 'text/xml';
+    }
+    
+    /**
+    * gets the HTTP content type charset for the current response.
+    * returns false for non-text content types.
+    *
+    * Note: getHTTPBody must be called before this.
+    *
+    * @return string the HTTP content type charset for the current response.
+    * @access private
+    */
+    public function getHTTPContentTypeCharset()
+    {
+        return $this->soap_defencoding;
+    }
+
+    /**
+    * add a method to the dispatch map (this has been replaced by the register method)
+    *
+    * @param    string $methodname
+    * @param    string $in array of input values
+    * @param    string $out array of output values
+    * @access   public
+    * @deprecated
+    */
+    public function add_to_map($methodname, $in, $out)
+    {
+        $this->operations[$methodname] = array('name' => $methodname,'in' => $in,'out' => $out);
+    }
+
+    /**
+    * register a service function with the server
+    *
+    * @param    string $name the name of the PHP function, class.method or class..method
+    * @param    array $in assoc array of input values: key = param name, value = param type
+    * @param    array $out assoc array of output values: key = param name, value = param type
+    * @param	mixed $namespace the element namespace for the method or false
+    * @param	mixed $soapaction the soapaction for the method or false
+    * @param	mixed $style optional (rpc|document) or false Note: when 'document' is specified, parameter and return wrappers are created for you automatically
+    * @param	mixed $use optional (encoded|literal) or false
+    * @param	string $documentation optional Description to include in WSDL
+    * @param	string $encodingStyle optional (usually 'http://schemas.xmlsoap.org/soap/encoding/' for encoded)
+    * @access   public
+    */
+    public function register($name, $in=array(), $out=array(), $namespace=false, $soapaction=false, $style=false, $use=false, $documentation='', $encodingStyle='')
+    {
+        global $HTTP_SERVER_VARS;
+
+        if ($this->externalWSDLURL) {
+            die('You cannot bind to an external WSDL file, and register methods outside of it! Please choose either WSDL or no WSDL.');
+        }
+        if (! $name) {
+            die('You must specify a name when you register an operation');
+        }
+        if (!is_array($in)) {
+            die('You must provide an array for operation inputs');
+        }
+        if (!is_array($out)) {
+            die('You must provide an array for operation outputs');
+        }
+        if (false == $namespace) {
+        }
+        if (false == $soapaction) {
+            if (isset($_SERVER)) {
+                $SERVER_NAME = $_SERVER['SERVER_NAME'];
+                $SCRIPT_NAME = isset($_SERVER['PHP_SELF']) ? $_SERVER['PHP_SELF'] : $_SERVER['SCRIPT_NAME'];
+                $HTTPS = isset($_SERVER['HTTPS']) ? $_SERVER['HTTPS'] : (isset($HTTP_SERVER_VARS['HTTPS']) ? $HTTP_SERVER_VARS['HTTPS'] : 'off');
+            } elseif (isset($HTTP_SERVER_VARS)) {
+                $SERVER_NAME = $HTTP_SERVER_VARS['SERVER_NAME'];
+                $SCRIPT_NAME = isset($HTTP_SERVER_VARS['PHP_SELF']) ? $HTTP_SERVER_VARS['PHP_SELF'] : $HTTP_SERVER_VARS['SCRIPT_NAME'];
+                $HTTPS = isset($HTTP_SERVER_VARS['HTTPS']) ? $HTTP_SERVER_VARS['HTTPS'] : 'off';
+            } else {
+                $this->setError("Neither _SERVER nor HTTP_SERVER_VARS is available");
+            }
+            if ($HTTPS == '1' || $HTTPS == 'on') {
+                $SCHEME = 'https';
+            } else {
+                $SCHEME = 'http';
+            }
+            $soapaction = "$SCHEME://$SERVER_NAME$SCRIPT_NAME/$name";
+        }
+        if (false == $style) {
+            $style = "rpc";
+        }
+        if (false == $use) {
+            $use = "encoded";
+        }
+        if ($use == 'encoded' && $encodingStyle == '') {
+            $encodingStyle = 'http://schemas.xmlsoap.org/soap/encoding/';
+        }
+
+        $this->operations[$name] = array(
+        'name' => $name,
+        'in' => $in,
+        'out' => $out,
+        'namespace' => $namespace,
+        'soapaction' => $soapaction,
+        'style' => $style);
+        if ($this->wsdl) {
+            $this->wsdl->addOperation($name, $in, $out, $namespace, $soapaction, $style, $use, $documentation, $encodingStyle);
+        }
+        return true;
+    }
+
     /**
     * Specify a fault to be returned to the client.
     * This also acts as a flag to the server that a fault has occurred.
@@ -1103,7 +1103,6 @@
         $this->fault = new nusoap_fault($faultcode, $faultactor, $faultstring, $faultdetail);
         $this->fault->soap_defencoding = $this->soap_defencoding;
     }
->>>>>>> 7d886ad4
 
     /**
     * Sets up wsdl object.
@@ -1116,73 +1115,73 @@
     * @param string $transport optional SOAP transport
     * @param mixed $schemaTargetNamespace optional 'types' targetNamespace for service schema or false
     */
-    function configureWSDL($serviceName,$namespace = false,$endpoint = false,$style='rpc', $transport = 'http://schemas.xmlsoap.org/soap/http', $schemaTargetNamespace = false)
-    {
-    	global $HTTP_SERVER_VARS;
-
-		if (isset($_SERVER)) {
-			$SERVER_NAME = $_SERVER['SERVER_NAME'];
-			$SERVER_PORT = $_SERVER['SERVER_PORT'];
-			$SCRIPT_NAME = isset($_SERVER['PHP_SELF']) ? $_SERVER['PHP_SELF'] : $_SERVER['SCRIPT_NAME'];
-			$HTTPS = isset($_SERVER['HTTPS']) ? $_SERVER['HTTPS'] : (isset($HTTP_SERVER_VARS['HTTPS']) ? $HTTP_SERVER_VARS['HTTPS'] : 'off');
-		} elseif (isset($HTTP_SERVER_VARS)) {
-			$SERVER_NAME = $HTTP_SERVER_VARS['SERVER_NAME'];
-			$SERVER_PORT = $HTTP_SERVER_VARS['SERVER_PORT'];
-			$SCRIPT_NAME = isset($HTTP_SERVER_VARS['PHP_SELF']) ? $HTTP_SERVER_VARS['PHP_SELF'] : $HTTP_SERVER_VARS['SCRIPT_NAME'];
-			$HTTPS = isset($HTTP_SERVER_VARS['HTTPS']) ? $HTTP_SERVER_VARS['HTTPS'] : 'off';
-		} else {
-			$this->setError("Neither _SERVER nor HTTP_SERVER_VARS is available");
-		}
-		// If server name has port number attached then strip it (else port number gets duplicated in WSDL output) (occurred using lighttpd and FastCGI)
-		$colon = strpos($SERVER_NAME,":");
-		if ($colon) {
-		    $SERVER_NAME = substr($SERVER_NAME, 0, $colon);
-		}
-		if ($SERVER_PORT == 80) {
-			$SERVER_PORT = '';
-		} else {
-			$SERVER_PORT = ':' . $SERVER_PORT;
-		}
-        if(false == $namespace) {
+    public function configureWSDL($serviceName, $namespace = false, $endpoint = false, $style='rpc', $transport = 'http://schemas.xmlsoap.org/soap/http', $schemaTargetNamespace = false)
+    {
+        global $HTTP_SERVER_VARS;
+
+        if (isset($_SERVER)) {
+            $SERVER_NAME = $_SERVER['SERVER_NAME'];
+            $SERVER_PORT = $_SERVER['SERVER_PORT'];
+            $SCRIPT_NAME = isset($_SERVER['PHP_SELF']) ? $_SERVER['PHP_SELF'] : $_SERVER['SCRIPT_NAME'];
+            $HTTPS = isset($_SERVER['HTTPS']) ? $_SERVER['HTTPS'] : (isset($HTTP_SERVER_VARS['HTTPS']) ? $HTTP_SERVER_VARS['HTTPS'] : 'off');
+        } elseif (isset($HTTP_SERVER_VARS)) {
+            $SERVER_NAME = $HTTP_SERVER_VARS['SERVER_NAME'];
+            $SERVER_PORT = $HTTP_SERVER_VARS['SERVER_PORT'];
+            $SCRIPT_NAME = isset($HTTP_SERVER_VARS['PHP_SELF']) ? $HTTP_SERVER_VARS['PHP_SELF'] : $HTTP_SERVER_VARS['SCRIPT_NAME'];
+            $HTTPS = isset($HTTP_SERVER_VARS['HTTPS']) ? $HTTP_SERVER_VARS['HTTPS'] : 'off';
+        } else {
+            $this->setError("Neither _SERVER nor HTTP_SERVER_VARS is available");
+        }
+        // If server name has port number attached then strip it (else port number gets duplicated in WSDL output) (occurred using lighttpd and FastCGI)
+        $colon = strpos($SERVER_NAME, ":");
+        if ($colon) {
+            $SERVER_NAME = substr($SERVER_NAME, 0, $colon);
+        }
+        if ($SERVER_PORT == 80) {
+            $SERVER_PORT = '';
+        } else {
+            $SERVER_PORT = ':' . $SERVER_PORT;
+        }
+        if (false == $namespace) {
             $namespace = "http://$SERVER_NAME/soap/$serviceName";
         }
         
-        if(false == $endpoint) {
-        	if ($HTTPS == '1' || $HTTPS == 'on') {
-        		$SCHEME = 'https';
-        	} else {
-        		$SCHEME = 'http';
-        	}
+        if (false == $endpoint) {
+            if ($HTTPS == '1' || $HTTPS == 'on') {
+                $SCHEME = 'https';
+            } else {
+                $SCHEME = 'http';
+            }
             $endpoint = "$SCHEME://$SERVER_NAME$SERVER_PORT$SCRIPT_NAME";
         }
         
-        if(false == $schemaTargetNamespace) {
+        if (false == $schemaTargetNamespace) {
             $schemaTargetNamespace = $namespace;
         }
         
-		$this->wsdl = new wsdl;
-		$this->wsdl->serviceName = $serviceName;
+        $this->wsdl = new wsdl;
+        $this->wsdl->serviceName = $serviceName;
         $this->wsdl->endpoint = $endpoint;
-		$this->wsdl->namespaces['tns'] = $namespace;
-		$this->wsdl->namespaces['soap'] = 'http://schemas.xmlsoap.org/wsdl/soap/';
-		$this->wsdl->namespaces['wsdl'] = 'http://schemas.xmlsoap.org/wsdl/';
-		if ($schemaTargetNamespace != $namespace) {
-			$this->wsdl->namespaces['types'] = $schemaTargetNamespace;
-		}
+        $this->wsdl->namespaces['tns'] = $namespace;
+        $this->wsdl->namespaces['soap'] = 'http://schemas.xmlsoap.org/wsdl/soap/';
+        $this->wsdl->namespaces['wsdl'] = 'http://schemas.xmlsoap.org/wsdl/';
+        if ($schemaTargetNamespace != $namespace) {
+            $this->wsdl->namespaces['types'] = $schemaTargetNamespace;
+        }
         $this->wsdl->schemas[$schemaTargetNamespace][0] = new nusoap_xmlschema('', '', $this->wsdl->namespaces);
         if ($style == 'document') {
-	        $this->wsdl->schemas[$schemaTargetNamespace][0]->schemaInfo['elementFormDefault'] = 'qualified';
+            $this->wsdl->schemas[$schemaTargetNamespace][0]->schemaInfo['elementFormDefault'] = 'qualified';
         }
         $this->wsdl->schemas[$schemaTargetNamespace][0]->schemaTargetNamespace = $schemaTargetNamespace;
         $this->wsdl->schemas[$schemaTargetNamespace][0]->imports['http://schemas.xmlsoap.org/soap/encoding/'][0] = array('location' => '', 'loaded' => true);
         $this->wsdl->schemas[$schemaTargetNamespace][0]->imports['http://schemas.xmlsoap.org/wsdl/'][0] = array('location' => '', 'loaded' => true);
         $this->wsdl->bindings[$serviceName.'Binding'] = array(
-        	'name'=>$serviceName.'Binding',
+            'name'=>$serviceName.'Binding',
             'style'=>$style,
             'transport'=>$transport,
             'portType'=>$serviceName.'PortType');
         $this->wsdl->ports[$serviceName.'Port'] = array(
-        	'binding'=>$serviceName.'Binding',
+            'binding'=>$serviceName.'Binding',
             'location'=>$endpoint,
             'bindingType'=>'http://schemas.xmlsoap.org/wsdl/soap/');
     }
@@ -1191,8 +1190,6 @@
 /**
  * Backward compatibility
  */
-class soap_server extends nusoap_server {
-}
-
-
-?>+class soap_server extends nusoap_server
+{
+}