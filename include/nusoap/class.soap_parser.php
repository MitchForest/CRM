<?php

/*

Modification information for LGPL compliance

r57813 - 2010-08-19 10:34:44 -0700 (Thu, 19 Aug 2010) - kjing - Author: John Mertic <jmertic@sugarcrm.com>
    Bug 39085 - When loading the opposite search panel via ajax on the ListViews, call the index action instead of the ListView action to avoid touching pre-MVC code by accident.

r56990 - 2010-06-16 13:05:36 -0700 (Wed, 16 Jun 2010) - kjing - snapshot "Mango" svn branch to a new one for GitHub sync

r56989 - 2010-06-16 13:01:33 -0700 (Wed, 16 Jun 2010) - kjing - defunt "Mango" svn dev branch before github cutover

r55980 - 2010-04-19 13:31:28 -0700 (Mon, 19 Apr 2010) - kjing - create Mango (6.1) based on windex

r51719 - 2009-10-22 10:18:00 -0700 (Thu, 22 Oct 2009) - mitani - Converted to Build 3  tags and updated the build system 

r51634 - 2009-10-19 13:32:22 -0700 (Mon, 19 Oct 2009) - mitani - Windex is the branch for Sugar Sales 1.0 development

r51443 - 2009-10-12 13:34:36 -0700 (Mon, 12 Oct 2009) - jmertic - Bug 33332 - Made application PHP 5.3 compliant with E_DEPRECATED warnings on by:
- Changing all ereg function to either preg or simple string based ones
- No more references to magic quotes.
- Change all the session_unregister() functions to just unset() the correct session variable instead.

r50375 - 2009-08-24 18:07:43 -0700 (Mon, 24 Aug 2009) - dwong - branch kobe2 from tokyo r50372

r42807 - 2008-12-29 11:16:59 -0800 (Mon, 29 Dec 2008) - dwong - Branch from trunk/sugarcrm r42806 to branches/tokyo/sugarcrm

r13782 - 2006-06-06 10:58:55 -0700 (Tue, 06 Jun 2006) - majed - changes entry point code

r11115 - 2006-01-17 14:54:45 -0800 (Tue, 17 Jan 2006) - majed - add entry point validation

r8846 - 2005-10-31 11:01:12 -0800 (Mon, 31 Oct 2005) - majed - new version of nusoap

r7905 - 2005-09-21 19:12:57 -0700 (Wed, 21 Sep 2005) - majed - restores old nusoap pre & with a few fixes

r7861 - 2005-09-20 15:40:25 -0700 (Tue, 20 Sep 2005) - majed - & fix for 3.5.1

r5462 - 2005-05-25 13:50:11 -0700 (Wed, 25 May 2005) - majed - upgraded nusoap to .6.9

r573 - 2004-09-04 13:03:32 -0700 (Sat, 04 Sep 2004) - sugarclint - undoing copyrights added in inadvertantly.  --clint

r546 - 2004-09-03 11:49:38 -0700 (Fri, 03 Sep 2004) - sugarmsi - removed echo count

r354 - 2004-08-02 23:00:37 -0700 (Mon, 02 Aug 2004) - sugarjacob - Adding Soap


*/


if(!defined('sugarEntry') || !sugarEntry) die('Not A Valid Entry Point');




/**
*
* nusoap_parser class parses SOAP XML messages into native PHP values
*
* @author   Dietrich Ayala <dietrich@ganx4.com>
* @author   Scott Nichol <snichol@users.sourceforge.net>

* @access   public
*/
<<<<<<< HEAD
class nusoap_parser extends nusoap_base {

	var $xml = '';
	var $xml_encoding = '';
	var $method = '';
	var $root_struct = '';
	var $root_struct_name = '';
	var $root_struct_namespace = '';
	var $root_header = '';
    var $document = '';			// incoming SOAP body (text)
	// determines where in the message we are (envelope,header,body,method)
	var $status = '';
	var $position = 0;
	var $depth = 0;
	var $default_namespace = '';
	var $namespaces = array();
	var $message = array();
    var $parent = '';
	var $fault = false;
	var $fault_code = '';
	var $fault_str = '';
	var $fault_detail = '';
	var $depth_array = array();
	var $debug_flag = true;
	var $soapresponse = NULL;	// parsed SOAP Body
	var $soapheader = NULL;		// parsed SOAP Header
	var $responseHeaders = '';	// incoming SOAP headers (text)
	var $body_position = 0;
	// for multiref parsing:
	// array of id => pos
	var $ids = array();
	// array of id => hrefs => pos
	var $multirefs = array();
	// toggle for auto-decoding element content
	var $decode_utf8 = true;

	/**
	* constructor that actually does the parsing
	*
	* @param    string $xml SOAP message
	* @param    string $encoding character encoding scheme of message
	* @param    string $method method for which XML is parsed (unused?)
	* @param    string $decode_utf8 whether to decode UTF-8 to ISO-8859-1
	* @access   public
	*/
	function nusoap_parser($xml,$encoding='UTF-8',$method='',$decode_utf8=true){
		parent::nusoap_base();
		$this->xml = $xml;
		$this->xml_encoding = $encoding;
		$this->method = $method;
		$this->decode_utf8 = $decode_utf8;

		// Check whether content has been read.
		if(!empty($xml)){
			// Check XML encoding
			$pos_xml = strpos($xml, '<?xml');
			if ($pos_xml !== FALSE) {
				$xml_decl = substr($xml, $pos_xml, strpos($xml, '?>', $pos_xml + 2) - $pos_xml + 1);
				if (preg_match("/encoding=[\"']([^\"']*)[\"']/", $xml_decl, $res)) {
					$xml_encoding = $res[1];
					if (strtoupper($xml_encoding) != $encoding) {
						$err = "Charset from HTTP Content-Type '" . $encoding . "' does not match encoding from XML declaration '" . $xml_encoding . "'";
						$this->debug($err);
						if ($encoding != 'ISO-8859-1' || strtoupper($xml_encoding) != 'UTF-8') {
							$this->setError($err);
							return;
						}
						// when HTTP says ISO-8859-1 (the default) and XML says UTF-8 (the typical), assume the other endpoint is just sloppy and proceed
					} else {
						$this->debug('Charset from HTTP Content-Type matches encoding from XML declaration');
					}
				} else {
					$this->debug('No encoding specified in XML declaration');
				}
			} else {
				$this->debug('No XML declaration');
			}
			$this->debug('Entering nusoap_parser(), length='.strlen($xml).', encoding='.$encoding);
			// Create an XML parser - why not xml_parser_create_ns?
			$this->parser = xml_parser_create($this->xml_encoding);
			// Set the options for parsing the XML data.
			//xml_parser_set_option($parser, XML_OPTION_SKIP_WHITE, 1);
			xml_parser_set_option($this->parser, XML_OPTION_CASE_FOLDING, 0);
			xml_parser_set_option($this->parser, XML_OPTION_TARGET_ENCODING, $this->xml_encoding);
			// Set the object for the parser.
			xml_set_object($this->parser, $this);
			// Set the element handlers for the parser.
			xml_set_element_handler($this->parser, 'start_element','end_element');
			xml_set_character_data_handler($this->parser,'character_data');

			// Parse the XML file.
			if(!xml_parse($this->parser,$xml,true)){
			    // Display an error message.
			    $err = sprintf('XML error parsing SOAP payload on line %d: %s',
			    xml_get_current_line_number($this->parser),
			    xml_error_string(xml_get_error_code($this->parser)));
				$this->debug($err);
				$this->debug("XML payload:\n" . $xml);
				$this->setError($err);
			} else {
				$this->debug('in nusoap_parser ctor, message:');
				$this->appendDebug($this->varDump($this->message));
				$this->debug('parsed successfully, found root struct: '.$this->root_struct.' of name '.$this->root_struct_name);
				// get final value
				$this->soapresponse = $this->message[$this->root_struct]['result'];
				// get header value
				if($this->root_header != '' && isset($this->message[$this->root_header]['result'])){
					$this->soapheader = $this->message[$this->root_header]['result'];
				}
				// resolve hrefs/ids
				if(sizeof($this->multirefs) > 0){
					foreach($this->multirefs as $id => $hrefs){
						$this->debug('resolving multirefs for id: '.$id);
						$idVal = $this->buildVal($this->ids[$id]);
						if (is_array($idVal) && isset($idVal['!id'])) {
							unset($idVal['!id']);
						}
						foreach($hrefs as $refPos => $ref){
							$this->debug('resolving href at pos '.$refPos);
							$this->multirefs[$id][$refPos] = $idVal;
						}
					}
				}
			}
			xml_parser_free($this->parser);
		} else {
			$this->debug('xml was empty, didn\'t parse!');
			$this->setError('xml was empty, didn\'t parse!');
		}
	}

	/**
	* start-element handler
	*
	* @param    resource $parser XML parser object
	* @param    string $name element name
	* @param    array $attrs associative array of attributes
	* @access   private
	*/
	function start_element($parser, $name, $attrs) {
		// position in a total number of elements, starting from 0
		// update class level pos
		$pos = $this->position++;
		// and set mine
		$this->message[$pos] = array('pos' => $pos,'children'=>'','cdata'=>'');
		// depth = how many levels removed from root?
		// set mine as current global depth and increment global depth value
		$this->message[$pos]['depth'] = $this->depth++;

		// else add self as child to whoever the current parent is
		if($pos != 0){
			$this->message[$this->parent]['children'] .= '|'.$pos;
		}
		// set my parent
		$this->message[$pos]['parent'] = $this->parent;
		// set self as current parent
		$this->parent = $pos;
		// set self as current value for this depth
		$this->depth_array[$this->depth] = $pos;
		// get element prefix
		if(strpos($name,':')){
			// get ns prefix
			$prefix = substr($name,0,strpos($name,':'));
			// get unqualified name
			$name = substr(strstr($name,':'),1);
		}
		// set status
		if ($name == 'Envelope' && $this->status == '') {
			$this->status = 'envelope';
		} elseif ($name == 'Header' && $this->status == 'envelope') {
			$this->root_header = $pos;
			$this->status = 'header';
		} elseif ($name == 'Body' && $this->status == 'envelope'){
			$this->status = 'body';
			$this->body_position = $pos;
		// set method
		} elseif($this->status == 'body' && $pos == ($this->body_position+1)) {
			$this->status = 'method';
			$this->root_struct_name = $name;
			$this->root_struct = $pos;
			$this->message[$pos]['type'] = 'struct';
			$this->debug("found root struct $this->root_struct_name, pos $this->root_struct");
		}
		// set my status
		$this->message[$pos]['status'] = $this->status;
		// set name
		$this->message[$pos]['name'] = htmlspecialchars($name);
		// set attrs
		$this->message[$pos]['attrs'] = $attrs;

		// loop through atts, logging ns and type declarations
=======
class nusoap_parser extends nusoap_base
{
    public $xml = '';
    public $xml_encoding = '';
    public $method = '';
    public $root_struct = '';
    public $root_struct_name = '';
    public $root_struct_namespace = '';
    public $root_header = '';
    public $document = '';			// incoming SOAP body (text)
    // determines where in the message we are (envelope,header,body,method)
    public $status = '';
    public $position = 0;
    public $depth = 0;
    public $default_namespace = '';
    public $namespaces = array();
    public $message = array();
    public $parent = '';
    public $fault = false;
    public $fault_code = '';
    public $fault_str = '';
    public $fault_detail = '';
    public $depth_array = array();
    public $debug_flag = true;
    public $soapresponse = null;	// parsed SOAP Body
    public $soapheader = null;		// parsed SOAP Header
    public $responseHeaders = '';	// incoming SOAP headers (text)
    public $body_position = 0;
    // for multiref parsing:
    // array of id => pos
    public $ids = array();
    // array of id => hrefs => pos
    public $multirefs = array();
    // toggle for auto-decoding element content
    public $decode_utf8 = true;

    /**
    * constructor that actually does the parsing
    *
    * @param    string $xml SOAP message
    * @param    string $encoding character encoding scheme of message
    * @param    string $method method for which XML is parsed (unused?)
    * @param    string $decode_utf8 whether to decode UTF-8 to ISO-8859-1
    * @access   public
    */
    public function nusoap_parser($xml, $encoding='UTF-8', $method='', $decode_utf8=true)
    {
        parent::nusoap_base();
        $this->xml = $xml;
        $this->xml_encoding = $encoding;
        $this->method = $method;
        $this->decode_utf8 = $decode_utf8;

        // Check whether content has been read.
        if (!empty($xml)) {
            // Check XML encoding
            $pos_xml = strpos($xml, '<?xml');
            if ($pos_xml !== false) {
                $xml_decl = substr($xml, $pos_xml, strpos($xml, '?>', $pos_xml + 2) - $pos_xml + 1);
                if (preg_match("/encoding=[\"']([^\"']*)[\"']/", $xml_decl, $res)) {
                    $xml_encoding = $res[1];
                    if (strtoupper($xml_encoding) != $encoding) {
                        $err = "Charset from HTTP Content-Type '" . $encoding . "' does not match encoding from XML declaration '" . $xml_encoding . "'";
                        $this->debug($err);
                        if ($encoding != 'ISO-8859-1' || strtoupper($xml_encoding) != 'UTF-8') {
                            $this->setError($err);
                            return;
                        }
                        // when HTTP says ISO-8859-1 (the default) and XML says UTF-8 (the typical), assume the other endpoint is just sloppy and proceed
                    } else {
                        $this->debug('Charset from HTTP Content-Type matches encoding from XML declaration');
                    }
                } else {
                    $this->debug('No encoding specified in XML declaration');
                }
            } else {
                $this->debug('No XML declaration');
            }
            $this->debug('Entering nusoap_parser(), length='.strlen($xml).', encoding='.$encoding);
            // Create an XML parser - why not xml_parser_create_ns?
            $this->parser = xml_parser_create($this->xml_encoding);
            // Set the options for parsing the XML data.
            //xml_parser_set_option($parser, XML_OPTION_SKIP_WHITE, 1);
            xml_parser_set_option($this->parser, XML_OPTION_CASE_FOLDING, 0);
            xml_parser_set_option($this->parser, XML_OPTION_TARGET_ENCODING, $this->xml_encoding);
            // Set the object for the parser.
            xml_set_object($this->parser, $this);
            // Set the element handlers for the parser.
            xml_set_element_handler($this->parser, 'start_element', 'end_element');
            xml_set_character_data_handler($this->parser, 'character_data');

            // Parse the XML file.
            if (!xml_parse($this->parser, $xml, true)) {
                // Display an error message.
                $err = sprintf(
                    'XML error parsing SOAP payload on line %d: %s',
                    xml_get_current_line_number($this->parser),
                    xml_error_string(xml_get_error_code($this->parser))
                );
                $this->debug($err);
                $this->debug("XML payload:\n" . $xml);
                $this->setError($err);
            } else {
                $this->debug('in nusoap_parser ctor, message:');
                $this->appendDebug($this->varDump($this->message));
                $this->debug('parsed successfully, found root struct: '.$this->root_struct.' of name '.$this->root_struct_name);
                // get final value
                $this->soapresponse = $this->message[$this->root_struct]['result'];
                // get header value
                if ($this->root_header != '' && isset($this->message[$this->root_header]['result'])) {
                    $this->soapheader = $this->message[$this->root_header]['result'];
                }
                // resolve hrefs/ids
                if (sizeof($this->multirefs) > 0) {
                    foreach ($this->multirefs as $id => $hrefs) {
                        $this->debug('resolving multirefs for id: '.$id);
                        $idVal = $this->buildVal($this->ids[$id]);
                        if (is_array($idVal) && isset($idVal['!id'])) {
                            unset($idVal['!id']);
                        }
                        foreach ($hrefs as $refPos => $ref) {
                            $this->debug('resolving href at pos '.$refPos);
                            $this->multirefs[$id][$refPos] = $idVal;
                        }
                    }
                }
            }
            xml_parser_free($this->parser);
        } else {
            $this->debug('xml was empty, didn\'t parse!');
            $this->setError('xml was empty, didn\'t parse!');
        }
    }

    /**
    * start-element handler
    *
    * @param    resource $parser XML parser object
    * @param    string $name element name
    * @param    array $attrs associative array of attributes
    * @access   private
    */
    public function start_element($parser, $name, $attrs)
    {
        // position in a total number of elements, starting from 0
        // update class level pos
        $pos = $this->position++;
        // and set mine
        $this->message[$pos] = array('pos' => $pos,'children'=>'','cdata'=>'');
        // depth = how many levels removed from root?
        // set mine as current global depth and increment global depth value
        $this->message[$pos]['depth'] = $this->depth++;

        // else add self as child to whoever the current parent is
        if ($pos != 0) {
            $this->message[$this->parent]['children'] .= '|'.$pos;
        }
        // set my parent
        $this->message[$pos]['parent'] = $this->parent;
        // set self as current parent
        $this->parent = $pos;
        // set self as current value for this depth
        $this->depth_array[$this->depth] = $pos;
        // get element prefix
        if (strpos($name, ':')) {
            // get ns prefix
            $prefix = substr($name, 0, strpos($name, ':'));
            // get unqualified name
            $name = substr(strstr($name, ':'), 1);
        }
        // set status
        if ($name == 'Envelope' && $this->status == '') {
            $this->status = 'envelope';
        } elseif ($name == 'Header' && $this->status == 'envelope') {
            $this->root_header = $pos;
            $this->status = 'header';
        } elseif ($name == 'Body' && $this->status == 'envelope') {
            $this->status = 'body';
            $this->body_position = $pos;
        // set method
        } elseif ($this->status == 'body' && $pos == ($this->body_position+1)) {
            $this->status = 'method';
            $this->root_struct_name = $name;
            $this->root_struct = $pos;
            $this->message[$pos]['type'] = 'struct';
            $this->debug("found root struct $this->root_struct_name, pos $this->root_struct");
        }
        // set my status
        $this->message[$pos]['status'] = $this->status;
        // set name
        $this->message[$pos]['name'] = htmlspecialchars($name);
        // set attrs
        $this->message[$pos]['attrs'] = $attrs;

        // loop through atts, logging ns and type declarations
>>>>>>> 19ad0466
        $attstr = '';
		foreach($attrs as $key => $value){
        	$key_prefix = $this->getPrefix($key);
			$key_localpart = $this->getLocalPart($key);
			// if ns declarations, add to class level array of valid namespaces
            if($key_prefix == 'xmlns'){
				if(preg_match('/^http:\/\/www.w3.org\/[0-9]{4}\/XMLSchema$/',$value)){
					$this->XMLSchemaVersion = $value;
					$this->namespaces['xsd'] = $this->XMLSchemaVersion;
					$this->namespaces['xsi'] = $this->XMLSchemaVersion.'-instance';
				}
                $this->namespaces[$key_localpart] = $value;
				// set method namespace
				if($name == $this->root_struct_name){
					$this->methodNamespace = $value;
				}
			// if it's a type declaration, set type
        } elseif($key_localpart == 'type'){
        		if (isset($this->message[$pos]['type']) && $this->message[$pos]['type'] == 'array') {
        			// do nothing: already processed arrayType
        		} else {
	            	$value_prefix = $this->getPrefix($value);
	                $value_localpart = $this->getLocalPart($value);
					$this->message[$pos]['type'] = $value_localpart;
					$this->message[$pos]['typePrefix'] = $value_prefix;
	                if(isset($this->namespaces[$value_prefix])){
	                	$this->message[$pos]['type_namespace'] = $this->namespaces[$value_prefix];
	                } else if(isset($attrs['xmlns:'.$value_prefix])) {
						$this->message[$pos]['type_namespace'] = $attrs['xmlns:'.$value_prefix];
	                }
					// should do something here with the namespace of specified type?
				}
			} elseif($key_localpart == 'arrayType'){
				$this->message[$pos]['type'] = 'array';
				/* do arrayType ereg here
				[1]    arrayTypeValue    ::=    atype asize
				[2]    atype    ::=    QName rank*
				[3]    rank    ::=    '[' (',')* ']'
				[4]    asize    ::=    '[' length~ ']'
				[5]    length    ::=    nextDimension* Digit+
				[6]    nextDimension    ::=    Digit+ ','
				*/
				$expr = '/([A-Za-z0-9_]+):([A-Za-z]+[A-Za-z0-9_]+)\[([0-9]+),?([0-9]*)\]/';
				if(preg_match($expr,$value,$regs)){
					$this->message[$pos]['typePrefix'] = $regs[1];
					$this->message[$pos]['arrayTypePrefix'] = $regs[1];
	                if (isset($this->namespaces[$regs[1]])) {
	                	$this->message[$pos]['arrayTypeNamespace'] = $this->namespaces[$regs[1]];
	                } else if (isset($attrs['xmlns:'.$regs[1]])) {
						$this->message[$pos]['arrayTypeNamespace'] = $attrs['xmlns:'.$regs[1]];
	                }
					$this->message[$pos]['arrayType'] = $regs[2];
					$this->message[$pos]['arraySize'] = $regs[3];
					$this->message[$pos]['arrayCols'] = $regs[4];
				}
			// specifies nil value (or not)
			} elseif ($key_localpart == 'nil'){
				$this->message[$pos]['nil'] = ($value == 'true' || $value == '1');
			// some other attribute
			} elseif ($key != 'href' && $key != 'xmlns' && $key_localpart != 'encodingStyle' && $key_localpart != 'root') {
				$this->message[$pos]['xattrs']['!' . $key] = $value;
			}

			if ($key == 'xmlns') {
				$this->default_namespace = $value;
			}
			// log id
			if($key == 'id'){
				$this->ids[$value] = $pos;
			}
			// root
			if($key_localpart == 'root' && $value == 1){
				$this->status = 'method';
				$this->root_struct_name = $name;
				$this->root_struct = $pos;
				$this->debug("found root struct $this->root_struct_name, pos $pos");
			}
            // for doclit
            $attstr .= " $key=\"$value\"";
		}
        // get namespace - must be done after namespace atts are processed
		if(isset($prefix)){
			$this->message[$pos]['namespace'] = $this->namespaces[$prefix];
			$this->default_namespace = $this->namespaces[$prefix];
		} else {
			$this->message[$pos]['namespace'] = $this->default_namespace;
		}
        if($this->status == 'header'){
        	if ($this->root_header != $pos) {
	        	$this->responseHeaders .= "<" . (isset($prefix) ? $prefix . ':' : '') . "$name$attstr>";
	        }
        } elseif($this->root_struct_name != ''){
        	$this->document .= "<" . (isset($prefix) ? $prefix . ':' : '') . "$name$attstr>";
        }
	}

	/**
	* end-element handler
	*
	* @param    resource $parser XML parser object
	* @param    string $name element name
	* @access   private
	*/
	function end_element($parser, $name) {
		// position of current element is equal to the last value left in depth_array for my depth
		$pos = $this->depth_array[$this->depth--];

        // get element prefix
		if(strpos($name,':')){
			// get ns prefix
			$prefix = substr($name,0,strpos($name,':'));
			// get unqualified name
			$name = substr(strstr($name,':'),1);
		}
		
		// build to native type
		if(isset($this->body_position) && $pos > $this->body_position){
			// deal w/ multirefs
			if(isset($this->message[$pos]['attrs']['href'])){
				// get id
				$id = substr($this->message[$pos]['attrs']['href'],1);
				// add placeholder to href array
				$this->multirefs[$id][$pos] = 'placeholder';
				// add set a reference to it as the result value
				$this->message[$pos]['result'] =& $this->multirefs[$id][$pos];
            // build complexType values
			} elseif($this->message[$pos]['children'] != ''){
				// if result has already been generated (struct/array)
				if(!isset($this->message[$pos]['result'])){
					$this->message[$pos]['result'] = $this->buildVal($pos);
				}
			// build complexType values of attributes and possibly simpleContent
			} elseif (isset($this->message[$pos]['xattrs'])) {
				if (isset($this->message[$pos]['nil']) && $this->message[$pos]['nil']) {
					$this->message[$pos]['xattrs']['!'] = null;
				} elseif (isset($this->message[$pos]['cdata']) && trim($this->message[$pos]['cdata']) != '') {
	            	if (isset($this->message[$pos]['type'])) {
						$this->message[$pos]['xattrs']['!'] = $this->decodeSimple($this->message[$pos]['cdata'], $this->message[$pos]['type'], isset($this->message[$pos]['type_namespace']) ? $this->message[$pos]['type_namespace'] : '');
					} else {
						$parent = $this->message[$pos]['parent'];
						if (isset($this->message[$parent]['type']) && ($this->message[$parent]['type'] == 'array') && isset($this->message[$parent]['arrayType'])) {
							$this->message[$pos]['xattrs']['!'] = $this->decodeSimple($this->message[$pos]['cdata'], $this->message[$parent]['arrayType'], isset($this->message[$parent]['arrayTypeNamespace']) ? $this->message[$parent]['arrayTypeNamespace'] : '');
						} else {
							$this->message[$pos]['xattrs']['!'] = $this->message[$pos]['cdata'];
						}
					}
				}
				$this->message[$pos]['result'] = $this->message[$pos]['xattrs'];
			// set value of simpleType (or nil complexType)
			} else {
            	//$this->debug('adding data for scalar value '.$this->message[$pos]['name'].' of value '.$this->message[$pos]['cdata']);
				if (isset($this->message[$pos]['nil']) && $this->message[$pos]['nil']) {
					$this->message[$pos]['xattrs']['!'] = null;
				} elseif (isset($this->message[$pos]['type'])) {
					$this->message[$pos]['result'] = $this->decodeSimple($this->message[$pos]['cdata'], $this->message[$pos]['type'], isset($this->message[$pos]['type_namespace']) ? $this->message[$pos]['type_namespace'] : '');
				} else {
					$parent = $this->message[$pos]['parent'];
					if (isset($this->message[$parent]['type']) && ($this->message[$parent]['type'] == 'array') && isset($this->message[$parent]['arrayType'])) {
						$this->message[$pos]['result'] = $this->decodeSimple($this->message[$pos]['cdata'], $this->message[$parent]['arrayType'], isset($this->message[$parent]['arrayTypeNamespace']) ? $this->message[$parent]['arrayTypeNamespace'] : '');
					} else {
						$this->message[$pos]['result'] = $this->message[$pos]['cdata'];
					}
				}

				/* add value to parent's result, if parent is struct/array
				$parent = $this->message[$pos]['parent'];
				if($this->message[$parent]['type'] != 'map'){
					if(strtolower($this->message[$parent]['type']) == 'array'){
						$this->message[$parent]['result'][] = $this->message[$pos]['result'];
					} else {
						$this->message[$parent]['result'][$this->message[$pos]['name']] = $this->message[$pos]['result'];
					}
				}
				*/
			}
		}
		
        // for doclit
        if($this->status == 'header'){
        	if ($this->root_header != $pos) {
	        	$this->responseHeaders .= "</" . (isset($prefix) ? $prefix . ':' : '') . "$name>";
	        }
        } elseif($pos >= $this->root_struct){
        	$this->document .= "</" . (isset($prefix) ? $prefix . ':' : '') . "$name>";
        }
		// switch status
		if ($pos == $this->root_struct){
			$this->status = 'body';
			$this->root_struct_namespace = $this->message[$pos]['namespace'];
		} elseif ($pos == $this->root_header) {
			$this->status = 'envelope';
		} elseif ($name == 'Body' && $this->status == 'body') {
			$this->status = 'envelope';
		} elseif ($name == 'Header' && $this->status == 'header') { // will never happen
			$this->status = 'envelope';
		} elseif ($name == 'Envelope' && $this->status == 'envelope') {
			$this->status = '';
		}
		// set parent back to my parent
		$this->parent = $this->message[$pos]['parent'];
	}

	/**
	* element content handler
	*
	* @param    resource $parser XML parser object
	* @param    string $data element content
	* @access   private
	*/
	function character_data($parser, $data){
		$pos = $this->depth_array[$this->depth];
		if ($this->xml_encoding=='UTF-8'){
			// TODO: add an option to disable this for folks who want
			// raw UTF-8 that, e.g., might not map to iso-8859-1
			// TODO: this can also be handled with xml_parser_set_option($this->parser, XML_OPTION_TARGET_ENCODING, "ISO-8859-1");
			if($this->decode_utf8){
				$data = utf8_decode($data);
			}
		}
        $this->message[$pos]['cdata'] .= $data;
        // for doclit
        if($this->status == 'header'){
        	$this->responseHeaders .= $data;
        } else {
        	$this->document .= $data;
        }
	}

	/**
	* get the parsed message (SOAP Body)
	*
	* @return	mixed
	* @access   public
	* @deprecated	use get_soapbody instead
	*/
	function get_response(){
		return $this->soapresponse;
	}

	/**
	* get the parsed SOAP Body (NULL if there was none)
	*
	* @return	mixed
	* @access   public
	*/
	function get_soapbody(){
		return $this->soapresponse;
	}

	/**
	* get the parsed SOAP Header (NULL if there was none)
	*
	* @return	mixed
	* @access   public
	*/
	function get_soapheader(){
		return $this->soapheader;
	}

	/**
	* get the unparsed SOAP Header
	*
	* @return	string XML or empty if no Header
	* @access   public
	*/
	function getHeaders(){
	    return $this->responseHeaders;
	}

	/**
	* decodes simple types into PHP variables
	*
	* @param    string $value value to decode
	* @param    string $type XML type to decode
	* @param    string $typens XML type namespace to decode
	* @return	mixed PHP value
	* @access   private
	*/
	function decodeSimple($value, $type, $typens) {
		// TODO: use the namespace!
		if ((!isset($type)) || $type == 'string' || $type == 'long' || $type == 'unsignedLong') {
			return (string) $value;
		}
		if ($type == 'int' || $type == 'integer' || $type == 'short' || $type == 'byte') {
			return (int) $value;
		}
		if ($type == 'float' || $type == 'double' || $type == 'decimal') {
			return (double) $value;
		}
		if ($type == 'boolean') {
			if (strtolower($value) == 'false' || strtolower($value) == 'f') {
				return false;
			}
			return (boolean) $value;
		}
		if ($type == 'base64' || $type == 'base64Binary') {
			$this->debug('Decode base64 value');
			return base64_decode($value);
		}
		// obscure numeric types
		if ($type == 'nonPositiveInteger' || $type == 'negativeInteger'
			|| $type == 'nonNegativeInteger' || $type == 'positiveInteger'
			|| $type == 'unsignedInt'
			|| $type == 'unsignedShort' || $type == 'unsignedByte') {
			return (int) $value;
		}
		// bogus: parser treats array with no elements as a simple type
		if ($type == 'array') {
			return array();
		}
		// everything else
		return (string) $value;
	}

	/**
	* builds response structures for compound values (arrays/structs)
	* and scalars
	*
	* @param    integer $pos position in node tree
	* @return	mixed	PHP value
	* @access   private
	*/
	function buildVal($pos){
		if(!isset($this->message[$pos]['type'])){
			$this->message[$pos]['type'] = '';
		}
		$this->debug('in buildVal() for '.$this->message[$pos]['name']."(pos $pos) of type ".$this->message[$pos]['type']);
		// if there are children...
		if($this->message[$pos]['children'] != ''){
			$this->debug('in buildVal, there are children');
			$children = explode('|',$this->message[$pos]['children']);
			array_shift($children); // knock off empty
			// md array
			if(isset($this->message[$pos]['arrayCols']) && $this->message[$pos]['arrayCols'] != ''){
            	$r=0; // rowcount
            	$c=0; // colcount
            	foreach($children as $child_pos){
					$this->debug("in buildVal, got an MD array element: $r, $c");
					$params[$r][] = $this->message[$child_pos]['result'];
				    $c++;
				    if($c == $this->message[$pos]['arrayCols']){
				    	$c = 0;
						$r++;
				    }
                }
            // array
			} elseif($this->message[$pos]['type'] == 'array' || $this->message[$pos]['type'] == 'Array'){
                $this->debug('in buildVal, adding array '.$this->message[$pos]['name']);
                foreach($children as $child_pos){
                	$params[] = &$this->message[$child_pos]['result'];
                }
            // apache Map type: java hashtable
            } elseif($this->message[$pos]['type'] == 'Map' && $this->message[$pos]['type_namespace'] == 'http://xml.apache.org/xml-soap'){
                $this->debug('in buildVal, Java Map '.$this->message[$pos]['name']);
                foreach($children as $child_pos){
                	$kv = explode("|",$this->message[$child_pos]['children']);
                   	$params[$this->message[$kv[1]]['result']] = &$this->message[$kv[2]]['result'];
                }
            // generic compound type
            //} elseif($this->message[$pos]['type'] == 'SOAPStruct' || $this->message[$pos]['type'] == 'struct') {
		    } else {
	    		// Apache Vector type: treat as an array
                $this->debug('in buildVal, adding Java Vector or generic compound type '.$this->message[$pos]['name']);
				if ($this->message[$pos]['type'] == 'Vector' && $this->message[$pos]['type_namespace'] == 'http://xml.apache.org/xml-soap') {
					$notstruct = 1;
				} else {
					$notstruct = 0;
	            }
            	//
            	foreach($children as $child_pos){
            		if($notstruct){
            			$params[] = &$this->message[$child_pos]['result'];
            		} else {
            			if (isset($params[$this->message[$child_pos]['name']])) {
            				// de-serialize repeated element name into an array
            				if ((!is_array($params[$this->message[$child_pos]['name']])) || (!isset($params[$this->message[$child_pos]['name']][0]))) {
            					$params[$this->message[$child_pos]['name']] = array($params[$this->message[$child_pos]['name']]);
            				}
            				$params[$this->message[$child_pos]['name']][] = &$this->message[$child_pos]['result'];
            			} else {
					    	$params[$this->message[$child_pos]['name']] = &$this->message[$child_pos]['result'];
					    }
                	}
                }
			}
			if (isset($this->message[$pos]['xattrs'])) {
                $this->debug('in buildVal, handling attributes');
				foreach ($this->message[$pos]['xattrs'] as $n => $v) {
					$params[$n] = $v;
				}
			}
			// handle simpleContent
			if (isset($this->message[$pos]['cdata']) && trim($this->message[$pos]['cdata']) != '') {
                $this->debug('in buildVal, handling simpleContent');
            	if (isset($this->message[$pos]['type'])) {
					$params['!'] = $this->decodeSimple($this->message[$pos]['cdata'], $this->message[$pos]['type'], isset($this->message[$pos]['type_namespace']) ? $this->message[$pos]['type_namespace'] : '');
				} else {
					$parent = $this->message[$pos]['parent'];
					if (isset($this->message[$parent]['type']) && ($this->message[$parent]['type'] == 'array') && isset($this->message[$parent]['arrayType'])) {
						$params['!'] = $this->decodeSimple($this->message[$pos]['cdata'], $this->message[$parent]['arrayType'], isset($this->message[$parent]['arrayTypeNamespace']) ? $this->message[$parent]['arrayTypeNamespace'] : '');
					} else {
						$params['!'] = $this->message[$pos]['cdata'];
					}
				}
			}
			$ret = is_array($params) ? $params : array();
			$this->debug('in buildVal, return:');
			$this->appendDebug($this->varDump($ret));
			return $ret;
		} else {
        	$this->debug('in buildVal, no children, building scalar');
			$cdata = isset($this->message[$pos]['cdata']) ? $this->message[$pos]['cdata'] : '';
        	if (isset($this->message[$pos]['type'])) {
				$ret = $this->decodeSimple($cdata, $this->message[$pos]['type'], isset($this->message[$pos]['type_namespace']) ? $this->message[$pos]['type_namespace'] : '');
				$this->debug("in buildVal, return: $ret");
				return $ret;
			}
			$parent = $this->message[$pos]['parent'];
			if (isset($this->message[$parent]['type']) && ($this->message[$parent]['type'] == 'array') && isset($this->message[$parent]['arrayType'])) {
				$ret = $this->decodeSimple($cdata, $this->message[$parent]['arrayType'], isset($this->message[$parent]['arrayTypeNamespace']) ? $this->message[$parent]['arrayTypeNamespace'] : '');
				$this->debug("in buildVal, return: $ret");
				return $ret;
			}
           	$ret = $this->message[$pos]['cdata'];
			$this->debug("in buildVal, return: $ret");
           	return $ret;
		}
	}
}

/**
 * Backward compatibility
 */
class soap_parser extends nusoap_parser {
}


?><|MERGE_RESOLUTION|>--- conflicted
+++ resolved
@@ -13,7 +13,7 @@
 
 r55980 - 2010-04-19 13:31:28 -0700 (Mon, 19 Apr 2010) - kjing - create Mango (6.1) based on windex
 
-r51719 - 2009-10-22 10:18:00 -0700 (Thu, 22 Oct 2009) - mitani - Converted to Build 3  tags and updated the build system 
+r51719 - 2009-10-22 10:18:00 -0700 (Thu, 22 Oct 2009) - mitani - Converted to Build 3  tags and updated the build system
 
 r51634 - 2009-10-19 13:32:22 -0700 (Mon, 19 Oct 2009) - mitani - Windex is the branch for Sugar Sales 1.0 development
 
@@ -48,7 +48,9 @@
 */
 
 
-if(!defined('sugarEntry') || !sugarEntry) die('Not A Valid Entry Point');
+if (!defined('sugarEntry') || !sugarEntry) {
+    die('Not A Valid Entry Point');
+}
 
 
 
@@ -62,199 +64,6 @@
 
 * @access   public
 */
-<<<<<<< HEAD
-class nusoap_parser extends nusoap_base {
-
-	var $xml = '';
-	var $xml_encoding = '';
-	var $method = '';
-	var $root_struct = '';
-	var $root_struct_name = '';
-	var $root_struct_namespace = '';
-	var $root_header = '';
-    var $document = '';			// incoming SOAP body (text)
-	// determines where in the message we are (envelope,header,body,method)
-	var $status = '';
-	var $position = 0;
-	var $depth = 0;
-	var $default_namespace = '';
-	var $namespaces = array();
-	var $message = array();
-    var $parent = '';
-	var $fault = false;
-	var $fault_code = '';
-	var $fault_str = '';
-	var $fault_detail = '';
-	var $depth_array = array();
-	var $debug_flag = true;
-	var $soapresponse = NULL;	// parsed SOAP Body
-	var $soapheader = NULL;		// parsed SOAP Header
-	var $responseHeaders = '';	// incoming SOAP headers (text)
-	var $body_position = 0;
-	// for multiref parsing:
-	// array of id => pos
-	var $ids = array();
-	// array of id => hrefs => pos
-	var $multirefs = array();
-	// toggle for auto-decoding element content
-	var $decode_utf8 = true;
-
-	/**
-	* constructor that actually does the parsing
-	*
-	* @param    string $xml SOAP message
-	* @param    string $encoding character encoding scheme of message
-	* @param    string $method method for which XML is parsed (unused?)
-	* @param    string $decode_utf8 whether to decode UTF-8 to ISO-8859-1
-	* @access   public
-	*/
-	function nusoap_parser($xml,$encoding='UTF-8',$method='',$decode_utf8=true){
-		parent::nusoap_base();
-		$this->xml = $xml;
-		$this->xml_encoding = $encoding;
-		$this->method = $method;
-		$this->decode_utf8 = $decode_utf8;
-
-		// Check whether content has been read.
-		if(!empty($xml)){
-			// Check XML encoding
-			$pos_xml = strpos($xml, '<?xml');
-			if ($pos_xml !== FALSE) {
-				$xml_decl = substr($xml, $pos_xml, strpos($xml, '?>', $pos_xml + 2) - $pos_xml + 1);
-				if (preg_match("/encoding=[\"']([^\"']*)[\"']/", $xml_decl, $res)) {
-					$xml_encoding = $res[1];
-					if (strtoupper($xml_encoding) != $encoding) {
-						$err = "Charset from HTTP Content-Type '" . $encoding . "' does not match encoding from XML declaration '" . $xml_encoding . "'";
-						$this->debug($err);
-						if ($encoding != 'ISO-8859-1' || strtoupper($xml_encoding) != 'UTF-8') {
-							$this->setError($err);
-							return;
-						}
-						// when HTTP says ISO-8859-1 (the default) and XML says UTF-8 (the typical), assume the other endpoint is just sloppy and proceed
-					} else {
-						$this->debug('Charset from HTTP Content-Type matches encoding from XML declaration');
-					}
-				} else {
-					$this->debug('No encoding specified in XML declaration');
-				}
-			} else {
-				$this->debug('No XML declaration');
-			}
-			$this->debug('Entering nusoap_parser(), length='.strlen($xml).', encoding='.$encoding);
-			// Create an XML parser - why not xml_parser_create_ns?
-			$this->parser = xml_parser_create($this->xml_encoding);
-			// Set the options for parsing the XML data.
-			//xml_parser_set_option($parser, XML_OPTION_SKIP_WHITE, 1);
-			xml_parser_set_option($this->parser, XML_OPTION_CASE_FOLDING, 0);
-			xml_parser_set_option($this->parser, XML_OPTION_TARGET_ENCODING, $this->xml_encoding);
-			// Set the object for the parser.
-			xml_set_object($this->parser, $this);
-			// Set the element handlers for the parser.
-			xml_set_element_handler($this->parser, 'start_element','end_element');
-			xml_set_character_data_handler($this->parser,'character_data');
-
-			// Parse the XML file.
-			if(!xml_parse($this->parser,$xml,true)){
-			    // Display an error message.
-			    $err = sprintf('XML error parsing SOAP payload on line %d: %s',
-			    xml_get_current_line_number($this->parser),
-			    xml_error_string(xml_get_error_code($this->parser)));
-				$this->debug($err);
-				$this->debug("XML payload:\n" . $xml);
-				$this->setError($err);
-			} else {
-				$this->debug('in nusoap_parser ctor, message:');
-				$this->appendDebug($this->varDump($this->message));
-				$this->debug('parsed successfully, found root struct: '.$this->root_struct.' of name '.$this->root_struct_name);
-				// get final value
-				$this->soapresponse = $this->message[$this->root_struct]['result'];
-				// get header value
-				if($this->root_header != '' && isset($this->message[$this->root_header]['result'])){
-					$this->soapheader = $this->message[$this->root_header]['result'];
-				}
-				// resolve hrefs/ids
-				if(sizeof($this->multirefs) > 0){
-					foreach($this->multirefs as $id => $hrefs){
-						$this->debug('resolving multirefs for id: '.$id);
-						$idVal = $this->buildVal($this->ids[$id]);
-						if (is_array($idVal) && isset($idVal['!id'])) {
-							unset($idVal['!id']);
-						}
-						foreach($hrefs as $refPos => $ref){
-							$this->debug('resolving href at pos '.$refPos);
-							$this->multirefs[$id][$refPos] = $idVal;
-						}
-					}
-				}
-			}
-			xml_parser_free($this->parser);
-		} else {
-			$this->debug('xml was empty, didn\'t parse!');
-			$this->setError('xml was empty, didn\'t parse!');
-		}
-	}
-
-	/**
-	* start-element handler
-	*
-	* @param    resource $parser XML parser object
-	* @param    string $name element name
-	* @param    array $attrs associative array of attributes
-	* @access   private
-	*/
-	function start_element($parser, $name, $attrs) {
-		// position in a total number of elements, starting from 0
-		// update class level pos
-		$pos = $this->position++;
-		// and set mine
-		$this->message[$pos] = array('pos' => $pos,'children'=>'','cdata'=>'');
-		// depth = how many levels removed from root?
-		// set mine as current global depth and increment global depth value
-		$this->message[$pos]['depth'] = $this->depth++;
-
-		// else add self as child to whoever the current parent is
-		if($pos != 0){
-			$this->message[$this->parent]['children'] .= '|'.$pos;
-		}
-		// set my parent
-		$this->message[$pos]['parent'] = $this->parent;
-		// set self as current parent
-		$this->parent = $pos;
-		// set self as current value for this depth
-		$this->depth_array[$this->depth] = $pos;
-		// get element prefix
-		if(strpos($name,':')){
-			// get ns prefix
-			$prefix = substr($name,0,strpos($name,':'));
-			// get unqualified name
-			$name = substr(strstr($name,':'),1);
-		}
-		// set status
-		if ($name == 'Envelope' && $this->status == '') {
-			$this->status = 'envelope';
-		} elseif ($name == 'Header' && $this->status == 'envelope') {
-			$this->root_header = $pos;
-			$this->status = 'header';
-		} elseif ($name == 'Body' && $this->status == 'envelope'){
-			$this->status = 'body';
-			$this->body_position = $pos;
-		// set method
-		} elseif($this->status == 'body' && $pos == ($this->body_position+1)) {
-			$this->status = 'method';
-			$this->root_struct_name = $name;
-			$this->root_struct = $pos;
-			$this->message[$pos]['type'] = 'struct';
-			$this->debug("found root struct $this->root_struct_name, pos $this->root_struct");
-		}
-		// set my status
-		$this->message[$pos]['status'] = $this->status;
-		// set name
-		$this->message[$pos]['name'] = htmlspecialchars($name);
-		// set attrs
-		$this->message[$pos]['attrs'] = $attrs;
-
-		// loop through atts, logging ns and type declarations
-=======
 class nusoap_parser extends nusoap_base
 {
     public $xml = '';
@@ -450,442 +259,446 @@
         $this->message[$pos]['attrs'] = $attrs;
 
         // loop through atts, logging ns and type declarations
->>>>>>> 19ad0466
         $attstr = '';
-		foreach($attrs as $key => $value){
-        	$key_prefix = $this->getPrefix($key);
-			$key_localpart = $this->getLocalPart($key);
-			// if ns declarations, add to class level array of valid namespaces
-            if($key_prefix == 'xmlns'){
-				if(preg_match('/^http:\/\/www.w3.org\/[0-9]{4}\/XMLSchema$/',$value)){
-					$this->XMLSchemaVersion = $value;
-					$this->namespaces['xsd'] = $this->XMLSchemaVersion;
-					$this->namespaces['xsi'] = $this->XMLSchemaVersion.'-instance';
-				}
+        foreach ($attrs as $key => $value) {
+            $key_prefix = $this->getPrefix($key);
+            $key_localpart = $this->getLocalPart($key);
+            // if ns declarations, add to class level array of valid namespaces
+            if ($key_prefix == 'xmlns') {
+                if (preg_match('/^http:\/\/www.w3.org\/[0-9]{4}\/XMLSchema$/', $value)) {
+                    $this->XMLSchemaVersion = $value;
+                    $this->namespaces['xsd'] = $this->XMLSchemaVersion;
+                    $this->namespaces['xsi'] = $this->XMLSchemaVersion.'-instance';
+                }
                 $this->namespaces[$key_localpart] = $value;
-				// set method namespace
-				if($name == $this->root_struct_name){
-					$this->methodNamespace = $value;
-				}
-			// if it's a type declaration, set type
-        } elseif($key_localpart == 'type'){
-        		if (isset($this->message[$pos]['type']) && $this->message[$pos]['type'] == 'array') {
-        			// do nothing: already processed arrayType
-        		} else {
-	            	$value_prefix = $this->getPrefix($value);
-	                $value_localpart = $this->getLocalPart($value);
-					$this->message[$pos]['type'] = $value_localpart;
-					$this->message[$pos]['typePrefix'] = $value_prefix;
-	                if(isset($this->namespaces[$value_prefix])){
-	                	$this->message[$pos]['type_namespace'] = $this->namespaces[$value_prefix];
-	                } else if(isset($attrs['xmlns:'.$value_prefix])) {
-						$this->message[$pos]['type_namespace'] = $attrs['xmlns:'.$value_prefix];
-	                }
-					// should do something here with the namespace of specified type?
-				}
-			} elseif($key_localpart == 'arrayType'){
-				$this->message[$pos]['type'] = 'array';
-				/* do arrayType ereg here
-				[1]    arrayTypeValue    ::=    atype asize
-				[2]    atype    ::=    QName rank*
-				[3]    rank    ::=    '[' (',')* ']'
-				[4]    asize    ::=    '[' length~ ']'
-				[5]    length    ::=    nextDimension* Digit+
-				[6]    nextDimension    ::=    Digit+ ','
-				*/
-				$expr = '/([A-Za-z0-9_]+):([A-Za-z]+[A-Za-z0-9_]+)\[([0-9]+),?([0-9]*)\]/';
-				if(preg_match($expr,$value,$regs)){
-					$this->message[$pos]['typePrefix'] = $regs[1];
-					$this->message[$pos]['arrayTypePrefix'] = $regs[1];
-	                if (isset($this->namespaces[$regs[1]])) {
-	                	$this->message[$pos]['arrayTypeNamespace'] = $this->namespaces[$regs[1]];
-	                } else if (isset($attrs['xmlns:'.$regs[1]])) {
-						$this->message[$pos]['arrayTypeNamespace'] = $attrs['xmlns:'.$regs[1]];
-	                }
-					$this->message[$pos]['arrayType'] = $regs[2];
-					$this->message[$pos]['arraySize'] = $regs[3];
-					$this->message[$pos]['arrayCols'] = $regs[4];
-				}
-			// specifies nil value (or not)
-			} elseif ($key_localpart == 'nil'){
-				$this->message[$pos]['nil'] = ($value == 'true' || $value == '1');
-			// some other attribute
-			} elseif ($key != 'href' && $key != 'xmlns' && $key_localpart != 'encodingStyle' && $key_localpart != 'root') {
-				$this->message[$pos]['xattrs']['!' . $key] = $value;
-			}
-
-			if ($key == 'xmlns') {
-				$this->default_namespace = $value;
-			}
-			// log id
-			if($key == 'id'){
-				$this->ids[$value] = $pos;
-			}
-			// root
-			if($key_localpart == 'root' && $value == 1){
-				$this->status = 'method';
-				$this->root_struct_name = $name;
-				$this->root_struct = $pos;
-				$this->debug("found root struct $this->root_struct_name, pos $pos");
-			}
+                // set method namespace
+                if ($name == $this->root_struct_name) {
+                    $this->methodNamespace = $value;
+                }
+                // if it's a type declaration, set type
+            } elseif ($key_localpart == 'type') {
+                if (isset($this->message[$pos]['type']) && $this->message[$pos]['type'] == 'array') {
+                    // do nothing: already processed arrayType
+                } else {
+                    $value_prefix = $this->getPrefix($value);
+                    $value_localpart = $this->getLocalPart($value);
+                    $this->message[$pos]['type'] = $value_localpart;
+                    $this->message[$pos]['typePrefix'] = $value_prefix;
+                    if (isset($this->namespaces[$value_prefix])) {
+                        $this->message[$pos]['type_namespace'] = $this->namespaces[$value_prefix];
+                    } elseif (isset($attrs['xmlns:'.$value_prefix])) {
+                        $this->message[$pos]['type_namespace'] = $attrs['xmlns:'.$value_prefix];
+                    }
+                    // should do something here with the namespace of specified type?
+                }
+            } elseif ($key_localpart == 'arrayType') {
+                $this->message[$pos]['type'] = 'array';
+                /* do arrayType ereg here
+                [1]    arrayTypeValue    ::=    atype asize
+                [2]    atype    ::=    QName rank*
+                [3]    rank    ::=    '[' (',')* ']'
+                [4]    asize    ::=    '[' length~ ']'
+                [5]    length    ::=    nextDimension* Digit+
+                [6]    nextDimension    ::=    Digit+ ','
+                */
+                $expr = '/([A-Za-z0-9_]+):([A-Za-z]+[A-Za-z0-9_]+)\[([0-9]+),?([0-9]*)\]/';
+                if (preg_match($expr, $value, $regs)) {
+                    $this->message[$pos]['typePrefix'] = $regs[1];
+                    $this->message[$pos]['arrayTypePrefix'] = $regs[1];
+                    if (isset($this->namespaces[$regs[1]])) {
+                        $this->message[$pos]['arrayTypeNamespace'] = $this->namespaces[$regs[1]];
+                    } elseif (isset($attrs['xmlns:'.$regs[1]])) {
+                        $this->message[$pos]['arrayTypeNamespace'] = $attrs['xmlns:'.$regs[1]];
+                    }
+                    $this->message[$pos]['arrayType'] = $regs[2];
+                    $this->message[$pos]['arraySize'] = $regs[3];
+                    $this->message[$pos]['arrayCols'] = $regs[4];
+                }
+                // specifies nil value (or not)
+            } elseif ($key_localpart == 'nil') {
+                $this->message[$pos]['nil'] = ($value == 'true' || $value == '1');
+            // some other attribute
+            } elseif ($key != 'href' && $key != 'xmlns' && $key_localpart != 'encodingStyle' && $key_localpart != 'root') {
+                $this->message[$pos]['xattrs']['!' . $key] = $value;
+            }
+
+            if ($key == 'xmlns') {
+                $this->default_namespace = $value;
+            }
+            // log id
+            if ($key == 'id') {
+                $this->ids[$value] = $pos;
+            }
+            // root
+            if ($key_localpart == 'root' && $value == 1) {
+                $this->status = 'method';
+                $this->root_struct_name = $name;
+                $this->root_struct = $pos;
+                $this->debug("found root struct $this->root_struct_name, pos $pos");
+            }
             // for doclit
             $attstr .= " $key=\"$value\"";
-		}
+        }
         // get namespace - must be done after namespace atts are processed
-		if(isset($prefix)){
-			$this->message[$pos]['namespace'] = $this->namespaces[$prefix];
-			$this->default_namespace = $this->namespaces[$prefix];
-		} else {
-			$this->message[$pos]['namespace'] = $this->default_namespace;
-		}
-        if($this->status == 'header'){
-        	if ($this->root_header != $pos) {
-	        	$this->responseHeaders .= "<" . (isset($prefix) ? $prefix . ':' : '') . "$name$attstr>";
-	        }
-        } elseif($this->root_struct_name != ''){
-        	$this->document .= "<" . (isset($prefix) ? $prefix . ':' : '') . "$name$attstr>";
-        }
-	}
-
-	/**
-	* end-element handler
-	*
-	* @param    resource $parser XML parser object
-	* @param    string $name element name
-	* @access   private
-	*/
-	function end_element($parser, $name) {
-		// position of current element is equal to the last value left in depth_array for my depth
-		$pos = $this->depth_array[$this->depth--];
+        if (isset($prefix)) {
+            $this->message[$pos]['namespace'] = $this->namespaces[$prefix];
+            $this->default_namespace = $this->namespaces[$prefix];
+        } else {
+            $this->message[$pos]['namespace'] = $this->default_namespace;
+        }
+        if ($this->status == 'header') {
+            if ($this->root_header != $pos) {
+                $this->responseHeaders .= "<" . (isset($prefix) ? $prefix . ':' : '') . "$name$attstr>";
+            }
+        } elseif ($this->root_struct_name != '') {
+            $this->document .= "<" . (isset($prefix) ? $prefix . ':' : '') . "$name$attstr>";
+        }
+    }
+
+    /**
+    * end-element handler
+    *
+    * @param    resource $parser XML parser object
+    * @param    string $name element name
+    * @access   private
+    */
+    public function end_element($parser, $name)
+    {
+        // position of current element is equal to the last value left in depth_array for my depth
+        $pos = $this->depth_array[$this->depth--];
 
         // get element prefix
-		if(strpos($name,':')){
-			// get ns prefix
-			$prefix = substr($name,0,strpos($name,':'));
-			// get unqualified name
-			$name = substr(strstr($name,':'),1);
-		}
-		
-		// build to native type
-		if(isset($this->body_position) && $pos > $this->body_position){
-			// deal w/ multirefs
-			if(isset($this->message[$pos]['attrs']['href'])){
-				// get id
-				$id = substr($this->message[$pos]['attrs']['href'],1);
-				// add placeholder to href array
-				$this->multirefs[$id][$pos] = 'placeholder';
-				// add set a reference to it as the result value
-				$this->message[$pos]['result'] =& $this->multirefs[$id][$pos];
+        if (strpos($name, ':')) {
+            // get ns prefix
+            $prefix = substr($name, 0, strpos($name, ':'));
+            // get unqualified name
+            $name = substr(strstr($name, ':'), 1);
+        }
+        
+        // build to native type
+        if (isset($this->body_position) && $pos > $this->body_position) {
+            // deal w/ multirefs
+            if (isset($this->message[$pos]['attrs']['href'])) {
+                // get id
+                $id = substr($this->message[$pos]['attrs']['href'], 1);
+                // add placeholder to href array
+                $this->multirefs[$id][$pos] = 'placeholder';
+                // add set a reference to it as the result value
+                $this->message[$pos]['result'] =& $this->multirefs[$id][$pos];
             // build complexType values
-			} elseif($this->message[$pos]['children'] != ''){
-				// if result has already been generated (struct/array)
-				if(!isset($this->message[$pos]['result'])){
-					$this->message[$pos]['result'] = $this->buildVal($pos);
-				}
-			// build complexType values of attributes and possibly simpleContent
-			} elseif (isset($this->message[$pos]['xattrs'])) {
-				if (isset($this->message[$pos]['nil']) && $this->message[$pos]['nil']) {
-					$this->message[$pos]['xattrs']['!'] = null;
-				} elseif (isset($this->message[$pos]['cdata']) && trim($this->message[$pos]['cdata']) != '') {
-	            	if (isset($this->message[$pos]['type'])) {
-						$this->message[$pos]['xattrs']['!'] = $this->decodeSimple($this->message[$pos]['cdata'], $this->message[$pos]['type'], isset($this->message[$pos]['type_namespace']) ? $this->message[$pos]['type_namespace'] : '');
-					} else {
-						$parent = $this->message[$pos]['parent'];
-						if (isset($this->message[$parent]['type']) && ($this->message[$parent]['type'] == 'array') && isset($this->message[$parent]['arrayType'])) {
-							$this->message[$pos]['xattrs']['!'] = $this->decodeSimple($this->message[$pos]['cdata'], $this->message[$parent]['arrayType'], isset($this->message[$parent]['arrayTypeNamespace']) ? $this->message[$parent]['arrayTypeNamespace'] : '');
-						} else {
-							$this->message[$pos]['xattrs']['!'] = $this->message[$pos]['cdata'];
-						}
-					}
-				}
-				$this->message[$pos]['result'] = $this->message[$pos]['xattrs'];
-			// set value of simpleType (or nil complexType)
-			} else {
-            	//$this->debug('adding data for scalar value '.$this->message[$pos]['name'].' of value '.$this->message[$pos]['cdata']);
-				if (isset($this->message[$pos]['nil']) && $this->message[$pos]['nil']) {
-					$this->message[$pos]['xattrs']['!'] = null;
-				} elseif (isset($this->message[$pos]['type'])) {
-					$this->message[$pos]['result'] = $this->decodeSimple($this->message[$pos]['cdata'], $this->message[$pos]['type'], isset($this->message[$pos]['type_namespace']) ? $this->message[$pos]['type_namespace'] : '');
-				} else {
-					$parent = $this->message[$pos]['parent'];
-					if (isset($this->message[$parent]['type']) && ($this->message[$parent]['type'] == 'array') && isset($this->message[$parent]['arrayType'])) {
-						$this->message[$pos]['result'] = $this->decodeSimple($this->message[$pos]['cdata'], $this->message[$parent]['arrayType'], isset($this->message[$parent]['arrayTypeNamespace']) ? $this->message[$parent]['arrayTypeNamespace'] : '');
-					} else {
-						$this->message[$pos]['result'] = $this->message[$pos]['cdata'];
-					}
-				}
-
-				/* add value to parent's result, if parent is struct/array
-				$parent = $this->message[$pos]['parent'];
-				if($this->message[$parent]['type'] != 'map'){
-					if(strtolower($this->message[$parent]['type']) == 'array'){
-						$this->message[$parent]['result'][] = $this->message[$pos]['result'];
-					} else {
-						$this->message[$parent]['result'][$this->message[$pos]['name']] = $this->message[$pos]['result'];
-					}
-				}
-				*/
-			}
-		}
-		
+            } elseif ($this->message[$pos]['children'] != '') {
+                // if result has already been generated (struct/array)
+                if (!isset($this->message[$pos]['result'])) {
+                    $this->message[$pos]['result'] = $this->buildVal($pos);
+                }
+                // build complexType values of attributes and possibly simpleContent
+            } elseif (isset($this->message[$pos]['xattrs'])) {
+                if (isset($this->message[$pos]['nil']) && $this->message[$pos]['nil']) {
+                    $this->message[$pos]['xattrs']['!'] = null;
+                } elseif (isset($this->message[$pos]['cdata']) && trim($this->message[$pos]['cdata']) != '') {
+                    if (isset($this->message[$pos]['type'])) {
+                        $this->message[$pos]['xattrs']['!'] = $this->decodeSimple($this->message[$pos]['cdata'], $this->message[$pos]['type'], isset($this->message[$pos]['type_namespace']) ? $this->message[$pos]['type_namespace'] : '');
+                    } else {
+                        $parent = $this->message[$pos]['parent'];
+                        if (isset($this->message[$parent]['type']) && ($this->message[$parent]['type'] == 'array') && isset($this->message[$parent]['arrayType'])) {
+                            $this->message[$pos]['xattrs']['!'] = $this->decodeSimple($this->message[$pos]['cdata'], $this->message[$parent]['arrayType'], isset($this->message[$parent]['arrayTypeNamespace']) ? $this->message[$parent]['arrayTypeNamespace'] : '');
+                        } else {
+                            $this->message[$pos]['xattrs']['!'] = $this->message[$pos]['cdata'];
+                        }
+                    }
+                }
+                $this->message[$pos]['result'] = $this->message[$pos]['xattrs'];
+            // set value of simpleType (or nil complexType)
+            } else {
+                //$this->debug('adding data for scalar value '.$this->message[$pos]['name'].' of value '.$this->message[$pos]['cdata']);
+                if (isset($this->message[$pos]['nil']) && $this->message[$pos]['nil']) {
+                    $this->message[$pos]['xattrs']['!'] = null;
+                } elseif (isset($this->message[$pos]['type'])) {
+                    $this->message[$pos]['result'] = $this->decodeSimple($this->message[$pos]['cdata'], $this->message[$pos]['type'], isset($this->message[$pos]['type_namespace']) ? $this->message[$pos]['type_namespace'] : '');
+                } else {
+                    $parent = $this->message[$pos]['parent'];
+                    if (isset($this->message[$parent]['type']) && ($this->message[$parent]['type'] == 'array') && isset($this->message[$parent]['arrayType'])) {
+                        $this->message[$pos]['result'] = $this->decodeSimple($this->message[$pos]['cdata'], $this->message[$parent]['arrayType'], isset($this->message[$parent]['arrayTypeNamespace']) ? $this->message[$parent]['arrayTypeNamespace'] : '');
+                    } else {
+                        $this->message[$pos]['result'] = $this->message[$pos]['cdata'];
+                    }
+                }
+
+                /* add value to parent's result, if parent is struct/array
+                $parent = $this->message[$pos]['parent'];
+                if($this->message[$parent]['type'] != 'map'){
+                	if(strtolower($this->message[$parent]['type']) == 'array'){
+                		$this->message[$parent]['result'][] = $this->message[$pos]['result'];
+                	} else {
+                		$this->message[$parent]['result'][$this->message[$pos]['name']] = $this->message[$pos]['result'];
+                	}
+                }
+                */
+            }
+        }
+        
         // for doclit
-        if($this->status == 'header'){
-        	if ($this->root_header != $pos) {
-	        	$this->responseHeaders .= "</" . (isset($prefix) ? $prefix . ':' : '') . "$name>";
-	        }
-        } elseif($pos >= $this->root_struct){
-        	$this->document .= "</" . (isset($prefix) ? $prefix . ':' : '') . "$name>";
-        }
-		// switch status
-		if ($pos == $this->root_struct){
-			$this->status = 'body';
-			$this->root_struct_namespace = $this->message[$pos]['namespace'];
-		} elseif ($pos == $this->root_header) {
-			$this->status = 'envelope';
-		} elseif ($name == 'Body' && $this->status == 'body') {
-			$this->status = 'envelope';
-		} elseif ($name == 'Header' && $this->status == 'header') { // will never happen
-			$this->status = 'envelope';
-		} elseif ($name == 'Envelope' && $this->status == 'envelope') {
-			$this->status = '';
-		}
-		// set parent back to my parent
-		$this->parent = $this->message[$pos]['parent'];
-	}
-
-	/**
-	* element content handler
-	*
-	* @param    resource $parser XML parser object
-	* @param    string $data element content
-	* @access   private
-	*/
-	function character_data($parser, $data){
-		$pos = $this->depth_array[$this->depth];
-		if ($this->xml_encoding=='UTF-8'){
-			// TODO: add an option to disable this for folks who want
-			// raw UTF-8 that, e.g., might not map to iso-8859-1
-			// TODO: this can also be handled with xml_parser_set_option($this->parser, XML_OPTION_TARGET_ENCODING, "ISO-8859-1");
-			if($this->decode_utf8){
-				$data = utf8_decode($data);
-			}
-		}
+        if ($this->status == 'header') {
+            if ($this->root_header != $pos) {
+                $this->responseHeaders .= "</" . (isset($prefix) ? $prefix . ':' : '') . "$name>";
+            }
+        } elseif ($pos >= $this->root_struct) {
+            $this->document .= "</" . (isset($prefix) ? $prefix . ':' : '') . "$name>";
+        }
+        // switch status
+        if ($pos == $this->root_struct) {
+            $this->status = 'body';
+            $this->root_struct_namespace = $this->message[$pos]['namespace'];
+        } elseif ($pos == $this->root_header) {
+            $this->status = 'envelope';
+        } elseif ($name == 'Body' && $this->status == 'body') {
+            $this->status = 'envelope';
+        } elseif ($name == 'Header' && $this->status == 'header') { // will never happen
+            $this->status = 'envelope';
+        } elseif ($name == 'Envelope' && $this->status == 'envelope') {
+            $this->status = '';
+        }
+        // set parent back to my parent
+        $this->parent = $this->message[$pos]['parent'];
+    }
+
+    /**
+    * element content handler
+    *
+    * @param    resource $parser XML parser object
+    * @param    string $data element content
+    * @access   private
+    */
+    public function character_data($parser, $data)
+    {
+        $pos = $this->depth_array[$this->depth];
+        if ($this->xml_encoding=='UTF-8') {
+            // TODO: add an option to disable this for folks who want
+            // raw UTF-8 that, e.g., might not map to iso-8859-1
+            // TODO: this can also be handled with xml_parser_set_option($this->parser, XML_OPTION_TARGET_ENCODING, "ISO-8859-1");
+            if ($this->decode_utf8) {
+                $data = utf8_decode($data);
+            }
+        }
         $this->message[$pos]['cdata'] .= $data;
         // for doclit
-        if($this->status == 'header'){
-        	$this->responseHeaders .= $data;
+        if ($this->status == 'header') {
+            $this->responseHeaders .= $data;
         } else {
-        	$this->document .= $data;
-        }
-	}
-
-	/**
-	* get the parsed message (SOAP Body)
-	*
-	* @return	mixed
-	* @access   public
-	* @deprecated	use get_soapbody instead
-	*/
-	function get_response(){
-		return $this->soapresponse;
-	}
-
-	/**
-	* get the parsed SOAP Body (NULL if there was none)
-	*
-	* @return	mixed
-	* @access   public
-	*/
-	function get_soapbody(){
-		return $this->soapresponse;
-	}
-
-	/**
-	* get the parsed SOAP Header (NULL if there was none)
-	*
-	* @return	mixed
-	* @access   public
-	*/
-	function get_soapheader(){
-		return $this->soapheader;
-	}
-
-	/**
-	* get the unparsed SOAP Header
-	*
-	* @return	string XML or empty if no Header
-	* @access   public
-	*/
-	function getHeaders(){
-	    return $this->responseHeaders;
-	}
-
-	/**
-	* decodes simple types into PHP variables
-	*
-	* @param    string $value value to decode
-	* @param    string $type XML type to decode
-	* @param    string $typens XML type namespace to decode
-	* @return	mixed PHP value
-	* @access   private
-	*/
-	function decodeSimple($value, $type, $typens) {
-		// TODO: use the namespace!
-		if ((!isset($type)) || $type == 'string' || $type == 'long' || $type == 'unsignedLong') {
-			return (string) $value;
-		}
-		if ($type == 'int' || $type == 'integer' || $type == 'short' || $type == 'byte') {
-			return (int) $value;
-		}
-		if ($type == 'float' || $type == 'double' || $type == 'decimal') {
-			return (double) $value;
-		}
-		if ($type == 'boolean') {
-			if (strtolower($value) == 'false' || strtolower($value) == 'f') {
-				return false;
-			}
-			return (boolean) $value;
-		}
-		if ($type == 'base64' || $type == 'base64Binary') {
-			$this->debug('Decode base64 value');
-			return base64_decode($value);
-		}
-		// obscure numeric types
-		if ($type == 'nonPositiveInteger' || $type == 'negativeInteger'
-			|| $type == 'nonNegativeInteger' || $type == 'positiveInteger'
-			|| $type == 'unsignedInt'
-			|| $type == 'unsignedShort' || $type == 'unsignedByte') {
-			return (int) $value;
-		}
-		// bogus: parser treats array with no elements as a simple type
-		if ($type == 'array') {
-			return array();
-		}
-		// everything else
-		return (string) $value;
-	}
-
-	/**
-	* builds response structures for compound values (arrays/structs)
-	* and scalars
-	*
-	* @param    integer $pos position in node tree
-	* @return	mixed	PHP value
-	* @access   private
-	*/
-	function buildVal($pos){
-		if(!isset($this->message[$pos]['type'])){
-			$this->message[$pos]['type'] = '';
-		}
-		$this->debug('in buildVal() for '.$this->message[$pos]['name']."(pos $pos) of type ".$this->message[$pos]['type']);
-		// if there are children...
-		if($this->message[$pos]['children'] != ''){
-			$this->debug('in buildVal, there are children');
-			$children = explode('|',$this->message[$pos]['children']);
-			array_shift($children); // knock off empty
-			// md array
-			if(isset($this->message[$pos]['arrayCols']) && $this->message[$pos]['arrayCols'] != ''){
-            	$r=0; // rowcount
-            	$c=0; // colcount
-            	foreach($children as $child_pos){
-					$this->debug("in buildVal, got an MD array element: $r, $c");
-					$params[$r][] = $this->message[$child_pos]['result'];
-				    $c++;
-				    if($c == $this->message[$pos]['arrayCols']){
-				    	$c = 0;
-						$r++;
-				    }
-                }
-            // array
-			} elseif($this->message[$pos]['type'] == 'array' || $this->message[$pos]['type'] == 'Array'){
+            $this->document .= $data;
+        }
+    }
+
+    /**
+    * get the parsed message (SOAP Body)
+    *
+    * @return	mixed
+    * @access   public
+    * @deprecated	use get_soapbody instead
+    */
+    public function get_response()
+    {
+        return $this->soapresponse;
+    }
+
+    /**
+    * get the parsed SOAP Body (NULL if there was none)
+    *
+    * @return	mixed
+    * @access   public
+    */
+    public function get_soapbody()
+    {
+        return $this->soapresponse;
+    }
+
+    /**
+    * get the parsed SOAP Header (NULL if there was none)
+    *
+    * @return	mixed
+    * @access   public
+    */
+    public function get_soapheader()
+    {
+        return $this->soapheader;
+    }
+
+    /**
+    * get the unparsed SOAP Header
+    *
+    * @return	string XML or empty if no Header
+    * @access   public
+    */
+    public function getHeaders()
+    {
+        return $this->responseHeaders;
+    }
+
+    /**
+    * decodes simple types into PHP variables
+    *
+    * @param    string $value value to decode
+    * @param    string $type XML type to decode
+    * @param    string $typens XML type namespace to decode
+    * @return	mixed PHP value
+    * @access   private
+    */
+    public function decodeSimple($value, $type, $typens)
+    {
+        // TODO: use the namespace!
+        if ((!isset($type)) || $type == 'string' || $type == 'long' || $type == 'unsignedLong') {
+            return (string) $value;
+        }
+        if ($type == 'int' || $type == 'integer' || $type == 'short' || $type == 'byte') {
+            return (int) $value;
+        }
+        if ($type == 'float' || $type == 'double' || $type == 'decimal') {
+            return (double) $value;
+        }
+        if ($type == 'boolean') {
+            if (strtolower($value) == 'false' || strtolower($value) == 'f') {
+                return false;
+            }
+            return (boolean) $value;
+        }
+        if ($type == 'base64' || $type == 'base64Binary') {
+            $this->debug('Decode base64 value');
+            return base64_decode($value);
+        }
+        // obscure numeric types
+        if ($type == 'nonPositiveInteger' || $type == 'negativeInteger'
+            || $type == 'nonNegativeInteger' || $type == 'positiveInteger'
+            || $type == 'unsignedInt'
+            || $type == 'unsignedShort' || $type == 'unsignedByte') {
+            return (int) $value;
+        }
+        // bogus: parser treats array with no elements as a simple type
+        if ($type == 'array') {
+            return array();
+        }
+        // everything else
+        return (string) $value;
+    }
+
+    /**
+    * builds response structures for compound values (arrays/structs)
+    * and scalars
+    *
+    * @param    integer $pos position in node tree
+    * @return	mixed	PHP value
+    * @access   private
+    */
+    public function buildVal($pos)
+    {
+        if (!isset($this->message[$pos]['type'])) {
+            $this->message[$pos]['type'] = '';
+        }
+        $this->debug('in buildVal() for '.$this->message[$pos]['name']."(pos $pos) of type ".$this->message[$pos]['type']);
+        // if there are children...
+        if ($this->message[$pos]['children'] != '') {
+            $this->debug('in buildVal, there are children');
+            $children = explode('|', $this->message[$pos]['children']);
+            array_shift($children); // knock off empty
+            // md array
+            if (isset($this->message[$pos]['arrayCols']) && $this->message[$pos]['arrayCols'] != '') {
+                $r=0; // rowcount
+                $c=0; // colcount
+                foreach ($children as $child_pos) {
+                    $this->debug("in buildVal, got an MD array element: $r, $c");
+                    $params[$r][] = $this->message[$child_pos]['result'];
+                    $c++;
+                    if ($c == $this->message[$pos]['arrayCols']) {
+                        $c = 0;
+                        $r++;
+                    }
+                }
+                // array
+            } elseif ($this->message[$pos]['type'] == 'array' || $this->message[$pos]['type'] == 'Array') {
                 $this->debug('in buildVal, adding array '.$this->message[$pos]['name']);
-                foreach($children as $child_pos){
-                	$params[] = &$this->message[$child_pos]['result'];
-                }
-            // apache Map type: java hashtable
-            } elseif($this->message[$pos]['type'] == 'Map' && $this->message[$pos]['type_namespace'] == 'http://xml.apache.org/xml-soap'){
+                foreach ($children as $child_pos) {
+                    $params[] = &$this->message[$child_pos]['result'];
+                }
+                // apache Map type: java hashtable
+            } elseif ($this->message[$pos]['type'] == 'Map' && $this->message[$pos]['type_namespace'] == 'http://xml.apache.org/xml-soap') {
                 $this->debug('in buildVal, Java Map '.$this->message[$pos]['name']);
-                foreach($children as $child_pos){
-                	$kv = explode("|",$this->message[$child_pos]['children']);
-                   	$params[$this->message[$kv[1]]['result']] = &$this->message[$kv[2]]['result'];
-                }
-            // generic compound type
+                foreach ($children as $child_pos) {
+                    $kv = explode("|", $this->message[$child_pos]['children']);
+                    $params[$this->message[$kv[1]]['result']] = &$this->message[$kv[2]]['result'];
+                }
+                // generic compound type
             //} elseif($this->message[$pos]['type'] == 'SOAPStruct' || $this->message[$pos]['type'] == 'struct') {
-		    } else {
-	    		// Apache Vector type: treat as an array
+            } else {
+                // Apache Vector type: treat as an array
                 $this->debug('in buildVal, adding Java Vector or generic compound type '.$this->message[$pos]['name']);
-				if ($this->message[$pos]['type'] == 'Vector' && $this->message[$pos]['type_namespace'] == 'http://xml.apache.org/xml-soap') {
-					$notstruct = 1;
-				} else {
-					$notstruct = 0;
-	            }
-            	//
-            	foreach($children as $child_pos){
-            		if($notstruct){
-            			$params[] = &$this->message[$child_pos]['result'];
-            		} else {
-            			if (isset($params[$this->message[$child_pos]['name']])) {
-            				// de-serialize repeated element name into an array
-            				if ((!is_array($params[$this->message[$child_pos]['name']])) || (!isset($params[$this->message[$child_pos]['name']][0]))) {
-            					$params[$this->message[$child_pos]['name']] = array($params[$this->message[$child_pos]['name']]);
-            				}
-            				$params[$this->message[$child_pos]['name']][] = &$this->message[$child_pos]['result'];
-            			} else {
-					    	$params[$this->message[$child_pos]['name']] = &$this->message[$child_pos]['result'];
-					    }
-                	}
-                }
-			}
-			if (isset($this->message[$pos]['xattrs'])) {
+                if ($this->message[$pos]['type'] == 'Vector' && $this->message[$pos]['type_namespace'] == 'http://xml.apache.org/xml-soap') {
+                    $notstruct = 1;
+                } else {
+                    $notstruct = 0;
+                }
+                //
+                foreach ($children as $child_pos) {
+                    if ($notstruct) {
+                        $params[] = &$this->message[$child_pos]['result'];
+                    } else {
+                        if (isset($params[$this->message[$child_pos]['name']])) {
+                            // de-serialize repeated element name into an array
+                            if ((!is_array($params[$this->message[$child_pos]['name']])) || (!isset($params[$this->message[$child_pos]['name']][0]))) {
+                                $params[$this->message[$child_pos]['name']] = array($params[$this->message[$child_pos]['name']]);
+                            }
+                            $params[$this->message[$child_pos]['name']][] = &$this->message[$child_pos]['result'];
+                        } else {
+                            $params[$this->message[$child_pos]['name']] = &$this->message[$child_pos]['result'];
+                        }
+                    }
+                }
+            }
+            if (isset($this->message[$pos]['xattrs'])) {
                 $this->debug('in buildVal, handling attributes');
-				foreach ($this->message[$pos]['xattrs'] as $n => $v) {
-					$params[$n] = $v;
-				}
-			}
-			// handle simpleContent
-			if (isset($this->message[$pos]['cdata']) && trim($this->message[$pos]['cdata']) != '') {
+                foreach ($this->message[$pos]['xattrs'] as $n => $v) {
+                    $params[$n] = $v;
+                }
+            }
+            // handle simpleContent
+            if (isset($this->message[$pos]['cdata']) && trim($this->message[$pos]['cdata']) != '') {
                 $this->debug('in buildVal, handling simpleContent');
-            	if (isset($this->message[$pos]['type'])) {
-					$params['!'] = $this->decodeSimple($this->message[$pos]['cdata'], $this->message[$pos]['type'], isset($this->message[$pos]['type_namespace']) ? $this->message[$pos]['type_namespace'] : '');
-				} else {
-					$parent = $this->message[$pos]['parent'];
-					if (isset($this->message[$parent]['type']) && ($this->message[$parent]['type'] == 'array') && isset($this->message[$parent]['arrayType'])) {
-						$params['!'] = $this->decodeSimple($this->message[$pos]['cdata'], $this->message[$parent]['arrayType'], isset($this->message[$parent]['arrayTypeNamespace']) ? $this->message[$parent]['arrayTypeNamespace'] : '');
-					} else {
-						$params['!'] = $this->message[$pos]['cdata'];
-					}
-				}
-			}
-			$ret = is_array($params) ? $params : array();
-			$this->debug('in buildVal, return:');
-			$this->appendDebug($this->varDump($ret));
-			return $ret;
-		} else {
-        	$this->debug('in buildVal, no children, building scalar');
-			$cdata = isset($this->message[$pos]['cdata']) ? $this->message[$pos]['cdata'] : '';
-        	if (isset($this->message[$pos]['type'])) {
-				$ret = $this->decodeSimple($cdata, $this->message[$pos]['type'], isset($this->message[$pos]['type_namespace']) ? $this->message[$pos]['type_namespace'] : '');
-				$this->debug("in buildVal, return: $ret");
-				return $ret;
-			}
-			$parent = $this->message[$pos]['parent'];
-			if (isset($this->message[$parent]['type']) && ($this->message[$parent]['type'] == 'array') && isset($this->message[$parent]['arrayType'])) {
-				$ret = $this->decodeSimple($cdata, $this->message[$parent]['arrayType'], isset($this->message[$parent]['arrayTypeNamespace']) ? $this->message[$parent]['arrayTypeNamespace'] : '');
-				$this->debug("in buildVal, return: $ret");
-				return $ret;
-			}
-           	$ret = $this->message[$pos]['cdata'];
-			$this->debug("in buildVal, return: $ret");
-           	return $ret;
-		}
-	}
+                if (isset($this->message[$pos]['type'])) {
+                    $params['!'] = $this->decodeSimple($this->message[$pos]['cdata'], $this->message[$pos]['type'], isset($this->message[$pos]['type_namespace']) ? $this->message[$pos]['type_namespace'] : '');
+                } else {
+                    $parent = $this->message[$pos]['parent'];
+                    if (isset($this->message[$parent]['type']) && ($this->message[$parent]['type'] == 'array') && isset($this->message[$parent]['arrayType'])) {
+                        $params['!'] = $this->decodeSimple($this->message[$pos]['cdata'], $this->message[$parent]['arrayType'], isset($this->message[$parent]['arrayTypeNamespace']) ? $this->message[$parent]['arrayTypeNamespace'] : '');
+                    } else {
+                        $params['!'] = $this->message[$pos]['cdata'];
+                    }
+                }
+            }
+            $ret = is_array($params) ? $params : array();
+            $this->debug('in buildVal, return:');
+            $this->appendDebug($this->varDump($ret));
+            return $ret;
+        }
+        $this->debug('in buildVal, no children, building scalar');
+        $cdata = isset($this->message[$pos]['cdata']) ? $this->message[$pos]['cdata'] : '';
+        if (isset($this->message[$pos]['type'])) {
+            $ret = $this->decodeSimple($cdata, $this->message[$pos]['type'], isset($this->message[$pos]['type_namespace']) ? $this->message[$pos]['type_namespace'] : '');
+            $this->debug("in buildVal, return: $ret");
+            return $ret;
+        }
+        $parent = $this->message[$pos]['parent'];
+        if (isset($this->message[$parent]['type']) && ($this->message[$parent]['type'] == 'array') && isset($this->message[$parent]['arrayType'])) {
+            $ret = $this->decodeSimple($cdata, $this->message[$parent]['arrayType'], isset($this->message[$parent]['arrayTypeNamespace']) ? $this->message[$parent]['arrayTypeNamespace'] : '');
+            $this->debug("in buildVal, return: $ret");
+            return $ret;
+        }
+        $ret = $this->message[$pos]['cdata'];
+        $this->debug("in buildVal, return: $ret");
+        return $ret;
+    }
 }
 
 /**
  * Backward compatibility
  */
-class soap_parser extends nusoap_parser {
-}
-
-
-?>+class soap_parser extends nusoap_parser
+{
+}