--- conflicted
+++ resolved
@@ -13,7 +13,7 @@
 
 r55980 - 2010-04-19 13:31:28 -0700 (Mon, 19 Apr 2010) - kjing - create Mango (6.1) based on windex
 
-r51719 - 2009-10-22 10:18:00 -0700 (Thu, 22 Oct 2009) - mitani - Converted to Build 3  tags and updated the build system 
+r51719 - 2009-10-22 10:18:00 -0700 (Thu, 22 Oct 2009) - mitani - Converted to Build 3  tags and updated the build system
 
 r51634 - 2009-10-19 13:32:22 -0700 (Mon, 19 Oct 2009) - mitani - Windex is the branch for Sugar Sales 1.0 development
 
@@ -48,7 +48,9 @@
 */
 
 
-if(!defined('sugarEntry') || !sugarEntry) die('Not A Valid Entry Point');
+if (!defined('sugarEntry') || !sugarEntry) {
+    die('Not A Valid Entry Point');
+}
 
 /*
 $Id: class.nusoap_base.php 57813 2010-08-19 17:34:44Z kjing $
@@ -132,342 +134,342 @@
 
 * @access   public
 */
-class nusoap_base {
-	/**
-	 * Identification for HTTP headers.
-	 *
-	 * @var string
-	 * @access private
-	 */
-	var $title = 'NuSOAP';
-	/**
-	 * Version for HTTP headers.
-	 *
-	 * @var string
-	 * @access private
-	 */
-	var $version = '0.9.5';
-	/**
-	 * CVS revision for HTTP headers.
-	 *
-	 * @var string
-	 * @access private
-	 */
-	var $revision = '$Revision: 57813 $';
+class nusoap_base
+{
+    /**
+     * Identification for HTTP headers.
+     *
+     * @var string
+     * @access private
+     */
+    public $title = 'NuSOAP';
+    /**
+     * Version for HTTP headers.
+     *
+     * @var string
+     * @access private
+     */
+    public $version = '0.9.5';
+    /**
+     * CVS revision for HTTP headers.
+     *
+     * @var string
+     * @access private
+     */
+    public $revision = '$Revision: 57813 $';
     /**
      * Current error string (manipulated by getError/setError)
-	 *
-	 * @var string
-	 * @access private
-	 */
-	var $error_str = '';
+     *
+     * @var string
+     * @access private
+     */
+    public $error_str = '';
     /**
      * Current debug string (manipulated by debug/appendDebug/clearDebug/getDebug/getDebugAsXMLComment)
-	 *
-	 * @var string
-	 * @access private
-	 */
-    var $debug_str = '';
-    /**
-	 * toggles automatic encoding of special characters as entities
-	 * (should always be true, I think)
-	 *
-	 * @var boolean
-	 * @access private
-	 */
-	var $charencoding = true;
-	/**
-	 * the debug level for this instance
-	 *
-	 * @var	integer
-	 * @access private
-	 */
-	var $debugLevel;
-
-    /**
-	* set schema version
-	*
-	* @var      string
-	* @access   public
-	*/
-	var $XMLSchemaVersion = 'http://www.w3.org/2001/XMLSchema';
-	
-    /**
-	* charset encoding for outgoing messages
-	*
-	* @var      string
-	* @access   public
-	*/
+     *
+     * @var string
+     * @access private
+     */
+    public $debug_str = '';
+    /**
+     * toggles automatic encoding of special characters as entities
+     * (should always be true, I think)
+     *
+     * @var boolean
+     * @access private
+     */
+    public $charencoding = true;
+    /**
+     * the debug level for this instance
+     *
+     * @var	integer
+     * @access private
+     */
+    public $debugLevel;
+
+    /**
+    * set schema version
+    *
+    * @var      string
+    * @access   public
+    */
+    public $XMLSchemaVersion = 'http://www.w3.org/2001/XMLSchema';
+    
+    /**
+    * charset encoding for outgoing messages
+    *
+    * @var      string
+    * @access   public
+    */
     //var $soap_defencoding = 'ISO-8859-1';
-	var $soap_defencoding = 'UTF-8';
-
-	/**
-	* namespaces in an array of prefix => uri
-	*
-	* this is "seeded" by a set of constants, but it may be altered by code
-	*
-	* @var      array
-	* @access   public
-	*/
-	var $namespaces = array(
-		'SOAP-ENV' => 'http://schemas.xmlsoap.org/soap/envelope/',
-		'xsd' => 'http://www.w3.org/2001/XMLSchema',
-		'xsi' => 'http://www.w3.org/2001/XMLSchema-instance',
-		'SOAP-ENC' => 'http://schemas.xmlsoap.org/soap/encoding/'
-		);
-
-	/**
-	* namespaces used in the current context, e.g. during serialization
-	*
-	* @var      array
-	* @access   private
-	*/
-	var $usedNamespaces = array();
-
-	/**
-	* XML Schema types in an array of uri => (array of xml type => php type)
-	* is this legacy yet?
-	* no, this is used by the nusoap_xmlschema class to verify type => namespace mappings.
-	* @var      array
-	* @access   public
-	*/
-	var $typemap = array(
-	'http://www.w3.org/2001/XMLSchema' => array(
-		'string'=>'string','boolean'=>'boolean','float'=>'double','double'=>'double','decimal'=>'double',
-		'duration'=>'','dateTime'=>'string','time'=>'string','date'=>'string','gYearMonth'=>'',
-		'gYear'=>'','gMonthDay'=>'','gDay'=>'','gMonth'=>'','hexBinary'=>'string','base64Binary'=>'string',
-		// abstract "any" types
-		'anyType'=>'string','anySimpleType'=>'string',
-		// derived datatypes
-		'normalizedString'=>'string','token'=>'string','language'=>'','NMTOKEN'=>'','NMTOKENS'=>'','Name'=>'','NCName'=>'','ID'=>'',
-		'IDREF'=>'','IDREFS'=>'','ENTITY'=>'','ENTITIES'=>'','integer'=>'integer','nonPositiveInteger'=>'integer',
-		'negativeInteger'=>'integer','long'=>'integer','int'=>'integer','short'=>'integer','byte'=>'integer','nonNegativeInteger'=>'integer',
-		'unsignedLong'=>'','unsignedInt'=>'','unsignedShort'=>'','unsignedByte'=>'','positiveInteger'=>''),
-	'http://www.w3.org/2000/10/XMLSchema' => array(
-		'i4'=>'','int'=>'integer','boolean'=>'boolean','string'=>'string','double'=>'double',
-		'float'=>'double','dateTime'=>'string',
-		'timeInstant'=>'string','base64Binary'=>'string','base64'=>'string','ur-type'=>'array'),
-	'http://www.w3.org/1999/XMLSchema' => array(
-		'i4'=>'','int'=>'integer','boolean'=>'boolean','string'=>'string','double'=>'double',
-		'float'=>'double','dateTime'=>'string',
-		'timeInstant'=>'string','base64Binary'=>'string','base64'=>'string','ur-type'=>'array'),
-	'http://soapinterop.org/xsd' => array('SOAPStruct'=>'struct'),
-	'http://schemas.xmlsoap.org/soap/encoding/' => array('base64'=>'string','array'=>'array','Array'=>'array'),
+    public $soap_defencoding = 'UTF-8';
+
+    /**
+    * namespaces in an array of prefix => uri
+    *
+    * this is "seeded" by a set of constants, but it may be altered by code
+    *
+    * @var      array
+    * @access   public
+    */
+    public $namespaces = array(
+        'SOAP-ENV' => 'http://schemas.xmlsoap.org/soap/envelope/',
+        'xsd' => 'http://www.w3.org/2001/XMLSchema',
+        'xsi' => 'http://www.w3.org/2001/XMLSchema-instance',
+        'SOAP-ENC' => 'http://schemas.xmlsoap.org/soap/encoding/'
+        );
+
+    /**
+    * namespaces used in the current context, e.g. during serialization
+    *
+    * @var      array
+    * @access   private
+    */
+    public $usedNamespaces = array();
+
+    /**
+    * XML Schema types in an array of uri => (array of xml type => php type)
+    * is this legacy yet?
+    * no, this is used by the nusoap_xmlschema class to verify type => namespace mappings.
+    * @var      array
+    * @access   public
+    */
+    public $typemap = array(
+    'http://www.w3.org/2001/XMLSchema' => array(
+        'string'=>'string','boolean'=>'boolean','float'=>'double','double'=>'double','decimal'=>'double',
+        'duration'=>'','dateTime'=>'string','time'=>'string','date'=>'string','gYearMonth'=>'',
+        'gYear'=>'','gMonthDay'=>'','gDay'=>'','gMonth'=>'','hexBinary'=>'string','base64Binary'=>'string',
+        // abstract "any" types
+        'anyType'=>'string','anySimpleType'=>'string',
+        // derived datatypes
+        'normalizedString'=>'string','token'=>'string','language'=>'','NMTOKEN'=>'','NMTOKENS'=>'','Name'=>'','NCName'=>'','ID'=>'',
+        'IDREF'=>'','IDREFS'=>'','ENTITY'=>'','ENTITIES'=>'','integer'=>'integer','nonPositiveInteger'=>'integer',
+        'negativeInteger'=>'integer','long'=>'integer','int'=>'integer','short'=>'integer','byte'=>'integer','nonNegativeInteger'=>'integer',
+        'unsignedLong'=>'','unsignedInt'=>'','unsignedShort'=>'','unsignedByte'=>'','positiveInteger'=>''),
+    'http://www.w3.org/2000/10/XMLSchema' => array(
+        'i4'=>'','int'=>'integer','boolean'=>'boolean','string'=>'string','double'=>'double',
+        'float'=>'double','dateTime'=>'string',
+        'timeInstant'=>'string','base64Binary'=>'string','base64'=>'string','ur-type'=>'array'),
+    'http://www.w3.org/1999/XMLSchema' => array(
+        'i4'=>'','int'=>'integer','boolean'=>'boolean','string'=>'string','double'=>'double',
+        'float'=>'double','dateTime'=>'string',
+        'timeInstant'=>'string','base64Binary'=>'string','base64'=>'string','ur-type'=>'array'),
+    'http://soapinterop.org/xsd' => array('SOAPStruct'=>'struct'),
+    'http://schemas.xmlsoap.org/soap/encoding/' => array('base64'=>'string','array'=>'array','Array'=>'array'),
     'http://xml.apache.org/xml-soap' => array('Map')
-	);
-
-	/**
-	* XML entities to convert
-	*
-	* @var      array
-	* @access   public
-	* @deprecated
-	* @see	expandEntities
-	*/
-	var $xmlEntities = array('quot' => '"','amp' => '&',
-		'lt' => '<','gt' => '>','apos' => "'");
-
-	/**
-	* constructor
-	*
-	* @access	public
-	*/
-	function nusoap_base() {
-		$this->debugLevel = $GLOBALS['_transient']['static']['nusoap_base']['globalDebugLevel'];
-	}
-
-	/**
-	* gets the global debug level, which applies to future instances
-	*
-	* @return	integer	Debug level 0-9, where 0 turns off
-	* @access	public
-	*/
-	function getGlobalDebugLevel() {
-		return $GLOBALS['_transient']['static']['nusoap_base']['globalDebugLevel'];
-	}
-
-	/**
-	* sets the global debug level, which applies to future instances
-	*
-	* @param	int	$level	Debug level 0-9, where 0 turns off
-	* @access	public
-	*/
-	function setGlobalDebugLevel($level) {
-		$GLOBALS['_transient']['static']['nusoap_base']['globalDebugLevel'] = $level;
-	}
-
-	/**
-	* gets the debug level for this instance
-	*
-	* @return	int	Debug level 0-9, where 0 turns off
-	* @access	public
-	*/
-	function getDebugLevel() {
-		return $this->debugLevel;
-	}
-
-	/**
-	* sets the debug level for this instance
-	*
-	* @param	int	$level	Debug level 0-9, where 0 turns off
-	* @access	public
-	*/
-	function setDebugLevel($level) {
-		$this->debugLevel = $level;
-	}
-
-	/**
-	* adds debug data to the instance debug string with formatting
-	*
-	* @param    string $string debug data
-	* @access   private
-	*/
-	function debug($string){
-		if ($this->debugLevel > 0) {
-			$this->appendDebug($this->getmicrotime().' '.get_class($this).": $string\n");
-		}
-	}
-
-	/**
-	* adds debug data to the instance debug string without formatting
-	*
-	* @param    string $string debug data
-	* @access   public
-	*/
-	function appendDebug($string){
-		if ($this->debugLevel > 0) {
-			// it would be nice to use a memory stream here to use
-			// memory more efficiently
-			$this->debug_str .= $string;
-		}
-	}
-
-	/**
-	* clears the current debug data for this instance
-	*
-	* @access   public
-	*/
-	function clearDebug() {
-		// it would be nice to use a memory stream here to use
-		// memory more efficiently
-		$this->debug_str = '';
-	}
-
-	/**
-	* gets the current debug data for this instance
-	*
-	* @return   debug data
-	* @access   public
-	*/
-	function &getDebug() {
-		// it would be nice to use a memory stream here to use
-		// memory more efficiently
-		return $this->debug_str;
-	}
-
-	/**
-	* gets the current debug data for this instance as an XML comment
-	* this may change the contents of the debug data
-	*
-	* @return   debug data as an XML comment
-	* @access   public
-	*/
-	function &getDebugAsXMLComment() {
-		// it would be nice to use a memory stream here to use
-		// memory more efficiently
-		while (strpos($this->debug_str, '--')) {
-			$this->debug_str = str_replace('--', '- -', $this->debug_str);
-		}
-		$ret = "<!--\n" . $this->debug_str . "\n-->";
-    	return $ret;
-	}
-
-	/**
-	* expands entities, e.g. changes '<' to '&lt;'.
-	*
-	* @param	string	$val	The string in which to expand entities.
-	* @access	private
-	*/
-	function expandEntities($val) {
-		if ($this->charencoding) {
-	    	$val = str_replace('&', '&amp;', $val);
-	    	$val = str_replace("'", '&apos;', $val);
-	    	$val = str_replace('"', '&quot;', $val);
-	    	$val = str_replace('<', '&lt;', $val);
-	    	$val = str_replace('>', '&gt;', $val);
-	    }
-	    return $val;
-	}
-
-	/**
-	* returns error string if present
-	*
-	* @return   mixed error string or false
-	* @access   public
-	*/
-	function getError(){
-		if($this->error_str != ''){
-			return $this->error_str;
-		}
-		return false;
-	}
-
-	/**
-	* sets error string
-	*
-	* @return   boolean $string error string
-	* @access   private
-	*/
-	function setError($str){
-		$this->error_str = $str;
-	}
-
-	/**
-	* detect if array is a simple array or a struct (associative array)
-	*
-	* @param	mixed	$val	The PHP array
-	* @return	string	(arraySimple|arrayStruct)
-	* @access	private
-	*/
-	function isArraySimpleOrStruct($val) {
+    );
+
+    /**
+    * XML entities to convert
+    *
+    * @var      array
+    * @access   public
+    * @deprecated
+    * @see	expandEntities
+    */
+    public $xmlEntities = array('quot' => '"','amp' => '&',
+        'lt' => '<','gt' => '>','apos' => "'");
+
+    /**
+    * constructor
+    *
+    * @access	public
+    */
+    public function nusoap_base()
+    {
+        $this->debugLevel = $GLOBALS['_transient']['static']['nusoap_base']['globalDebugLevel'];
+    }
+
+    /**
+    * gets the global debug level, which applies to future instances
+    *
+    * @return	integer	Debug level 0-9, where 0 turns off
+    * @access	public
+    */
+    public function getGlobalDebugLevel()
+    {
+        return $GLOBALS['_transient']['static']['nusoap_base']['globalDebugLevel'];
+    }
+
+    /**
+    * sets the global debug level, which applies to future instances
+    *
+    * @param	int	$level	Debug level 0-9, where 0 turns off
+    * @access	public
+    */
+    public function setGlobalDebugLevel($level)
+    {
+        $GLOBALS['_transient']['static']['nusoap_base']['globalDebugLevel'] = $level;
+    }
+
+    /**
+    * gets the debug level for this instance
+    *
+    * @return	int	Debug level 0-9, where 0 turns off
+    * @access	public
+    */
+    public function getDebugLevel()
+    {
+        return $this->debugLevel;
+    }
+
+    /**
+    * sets the debug level for this instance
+    *
+    * @param	int	$level	Debug level 0-9, where 0 turns off
+    * @access	public
+    */
+    public function setDebugLevel($level)
+    {
+        $this->debugLevel = $level;
+    }
+
+    /**
+    * adds debug data to the instance debug string with formatting
+    *
+    * @param    string $string debug data
+    * @access   private
+    */
+    public function debug($string)
+    {
+        if ($this->debugLevel > 0) {
+            $this->appendDebug($this->getmicrotime().' '.get_class($this).": $string\n");
+        }
+    }
+
+    /**
+    * adds debug data to the instance debug string without formatting
+    *
+    * @param    string $string debug data
+    * @access   public
+    */
+    public function appendDebug($string)
+    {
+        if ($this->debugLevel > 0) {
+            // it would be nice to use a memory stream here to use
+            // memory more efficiently
+            $this->debug_str .= $string;
+        }
+    }
+
+    /**
+    * clears the current debug data for this instance
+    *
+    * @access   public
+    */
+    public function clearDebug()
+    {
+        // it would be nice to use a memory stream here to use
+        // memory more efficiently
+        $this->debug_str = '';
+    }
+
+    /**
+    * gets the current debug data for this instance
+    *
+    * @return   debug data
+    * @access   public
+    */
+    public function &getDebug()
+    {
+        // it would be nice to use a memory stream here to use
+        // memory more efficiently
+        return $this->debug_str;
+    }
+
+    /**
+    * gets the current debug data for this instance as an XML comment
+    * this may change the contents of the debug data
+    *
+    * @return   debug data as an XML comment
+    * @access   public
+    */
+    public function &getDebugAsXMLComment()
+    {
+        // it would be nice to use a memory stream here to use
+        // memory more efficiently
+        while (strpos($this->debug_str, '--')) {
+            $this->debug_str = str_replace('--', '- -', $this->debug_str);
+        }
+        $ret = "<!--\n" . $this->debug_str . "\n-->";
+        return $ret;
+    }
+
+    /**
+    * expands entities, e.g. changes '<' to '&lt;'.
+    *
+    * @param	string	$val	The string in which to expand entities.
+    * @access	private
+    */
+    public function expandEntities($val)
+    {
+        if ($this->charencoding) {
+            $val = str_replace('&', '&amp;', $val);
+            $val = str_replace("'", '&apos;', $val);
+            $val = str_replace('"', '&quot;', $val);
+            $val = str_replace('<', '&lt;', $val);
+            $val = str_replace('>', '&gt;', $val);
+        }
+        return $val;
+    }
+
+    /**
+    * returns error string if present
+    *
+    * @return   mixed error string or false
+    * @access   public
+    */
+    public function getError()
+    {
+        if ($this->error_str != '') {
+            return $this->error_str;
+        }
+        return false;
+    }
+
+    /**
+    * sets error string
+    *
+    * @return   boolean $string error string
+    * @access   private
+    */
+    public function setError($str)
+    {
+        $this->error_str = $str;
+    }
+
+    /**
+    * detect if array is a simple array or a struct (associative array)
+    *
+    * @param	mixed	$val	The PHP array
+    * @return	string	(arraySimple|arrayStruct)
+    * @access	private
+    */
+    public function isArraySimpleOrStruct($val)
+    {
         $keyList = array_keys($val);
-		foreach ($keyList as $keyListValue) {
-			if (!is_int($keyListValue)) {
-				return 'arrayStruct';
-			}
-		}
-		return 'arraySimple';
-	}
-
-	/**
-	* serializes PHP values in accordance w/ section 5. Type information is
-	* not serialized if $use == 'literal'.
-	*
-	* @param	mixed	$val	The value to serialize
-	* @param	string	$name	The name (local part) of the XML element
-	* @param	string	$type	The XML schema type (local part) for the element
-	* @param	string	$name_ns	The namespace for the name of the XML element
-	* @param	string	$type_ns	The namespace for the type of the element
-	* @param	array	$attributes	The attributes to serialize as name=>value pairs
-	* @param	string	$use	The WSDL "use" (encoded|literal)
-	* @param	boolean	$soapval	Whether this is called from soapval.
-	* @return	string	The serialized element, possibly with child elements
+        foreach ($keyList as $keyListValue) {
+            if (!is_int($keyListValue)) {
+                return 'arrayStruct';
+            }
+        }
+        return 'arraySimple';
+    }
+
+    /**
+    * serializes PHP values in accordance w/ section 5. Type information is
+    * not serialized if $use == 'literal'.
+    *
+    * @param	mixed	$val	The value to serialize
+    * @param	string	$name	The name (local part) of the XML element
+    * @param	string	$type	The XML schema type (local part) for the element
+    * @param	string	$name_ns	The namespace for the name of the XML element
+    * @param	string	$type_ns	The namespace for the type of the element
+    * @param	array	$attributes	The attributes to serialize as name=>value pairs
+    * @param	string	$use	The WSDL "use" (encoded|literal)
+    * @param	boolean	$soapval	Whether this is called from soapval.
+    * @return	string	The serialized element, possibly with child elements
     * @access	public
-<<<<<<< HEAD
-	*/
-	function serialize_val($val,$name=false,$type=false,$name_ns=false,$type_ns=false,$attributes=false,$use='encoded',$soapval=false) {
-		$this->debug("in serialize_val: name=$name, type=$type, name_ns=$name_ns, type_ns=$type_ns, use=$use, soapval=$soapval");
-		$this->appendDebug('value=' . $this->varDump($val));
-		$this->appendDebug('attributes=' . $this->varDump($attributes));
-		
-    	if (is_object($val) && get_class($val) == 'soapval' && (! $soapval)) {
-    		$this->debug("serialize_val: serialize soapval");
-        	$xml = $val->serialize($use);
-			$this->appendDebug($val->getDebug());
-			$val->clearDebug();
-			$this->debug("serialize_val of soapval returning $xml");
-			return $xml;
-=======
     */
     public function serialize_val($val, $name=false, $type=false, $name_ns=false, $type_ns=false, $attributes=false, $use='encoded', $soapval=false)
     {
@@ -529,79 +531,8 @@
             $xml = "<$name$xmlns$type_str$atts xsi:nil=\"true\"/>";
             $this->debug("serialize_val returning $xml");
             return $xml;
->>>>>>> 6c6f667b
-        }
-		// force valid name if necessary
-		if (is_numeric($name)) {
-			$name = '__numeric_' . $name;
-		} elseif (! $name) {
-			$name = 'noname';
-		}
-		// if name has ns, add ns prefix to name
-		$xmlns = '';
-        if($name_ns){
-			$prefix = 'nu'.rand(1000,9999);
-			$name = $prefix.':'.$name;
-			$xmlns .= " xmlns:$prefix=\"$name_ns\"";
-		}
-		// if type is prefixed, create type prefix
-		if($type_ns != '' && $type_ns == $this->namespaces['xsd']){
-			// need to fix this. shouldn't default to xsd if no ns specified
-		    // w/o checking against typemap
-			$type_prefix = 'xsd';
-		} elseif($type_ns){
-			$type_prefix = 'ns'.rand(1000,9999);
-			$xmlns .= " xmlns:$type_prefix=\"$type_ns\"";
-		}
-		// serialize attributes if present
-		$atts = '';
-		if($attributes){
-			foreach($attributes as $k => $v){
-				$atts .= " $k=\"".$this->expandEntities($v).'"';
-			}
-		}
-		// serialize null value
-		if (is_null($val)) {
-    		$this->debug("serialize_val: serialize null");
-			if ($use == 'literal') {
-				// TODO: depends on minOccurs
-				$xml = "<$name$xmlns$atts/>";
-				$this->debug("serialize_val returning $xml");
-	        	return $xml;
-        	} else {
-				if (isset($type) && isset($type_prefix)) {
-					$type_str = " xsi:type=\"$type_prefix:$type\"";
-				} else {
-					$type_str = '';
-				}
-				$xml = "<$name$xmlns$type_str$atts xsi:nil=\"true\"/>";
-				$this->debug("serialize_val returning $xml");
-	        	return $xml;
-        	}
-		}
+        }
         // serialize if an xsd built-in primitive type
-<<<<<<< HEAD
-        if($type != '' && isset($this->typemap[$this->XMLSchemaVersion][$type])){
-    		$this->debug("serialize_val: serialize xsd built-in primitive type");
-        	if (is_bool($val)) {
-        		if ($type == 'boolean') {
-	        		$val = $val ? 'true' : 'false';
-	        	} elseif (! $val) {
-	        		$val = 0;
-	        	}
-			} else if (is_string($val)) {
-				$val = $this->expandEntities($val);
-			}
-			if ($use == 'literal') {
-				$xml = "<$name$xmlns$atts>$val</$name>";
-				$this->debug("serialize_val returning $xml");
-	        	return $xml;
-        	} else {
-				$xml = "<$name$xmlns xsi:type=\"xsd:$type\"$atts>$val</$name>";
-				$this->debug("serialize_val returning $xml");
-	        	return $xml;
-        	}
-=======
         if ($type != '' && isset($this->typemap[$this->XMLSchemaVersion][$type])) {
             $this->debug("serialize_val: serialize xsd built-in primitive type");
             if (is_bool($val)) {
@@ -788,178 +719,10 @@
                 $this->debug("serialize_val: serialize unknown");
                 $xml .= 'not detected, got '.gettype($val).' for '.$val;
                 break;
->>>>>>> 6c6f667b
-        }
-		// detect type and serialize
-		$xml = '';
-		switch(true) {
-			case (is_bool($val) || $type == 'boolean'):
-		   		$this->debug("serialize_val: serialize boolean");
-        		if ($type == 'boolean') {
-	        		$val = $val ? 'true' : 'false';
-	        	} elseif (! $val) {
-	        		$val = 0;
-	        	}
-				if ($use == 'literal') {
-					$xml .= "<$name$xmlns$atts>$val</$name>";
-				} else {
-					$xml .= "<$name$xmlns xsi:type=\"xsd:boolean\"$atts>$val</$name>";
-				}
-				break;
-			case (is_int($val) || is_long($val) || $type == 'int'):
-		   		$this->debug("serialize_val: serialize int");
-				if ($use == 'literal') {
-					$xml .= "<$name$xmlns$atts>$val</$name>";
-				} else {
-					$xml .= "<$name$xmlns xsi:type=\"xsd:int\"$atts>$val</$name>";
-				}
-				break;
-			case (is_float($val)|| is_double($val) || $type == 'float'):
-		   		$this->debug("serialize_val: serialize float");
-				if ($use == 'literal') {
-					$xml .= "<$name$xmlns$atts>$val</$name>";
-				} else {
-					$xml .= "<$name$xmlns xsi:type=\"xsd:float\"$atts>$val</$name>";
-				}
-				break;
-			case (is_string($val) || $type == 'string'):
-		   		$this->debug("serialize_val: serialize string");
-				$val = $this->expandEntities($val);
-				if ($use == 'literal') {
-					$xml .= "<$name$xmlns$atts>$val</$name>";
-				} else {
-					$xml .= "<$name$xmlns xsi:type=\"xsd:string\"$atts>$val</$name>";
-				}
-				break;
-			case is_object($val):
-		   		$this->debug("serialize_val: serialize object");
-		    	if (get_class($val) == 'soapval') {
-		    		$this->debug("serialize_val: serialize soapval object");
-		        	$pXml = $val->serialize($use);
-					$this->appendDebug($val->getDebug());
-					$val->clearDebug();
-		        } else {
-					if (! $name) {
-						$name = get_class($val);
-						$this->debug("In serialize_val, used class name $name as element name");
-					} else {
-						$this->debug("In serialize_val, do not override name $name for element name for class " . get_class($val));
-					}
-					foreach(get_object_vars($val) as $k => $v){
-						$pXml = isset($pXml) ? $pXml.$this->serialize_val($v,$k,false,false,false,false,$use) : $this->serialize_val($v,$k,false,false,false,false,$use);
-					}
-				}
-				if(isset($type) && isset($type_prefix)){
-					$type_str = " xsi:type=\"$type_prefix:$type\"";
-				} else {
-					$type_str = '';
-				}
-				if ($use == 'literal') {
-					$xml .= "<$name$xmlns$atts>$pXml</$name>";
-				} else {
-					$xml .= "<$name$xmlns$type_str$atts>$pXml</$name>";
-				}
-				break;
-			break;
-			case (is_array($val) || $type):
-				// detect if struct or array
-				$valueType = $this->isArraySimpleOrStruct($val);
-                if($valueType=='arraySimple' || preg_match('/^ArrayOf/',$type)){
-			   		$this->debug("serialize_val: serialize array");
-					$i = 0;
-					if(is_array($val) && count($val)> 0){
-						foreach($val as $v){
-	                    	if(is_object($v) && get_class($v) ==  'soapval'){
-								$tt_ns = $v->type_ns;
-								$tt = $v->type;
-							} elseif (is_array($v)) {
-								$tt = $this->isArraySimpleOrStruct($v);
-							} else {
-								$tt = gettype($v);
-	                        }
-							$array_types[$tt] = 1;
-							// TODO: for literal, the name should be $name
-							$xml .= $this->serialize_val($v,'item',false,false,false,false,$use);
-							++$i;
-						}
-						if(count($array_types) > 1){
-							$array_typename = 'xsd:anyType';
-						} elseif(isset($tt) && isset($this->typemap[$this->XMLSchemaVersion][$tt])) {
-							if ($tt == 'integer') {
-								$tt = 'int';
-							}
-							$array_typename = 'xsd:'.$tt;
-						} elseif(isset($tt) && $tt == 'arraySimple'){
-							$array_typename = 'SOAP-ENC:Array';
-						} elseif(isset($tt) && $tt == 'arrayStruct'){
-							$array_typename = 'unnamed_struct_use_soapval';
-						} else {
-							// if type is prefixed, create type prefix
-							if ($tt_ns != '' && $tt_ns == $this->namespaces['xsd']){
-								 $array_typename = 'xsd:' . $tt;
-							} elseif ($tt_ns) {
-								$tt_prefix = 'ns' . rand(1000, 9999);
-								$array_typename = "$tt_prefix:$tt";
-								$xmlns .= " xmlns:$tt_prefix=\"$tt_ns\"";
-							} else {
-								$array_typename = $tt;
-							}
-						}
-						$array_type = $i;
-						if ($use == 'literal') {
-							$type_str = '';
-						} else if (isset($type) && isset($type_prefix)) {
-							$type_str = " xsi:type=\"$type_prefix:$type\"";
-						} else {
-							$type_str = " xsi:type=\"SOAP-ENC:Array\" SOAP-ENC:arrayType=\"".$array_typename."[$array_type]\"";
-						}
-					// empty array
-					} else {
-						if ($use == 'literal') {
-							$type_str = '';
-						} else if (isset($type) && isset($type_prefix)) {
-							$type_str = " xsi:type=\"$type_prefix:$type\"";
-						} else {
-							$type_str = " xsi:type=\"SOAP-ENC:Array\" SOAP-ENC:arrayType=\"xsd:anyType[0]\"";
-						}
-					}
-					// TODO: for array in literal, there is no wrapper here
-					$xml = "<$name$xmlns$type_str$atts>".$xml."</$name>";
-				} else {
-					// got a struct
-			   		$this->debug("serialize_val: serialize struct");
-					if(isset($type) && isset($type_prefix)){
-						$type_str = " xsi:type=\"$type_prefix:$type\"";
-					} else {
-						$type_str = '';
-					}
-					if ($use == 'literal') {
-						$xml .= "<$name$xmlns$atts>";
-					} else {
-						$xml .= "<$name$xmlns$type_str$atts>";
-					}
-					foreach($val as $k => $v){
-						// Apache Map
-						if ($type == 'Map' && $type_ns == 'http://xml.apache.org/xml-soap') {
-							$xml .= '<item>';
-							$xml .= $this->serialize_val($k,'key',false,false,false,false,$use);
-							$xml .= $this->serialize_val($v,'value',false,false,false,false,$use);
-							$xml .= '</item>';
-						} else {
-							$xml .= $this->serialize_val($v,$k,false,false,false,false,$use);
-						}
-					}
-					$xml .= "</$name>";
-				}
-				break;
-			default:
-		   		$this->debug("serialize_val: serialize unknown");
-				$xml .= 'not detected, got '.gettype($val).' for '.$val;
-				break;
-		}
-		$this->debug("serialize_val returning $xml");
-		return $xml;
-	}
+        }
+        $this->debug("serialize_val returning $xml");
+        return $xml;
+    }
 
     /**
     * serializes a message
@@ -973,114 +736,115 @@
     * @return string the message
     * @access public
     */
-    function serializeEnvelope($body,$headers=false,$namespaces=array(),$style='rpc',$use='encoded',$encodingStyle='http://schemas.xmlsoap.org/soap/encoding/'){
-    // TODO: add an option to automatically run utf8_encode on $body and $headers
-    // if $this->soap_defencoding is UTF-8.  Not doing this automatically allows
-    // one to send arbitrary UTF-8 characters, not just characters that map to ISO-8859-1
-
-	$this->debug("In serializeEnvelope length=" . strlen($body) . " body (max 1000 characters)=" . substr($body, 0, 1000) . " style=$style use=$use encodingStyle=$encodingStyle");
-	$this->debug("headers:");
-	$this->appendDebug($this->varDump($headers));
-	$this->debug("namespaces:");
-	$this->appendDebug($this->varDump($namespaces));
-
-	// serialize namespaces
-    $ns_string = '';
-	foreach(array_merge($this->namespaces,$namespaces) as $k => $v){
-		$ns_string .= " xmlns:$k=\"$v\"";
-	}
-	if($encodingStyle) {
-		$ns_string = " SOAP-ENV:encodingStyle=\"$encodingStyle\"$ns_string";
-	}
-
-	// serialize headers
-	if($headers){
-		if (is_array($headers)) {
-			$xml = '';
-			foreach ($headers as $k => $v) {
-				if (is_object($v) && get_class($v) == 'soapval') {
-					$xml .= $this->serialize_val($v, false, false, false, false, false, $use);
-				} else {
-					$xml .= $this->serialize_val($v, $k, false, false, false, false, $use);
-				}
-			}
-			$headers = $xml;
-			$this->debug("In serializeEnvelope, serialized array of headers to $headers");
-		}
-		$headers = "<SOAP-ENV:Header>".$headers."</SOAP-ENV:Header>";
-	}
-	// serialize envelope
-	return
-	'<?xml version="1.0" encoding="'.$this->soap_defencoding .'"?'.">".
-	'<SOAP-ENV:Envelope'.$ns_string.">".
-	$headers.
-	"<SOAP-ENV:Body>".
-		$body.
-	"</SOAP-ENV:Body>".
-	"</SOAP-ENV:Envelope>";
-    }
-
-	/**
-	 * formats a string to be inserted into an HTML stream
-	 *
-	 * @param string $str The string to format
-	 * @return string The formatted string
-	 * @access public
-	 * @deprecated
-	 */
-    function formatDump($str){
-		$str = htmlspecialchars($str);
-		return nl2br($str);
-    }
-
-	/**
-	* contracts (changes namespace to prefix) a qualified name
-	*
-	* @param    string $qname qname
-	* @return	string contracted qname
-	* @access   private
-	*/
-	function contractQname($qname){
-		// get element namespace
-		//$this->xdebug("Contract $qname");
-		if (strrpos($qname, ':')) {
-			// get unqualified name
-			$name = substr($qname, strrpos($qname, ':') + 1);
-			// get ns
-			$ns = substr($qname, 0, strrpos($qname, ':'));
-			$p = $this->getPrefixFromNamespace($ns);
-			if ($p) {
-				return $p . ':' . $name;
-			}
-			return $qname;
-		} else {
-			return $qname;
-		}
-	}
-
-	/**
-	* expands (changes prefix to namespace) a qualified name
-	*
-	* @param    string $qname qname
-	* @return	string expanded qname
-	* @access   private
-	*/
-	function expandQname($qname){
-		// get element prefix
-		if(strpos($qname,':') && !preg_match('/^http:\/\//',$qname)){
-			// get unqualified name
-			$name = substr(strstr($qname,':'),1);
-			// get ns prefix
-			$prefix = substr($qname,0,strpos($qname,':'));
-			if(isset($this->namespaces[$prefix])){
-				return $this->namespaces[$prefix].':'.$name;
-			} else {
-				return $qname;
-			}
-		} else {
-			return $qname;
-		}
-	}
+    public function serializeEnvelope($body, $headers=false, $namespaces=array(), $style='rpc', $use='encoded', $encodingStyle='http://schemas.xmlsoap.org/soap/encoding/')
+    {
+        // TODO: add an option to automatically run utf8_encode on $body and $headers
+        // if $this->soap_defencoding is UTF-8.  Not doing this automatically allows
+        // one to send arbitrary UTF-8 characters, not just characters that map to ISO-8859-1
+
+        $this->debug("In serializeEnvelope length=" . strlen($body) . " body (max 1000 characters)=" . substr($body, 0, 1000) . " style=$style use=$use encodingStyle=$encodingStyle");
+        $this->debug("headers:");
+        $this->appendDebug($this->varDump($headers));
+        $this->debug("namespaces:");
+        $this->appendDebug($this->varDump($namespaces));
+
+        // serialize namespaces
+        $ns_string = '';
+        foreach (array_merge($this->namespaces, $namespaces) as $k => $v) {
+            $ns_string .= " xmlns:$k=\"$v\"";
+        }
+        if ($encodingStyle) {
+            $ns_string = " SOAP-ENV:encodingStyle=\"$encodingStyle\"$ns_string";
+        }
+
+        // serialize headers
+        if ($headers) {
+            if (is_array($headers)) {
+                $xml = '';
+                foreach ($headers as $k => $v) {
+                    if (is_object($v) && get_class($v) == 'soapval') {
+                        $xml .= $this->serialize_val($v, false, false, false, false, false, $use);
+                    } else {
+                        $xml .= $this->serialize_val($v, $k, false, false, false, false, $use);
+                    }
+                }
+                $headers = $xml;
+                $this->debug("In serializeEnvelope, serialized array of headers to $headers");
+            }
+            $headers = "<SOAP-ENV:Header>".$headers."</SOAP-ENV:Header>";
+        }
+        // serialize envelope
+        return
+    '<?xml version="1.0" encoding="'.$this->soap_defencoding .'"?'.">".
+    '<SOAP-ENV:Envelope'.$ns_string.">".
+    $headers.
+    "<SOAP-ENV:Body>".
+        $body.
+    "</SOAP-ENV:Body>".
+    "</SOAP-ENV:Envelope>";
+    }
+
+    /**
+     * formats a string to be inserted into an HTML stream
+     *
+     * @param string $str The string to format
+     * @return string The formatted string
+     * @access public
+     * @deprecated
+     */
+    public function formatDump($str)
+    {
+        $str = htmlspecialchars($str);
+        return nl2br($str);
+    }
+
+    /**
+    * contracts (changes namespace to prefix) a qualified name
+    *
+    * @param    string $qname qname
+    * @return	string contracted qname
+    * @access   private
+    */
+    public function contractQname($qname)
+    {
+        // get element namespace
+        //$this->xdebug("Contract $qname");
+        if (strrpos($qname, ':')) {
+            // get unqualified name
+            $name = substr($qname, strrpos($qname, ':') + 1);
+            // get ns
+            $ns = substr($qname, 0, strrpos($qname, ':'));
+            $p = $this->getPrefixFromNamespace($ns);
+            if ($p) {
+                return $p . ':' . $name;
+            }
+            return $qname;
+        }
+        return $qname;
+    }
+
+    /**
+    * expands (changes prefix to namespace) a qualified name
+    *
+    * @param    string $qname qname
+    * @return	string expanded qname
+    * @access   private
+    */
+    public function expandQname($qname)
+    {
+        // get element prefix
+        if (strpos($qname, ':') && !preg_match('/^http:\/\//', $qname)) {
+            // get unqualified name
+            $name = substr(strstr($qname, ':'), 1);
+            // get ns prefix
+            $prefix = substr($qname, 0, strpos($qname, ':'));
+            if (isset($this->namespaces[$prefix])) {
+                return $this->namespaces[$prefix].':'.$name;
+            }
+            return $qname;
+        }
+        return $qname;
+    }
 
     /**
     * returns the local part of a prefixed string
@@ -1090,16 +854,16 @@
     * @return string The local part
     * @access public
     */
-	function getLocalPart($str){
-		if($sstr = strrchr($str,':')){
-			// get unqualified name
-			return substr( $sstr, 1 );
-		} else {
-			return $str;
-		}
-	}
-
-	/**
+    public function getLocalPart($str)
+    {
+        if ($sstr = strrchr($str, ':')) {
+            // get unqualified name
+            return substr($sstr, 1);
+        }
+        return $str;
+    }
+
+    /**
     * returns the prefix part of a prefixed string
     * returns false, if not prefixed
     *
@@ -1107,30 +871,32 @@
     * @return mixed The prefix or false if there is no prefix
     * @access public
     */
-	function getPrefix($str){
-		if($pos = strrpos($str,':')){
-			// get prefix
-			return substr($str,0,$pos);
-		}
-		return false;
-	}
-
-	/**
+    public function getPrefix($str)
+    {
+        if ($pos = strrpos($str, ':')) {
+            // get prefix
+            return substr($str, 0, $pos);
+        }
+        return false;
+    }
+
+    /**
     * pass it a prefix, it returns a namespace
     *
     * @param string $prefix The prefix
     * @return mixed The namespace, false if no namespace has the specified prefix
     * @access public
     */
-	function getNamespaceFromPrefix($prefix){
-		if (isset($this->namespaces[$prefix])) {
-			return $this->namespaces[$prefix];
-		}
-		//$this->setError("No namespace registered for prefix '$prefix'");
-		return false;
-	}
-
-	/**
+    public function getNamespaceFromPrefix($prefix)
+    {
+        if (isset($this->namespaces[$prefix])) {
+            return $this->namespaces[$prefix];
+        }
+        //$this->setError("No namespace registered for prefix '$prefix'");
+        return false;
+    }
+
+    /**
     * returns the prefix for a given namespace (or prefix)
     * or false if no prefixes registered for the given namespace
     *
@@ -1138,58 +904,62 @@
     * @return mixed The prefix, false if the namespace has no prefixes
     * @access public
     */
-	function getPrefixFromNamespace($ns) {
-		foreach ($this->namespaces as $p => $n) {
-			if ($ns == $n || $ns == $p) {
-			    $this->usedNamespaces[$p] = $n;
-				return $p;
-			}
-		}
-		return false;
-	}
-
-	/**
+    public function getPrefixFromNamespace($ns)
+    {
+        foreach ($this->namespaces as $p => $n) {
+            if ($ns == $n || $ns == $p) {
+                $this->usedNamespaces[$p] = $n;
+                return $p;
+            }
+        }
+        return false;
+    }
+
+    /**
     * returns the time in ODBC canonical form with microseconds
     *
     * @return string The time in ODBC canonical form with microseconds
     * @access public
     */
-	function getmicrotime() {
-		if (function_exists('gettimeofday')) {
-			$tod = gettimeofday();
-			$sec = $tod['sec'];
-			$usec = $tod['usec'];
-		} else {
-			$sec = time();
-			$usec = 0;
-		}
-		return strftime('%Y-%m-%d %H:%M:%S', $sec) . '.' . sprintf('%06d', $usec);
-	}
-
-	/**
-	 * Returns a string with the output of var_dump
-	 *
-	 * @param mixed $data The variable to var_dump
-	 * @return string The output of var_dump
-	 * @access public
-	 */
-    function varDump($data) {
-		ob_start();
-		var_dump($data);
-		$ret_val = ob_get_contents();
-		ob_end_clean();
-		return $ret_val;
-	}
-
-	/**
-	* represents the object as a string
-	*
-	* @return	string
-	* @access   public
-	*/
-	function __toString() {
-		return $this->varDump($this);
-	}
+    public function getmicrotime()
+    {
+        if (function_exists('gettimeofday')) {
+            $tod = gettimeofday();
+            $sec = $tod['sec'];
+            $usec = $tod['usec'];
+        } else {
+            $sec = time();
+            $usec = 0;
+        }
+        return strftime('%Y-%m-%d %H:%M:%S', $sec) . '.' . sprintf('%06d', $usec);
+    }
+
+    /**
+     * Returns a string with the output of var_dump
+     *
+     * @param mixed $data The variable to var_dump
+     * @return string The output of var_dump
+     * @access public
+     */
+    public function varDump($data)
+    {
+        ob_start();
+        var_dump($data);
+        $ret_val = ob_get_contents();
+        ob_end_clean();
+        return $ret_val;
+    }
+
+    /**
+    * represents the object as a string
+    *
+    * @return	string
+    * @access   public
+    */
+    public function __toString()
+    {
+        return $this->varDump($this);
+    }
 }
 
 // XML Schema Datatype Helper Functions
@@ -1204,36 +974,36 @@
 * @return	mixed ISO 8601 date string or false
 * @access   public
 */
-function timestamp_to_iso8601($timestamp,$utc=true){
-	$datestr = date('Y-m-d\TH:i:sO',$timestamp);
-	$pos = strrpos($datestr, "+");
-	if ($pos === FALSE) {
-		$pos = strrpos($datestr, "-");
-	}
-	if ($pos !== FALSE) {
-		if (strlen($datestr) == $pos + 5) {
-			$datestr = substr($datestr, 0, $pos + 3) . ':' . substr($datestr, -2);
-		}
-	}
-	if($utc){
-		$pattern = '/'.
-		'([0-9]{4})-'.	// centuries & years CCYY-
-		'([0-9]{2})-'.	// months MM-
-		'([0-9]{2})'.	// days DD
-		'T'.			// separator T
-		'([0-9]{2}):'.	// hours hh:
-		'([0-9]{2}):'.	// minutes mm:
-		'([0-9]{2})(\.[0-9]*)?'. // seconds ss.ss...
-		'(Z|[+\-][0-9]{2}:?[0-9]{2})?'. // Z to indicate UTC, -/+HH:MM:SS.SS... for local tz's
-		'/';
-
-		if(preg_match($pattern,$datestr,$regs)){
-			return sprintf('%04d-%02d-%02dT%02d:%02d:%02dZ',$regs[1],$regs[2],$regs[3],$regs[4],$regs[5],$regs[6]);
-		}
-		return false;
-	} else {
-		return $datestr;
-	}
+function timestamp_to_iso8601($timestamp, $utc=true)
+{
+    $datestr = date('Y-m-d\TH:i:sO', $timestamp);
+    $pos = strrpos($datestr, "+");
+    if ($pos === false) {
+        $pos = strrpos($datestr, "-");
+    }
+    if ($pos !== false) {
+        if (strlen($datestr) == $pos + 5) {
+            $datestr = substr($datestr, 0, $pos + 3) . ':' . substr($datestr, -2);
+        }
+    }
+    if ($utc) {
+        $pattern = '/'.
+        '([0-9]{4})-'.	// centuries & years CCYY-
+        '([0-9]{2})-'.	// months MM-
+        '([0-9]{2})'.	// days DD
+        'T'.			// separator T
+        '([0-9]{2}):'.	// hours hh:
+        '([0-9]{2}):'.	// minutes mm:
+        '([0-9]{2})(\.[0-9]*)?'. // seconds ss.ss...
+        '(Z|[+\-][0-9]{2}:?[0-9]{2})?'. // Z to indicate UTC, -/+HH:MM:SS.SS... for local tz's
+        '/';
+
+        if (preg_match($pattern, $datestr, $regs)) {
+            return sprintf('%04d-%02d-%02dT%02d:%02d:%02dZ', $regs[1], $regs[2], $regs[3], $regs[4], $regs[5], $regs[6]);
+        }
+        return false;
+    }
+    return $datestr;
 }
 
 /**
@@ -1243,36 +1013,36 @@
 * @return	mixed Unix timestamp (int) or false
 * @access   public
 */
-function iso8601_to_timestamp($datestr){
-	$pattern = '/'.
-	'([0-9]{4})-'.	// centuries & years CCYY-
-	'([0-9]{2})-'.	// months MM-
-	'([0-9]{2})'.	// days DD
-	'T'.			// separator T
-	'([0-9]{2}):'.	// hours hh:
-	'([0-9]{2}):'.	// minutes mm:
-	'([0-9]{2})(\.[0-9]+)?'. // seconds ss.ss...
-	'(Z|[+\-][0-9]{2}:?[0-9]{2})?'. // Z to indicate UTC, -/+HH:MM:SS.SS... for local tz's
-	'/';
-	if(preg_match($pattern,$datestr,$regs)){
-		// not utc
-		if($regs[8] != 'Z'){
-			$op = substr($regs[8],0,1);
-			$h = substr($regs[8],1,2);
-			$m = substr($regs[8],strlen($regs[8])-2,2);
-			if($op == '-'){
-				$regs[4] = $regs[4] + $h;
-				$regs[5] = $regs[5] + $m;
-			} elseif($op == '+'){
-				$regs[4] = $regs[4] - $h;
-				$regs[5] = $regs[5] - $m;
-			}
-		}
-		return gmmktime($regs[4], $regs[5], $regs[6], $regs[2], $regs[3], $regs[1]);
-//		return strtotime("$regs[1]-$regs[2]-$regs[3] $regs[4]:$regs[5]:$regs[6]Z");
-	} else {
-		return false;
-	}
+function iso8601_to_timestamp($datestr)
+{
+    $pattern = '/'.
+    '([0-9]{4})-'.	// centuries & years CCYY-
+    '([0-9]{2})-'.	// months MM-
+    '([0-9]{2})'.	// days DD
+    'T'.			// separator T
+    '([0-9]{2}):'.	// hours hh:
+    '([0-9]{2}):'.	// minutes mm:
+    '([0-9]{2})(\.[0-9]+)?'. // seconds ss.ss...
+    '(Z|[+\-][0-9]{2}:?[0-9]{2})?'. // Z to indicate UTC, -/+HH:MM:SS.SS... for local tz's
+    '/';
+    if (preg_match($pattern, $datestr, $regs)) {
+        // not utc
+        if ($regs[8] != 'Z') {
+            $op = substr($regs[8], 0, 1);
+            $h = substr($regs[8], 1, 2);
+            $m = substr($regs[8], strlen($regs[8])-2, 2);
+            if ($op == '-') {
+                $regs[4] = $regs[4] + $h;
+                $regs[5] = $regs[5] + $m;
+            } elseif ($op == '+') {
+                $regs[4] = $regs[4] - $h;
+                $regs[5] = $regs[5] - $m;
+            }
+        }
+        return gmmktime($regs[4], $regs[5], $regs[6], $regs[2], $regs[3], $regs[1]);
+        //		return strtotime("$regs[1]-$regs[2]-$regs[3] $regs[4]:$regs[5]:$regs[6]Z");
+    }
+    return false;
 }
 
 /**
@@ -1284,16 +1054,11 @@
 */
 function usleepWindows($usec)
 {
-	$start = gettimeofday();
-	
-	do
-	{
-		$stop = gettimeofday();
-		$timePassed = 1000000 * ($stop['sec'] - $start['sec'])
-		+ $stop['usec'] - $start['usec'];
-	}
-	while ($timePassed < $usec);
-}
-
-
-?>+    $start = gettimeofday();
+    
+    do {
+        $stop = gettimeofday();
+        $timePassed = 1000000 * ($stop['sec'] - $start['sec'])
+        + $stop['usec'] - $start['usec'];
+    } while ($timePassed < $usec);
+}