--- conflicted
+++ resolved
@@ -23,8 +23,8 @@
  */
 function smarty_function_html_select_time($params, &$smarty)
 {
-    require_once $smarty->_get_plugin_filepath('shared','make_timestamp');
-    require_once $smarty->_get_plugin_filepath('function','html_options');
+    require_once $smarty->_get_plugin_filepath('shared', 'make_timestamp');
+    require_once $smarty->_get_plugin_filepath('function', 'html_options');
     /* Default values. */
     $prefix             = "Time_";
     $time               = time();
@@ -84,38 +84,37 @@
     if ($display_hours) {
         $hours       = $use_24_hours ? range(0, 23) : range(1, 12);
         $hour_fmt = $use_24_hours ? '%H' : '%I';
-        for ($i = 0, $for_max = count($hours); $i < $for_max; $i++)
+        for ($i = 0, $for_max = count($hours); $i < $for_max; $i++) {
             $hours[$i] = sprintf('%02d', $hours[$i]);
+        }
         $html_result .= '<select name=';
         if (null !== $field_array) {
             $html_result .= '"' . $field_array . '[' . $prefix . 'Hour]"';
         } else {
             $html_result .= '"' . $prefix . 'Hour"';
         }
-        if (null !== $hour_extra){
+        if (null !== $hour_extra) {
             $html_result .= ' ' . $hour_extra;
         }
-        if (null !== $all_extra){
-            $html_result .= ' ' . $all_extra;
-        }
-        $html_result .= '>'."\n";
-        $html_result .= smarty_function_html_options(array('output'          => $hours,
+        if (null !== $all_extra) {
+            $html_result .= ' ' . $all_extra;
+        }
+        $html_result .= '>'."\n";
+        $html_result .= smarty_function_html_options(
+            array('output'          => $hours,
                                                            'values'          => $hours,
                                                            'selected'      => strftime($hour_fmt, $time),
                                                            'print_result' => false),
-<<<<<<< HEAD
-                                                     $smarty);
-=======
-            $smarty
-        );
->>>>>>> 19ad0466
+            $smarty
+        );
         $html_result .= "</select>\n";
     }
 
     if ($display_minutes) {
         $all_minutes = range(0, 59);
-        for ($i = 0, $for_max = count($all_minutes); $i < $for_max; $i+= $minute_interval)
+        for ($i = 0, $for_max = count($all_minutes); $i < $for_max; $i+= $minute_interval) {
             $minutes[] = sprintf('%02d', $all_minutes[$i]);
+        }
         $selected = intval(floor(strftime('%M', $time) / $minute_interval) * $minute_interval);
         $html_result .= '<select name=';
         if (null !== $field_array) {
@@ -123,31 +122,29 @@
         } else {
             $html_result .= '"' . $prefix . 'Minute"';
         }
-        if (null !== $minute_extra){
+        if (null !== $minute_extra) {
             $html_result .= ' ' . $minute_extra;
         }
-        if (null !== $all_extra){
-            $html_result .= ' ' . $all_extra;
-        }
-        $html_result .= '>'."\n";
-        
-        $html_result .= smarty_function_html_options(array('output'          => $minutes,
+        if (null !== $all_extra) {
+            $html_result .= ' ' . $all_extra;
+        }
+        $html_result .= '>'."\n";
+        
+        $html_result .= smarty_function_html_options(
+            array('output'          => $minutes,
                                                            'values'          => $minutes,
                                                            'selected'      => $selected,
                                                            'print_result' => false),
-<<<<<<< HEAD
-                                                     $smarty);
-=======
-            $smarty
-        );
->>>>>>> 19ad0466
+            $smarty
+        );
         $html_result .= "</select>\n";
     }
 
     if ($display_seconds) {
         $all_seconds = range(0, 59);
-        for ($i = 0, $for_max = count($all_seconds); $i < $for_max; $i+= $second_interval)
+        for ($i = 0, $for_max = count($all_seconds); $i < $for_max; $i+= $second_interval) {
             $seconds[] = sprintf('%02d', $all_seconds[$i]);
+        }
         $selected = intval(floor(strftime('%S', $time) / $second_interval) * $second_interval);
         $html_result .= '<select name=';
         if (null !== $field_array) {
@@ -156,24 +153,21 @@
             $html_result .= '"' . $prefix . 'Second"';
         }
         
-        if (null !== $second_extra){
+        if (null !== $second_extra) {
             $html_result .= ' ' . $second_extra;
         }
-        if (null !== $all_extra){
-            $html_result .= ' ' . $all_extra;
-        }
-        $html_result .= '>'."\n";
-        
-        $html_result .= smarty_function_html_options(array('output'          => $seconds,
+        if (null !== $all_extra) {
+            $html_result .= ' ' . $all_extra;
+        }
+        $html_result .= '>'."\n";
+        
+        $html_result .= smarty_function_html_options(
+            array('output'          => $seconds,
                                                            'values'          => $seconds,
                                                            'selected'      => $selected,
                                                            'print_result' => false),
-<<<<<<< HEAD
-                                                     $smarty);
-=======
-            $smarty
-        );
->>>>>>> 19ad0466
+            $smarty
+        );
         $html_result .= "</select>\n";
     }
 
@@ -185,30 +179,25 @@
             $html_result .= '"' . $prefix . 'Meridian"';
         }
         
-        if (null !== $meridian_extra){
+        if (null !== $meridian_extra) {
             $html_result .= ' ' . $meridian_extra;
         }
-        if (null !== $all_extra){
-            $html_result .= ' ' . $all_extra;
-        }
-        $html_result .= '>'."\n";
-        
-        $html_result .= smarty_function_html_options(array('output'          => array('AM', 'PM'),
+        if (null !== $all_extra) {
+            $html_result .= ' ' . $all_extra;
+        }
+        $html_result .= '>'."\n";
+        
+        $html_result .= smarty_function_html_options(
+            array('output'          => array('AM', 'PM'),
                                                            'values'          => array('am', 'pm'),
                                                            'selected'      => strtolower(strftime('%p', $time)),
                                                            'print_result' => false),
-<<<<<<< HEAD
-                                                     $smarty);
-=======
-            $smarty
-        );
->>>>>>> 19ad0466
+            $smarty
+        );
         $html_result .= "</select>\n";
     }
 
     return $html_result;
 }
 
-/* vim: set expandtab: */
-
-?>+/* vim: set expandtab: */