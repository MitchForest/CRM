--- conflicted
+++ resolved
@@ -26,87 +26,72 @@
  */
 function smarty_function_config_load($params, &$smarty)
 {
-        if ($smarty->debugging) {
-            $_params = array();
-            require_once(SMARTY_CORE_DIR . 'core.get_microtime.php');
-            $_debug_start_time = smarty_core_get_microtime($_params, $smarty);
-        }
+    if ($smarty->debugging) {
+        $_params = array();
+        require_once(SMARTY_CORE_DIR . 'core.get_microtime.php');
+        $_debug_start_time = smarty_core_get_microtime($_params, $smarty);
+    }
 
-        $_file = isset($params['file']) ? $smarty->_dequote($params['file']) : null;
-        $_section = isset($params['section']) ? $smarty->_dequote($params['section']) : null;
-        $_scope = isset($params['scope']) ? $smarty->_dequote($params['scope']) : 'global';
-        $_global = isset($params['global']) ? $smarty->_dequote($params['global']) : false;
+    $_file = isset($params['file']) ? $smarty->_dequote($params['file']) : null;
+    $_section = isset($params['section']) ? $smarty->_dequote($params['section']) : null;
+    $_scope = isset($params['scope']) ? $smarty->_dequote($params['scope']) : 'global';
+    $_global = isset($params['global']) ? $smarty->_dequote($params['global']) : false;
 
-        if (!isset($_file) || strlen($_file) == 0) {
-            $smarty->trigger_error("missing 'file' attribute in config_load tag", E_USER_ERROR, __FILE__, __LINE__);
-        }
+    if (!isset($_file) || strlen($_file) == 0) {
+        $smarty->trigger_error("missing 'file' attribute in config_load tag", E_USER_ERROR, __FILE__, __LINE__);
+    }
 
-        if (isset($_scope)) {
-            if ($_scope != 'local' &&
+    if (isset($_scope)) {
+        if ($_scope != 'local' &&
                 $_scope != 'parent' &&
                 $_scope != 'global') {
-                $smarty->trigger_error("invalid 'scope' attribute value", E_USER_ERROR, __FILE__, __LINE__);
-            }
+            $smarty->trigger_error("invalid 'scope' attribute value", E_USER_ERROR, __FILE__, __LINE__);
+        }
+    } else {
+        if ($_global) {
+            $_scope = 'parent';
         } else {
-            if ($_global) {
-                $_scope = 'parent';
-            } else {
-                $_scope = 'local';
-            }
+            $_scope = 'local';
+        }
+    }
+
+    $_params = array('resource_name' => $_file,
+                         'resource_base_path' => $smarty->config_dir,
+                         'get_source' => false);
+    $smarty->_parse_resource_name($_params);
+    $_file_path = $_params['resource_type'] . ':' . $_params['resource_name'];
+    if (isset($_section)) {
+        $_compile_file = $smarty->_get_compile_path($_file_path.'|'.$_section);
+    } else {
+        $_compile_file = $smarty->_get_compile_path($_file_path);
+    }
+
+    if ($smarty->force_compile || !file_exists($_compile_file)) {
+        $_compile = true;
+    } elseif ($smarty->compile_check) {
+        $_params = array('resource_name' => $_file,
+                             'resource_base_path' => $smarty->config_dir,
+                             'get_source' => false);
+        $_compile = $smarty->_fetch_resource_info($_params) &&
+                $_params['resource_timestamp'] > filemtime($_compile_file);
+    } else {
+        $_compile = false;
+    }
+
+    if ($_compile) {
+        // compile config file
+        if (!is_object($smarty->_conf_obj)) {
+            require_once SMARTY_DIR . $smarty->config_class . '.class.php';
+            $smarty->_conf_obj = new $smarty->config_class();
+            $smarty->_conf_obj->overwrite = $smarty->config_overwrite;
+            $smarty->_conf_obj->booleanize = $smarty->config_booleanize;
+            $smarty->_conf_obj->read_hidden = $smarty->config_read_hidden;
+            $smarty->_conf_obj->fix_newlines = $smarty->config_fix_newlines;
         }
 
         $_params = array('resource_name' => $_file,
-                         'resource_base_path' => $smarty->config_dir,
-                         'get_source' => false);
-        $smarty->_parse_resource_name($_params);
-        $_file_path = $_params['resource_type'] . ':' . $_params['resource_name'];
-        if (isset($_section))
-            $_compile_file = $smarty->_get_compile_path($_file_path.'|'.$_section);
-        else
-            $_compile_file = $smarty->_get_compile_path($_file_path);
-
-        if($smarty->force_compile || !file_exists($_compile_file)) {
-            $_compile = true;
-        } elseif ($smarty->compile_check) {
-            $_params = array('resource_name' => $_file,
-                             'resource_base_path' => $smarty->config_dir,
-                             'get_source' => false);
-            $_compile = $smarty->_fetch_resource_info($_params) &&
-                $_params['resource_timestamp'] > filemtime($_compile_file);
-        } else {
-            $_compile = false;
-        }
-
-        if($_compile) {
-            // compile config file
-            if(!is_object($smarty->_conf_obj)) {
-                require_once SMARTY_DIR . $smarty->config_class . '.class.php';
-                $smarty->_conf_obj = new $smarty->config_class();
-                $smarty->_conf_obj->overwrite = $smarty->config_overwrite;
-                $smarty->_conf_obj->booleanize = $smarty->config_booleanize;
-                $smarty->_conf_obj->read_hidden = $smarty->config_read_hidden;
-                $smarty->_conf_obj->fix_newlines = $smarty->config_fix_newlines;
-            }
-
-            $_params = array('resource_name' => $_file,
                              'resource_base_path' => $smarty->config_dir,
                              $_params['get_source'] = true);
-<<<<<<< HEAD
-            if (!$smarty->_fetch_resource_info($_params)) {
-                return;
-            }
-            $smarty->_conf_obj->set_file_contents($_file, $_params['source_content']);
-            $_config_vars = array_merge($smarty->_conf_obj->get($_file),
-                    $smarty->_conf_obj->get($_file, $_section));
-            if(function_exists('var_export')) {
-                $_output = '<?php $_config_vars = ' . var_export($_config_vars, true) . '; ?>';
-            } else {
-                $_output = '<?php $_config_vars = unserialize(\'' . strtr(serialize($_config_vars),array('\''=>'\\\'', '\\'=>'\\\\')) . '\'); ?>';
-            }
-            $_params = (array('compile_path' => $_compile_file, 'compiled_content' => $_output, 'resource_timestamp' => $_params['resource_timestamp']));
-            require_once(SMARTY_CORE_DIR . 'core.write_compiled_resource.php');
-            smarty_core_write_compiled_resource($_params, $smarty);
-=======
         if (!$smarty->_fetch_resource_info($_params)) {
             return;
         }
@@ -117,39 +102,41 @@
         );
         if (function_exists('var_export')) {
             $_output = '<?php $_config_vars = ' . var_export($_config_vars, true) . '; ?>';
->>>>>>> 19ad0466
         } else {
-            include($_compile_file);
+            $_output = '<?php $_config_vars = unserialize(\'' . strtr(serialize($_config_vars), array('\''=>'\\\'', '\\'=>'\\\\')) . '\'); ?>';
         }
+        $_params = (array('compile_path' => $_compile_file, 'compiled_content' => $_output, 'resource_timestamp' => $_params['resource_timestamp']));
+        require_once(SMARTY_CORE_DIR . 'core.write_compiled_resource.php');
+        smarty_core_write_compiled_resource($_params, $smarty);
+    } else {
+        include($_compile_file);
+    }
 
-        if ($smarty->caching) {
-            $smarty->_cache_info['config'][$_file] = true;
+    if ($smarty->caching) {
+        $smarty->_cache_info['config'][$_file] = true;
+    }
+
+    $smarty->_config[0]['vars'] = @array_merge($smarty->_config[0]['vars'], $_config_vars);
+    $smarty->_config[0]['files'][$_file] = true;
+
+    if ($_scope == 'parent') {
+        $smarty->_config[1]['vars'] = @array_merge($smarty->_config[1]['vars'], $_config_vars);
+        $smarty->_config[1]['files'][$_file] = true;
+    } elseif ($_scope == 'global') {
+        for ($i = 1, $for_max = count($smarty->_config); $i < $for_max; $i++) {
+            $smarty->_config[$i]['vars'] = @array_merge($smarty->_config[$i]['vars'], $_config_vars);
+            $smarty->_config[$i]['files'][$_file] = true;
         }
+    }
 
-        $smarty->_config[0]['vars'] = @array_merge($smarty->_config[0]['vars'], $_config_vars);
-        $smarty->_config[0]['files'][$_file] = true;
-
-        if ($_scope == 'parent') {
-                $smarty->_config[1]['vars'] = @array_merge($smarty->_config[1]['vars'], $_config_vars);
-                $smarty->_config[1]['files'][$_file] = true;
-        } else if ($_scope == 'global') {
-            for ($i = 1, $for_max = count($smarty->_config); $i < $for_max; $i++) {
-                $smarty->_config[$i]['vars'] = @array_merge($smarty->_config[$i]['vars'], $_config_vars);
-                $smarty->_config[$i]['files'][$_file] = true;
-            }
-        }
-
-        if ($smarty->debugging) {
-            $_params = array();
-            require_once(SMARTY_CORE_DIR . 'core.get_microtime.php');
-            $smarty->_smarty_debug_info[] = array('type'      => 'config',
+    if ($smarty->debugging) {
+        $_params = array();
+        require_once(SMARTY_CORE_DIR . 'core.get_microtime.php');
+        $smarty->_smarty_debug_info[] = array('type'      => 'config',
                                                 'filename'  => $_file.' ['.$_section.'] '.$_scope,
                                                 'depth'     => $smarty->_inclusion_depth,
                                                 'exec_time' => smarty_core_get_microtime($_params, $smarty) - $_debug_start_time);
-        }
-
+    }
 }
 
-/* vim: set expandtab: */
-
-?>+/* vim: set expandtab: */