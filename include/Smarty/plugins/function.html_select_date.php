<?php
/**
 * Smarty plugin
 * @package Smarty
 * @subpackage plugins
 */

/**
 * Smarty {html_select_date} plugin
 *
 * Type:     function<br>
 * Name:     html_select_date<br>
 * Purpose:  Prints the dropdowns for date selection.
 *
 * ChangeLog:<br>
 *           - 1.0 initial release
 *           - 1.1 added support for +/- N syntax for begin
 *                and end year values. (Monte)
 *           - 1.2 added support for yyyy-mm-dd syntax for
 *                time value. (Jan Rosier)
 *           - 1.3 added support for choosing format for
 *                month values (Gary Loescher)
 *           - 1.3.1 added support for choosing format for
 *                day values (Marcus Bointon)
 *           - 1.3.2 support negative timestamps, force year
 *             dropdown to include given date unless explicitly set (Monte)
 *           - 1.3.4 fix behaviour of 0000-00-00 00:00:00 dates to match that
 *             of 0000-00-00 dates (cybot, boots)
 * @link http://smarty.php.net/manual/en/language.function.html.select.date.php {html_select_date}
 *      (Smarty online manual)
 * @version 1.3.4
 * @author Andrei Zmievski
 * @author Monte Ohrt <monte at ohrt dot com>
 * @param array
 * @param Smarty
 * @return string
 */
function smarty_function_html_select_date($params, &$smarty)
{
    require_once $smarty->_get_plugin_filepath('shared','escape_special_chars');
    require_once $smarty->_get_plugin_filepath('shared','make_timestamp');
    require_once $smarty->_get_plugin_filepath('function','html_options');
    /* Default values. */
    $prefix          = "Date_";
    $start_year      = strftime("%Y");
    $end_year        = $start_year;
    $display_days    = true;
    $display_months  = true;
    $display_years   = true;
    $month_format    = "%B";
    /* Write months as numbers by default  GL */
    $month_value_format = "%m";
    $day_format      = "%02d";
    /* Write day values using this format MB */
    $day_value_format = "%d";
    $year_as_text    = false;
    /* Display years in reverse order? Ie. 2000,1999,.... */
    $reverse_years   = false;
    /* Should the select boxes be part of an array when returned from PHP?
       e.g. setting it to "birthday", would create "birthday[Day]",
       "birthday[Month]" & "birthday[Year]". Can be combined with prefix */
    $field_array     = null;
    /* <select size>'s of the different <select> tags.
       If not set, uses default dropdown. */
    $day_size        = null;
    $month_size      = null;
    $year_size       = null;
    /* Unparsed attributes common to *ALL* the <select>/<input> tags.
       An example might be in the template: all_extra ='class ="foo"'. */
    $all_extra       = null;
    /* Separate attributes for the tags. */
    $day_extra       = null;
    $month_extra     = null;
    $year_extra      = null;
    /* Order in which to display the fields.
       "D" -> day, "M" -> month, "Y" -> year. */
    $field_order     = 'MDY';
    /* String printed between the different fields. */
    $field_separator = "\n";
    $time = time();
    $all_empty       = null;
    $day_empty       = null;
    $month_empty     = null;
    $year_empty      = null;
    $extra_attrs     = '';

    foreach ($params as $_key=>$_value) {
        switch ($_key) {
            case 'prefix':
            case 'time':
            case 'start_year':
            case 'end_year':
            case 'month_format':
            case 'day_format':
            case 'day_value_format':
            case 'field_array':
            case 'day_size':
            case 'month_size':
            case 'year_size':
            case 'all_extra':
            case 'day_extra':
            case 'month_extra':
            case 'year_extra':
            case 'field_order':
            case 'field_separator':
            case 'month_value_format':
            case 'month_empty':
            case 'day_empty':
            case 'year_empty':
                $$_key = (string)$_value;
                break;

            case 'all_empty':
                $$_key = (string)$_value;
                $day_empty = $month_empty = $year_empty = $all_empty;
                break;

            case 'display_days':
            case 'display_months':
            case 'display_years':
            case 'year_as_text':
            case 'reverse_years':
                $$_key = (bool)$_value;
                break;

            default:
                if(!is_array($_value)) {
                    $extra_attrs .= ' '.$_key.'="'.smarty_function_escape_special_chars($_value).'"';
                } else {
                    $smarty->trigger_error("html_select_date: extra attribute '$_key' cannot be an array", E_USER_NOTICE);
                }
                break;
        }
    }

    if (preg_match('!^-\d+$!', $time)) {
        // negative timestamp, use date()
        $time = date('Y-m-d', $time);
    }
    // If $time is not in format yyyy-mm-dd
    if (preg_match('/^(\d{0,4}-\d{0,2}-\d{0,2})/', $time, $found)) {
        $time = $found[1];
    } else {
        // use smarty_make_timestamp to get an unix timestamp and
        // strftime to make yyyy-mm-dd
        $time = strftime('%Y-%m-%d', smarty_make_timestamp($time));
    }
    // Now split this in pieces, which later can be used to set the select
    $time = explode("-", $time);

    // make syntax "+N" or "-N" work with start_year and end_year
    if (preg_match('!^(\+|\-)\s*(\d+)$!', $end_year, $match)) {
        if ($match[1] == '+') {
            $end_year = strftime('%Y') + $match[2];
        } else {
            $end_year = strftime('%Y') - $match[2];
        }
    }
    if (preg_match('!^(\+|\-)\s*(\d+)$!', $start_year, $match)) {
        if ($match[1] == '+') {
            $start_year = strftime('%Y') + $match[2];
        } else {
            $start_year = strftime('%Y') - $match[2];
        }
    }
    if (strlen($time[0]) > 0) {
        if ($start_year > $time[0] && !isset($params['start_year'])) {
            // force start year to include given date if not explicitly set
            $start_year = $time[0];
        }
        if($end_year < $time[0] && !isset($params['end_year'])) {
            // force end year to include given date if not explicitly set
            $end_year = $time[0];
        }
    }

    $field_order = strtoupper($field_order);

    $html_result = $month_result = $day_result = $year_result = "";

    $field_separator_count = -1;
    if ($display_months) {
    	$field_separator_count++;
        $month_names = array();
        $month_values = array();
        if(isset($month_empty)) {
            $month_names[''] = $month_empty;
            $month_values[''] = '';
        }
        for ($i = 1; $i <= 12; $i++) {
            $month_names[$i] = strftime($month_format, mktime(0, 0, 0, $i, 1, 2000));
            $month_values[$i] = strftime($month_value_format, mktime(0, 0, 0, $i, 1, 2000));
        }

        $month_result .= '<select name=';
        if (null !== $field_array){
            $month_result .= '"' . $field_array . '[' . $prefix . 'Month]"';
        } else {
            $month_result .= '"' . $prefix . 'Month"';
        }
        if (null !== $month_size){
            $month_result .= ' size="' . $month_size . '"';
        }
        if (null !== $month_extra){
            $month_result .= ' ' . $month_extra;
        }
        if (null !== $all_extra){
            $month_result .= ' ' . $all_extra;
        }
        $month_result .= $extra_attrs . '>'."\n";

        $month_result .= smarty_function_html_options(array('output'     => $month_names,
                                                            'values'     => $month_values,
                                                            'selected'   => (int)$time[1] ? strftime($month_value_format, mktime(0, 0, 0, (int)$time[1], 1, 2000)) : '',
                                                            'print_result' => false),
<<<<<<< HEAD
                                                      $smarty);
=======
            $smarty
        );
>>>>>>> 19ad0466
        $month_result .= '</select>';
    }

    if ($display_days) {
    	$field_separator_count++;
        $days = array();
        if (isset($day_empty)) {
            $days[''] = $day_empty;
            $day_values[''] = '';
        }
        for ($i = 1; $i <= 31; $i++) {
            $days[] = sprintf($day_format, $i);
            $day_values[] = sprintf($day_value_format, $i);
        }

        $day_result .= '<select name=';
        if (null !== $field_array){
            $day_result .= '"' . $field_array . '[' . $prefix . 'Day]"';
        } else {
            $day_result .= '"' . $prefix . 'Day"';
        }
        if (null !== $day_size){
            $day_result .= ' size="' . $day_size . '"';
        }
        if (null !== $all_extra){
            $day_result .= ' ' . $all_extra;
        }
        if (null !== $day_extra){
            $day_result .= ' ' . $day_extra;
        }
        $day_result .= $extra_attrs . '>'."\n";
        $day_result .= smarty_function_html_options(array('output'     => $days,
                                                          'values'     => $day_values,
                                                          'selected'   => $time[2],
                                                          'print_result' => false),
<<<<<<< HEAD
                                                    $smarty);
=======
            $smarty
        );
>>>>>>> 19ad0466
        $day_result .= '</select>';
    }

    if ($display_years) {
    	$field_separator_count++;
        if (null !== $field_array){
            $year_name = $field_array . '[' . $prefix . 'Year]';
        } else {
            $year_name = $prefix . 'Year';
        }
        if ($year_as_text) {
            $year_result .= '<input type="text" name="' . $year_name . '" value="' . $time[0] . '" size="4" maxlength="4"';
            if (null !== $all_extra){
                $year_result .= ' ' . $all_extra;
            }
            if (null !== $year_extra){
                $year_result .= ' ' . $year_extra;
            }
            $year_result .= ' />';
        } else {
            $years = range((int)$start_year, (int)$end_year);
            if ($reverse_years) {
                rsort($years, SORT_NUMERIC);
            } else {
                sort($years, SORT_NUMERIC);
            }
            $yearvals = $years;
            if(isset($year_empty)) {
                array_unshift($years, $year_empty);
                array_unshift($yearvals, '');
            }
            $year_result .= '<select name="' . $year_name . '"';
            if (null !== $year_size){
                $year_result .= ' size="' . $year_size . '"';
            }
            if (null !== $all_extra){
                $year_result .= ' ' . $all_extra;
            }
            if (null !== $year_extra){
                $year_result .= ' ' . $year_extra;
            }
            $year_result .= $extra_attrs . '>'."\n";
            $year_result .= smarty_function_html_options(array('output' => $years,
                                                               'values' => $yearvals,
                                                               'selected'   => $time[0],
                                                               'print_result' => false),
<<<<<<< HEAD
                                                         $smarty);
=======
                $smarty
            );
>>>>>>> 19ad0466
            $year_result .= '</select>';
        }
    }

    // Loop thru the field_order field
    for ($i = 0; $i <= 2; $i++){
        $c = substr($field_order, $i, 1);
        switch ($c){
            case 'D':
                $html_result .= $day_result;
                break;

            case 'M':
                $html_result .= $month_result;
                break;

            case 'Y':
                $html_result .= $year_result;
                break;
        }
        // Add the field seperator
        if($i < $field_separator_count) {
            $html_result .= $field_separator;
        }
    }

    return $html_result;
}

/* vim: set expandtab: */

?><|MERGE_RESOLUTION|>--- conflicted
+++ resolved
@@ -37,9 +37,9 @@
  */
 function smarty_function_html_select_date($params, &$smarty)
 {
-    require_once $smarty->_get_plugin_filepath('shared','escape_special_chars');
-    require_once $smarty->_get_plugin_filepath('shared','make_timestamp');
-    require_once $smarty->_get_plugin_filepath('function','html_options');
+    require_once $smarty->_get_plugin_filepath('shared', 'escape_special_chars');
+    require_once $smarty->_get_plugin_filepath('shared', 'make_timestamp');
+    require_once $smarty->_get_plugin_filepath('function', 'html_options');
     /* Default values. */
     $prefix          = "Date_";
     $start_year      = strftime("%Y");
@@ -124,7 +124,7 @@
                 break;
 
             default:
-                if(!is_array($_value)) {
+                if (!is_array($_value)) {
                     $extra_attrs .= ' '.$_key.'="'.smarty_function_escape_special_chars($_value).'"';
                 } else {
                     $smarty->trigger_error("html_select_date: extra attribute '$_key' cannot be an array", E_USER_NOTICE);
@@ -168,7 +168,7 @@
             // force start year to include given date if not explicitly set
             $start_year = $time[0];
         }
-        if($end_year < $time[0] && !isset($params['end_year'])) {
+        if ($end_year < $time[0] && !isset($params['end_year'])) {
             // force end year to include given date if not explicitly set
             $end_year = $time[0];
         }
@@ -180,10 +180,10 @@
 
     $field_separator_count = -1;
     if ($display_months) {
-    	$field_separator_count++;
+        $field_separator_count++;
         $month_names = array();
         $month_values = array();
-        if(isset($month_empty)) {
+        if (isset($month_empty)) {
             $month_names[''] = $month_empty;
             $month_values[''] = '';
         }
@@ -193,37 +193,34 @@
         }
 
         $month_result .= '<select name=';
-        if (null !== $field_array){
+        if (null !== $field_array) {
             $month_result .= '"' . $field_array . '[' . $prefix . 'Month]"';
         } else {
             $month_result .= '"' . $prefix . 'Month"';
         }
-        if (null !== $month_size){
+        if (null !== $month_size) {
             $month_result .= ' size="' . $month_size . '"';
         }
-        if (null !== $month_extra){
+        if (null !== $month_extra) {
             $month_result .= ' ' . $month_extra;
         }
-        if (null !== $all_extra){
+        if (null !== $all_extra) {
             $month_result .= ' ' . $all_extra;
         }
         $month_result .= $extra_attrs . '>'."\n";
 
-        $month_result .= smarty_function_html_options(array('output'     => $month_names,
+        $month_result .= smarty_function_html_options(
+            array('output'     => $month_names,
                                                             'values'     => $month_values,
                                                             'selected'   => (int)$time[1] ? strftime($month_value_format, mktime(0, 0, 0, (int)$time[1], 1, 2000)) : '',
                                                             'print_result' => false),
-<<<<<<< HEAD
-                                                      $smarty);
-=======
             $smarty
         );
->>>>>>> 19ad0466
         $month_result .= '</select>';
     }
 
     if ($display_days) {
-    	$field_separator_count++;
+        $field_separator_count++;
         $days = array();
         if (isset($day_empty)) {
             $days[''] = $day_empty;
@@ -235,47 +232,44 @@
         }
 
         $day_result .= '<select name=';
-        if (null !== $field_array){
+        if (null !== $field_array) {
             $day_result .= '"' . $field_array . '[' . $prefix . 'Day]"';
         } else {
             $day_result .= '"' . $prefix . 'Day"';
         }
-        if (null !== $day_size){
+        if (null !== $day_size) {
             $day_result .= ' size="' . $day_size . '"';
         }
-        if (null !== $all_extra){
+        if (null !== $all_extra) {
             $day_result .= ' ' . $all_extra;
         }
-        if (null !== $day_extra){
+        if (null !== $day_extra) {
             $day_result .= ' ' . $day_extra;
         }
         $day_result .= $extra_attrs . '>'."\n";
-        $day_result .= smarty_function_html_options(array('output'     => $days,
+        $day_result .= smarty_function_html_options(
+            array('output'     => $days,
                                                           'values'     => $day_values,
                                                           'selected'   => $time[2],
                                                           'print_result' => false),
-<<<<<<< HEAD
-                                                    $smarty);
-=======
             $smarty
         );
->>>>>>> 19ad0466
         $day_result .= '</select>';
     }
 
     if ($display_years) {
-    	$field_separator_count++;
-        if (null !== $field_array){
+        $field_separator_count++;
+        if (null !== $field_array) {
             $year_name = $field_array . '[' . $prefix . 'Year]';
         } else {
             $year_name = $prefix . 'Year';
         }
         if ($year_as_text) {
             $year_result .= '<input type="text" name="' . $year_name . '" value="' . $time[0] . '" size="4" maxlength="4"';
-            if (null !== $all_extra){
+            if (null !== $all_extra) {
                 $year_result .= ' ' . $all_extra;
             }
-            if (null !== $year_extra){
+            if (null !== $year_extra) {
                 $year_result .= ' ' . $year_extra;
             }
             $year_result .= ' />';
@@ -287,39 +281,36 @@
                 sort($years, SORT_NUMERIC);
             }
             $yearvals = $years;
-            if(isset($year_empty)) {
+            if (isset($year_empty)) {
                 array_unshift($years, $year_empty);
                 array_unshift($yearvals, '');
             }
             $year_result .= '<select name="' . $year_name . '"';
-            if (null !== $year_size){
+            if (null !== $year_size) {
                 $year_result .= ' size="' . $year_size . '"';
             }
-            if (null !== $all_extra){
+            if (null !== $all_extra) {
                 $year_result .= ' ' . $all_extra;
             }
-            if (null !== $year_extra){
+            if (null !== $year_extra) {
                 $year_result .= ' ' . $year_extra;
             }
             $year_result .= $extra_attrs . '>'."\n";
-            $year_result .= smarty_function_html_options(array('output' => $years,
+            $year_result .= smarty_function_html_options(
+                array('output' => $years,
                                                                'values' => $yearvals,
                                                                'selected'   => $time[0],
                                                                'print_result' => false),
-<<<<<<< HEAD
-                                                         $smarty);
-=======
                 $smarty
             );
->>>>>>> 19ad0466
             $year_result .= '</select>';
         }
     }
 
     // Loop thru the field_order field
-    for ($i = 0; $i <= 2; $i++){
+    for ($i = 0; $i <= 2; $i++) {
         $c = substr($field_order, $i, 1);
-        switch ($c){
+        switch ($c) {
             case 'D':
                 $html_result .= $day_result;
                 break;
@@ -333,7 +324,7 @@
                 break;
         }
         // Add the field seperator
-        if($i < $field_separator_count) {
+        if ($i < $field_separator_count) {
             $html_result .= $field_separator;
         }
     }
@@ -341,6 +332,4 @@
     return $html_result;
 }
 
-/* vim: set expandtab: */
-
-?>+/* vim: set expandtab: */