<?php

/*

Modification information for LGPL compliance

r56990 - 2010-06-16 13:05:36 -0700 (Wed, 16 Jun 2010) - kjing - snapshot "Mango" svn branch to a new one for GitHub sync

r56989 - 2010-06-16 13:01:33 -0700 (Wed, 16 Jun 2010) - kjing - defunt "Mango" svn dev branch before github cutover

r55980 - 2010-04-19 13:31:28 -0700 (Mon, 19 Apr 2010) - kjing - create Mango (6.1) based on windex

r51719 - 2009-10-22 10:18:00 -0700 (Thu, 22 Oct 2009) - mitani - Converted to Build 3  tags and updated the build system 

r51634 - 2009-10-19 13:32:22 -0700 (Mon, 19 Oct 2009) - mitani - Windex is the branch for Sugar Sales 1.0 development

r50752 - 2009-09-10 15:18:28 -0700 (Thu, 10 Sep 2009) - dwong - Merged branches/tokyo from revision 50372 to 50729 to branches/kobe2
Discard lzhang r50568 changes in Email.php and corresponding en_us.lang.php

r50375 - 2009-08-24 18:07:43 -0700 (Mon, 24 Aug 2009) - dwong - branch kobe2 from tokyo r50372

r42807 - 2008-12-29 11:16:59 -0800 (Mon, 29 Dec 2008) - dwong - Branch from trunk/sugarcrm r42806 to branches/tokyo/sugarcrm

r36563 - 2008-06-11 10:36:05 -0700 (Wed, 11 Jun 2008) - jmertic - Bug 22877: Make a new wireless detail view and have the smarty sugar_phone plugin check for being in a mobile session; if true then format the phone number as a link in the form of "tel:1234567890" per RFC 3966.
Added:
- include/SugarFields/Fields/Phone/WirelessDetailView.tpl
Touched:
- include/Smarty/plugins/function.sugar_phone.php
- include/SugarWireless/css/wireless.css

r29406 - 2007-11-08 16:36:28 -0800 (Thu, 08 Nov 2007) - bsoufflet - Bug 17690 : [RC] No license and/or entry point check in the files

r28844 - 2007-10-24 22:52:24 -0700 (Wed, 24 Oct 2007) - clee - Fix for 16807
It appears that the formats may be giving some trouble.  It is best to consolidate the formatting to a known skype format.  Adding function in include/utils.php to format the phone number to a known skype format that will work for sure.
Modified:
include/utils.php
include/Smarty/plugins/function.sugar_phone.php
Code review by Ajay

r28841 - 2007-10-24 20:11:24 -0700 (Wed, 24 Oct 2007) - ajay - 16807: added support for skypeout in detail view..


*/


if (!defined('sugarEntry') || !sugarEntry) {
    die('Not A Valid Entry Point');
}
/**
 *
 * SugarCRM Community Edition is a customer relationship management program developed by
 * SugarCRM, Inc. Copyright (C) 2004-2013 SugarCRM Inc.
 *
 * SuiteCRM is an extension to SugarCRM Community Edition developed by SalesAgility Ltd.
 * Copyright (C) 2011 - 2018 SalesAgility Ltd.
 *
 * This program is free software; you can redistribute it and/or modify it under
 * the terms of the GNU Affero General Public License version 3 as published by the
 * Free Software Foundation with the addition of the following permission added
 * to Section 15 as permitted in Section 7(a): FOR ANY PART OF THE COVERED WORK
 * IN WHICH THE COPYRIGHT IS OWNED BY SUGARCRM, SUGARCRM DISCLAIMS THE WARRANTY
 * OF NON INFRINGEMENT OF THIRD PARTY RIGHTS.
 *
 * This program is distributed in the hope that it will be useful, but WITHOUT
 * ANY WARRANTY; without even the implied warranty of MERCHANTABILITY or FITNESS
 * FOR A PARTICULAR PURPOSE. See the GNU Affero General Public License for more
 * details.
 *
 * You should have received a copy of the GNU Affero General Public License along with
 * this program; if not, see http://www.gnu.org/licenses or write to the Free
 * Software Foundation, Inc., 51 Franklin Street, Fifth Floor, Boston, MA
 * 02110-1301 USA.
 *
 * You can contact SugarCRM, Inc. headquarters at 10050 North Wolfe Road,
 * SW2-130, Cupertino, CA 95014, USA. or at email address contact@sugarcrm.com.
 *
 * The interactive user interfaces in modified source and object code versions
 * of this program must display Appropriate Legal Notices, as required under
 * Section 5 of the GNU Affero General Public License version 3.
 *
 * In accordance with Section 7(b) of the GNU Affero General Public License version 3,
 * these Appropriate Legal Notices must retain the display of the "Powered by
 * SugarCRM" logo and "Supercharged by SuiteCRM" logo. If the display of the logos is not
 * reasonably feasible for technical reasons, the Appropriate Legal Notices must
 * display the words "Powered by SugarCRM" and "Supercharged by SuiteCRM".
 */

/**
 * Smarty plugin
 * @package Smarty
 * @subpackage plugins
 */


/**
 * Smarty {sugar_translate} function plugin
 *
 * Type:     function<br>
 * Name:     sugar_translate<br>
 * Purpose:  translates a label into the users current language
 * 
 * @author Majed Itani {majed at sugarcrm.com
 * @param array
 * @param Smarty
 */
function smarty_function_sugar_phone($params, &$smarty)
{
<<<<<<< HEAD
	if (!isset($params['value'])){
		$smarty->trigger_error("sugar_phone: missing 'value' parameter");
		return '';
	}
	
	global $system_config;
    if(isset($system_config->settings['system_skypeout_on']) && $system_config->settings['system_skypeout_on'] == 1
    	&& isset($params['value']) && skype_formatted($params['value'])  ) {
    		$GLOBALS['log']->debug($params['value']);
			return '<a href="tel:'.format_skype($params['value']).'">'.$params['value'].'</a>';
    } else {
    	return $params['value'];
=======
    if (!isset($params['value'])) {
        $smarty->trigger_error("sugar_phone: missing 'value' parameter");
        return '';
    }

    // Render the field as a simple `tel:` link if it has a value.
    if (isset($params['value'])) {
        return '<a href="tel:'.$params['value'].'">'.$params['value'].'</a>';
>>>>>>> 94c6839e
    }
}
?><|MERGE_RESOLUTION|>--- conflicted
+++ resolved
@@ -10,7 +10,7 @@
 
 r55980 - 2010-04-19 13:31:28 -0700 (Mon, 19 Apr 2010) - kjing - create Mango (6.1) based on windex
 
-r51719 - 2009-10-22 10:18:00 -0700 (Thu, 22 Oct 2009) - mitani - Converted to Build 3  tags and updated the build system 
+r51719 - 2009-10-22 10:18:00 -0700 (Thu, 22 Oct 2009) - mitani - Converted to Build 3  tags and updated the build system
 
 r51634 - 2009-10-19 13:32:22 -0700 (Mon, 19 Oct 2009) - mitani - Windex is the branch for Sugar Sales 1.0 development
 
@@ -98,27 +98,13 @@
  * Type:     function<br>
  * Name:     sugar_translate<br>
  * Purpose:  translates a label into the users current language
- * 
+ *
  * @author Majed Itani {majed at sugarcrm.com
  * @param array
  * @param Smarty
  */
 function smarty_function_sugar_phone($params, &$smarty)
 {
-<<<<<<< HEAD
-	if (!isset($params['value'])){
-		$smarty->trigger_error("sugar_phone: missing 'value' parameter");
-		return '';
-	}
-	
-	global $system_config;
-    if(isset($system_config->settings['system_skypeout_on']) && $system_config->settings['system_skypeout_on'] == 1
-    	&& isset($params['value']) && skype_formatted($params['value'])  ) {
-    		$GLOBALS['log']->debug($params['value']);
-			return '<a href="tel:'.format_skype($params['value']).'">'.$params['value'].'</a>';
-    } else {
-    	return $params['value'];
-=======
     if (!isset($params['value'])) {
         $smarty->trigger_error("sugar_phone: missing 'value' parameter");
         return '';
@@ -127,7 +113,6 @@
     // Render the field as a simple `tel:` link if it has a value.
     if (isset($params['value'])) {
         return '<a href="tel:'.$params['value'].'">'.$params['value'].'</a>';
->>>>>>> 94c6839e
     }
-}
-?>+    return $params['value'];
+}