<?php

/*

Modification information for LGPL compliance

r51275 - 2011-03-15 - jpark - Author: Justin Park<jpark@sugarcrm.com>
    #51275: Add appendTo on sugarbutton to keep the list of buttons to generate rendering list

r58076 - 2010-09-03 10:29:58 -0700 (Fri, 03 Sep 2010) - kjing - Author: Rob Aagaard <rob@sugarcrm.com>
    #39462: Fix the Shortcut bar quick create full form button to cancel the confirm navigation alert for that form.

r57805 - 2010-08-18 16:11:22 -0700 (Wed, 18 Aug 2010) - kjing - Author: Rob Aagaard <rob@sugarcrm.com>
    #39053: Make the full form page take away the navigation javascript warning, because the changes you are making will be saved, eventually, probably.

r57528 - 2010-07-18 18:37:50 -0700 (Sun, 18 Jul 2010) - kjing - Author: Collin Lee <clee@Collin-Lee-MacBook-Pro.local>
    Bug: 38576

r57526 - 2010-07-16 18:11:54 -0700 (Fri, 16 Jul 2010) - kjing - Author: Stanislav Malyshev <smalyshev@gmail.com>
    add associated contacts to the email subpanel

r57466 - 2010-07-14 17:38:01 -0700 (Wed, 14 Jul 2010) - kjing - Author: dwheeler@sugarcrm.com <dwheeler@dwheeler-laptop>
    19329: Switched to multiselect for project, product, and quote subpanels.

r57465 - 2010-07-14 16:03:31 -0700 (Wed, 14 Jul 2010) - kjing - Author: Stanislav Malyshev <smalyshev@gmail.com>
    fix configurations & statuses

r57448 - 2010-07-13 14:34:07 -0700 (Tue, 13 Jul 2010) - kjing - Merge: bc3e0ee 7ac4a5f
Author: dwheeler@sugarcrm.com <dwheeler@dwheeler-laptop.(none)>
    Merge branch 'master' of git+ssh://github.com/sugarcrm/Mango

r57317 - 2010-07-08 07:01:39 -0700 (Thu, 08 Jul 2010) - kjing - Author: Rob Aagaard <rob@sugarcrm.com>
    Bug 19355: Handle the cancel button correctly when you are editing from a list

r57069 - 2010-06-23 10:54:44 -0700 (Wed, 23 Jun 2010) - kjing - commit f24f316cc907d70c44e8add4d1b55bb692c177f5
Author: dwheeler@sugarcrm.com <dwheeler@dwheeler-laptop.(none)>
    35744

r56990 - 2010-06-16 13:05:36 -0700 (Wed, 16 Jun 2010) - kjing - snapshot "Mango" svn branch to a new one for GitHub sync

r56989 - 2010-06-16 13:01:33 -0700 (Wed, 16 Jun 2010) - kjing - defunt "Mango" svn dev branch before github cutover

r56510 - 2010-05-17 11:54:49 -0700 (Mon, 17 May 2010) - jenny - Merging with Windex 56356:56506.

r56459 - 2010-05-13 18:35:31 -0700 (Thu, 13 May 2010) - smalyshev - #37332
fix cancel button - do not submit form with all the data

r55980 - 2010-04-19 13:31:28 -0700 (Mon, 19 Apr 2010) - kjing - create Mango (6.1) based on windex

r55979 - 2010-04-19 13:15:20 -0700 (Mon, 19 Apr 2010) - jmertic - Bug 36062 - Fixed 'Cancel' button code for DC Menu quick creates.

r55022 - 2010-03-02 09:14:24 -0800 (Tue, 02 Mar 2010) - clee - Bug:36066
We are setting a new target when a form is invoked.  This opens up a new window/tab.  I've changed the full form functionality to not open a new window/tab.
Modified:
include/Smarty/plugins/function.sugar_button.php

r54870 - 2010-02-24 07:41:23 -0800 (Wed, 24 Feb 2010) - roger - bug: 35958 - make the quick create save button blue.

r54023 - 2010-01-25 21:48:12 -0800 (Mon, 25 Jan 2010) - lam - added primary button class

r53522 - 2010-01-07 10:40:50 -0800 (Thu, 07 Jan 2010) - jmertic - Bug 34868 - Make sure clicking on the 'Edit' button on a DetailView actually goes to the EditView.

r53119 - 2009-12-09 19:23:33 -0800 (Wed, 09 Dec 2009) - mitani - fixes tags for xtemplate

r53116 - 2009-12-09 17:24:37 -0800 (Wed, 09 Dec 2009) - mitani - Merge Kobe into Windex Revision 51633 to 53087

r52448 - 2009-11-13 02:21:35 -0800 (Fri, 13 Nov 2009) - mitani - Fixes issues with quick create buttons, removes buttons from the top of the quick create form for productivity bar, aligns navigation buttons with other buttons on detail and edit views fixes an issue with calls edit view still calling on leads

r52277 - 2009-11-06 12:41:42 -0800 (Fri, 06 Nov 2009) - mitani - Updates the Productivity Bar  UI and adds Spot :)

r52120 - 2009-11-02 14:45:24 -0800 (Mon, 02 Nov 2009) - clee - Fixed errors with default connector buttons/hover buttons not appearing in default install for sales edition.

r51719 - 2009-10-22 10:18:00 -0700 (Thu, 22 Oct 2009) - mitani - Converted to Build 3  tags and updated the build system

r51634 - 2009-10-19 13:32:22 -0700 (Mon, 19 Oct 2009) - mitani - Windex is the branch for Sugar Sales 1.0 development

r50375 - 2009-08-24 18:07:43 -0700 (Mon, 24 Aug 2009) - dwong - branch kobe2 from tokyo r50372

r48227 - 2009-06-08 14:59:16 -0700 (Mon, 08 Jun 2009) - tyoung - 23828: replaced the PHP mechanism to calculate the subpanel name based on the module name, which failed as a result of the switch from module-based subpanel names to relationship-based names, which a javascript mechanism embedded in the two affected methods in SubpanelUtils - inlineSave() and cancelCreate().
The new mechanism works out from the save or cancel button, respectively, until it encounters a subpanel (marked by a new CSS class 'quickcreate'). It then uses that subpanel name in later operations. This mechanism is now reliable for relationship-based subpanel names. Furthermore, it does not require modifications to the method-chain. To fix this issue by passing the subpanel name along the method-chain would require changing the method signature of the smarty method, sugar_button, which would be very broad-ranging.

r45148 - 2009-03-16 07:43:29 -0700 (Mon, 16 Mar 2009) - clee - Bug:28522
There were several issues with the code to select teams as well as the quicksearch code.  The main issues for the teams selection was that the fields all share the same name and the elements were not being properly selected within the javascript code.
include/EditView/EditView2.php
include/generic/SugarWidgets/SugarWidgetSubpanelTopButtonQuickCreate.php
include/generic/SugarWidgets/SugarWidgetSubpanelTopCreateNoteButton.php
include/generic/SugarWidgets/SugarWidgetSubpanelTopCreateTaskButton.php
include/generic/SugarWidgets/SugarWidgetSubpanelTopScheduleCallButton.php
include/generic/SugarWidgets/SugarWidgetSubpanelTopScheduleMeetingButton.php
include/javascript/sugar_3.js
include/SearchForm/tpls/header.tpl
include/Smarty/plugins/function.sugar_button.php
include/Smarty/plugins/function.sugarvar_teamset.php
include/SugarFields/Fields/Collection/ViewSugarFieldCollection.php
include/SugarFields/Fields/Collection/CollectionEditView.tpl
include/SugarFields/Fields/Collection/SugarFieldCollection.js
include/SugarFields/Fields/Teamset/SugarFieldTeamset.php
include/SugarFields/Fields/Teamset/ViewSugarFieldTeamsetCollection.php
include/SugarFields/Fields/Teamset/Teamset.js
include/SugarFields/Fields/Teamset/TeamsetCollectionEditView.tpl
include/SugarFields/Fields/TeamsetCollectionMassupdateView.tpl
include/SugarFields/Fields/Teamset/TeamsetCollectionSearchView.tpl
include/TemplateHandler/TemplateHandler.php
modules/Teams/TeamSetManager.php
themes/default/IE7.js
Removed:
include/SugarFields/Fields/Teamset/TeamsetCollectionQuickCreateView.tpl

r42807 - 2008-12-29 11:16:59 -0800 (Mon, 29 Dec 2008) - dwong - Branch from trunk/sugarcrm r42806 to branches/tokyo/sugarcrm

r42645 - 2008-12-18 13:41:08 -0800 (Thu, 18 Dec 2008) - awu - merging maint_5_2_0 rev41336:HEAD to trunk

r41336 - 2008-11-04 15:00:45 -0800 (Tue, 04 Nov 2008) - awu - merging Milan code into Tokyo (trunk)

r39146 - 2008-08-26 17:16:04 -0700 (Tue, 26 Aug 2008) - awu - Merging pre_5_1_0 to trunk

r38393 - 2008-07-29 12:44:00 -0700 (Tue, 29 Jul 2008) - Collin Lee - Bug:23873
Spoke with Ran more about this issue. It turns out the "Select" button was not the only button that needed to have a unique id. All subpanel and subpanel quick create buttons where no unique id exists for the element are candidates for change. Modified sugar widget subpanel classes to use a unique id for "Create" and "Select" buttons. Modified function.sugar_button.php to uniquely identify subpanel buttons as well.

r37505 - 2008-07-02 10:12:55 -0700 (Wed, 02 Jul 2008) - roger - bug: 23283 - buttons in EditView were grouped together without spacing.

r32531 - 2008-03-06 19:04:15 -0800 (Thu, 06 Mar 2008) - jmertic - Bug 19305: Reverted fix in include/formbase.php. Instead check for isDuplicate being set to true and if so, clear the return_id form variable on save.
Touched:
- modules/Tasks/Save.php
- modules/Leads/LeadFormBase.php
- modules/Documents/Save.php
- modules/Campaigns/Save.php
- modules/Emails/Save.php
- modules/KBDocuments/Save.php
- modules/Accounts/AccountFormBase.php
- modules/Meetings/MeetingFormBase.php
- modules/DocumentRevisions/Save.php
- modules/Prospects/ProspectFormBase.php
- modules/Opportunities/OpportunityFormBase.php
- modules/Notes/NoteFormBase.php
- modules/Calls/CallFormBase.php
- modules/Holidays/Save.php
- modules/Quotes/Save.php
- modules/Quotes/QuoteFormBase.php
- modules/Contracts/Save.php
- modules/EmailTemplates/EmailTemplateFormBase.php
- modules/Project/Save.php
- modules/Contacts/ContactFormBase.php
- modules/ProspectLists/ProspectListFormBase.php
- include/formbase.php
- include/Smarty/plugins/function.sugar_button.php
- include/EditView/EditView2.php

r30452 - 2007-12-14 13:28:17 -0800 (Fri, 14 Dec 2007) - clee - Fix for 18019
Need to add code to set the return_id value in include/Smarty/plugins/function.sugar_button.php when clicking on the Duplicate button so that this value is passed into the EditView and a cancel operation can return the user to the previous screen correctly.
Modified:
include/Smarty/plugins/function.sugar_button.php

r29427 - 2007-11-09 09:24:11 -0800 (Fri, 09 Nov 2007) - clee - Fix for 17450
Need extra check for cancel from shortcut menu where action is set, but no return_id or id value exists.

r29426 - 2007-11-09 08:54:58 -0800 (Fri, 09 Nov 2007) - clee - Fix for 17450
The subpanel quick creates full form button generated was not setting a return_action value.  As a result, it defaulted to the previous action ("SubPanelViewer").  Upon cancel, the MVC attempted to run the action for which there was no record.
Modified:
include/Smarty/plugins/function.sugar_button.php
Code Review: Roger

r28804 - 2007-10-24 09:14:09 -0700 (Wed, 24 Oct 2007) - clee - Fix for 16894
Modified function.sugar_button.php to make extra checks to see if the return action is set to DetailView, that a valid id value is set.  Otherwise, there's no way to pull up the DetailView contents.
Modified:
include/Smarty/plugins/function.sugar_button.php
Code Review by Roger.

r28777 - 2007-10-23 17:33:25 -0700 (Tue, 23 Oct 2007) - bsoufflet - bug 16861

r28771 - 2007-10-23 17:23:13 -0700 (Tue, 23 Oct 2007) - clee - Fix for 16740
Fixed include/Smarty/plugins/function.sugar_button.php file.   The button for Audit log was being created with the $_REQUEST id.  However, this value was built for the first request so subsequent requests to view the Audit log would always go back to the id built in the cached .tpl file.  Modified to use {$fields.id.value} instead.
Modified:
Fixed include/Smarty/plugins/function.sugar_button.php

r28643 - 2007-10-22 13:58:23 -0700 (Mon, 22 Oct 2007) - majed - bug #16757
fixes duplicate so it returns to the detail view of the new record instead of the index page

r28573 - 2007-10-21 01:24:14 -0700 (Sun, 21 Oct 2007) - majed - adds support for metadata driven quick creates and adds the ability to create from subpanels for any module
bug # 16541

r28324 - 2007-10-17 16:24:57 -0700 (Wed, 17 Oct 2007) - majed - bug #13311 fixes delete button showing up when it shouldn't in most scenarios some places the button may be disabled instead of disappearing and in worst case it should display you do not have access if you don't

r28178 - 2007-10-15 16:56:47 -0700 (Mon, 15 Oct 2007) - majed - Checkin to add first side quick create for meta data driven ui.

r25427 - 2007-08-11 13:52:09 -0700 (Sat, 11 Aug 2007) - clee - Added empty id check so we do not show the audit button when creating a new record.

r25408 - 2007-08-10 18:12:47 -0700 (Fri, 10 Aug 2007) - clee - Fix for 14268.  Removed the audit link from the VCR Control row and moved to the DetailView/EdtiView header.tpl files.  The link is shown for all modules IF the SugarBean's isAuditEnabled value is set to true.
Updated files:
include/DetailView/header.tpl
include/EditView/EditView2.php
include/EditView/header.tpl
include/EditView/SugarVCR.php
include/Smarty/plugins/function.sugar_button.php
include/SugarFields/Parsers/MetaParser.php

r24941 - 2007-08-01 12:53:34 -0700 (Wed, 01 Aug 2007) - roger - RRS: bug 13806. Set the return_action to DetailView for the Edit button.

r24531 - 2007-07-23 01:25:31 -0700 (Mon, 23 Jul 2007) - clee - Fix for 13778.  Changed include/Smarty/plugins/function.sugar_button.php so that FIND_DUPLICATE button will set return_action to "DetailView" (used only in Contacts and Accounts DetailView Meta-data files).

r24352 - 2007-07-16 10:56:01 -0700 (Mon, 16 Jul 2007) - roger - RRS: bug 13627.

r24254 - 2007-07-12 16:17:11 -0700 (Thu, 12 Jul 2007) - clee - Fixed CANCEL button to return to DetailView always.

r24108 - 2007-07-08 01:05:03 -0700 (Sun, 08 Jul 2007) - clee - Changed to set check_form parameter to EditView if action is EditView.

r23512 - 2007-06-08 17:13:38 -0700 (Fri, 08 Jun 2007) - clee - Determine DetailView.php or index.php action based on presence of id.

r23011 - 2007-05-22 21:51:24 -0700 (Tue, 22 May 2007) - clee - Merging latest changes.

r22641 - 2007-05-10 01:38:12 -0700 (Thu, 10 May 2007) - clee - Change action to ListView for DELETE button.

r22640 - 2007-05-10 01:34:59 -0700 (Thu, 10 May 2007) - clee - For EditView's, default back to DetailView for CANCEL and SAVE buttons.

r22638 - 2007-05-10 01:22:32 -0700 (Thu, 10 May 2007) - clee - Changed FIND_DUPLICATE to FIND_DUPLICATES

r22618 - 2007-05-09 15:36:06 -0700 (Wed, 09 May 2007) - clee - Added file.


*/


/**
 * Smarty plugin
 * @package Smarty
 * @subpackage plugins
 *
 * This is a Smarty plugin to handle the creation of HTML form buttons under the
 * metat-data framework.  The buttons may be defined using either the set of built-in
 * buttons or custom code.
 *
 * For example, to add the 'SAVE' and 'CANCEL' buttons to the editviewdefs.php meta-data file,
 * you will create a key/value pair where the key is of value 'form' and value is another array
 * with a 'buttons' key.
 *
 * ...
 * $viewdefs['Accounts']['EditView'] = array(
 * 'templateMeta' => array(
 *                           'form' => array('buttons'=>array('SAVE','CANCEL')),
 * ...
 *
 * The supported types are: CANCEL, DELETE, DUPLICATE, EDIT, FIND_DUPLICATES and SAVE.
 * If you need to create a custom button or the button is very specific to the module and not
 * provided as a supported type, then you'll need to use custom code.  Instead of providing the
 * key, you'll have to create an array with a 'customCode' key.
 *
 * ...
 * $viewdefs['Accounts']['EditView'] = array(
 * 'templateMeta' => array(
 *	'form' => array('buttons'=>array('SAVE',
 *	                                 array('customCode'=>'<input title="{$APP.LBL_CLOSE_AND_CREATE_BUTTON_TITLE}" ' .
 *	                                 		'                    accessKey="{$APP.LBL_CLOSE_AND_CREATE_BUTTON_KEY}" ' .
 *	                                 		'                    class="button" ' .
 *	                                 		'					 onclick="alert(\'hello {$id} \')"; ' .
 *	                                 		'                    type="submit" ' .
 *	                                 		'                    name="button" ' .
 *	                                 		'                    value="{$APP.LBL_CLOSE_AND_CREATE_BUTTON_LABEL}">')
 *	                                 )),
 * ...
 *
 * Please note that you should ensure that your customCode is generic in the sense that there are no
 * instance specific values created because it will cause failures should other instances also use
 * the button's code.  The key to remember is that we are rendering a generic template for each
 * module's view and, as such, the meta-data definition should also be generic enough to support
 * variable instance values for the module.
 *
 * In our examples, the resulting metatdata definition is passed to EditView's header.tpl
 * file and the Smarty plugin (this file) is invoked as follows:
 * {{sugar_button module='{{$module}}' id='{{$form.buttons[$id]}}' view='EditView'}}
 *
 *
 * @author Collin Lee {clee@sugarcrm.com}
 */

/**
 * smarty_function_sugar_button
 * This is the constructor for the Smarty plugin.
 *
 * @param $params The runtime Smarty key/value arguments
 * @param $smarty The reference to the Smarty object used in this invocation
 */
function smarty_function_sugar_button($params, &$smarty)
{
<<<<<<< HEAD
   if(empty($params['module'])) {
   	  $smarty->trigger_error("sugar_button: missing required param (module)");
   } else if(empty($params['id'])) {
   	  $smarty->trigger_error("sugar_button: missing required param (id)");
   } else if(empty($params['view'])) {
   	  $smarty->trigger_error("sugar_button: missing required param (view)");
   }

   $js_form = (empty($params['form_id'])) ? "var _form = (this.form) ? this.form : document.forms[0];" : "var _form = document.getElementById('{$params['form_id']}');";

   $type = $params['id'];
   $location = (empty($params['location'])) ? "" : "_".$params['location'];

   if(!is_array($type)) {
   	  $module = $params['module'];
   	  $view = $params['view'];
   	  switch(strtoupper($type)) {
			case "SEARCH":
=======
    if (empty($params['module'])) {
        $smarty->trigger_error("sugar_button: missing required param (module)");
    } elseif (empty($params['id'])) {
        $smarty->trigger_error("sugar_button: missing required param (id)");
    } elseif (empty($params['view'])) {
        $smarty->trigger_error("sugar_button: missing required param (view)");
    }

    $js_form = (empty($params['form_id'])) ? "var _form = (this.form) ? this.form : document.forms[0];" : "var _form = document.getElementById('{$params['form_id']}');";

    $type = $params['id'];
    $location = (empty($params['location'])) ? "" : "_".$params['location'];

    $formName = $params['form_id'];

    if (!is_array($type)) {
        $module = $params['module'];
        $view = $params['view'];
        switch (strtoupper($type)) {
            case "SEARCH":
>>>>>>> ba3be019
                $output = '<input tabindex="2" title="{$APP.LBL_SEARCH_BUTTON_TITLE}" onclick="SUGAR.savedViews.setChooser();" class="button" type="submit" name="button" value="{$APP.LBL_SEARCH_BUTTON_LABEL}" id="search_form_submit"/>&nbsp;';
			break;

			case "CANCEL":

                //If the return action is not empty and the return action is detail view and the id is not empty
                $cancelButton  = '{if !empty($smarty.request.return_action) && ($smarty.request.return_action == "DetailView" && !empty($smarty.request.return_id))}';
                $cancelButton .= '<input title="{$APP.LBL_CANCEL_BUTTON_TITLE}" accessKey="{$APP.LBL_CANCEL_BUTTON_KEY}" class="button" onclick="SUGAR.ajaxUI.loadContent(\'index.php?action=DetailView&module={$smarty.request.return_module|escape:"url"}&record={$smarty.request.return_id|escape:"url"}\'); return false;" name="button" value="{$APP.LBL_CANCEL_BUTTON_LABEL}" type="button" id="'.$type.$location.'"> ';

                //If the return action is not empty and the return action is detail view and the id (from fields) is not empty
                $cancelButton .= '{elseif !empty($smarty.request.return_action) && ($smarty.request.return_action == "DetailView" && !empty($fields.id.value))}';
                $cancelButton .= '<input title="{$APP.LBL_CANCEL_BUTTON_TITLE}" accessKey="{$APP.LBL_CANCEL_BUTTON_KEY}" class="button" onclick="SUGAR.ajaxUI.loadContent(\'index.php?action=DetailView&module={$smarty.request.return_module|escape:"url"}&record={$fields.id.value}\'); return false;" type="button" name="button" value="{$APP.LBL_CANCEL_BUTTON_LABEL}" id="'.$type.$location.'"> ';

                //Bug 1057 If the return action is not empty and the return action is detail view and the id (from both locations) are empty, go to the modules listview
                $cancelButton .= '{elseif !empty($smarty.request.return_action) && ($smarty.request.return_action == "DetailView" && empty($fields.id.value)) && empty($smarty.request.return_id)}';
                $cancelButton .= '<input title="{$APP.LBL_CANCEL_BUTTON_TITLE}" accessKey="{$APP.LBL_CANCEL_BUTTON_KEY}" class="button" onclick="SUGAR.ajaxUI.loadContent(\'index.php?action=ListView&module={$smarty.request.return_module|escape:"url"}&record={$fields.id.value}\'); return false;" type="button" name="button" value="{$APP.LBL_CANCEL_BUTTON_LABEL}" id="'.$type.$location.'"> ';


                //Bug 893 if the return action is not empty and the return module is not empty, go back to that page
                $cancelButton .= '{elseif !empty($smarty.request.return_action) && !empty($smarty.request.return_module)}';
                $cancelButton .= '<input title="{$APP.LBL_CANCEL_BUTTON_TITLE}" accessKey="{$APP.LBL_CANCEL_BUTTON_KEY}" class="button" onclick="SUGAR.ajaxUI.loadContent(\'index.php?action={$smarty.request.return_action}&module={$smarty.request.return_module|escape:"url"}\'); return false;" type="button" name="button" value="{$APP.LBL_CANCEL_BUTTON_LABEL}" id="'.$type.$location.'"> ';

                //If the return action is empty but the return id is in fields
                $cancelButton .= '{elseif empty($smarty.request.return_action) || empty($smarty.request.return_id) && !empty($fields.id.value)}';
                $cancelButton .= '<input title="{$APP.LBL_CANCEL_BUTTON_TITLE}" accessKey="{$APP.LBL_CANCEL_BUTTON_KEY}" class="button" onclick="SUGAR.ajaxUI.loadContent(\'index.php?action=index&module='.$module.'\'); return false;" type="button" name="button" value="{$APP.LBL_CANCEL_BUTTON_LABEL}" id="'.$type.$location.'"> ';



                $cancelButton .= '{else}';
                $cancelButton .= '<input title="{$APP.LBL_CANCEL_BUTTON_TITLE}" accessKey="{$APP.LBL_CANCEL_BUTTON_KEY}" class="button" onclick="SUGAR.ajaxUI.loadContent(\'index.php?action=index&module={$smarty.request.return_module|escape:"url"}&record={$smarty.request.return_id|escape:"url"}\'); return false;" type="button" name="button" value="{$APP.LBL_CANCEL_BUTTON_LABEL}" id="'.$type.$location.'"> ';
                $cancelButton .= '{/if}';


                //$cancelButton = '{$smarty.request.return_action}'.'{$smarty.request.return_module}';


                $output = $cancelButton;
			break;

			case "DELETE":
                $output = '{if $bean->aclAccess("delete")}<input title="{$APP.LBL_DELETE_BUTTON_TITLE}" accessKey="{$APP.LBL_DELETE_BUTTON_KEY}" class="button" onclick="'.$js_form.' _form.return_module.value=\'' . $module . '\'; _form.return_action.value=\'ListView\'; _form.action.value=\'Delete\'; if(confirm(\'{$APP.NTC_DELETE_CONFIRMATION}\')) SUGAR.ajaxUI.submitForm(_form); return false;" type="submit" name="Delete" value="{$APP.LBL_DELETE_BUTTON_LABEL}" id="delete_button">{/if} ';
            break;

			case "DUPLICATE":
			    $output = '{if $bean->aclAccess("edit")}<input title="{$APP.LBL_DUPLICATE_BUTTON_TITLE}" accessKey="{$APP.LBL_DUPLICATE_BUTTON_KEY}" class="button" onclick="'.$js_form.' _form.return_module.value=\''. $module . '\'; _form.return_action.value=\'DetailView\'; _form.isDuplicate.value=true; _form.action.value=\'' . $view . '\'; _form.return_id.value=\'{$id}\';SUGAR.ajaxUI.submitForm(_form);" type="button" name="Duplicate" value="{$APP.LBL_DUPLICATE_BUTTON_LABEL}" id="duplicate_button">{/if} ';
            break;

			case "EDIT";
			    $output = '{if $bean->aclAccess("edit")}<input title="{$APP.LBL_EDIT_BUTTON_TITLE}" accessKey="{$APP.LBL_EDIT_BUTTON_KEY}" class="button primary" onclick="'.$js_form.' _form.return_module.value=\'' . $module . '\'; _form.return_action.value=\'DetailView\'; _form.return_id.value=\'{$id}\'; _form.action.value=\'EditView\';SUGAR.ajaxUI.submitForm(_form);" type="button" name="Edit" id="edit_button" value="{$APP.LBL_EDIT_BUTTON_LABEL}">{/if} ';
            break;

			case "FIND_DUPLICATES":
			    $output = '{if $bean->aclAccess("edit") && $bean->aclAccess("delete")}<input title="{$APP.LBL_DUP_MERGE}" class="button" onclick="'.$js_form.' _form.return_module.value=\'' . $module . '\'; _form.return_action.value=\'DetailView\'; _form.return_id.value=\'{$id}\'; _form.action.value=\'Step1\'; _form.module.value=\'MergeRecords\';SUGAR.ajaxUI.submitForm(_form);" type="button" name="Merge" value="{$APP.LBL_DUP_MERGE}" id="merge_duplicate_button">{/if} ';
            break;

<<<<<<< HEAD
			case "SAVE":
				$view = ($_REQUEST['action'] == 'EditView') ? 'EditView' : (($view == 'EditView') ? 'EditView' : $view);
				$output = '{if $bean->aclAccess("save")}<input title="{$APP.LBL_SAVE_BUTTON_TITLE}" accessKey="{$APP.LBL_SAVE_BUTTON_KEY}" class="button primary" onclick="'.$js_form.' {if $isDuplicate}_form.return_id.value=\'\'; {/if}_form.action.value=\'Save\'; if(check_form(\'' . $view . '\'))SUGAR.ajaxUI.submitForm(_form);return false;" type="submit" name="button" value="{$APP.LBL_SAVE_BUTTON_LABEL}" id="'.$type.$location.'">{/if} ';
			break;
=======
            case "SAVE":
                $view = ($_REQUEST['action'] == 'EditView') ? 'EditView' : (($view == 'EditView') ? 'EditView' : $view);
                $output = '{if $bean->aclAccess("save")}<input title="{$APP.LBL_SAVE_BUTTON_TITLE}" accessKey="{$APP.LBL_SAVE_BUTTON_KEY}" class="button primary" onclick="'.$js_form.' {if $isDuplicate}_form.return_id.value=\'\'; {/if}_form.action.value=\'Save\'; if(check_form(\'' . $formName . '\'))SUGAR.ajaxUI.submitForm(_form);return false;" type="submit" name="button" value="{$APP.LBL_SAVE_BUTTON_LABEL}" id="'.$type.$location.'">{/if} ';
            break;
>>>>>>> ba3be019

			case "SUBPANELSAVE":
                if($view == 'QuickCreate' || (isset($_REQUEST['target_action']) && strtolower($_REQUEST['target_action']) == 'quickcreate')) $view =  "form_SubpanelQuickCreate_{$module}";

                /* BEGIN - SECURITY GROUPS - redirect a subpanel save to the detail view if select popup and user in more than 1 group*/ 
                /**
                global $current_user, $sugar_config;
                if(isset($sugar_config['securitysuite_popup_select']) && $sugar_config['securitysuite_popup_select'] == true) {     
                    require_once('modules/SecurityGroups/SecurityGroup.php');
                    $groupFocus = new SecurityGroup();

                    if($groupFocus->getMembershipCount($current_user->id) > 1) {
                        $output = '{if $bean->aclAccess("save")}<input title="{$APP.LBL_SAVE_BUTTON_TITLE}" class="button" onclick="'.$js_form.' disableOnUnloadEditView(); _form.action.value=\'Save\';_form.module.value=\'{$module}\';_form.return_module.value=\'{$module}\';_form.return_action.value=\'DetailView\';_form.return_id.value=\'\';" type="submit" name="' . $params['module'] . '_subpanel_save_button" id="' . $params['module'] . '_subpanel_save_button" value="{$APP.LBL_SAVE_BUTTON_LABEL}">{/if} ';
                    }
                }
                //if different here then change the group return right above
                $output = '{if $bean->aclAccess("save")}<input title="{$APP.LBL_SAVE_BUTTON_TITLE}"  class="button" onclick="'.$js_form.' disableOnUnloadEditView(); _form.action.value=\'Save\';if(check_form(\''.$view.'\'))return SUGAR.subpanelUtils.inlineSave(_form.id, \'' . $params['module'] . '_subpanel_save_button\');return false;" type="submit" name="' . $params['module'] . '_subpanel_save_button" id="' . $params['module'] . '_subpanel_save_button" value="{$APP.LBL_SAVE_BUTTON_LABEL}">{/if} ';
                
                */
                $output = '{if $bean->aclAccess("save")}<input title="{$APP.LBL_SAVE_BUTTON_TITLE}"  class="button" onclick="'.$js_form.' disableOnUnloadEditView(); _form.action.value=\'Save\';if(check_form(\''.$view.'\'))return SUGAR.subpanelUtils.inlineSave(_form.id, \'' . $params['module'] . '_subpanel_save_button\');return false;" type="submit" name="' . $params['module'] . '_subpanel_save_button" id="' . $params['module'] . '_subpanel_save_button" value="{$APP.LBL_SAVE_BUTTON_LABEL}">{/if} ';
                /* END - SECURITY GROUPS */

            break;
			case "SUBPANELCANCEL":
                $output = '<input title="{$APP.LBL_CANCEL_BUTTON_TITLE}" class="button" onclick="return SUGAR.subpanelUtils.cancelCreate($(this).attr(\'id\'));return false;" type="submit" name="' . $params['module'] . '_subpanel_cancel_button" id="' . $params['module'] . '_subpanel_cancel_button" value="{$APP.LBL_CANCEL_BUTTON_LABEL}"> ';

            break;
		    case "SUBPANELFULLFORM":
                $output = '<input title="{$APP.LBL_FULL_FORM_BUTTON_TITLE}" class="button" onclick="'.$js_form.' disableOnUnloadEditView(_form); _form.return_action.value=\'DetailView\'; _form.action.value=\'EditView\'; if(typeof(_form.to_pdf)!=\'undefined\') _form.to_pdf.value=\'0\';" type="submit" name="' . $params['module'] . '_subpanel_full_form_button" id="' . $params['module'] . '_subpanel_full_form_button" value="{$APP.LBL_FULL_FORM_BUTTON_LABEL}"> ';
                $output .= '<input type="hidden" name="full_form" value="full_form">';
            break;
			case "DCMENUCANCEL":
                $output = '<input title="{$APP.LBL_CANCEL_BUTTON_TITLE}" accessKey="{$APP.LBL_CANCEL_BUTTON_KEY}" class="button" onclick="javascript:lastLoadedMenu=undefined;DCMenu.closeOverlay();return false;" type="submit" name="' . $params['module'] . '_dcmenu_cancel_button" id="' . $params['module'] . '_dcmenu_cancel_button" value="{$APP.LBL_CANCEL_BUTTON_LABEL}"> ';
            break;
			case "DCMENUSAVE":
                            if ($view == 'QuickCreate') {
                                $view = "form_DCQuickCreate_{$module}";
                            } else if ($view == 'EditView') {
                                $view = "form_DCEditView_{$module}";
                            }
				$output = '{if $bean->aclAccess("save")}<input title="{$APP.LBL_SAVE_BUTTON_TITLE}" accessKey="{$APP.LBL_SAVE_BUTTON_KEY}" class="button primary" onclick="'.$js_form.' _form.action.value=\'Save\';if(check_form(\''.$view.'\'))return DCMenu.save(_form.id, \'' . $params['module'] . '_subpanel_save_button\');return false;" type="submit" name="' . $params['module'] . '_dcmenu_save_button" id="' . $params['module'] . '_dcmenu_save_button" value="{$APP.LBL_SAVE_BUTTON_LABEL}">{/if} ';
            break;
			case "DCMENUFULLFORM":
                $output = '<input title="{$APP.LBL_FULL_FORM_BUTTON_TITLE}" accessKey="{$APP.LBL_FULL_FORM_BUTTON_KEY}" class="button" onclick="'.$js_form.' disableOnUnloadEditView(_form); _form.return_action.value=\'DetailView\'; _form.action.value=\'EditView\'; _form.return_module.value=\'' . $params['module'] . '\';_form.return_id.value=_form.record.value;if(typeof(_form.to_pdf)!=\'undefined\') _form.to_pdf.value=\'0\';SUGAR.ajaxUI.submitForm(_form,null,true);DCMenu.closeOverlay();" type="button" name="' . $params['module'] . '_subpanel_full_form_button" id="' . $params['module'] . '_subpanel_full_form_button" value="{$APP.LBL_FULL_FORM_BUTTON_LABEL}"> ';
                $output .= '<input type="hidden" name="full_form" value="full_form">';
                $output .= '<input type="hidden" name="is_admin" value="">';
            break;
			case "POPUPSAVE":
				$view = ($view == 'QuickCreate') ? "form_QuickCreate_{$module}" : $view;
				$output = '{if $bean->aclAccess("save")}<input title="{$APP.LBL_SAVE_BUTTON_TITLE}" accessKey="{$APP.LBL_SAVE_BUTTON_KEY}" '
					 . 'class="button primary" onclick="'.$js_form.' _form.action.value=\'Popup\';'
					 . 'return check_form(\''.$view.'\')" type="submit" name="' . $params['module']
					 . '_popupcreate_save_button" id="' . $params['module']
					 . '_popupcreate_save_button" value="{$APP.LBL_SAVE_BUTTON_LABEL}">{/if} ';
            break;
			case "POPUPCANCEL":
                $output = '<input title="{$APP.LBL_CANCEL_BUTTON_TITLE}" accessKey="{$APP.LBL_CANCEL_BUTTON_KEY}" '
					 . 'class="button" onclick="toggleDisplay(\'addform\');return false;" '
					 . 'name="' . $params['module'] . '_popup_cancel_button" type="submit"'
					 . 'id="' . $params['module'] . '_popup_cancel_button" value="{$APP.LBL_CANCEL_BUTTON_LABEL}"> ';
            break;
			case "AUDIT":
	            $popup_request_data = array(
			        'call_back_function' => 'set_return',
			        'form_name' => 'EditView',
			        'field_to_name_array' => array(),
			    );
	            $json = getJSONobj();

	            require_once('include/SugarFields/Parsers/MetaParser.php');
	            $encoded_popup_request_data = MetaParser::parseDelimiters($json->encode($popup_request_data));
	 			$audit_link = '<input id="btn_view_change_log" title="{$APP.LNK_VIEW_CHANGE_LOG}" class="button" onclick=\'open_popup("Audit", "600", "400", "&record={$fields.id.value}&module_name=' . $params['module'] . '", true, false, ' . $encoded_popup_request_data . '); return false;\' type="button" value="{$APP.LNK_VIEW_CHANGE_LOG}">';
                $output = '{if $bean->aclAccess("detail")}{if !empty($fields.id.value) && $isAuditEnabled}'.$audit_link.'{/if}{/if}';
            break;


   	  } //switch
      if(isset($params['appendTo'])) {
          $smarty->append($params['appendTo'], $output);
          return;
      }
      return $output;
   } else if(is_array($type) && isset($type['sugar_html'])) {
       require_once('include/SugarHtml/SugarHtml.php');

       $dom_tree = SugarHtml::parseSugarHtml($type['sugar_html']);
       replaceFormClick($dom_tree, $js_form);
       $output = SugarHtml::createHtml($dom_tree);

       if(isset($params['appendTo'])) {
           $smarty->append($params['appendTo'], $output);
           return;
       }
       return $output;
   } else if(is_array($type) && isset($type['customCode'])) {
       require_once('include/SugarHtml/SugarHtml.php');

       $dom_tree = SugarHtml::parseHtmlTag($type['customCode']);
       $hidden_exists = false;

       replaceFormClick($dom_tree, $js_form, $hidden_exists);
       if($hidden_exists) {
           //If the customCode contains hidden fields, the extracted hidden fields need to append in the original form
           $form = $smarty->get_template_vars('form');
           $hidden_fields = $dom_tree;
           extractHiddenInputs($hidden_fields);
           if(!isset($form)) {
               $form = array();
           }
           if(!isset($form['hidden'])) {
               $form['hidden'] = array();
           }
           $form['hidden'][] = SugarHtml::createHtml($hidden_fields);
           $smarty->assign('form', $form);
       }
       $output = SugarHtml::createHtml($dom_tree);

       if(isset($params['appendTo'])) {
           $smarty->append($params['appendTo'], $output);
           return;
       }
       return $output;
   }

}
/**
 * Bug#51862: Reproduce the JS onclick for upgraded instances
 *
 * @param array $dom_tree - Cascade array form generated by SugarHtml::parseHtmlTag
 * @param string $js_form - JS getter to assign _form object by ID
 * @param bool $hidden_field_exists - whether the selected element contains hidden fields or not
 * @return array - two boolean variables.
 *                 $set_submit - whether the replace operation is excuted or not
 *                 $is_hidden_field - where current attributes contains the key "hidden" or not
 */
function replaceFormClick(&$dom_tree = array(), $js_form = '', &$hidden_field_exists = false) {
    $set_submit = false;
    $is_hidden_field = false;
    //if the code is wrapped with the form element, it will escape the operation for JS replacement
    if(isset($dom_tree['tag']) && $dom_tree['tag'] == 'form')
        return false;

    if(isset($dom_tree['type']) && $dom_tree['type'] == 'hidden') {
        $is_hidden_field = true;
    }

    //Replace the JS syntax where the sugar_button contains the event handler for this.form
    if(isset($dom_tree['onclick'])) {
        if(strpos($dom_tree['onclick'], "this.form") !== false) {
            $dom_tree['onclick'] = str_replace("this.form", "_form", $dom_tree['onclick']);
            if(substr($dom_tree['onclick'], -1) != ';')
                $dom_tree['onclick'] .= ";";
            //Onclick handler contains returning a variable, for example it prompts a confirm message.
            if(strpos($dom_tree['onclick'], "return ") !== false ) {
                $dom_tree['onclick'] = $js_form.' var _onclick=(function(){ldelim}'.$dom_tree['onclick']."{rdelim}()); if(_onclick!==false) _form.submit();";
            } else {
                $dom_tree['onclick'] = $js_form.$dom_tree['onclick']."_form.submit();";
            }

            $set_submit = true;
        }
    }
    foreach($dom_tree as $key => $sub_tree) {
        if(is_array($sub_tree)) {
            list($_submit, $_hidden) = replaceFormClick($dom_tree[$key], $js_form, $hidden_field_exists);
            $set_submit = ($set_submit) ? $set_submit : $_submit;
            $is_hidden_field = ($is_hidden_field) ? $is_hidden_field : $_hidden;
        }
    }

    if($set_submit && isset($dom_tree['type'])) {
        $dom_tree['type'] = "button";
        $set_submit = false;
    }
    if($is_hidden_field && isset($dom_tree['tag']) && $dom_tree['tag'] == 'input' ) {
        $hidden_field_exists = true;
        $is_hidden_field = false;
    }

    return array($set_submit, $is_hidden_field);
}

/**
 * Bug#51862: Extract hidden field form the original dom structure
 * @param array $dom_tree - Cascade array form generated by SugarHtml::parseHtmlTag
 */
function extractHiddenInputs(&$dom_tree = array()) {
    $allow_types = array(
        'hidden'
    );
    //all hidden fields in the form elements must NOT attach in the original form
    if(isset($dom_tree['tag']) && $dom_tree['tag'] == 'form') {
        $dom_tree = array();
    }
    foreach($dom_tree as $key => $sub_tree) {
        if(is_numeric($key) && isset($sub_tree['tag']) && $sub_tree['tag'] == 'input') {
            if( !isset($sub_tree['type']) || in_array($sub_tree['type'], $allow_types) === false ) {
                unset($dom_tree[$key]);
            }
        } else if(is_array($sub_tree)) {
            extractHiddenInputs($dom_tree[$key]);
        }
    }
    if(isset($dom_tree['tag']) && $dom_tree['tag'] == 'input') {
        if( !isset($dom_tree['type']) || in_array($dom_tree['type'], $allow_types) === false ) {
            $dom_tree = array();
        }
    }
}

<|MERGE_RESOLUTION|>--- conflicted
+++ resolved
@@ -281,26 +281,6 @@
  */
 function smarty_function_sugar_button($params, &$smarty)
 {
-<<<<<<< HEAD
-   if(empty($params['module'])) {
-   	  $smarty->trigger_error("sugar_button: missing required param (module)");
-   } else if(empty($params['id'])) {
-   	  $smarty->trigger_error("sugar_button: missing required param (id)");
-   } else if(empty($params['view'])) {
-   	  $smarty->trigger_error("sugar_button: missing required param (view)");
-   }
-
-   $js_form = (empty($params['form_id'])) ? "var _form = (this.form) ? this.form : document.forms[0];" : "var _form = document.getElementById('{$params['form_id']}');";
-
-   $type = $params['id'];
-   $location = (empty($params['location'])) ? "" : "_".$params['location'];
-
-   if(!is_array($type)) {
-   	  $module = $params['module'];
-   	  $view = $params['view'];
-   	  switch(strtoupper($type)) {
-			case "SEARCH":
-=======
     if (empty($params['module'])) {
         $smarty->trigger_error("sugar_button: missing required param (module)");
     } elseif (empty($params['id'])) {
@@ -321,11 +301,10 @@
         $view = $params['view'];
         switch (strtoupper($type)) {
             case "SEARCH":
->>>>>>> ba3be019
                 $output = '<input tabindex="2" title="{$APP.LBL_SEARCH_BUTTON_TITLE}" onclick="SUGAR.savedViews.setChooser();" class="button" type="submit" name="button" value="{$APP.LBL_SEARCH_BUTTON_LABEL}" id="search_form_submit"/>&nbsp;';
-			break;
-
-			case "CANCEL":
+            break;
+
+            case "CANCEL":
 
                 //If the return action is not empty and the return action is detail view and the id is not empty
                 $cancelButton  = '{if !empty($smarty.request.return_action) && ($smarty.request.return_action == "DetailView" && !empty($smarty.request.return_id))}';
@@ -359,43 +338,38 @@
 
 
                 $output = $cancelButton;
-			break;
-
-			case "DELETE":
+            break;
+
+            case "DELETE":
                 $output = '{if $bean->aclAccess("delete")}<input title="{$APP.LBL_DELETE_BUTTON_TITLE}" accessKey="{$APP.LBL_DELETE_BUTTON_KEY}" class="button" onclick="'.$js_form.' _form.return_module.value=\'' . $module . '\'; _form.return_action.value=\'ListView\'; _form.action.value=\'Delete\'; if(confirm(\'{$APP.NTC_DELETE_CONFIRMATION}\')) SUGAR.ajaxUI.submitForm(_form); return false;" type="submit" name="Delete" value="{$APP.LBL_DELETE_BUTTON_LABEL}" id="delete_button">{/if} ';
             break;
 
-			case "DUPLICATE":
-			    $output = '{if $bean->aclAccess("edit")}<input title="{$APP.LBL_DUPLICATE_BUTTON_TITLE}" accessKey="{$APP.LBL_DUPLICATE_BUTTON_KEY}" class="button" onclick="'.$js_form.' _form.return_module.value=\''. $module . '\'; _form.return_action.value=\'DetailView\'; _form.isDuplicate.value=true; _form.action.value=\'' . $view . '\'; _form.return_id.value=\'{$id}\';SUGAR.ajaxUI.submitForm(_form);" type="button" name="Duplicate" value="{$APP.LBL_DUPLICATE_BUTTON_LABEL}" id="duplicate_button">{/if} ';
-            break;
-
-			case "EDIT";
-			    $output = '{if $bean->aclAccess("edit")}<input title="{$APP.LBL_EDIT_BUTTON_TITLE}" accessKey="{$APP.LBL_EDIT_BUTTON_KEY}" class="button primary" onclick="'.$js_form.' _form.return_module.value=\'' . $module . '\'; _form.return_action.value=\'DetailView\'; _form.return_id.value=\'{$id}\'; _form.action.value=\'EditView\';SUGAR.ajaxUI.submitForm(_form);" type="button" name="Edit" id="edit_button" value="{$APP.LBL_EDIT_BUTTON_LABEL}">{/if} ';
-            break;
-
-			case "FIND_DUPLICATES":
-			    $output = '{if $bean->aclAccess("edit") && $bean->aclAccess("delete")}<input title="{$APP.LBL_DUP_MERGE}" class="button" onclick="'.$js_form.' _form.return_module.value=\'' . $module . '\'; _form.return_action.value=\'DetailView\'; _form.return_id.value=\'{$id}\'; _form.action.value=\'Step1\'; _form.module.value=\'MergeRecords\';SUGAR.ajaxUI.submitForm(_form);" type="button" name="Merge" value="{$APP.LBL_DUP_MERGE}" id="merge_duplicate_button">{/if} ';
-            break;
-
-<<<<<<< HEAD
-			case "SAVE":
-				$view = ($_REQUEST['action'] == 'EditView') ? 'EditView' : (($view == 'EditView') ? 'EditView' : $view);
-				$output = '{if $bean->aclAccess("save")}<input title="{$APP.LBL_SAVE_BUTTON_TITLE}" accessKey="{$APP.LBL_SAVE_BUTTON_KEY}" class="button primary" onclick="'.$js_form.' {if $isDuplicate}_form.return_id.value=\'\'; {/if}_form.action.value=\'Save\'; if(check_form(\'' . $view . '\'))SUGAR.ajaxUI.submitForm(_form);return false;" type="submit" name="button" value="{$APP.LBL_SAVE_BUTTON_LABEL}" id="'.$type.$location.'">{/if} ';
-			break;
-=======
+            case "DUPLICATE":
+                $output = '{if $bean->aclAccess("edit")}<input title="{$APP.LBL_DUPLICATE_BUTTON_TITLE}" accessKey="{$APP.LBL_DUPLICATE_BUTTON_KEY}" class="button" onclick="'.$js_form.' _form.return_module.value=\''. $module . '\'; _form.return_action.value=\'DetailView\'; _form.isDuplicate.value=true; _form.action.value=\'' . $view . '\'; _form.return_id.value=\'{$id}\';SUGAR.ajaxUI.submitForm(_form);" type="button" name="Duplicate" value="{$APP.LBL_DUPLICATE_BUTTON_LABEL}" id="duplicate_button">{/if} ';
+            break;
+
+            case "EDIT":
+                $output = '{if $bean->aclAccess("edit")}<input title="{$APP.LBL_EDIT_BUTTON_TITLE}" accessKey="{$APP.LBL_EDIT_BUTTON_KEY}" class="button primary" onclick="'.$js_form.' _form.return_module.value=\'' . $module . '\'; _form.return_action.value=\'DetailView\'; _form.return_id.value=\'{$id}\'; _form.action.value=\'EditView\';SUGAR.ajaxUI.submitForm(_form);" type="button" name="Edit" id="edit_button" value="{$APP.LBL_EDIT_BUTTON_LABEL}">{/if} ';
+            break;
+
+            case "FIND_DUPLICATES":
+                $output = '{if $bean->aclAccess("edit") && $bean->aclAccess("delete")}<input title="{$APP.LBL_DUP_MERGE}" class="button" onclick="'.$js_form.' _form.return_module.value=\'' . $module . '\'; _form.return_action.value=\'DetailView\'; _form.return_id.value=\'{$id}\'; _form.action.value=\'Step1\'; _form.module.value=\'MergeRecords\';SUGAR.ajaxUI.submitForm(_form);" type="button" name="Merge" value="{$APP.LBL_DUP_MERGE}" id="merge_duplicate_button">{/if} ';
+            break;
+
             case "SAVE":
                 $view = ($_REQUEST['action'] == 'EditView') ? 'EditView' : (($view == 'EditView') ? 'EditView' : $view);
                 $output = '{if $bean->aclAccess("save")}<input title="{$APP.LBL_SAVE_BUTTON_TITLE}" accessKey="{$APP.LBL_SAVE_BUTTON_KEY}" class="button primary" onclick="'.$js_form.' {if $isDuplicate}_form.return_id.value=\'\'; {/if}_form.action.value=\'Save\'; if(check_form(\'' . $formName . '\'))SUGAR.ajaxUI.submitForm(_form);return false;" type="submit" name="button" value="{$APP.LBL_SAVE_BUTTON_LABEL}" id="'.$type.$location.'">{/if} ';
             break;
->>>>>>> ba3be019
-
-			case "SUBPANELSAVE":
-                if($view == 'QuickCreate' || (isset($_REQUEST['target_action']) && strtolower($_REQUEST['target_action']) == 'quickcreate')) $view =  "form_SubpanelQuickCreate_{$module}";
-
-                /* BEGIN - SECURITY GROUPS - redirect a subpanel save to the detail view if select popup and user in more than 1 group*/ 
+
+            case "SUBPANELSAVE":
+                if ($view == 'QuickCreate' || (isset($_REQUEST['target_action']) && strtolower($_REQUEST['target_action']) == 'quickcreate')) {
+                    $view =  "form_SubpanelQuickCreate_{$module}";
+                }
+
+                /* BEGIN - SECURITY GROUPS - redirect a subpanel save to the detail view if select popup and user in more than 1 group*/
                 /**
                 global $current_user, $sugar_config;
-                if(isset($sugar_config['securitysuite_popup_select']) && $sugar_config['securitysuite_popup_select'] == true) {     
+                if(isset($sugar_config['securitysuite_popup_select']) && $sugar_config['securitysuite_popup_select'] == true) {
                     require_once('modules/SecurityGroups/SecurityGroup.php');
                     $groupFocus = new SecurityGroup();
 
@@ -405,113 +379,112 @@
                 }
                 //if different here then change the group return right above
                 $output = '{if $bean->aclAccess("save")}<input title="{$APP.LBL_SAVE_BUTTON_TITLE}"  class="button" onclick="'.$js_form.' disableOnUnloadEditView(); _form.action.value=\'Save\';if(check_form(\''.$view.'\'))return SUGAR.subpanelUtils.inlineSave(_form.id, \'' . $params['module'] . '_subpanel_save_button\');return false;" type="submit" name="' . $params['module'] . '_subpanel_save_button" id="' . $params['module'] . '_subpanel_save_button" value="{$APP.LBL_SAVE_BUTTON_LABEL}">{/if} ';
-                
+
                 */
                 $output = '{if $bean->aclAccess("save")}<input title="{$APP.LBL_SAVE_BUTTON_TITLE}"  class="button" onclick="'.$js_form.' disableOnUnloadEditView(); _form.action.value=\'Save\';if(check_form(\''.$view.'\'))return SUGAR.subpanelUtils.inlineSave(_form.id, \'' . $params['module'] . '_subpanel_save_button\');return false;" type="submit" name="' . $params['module'] . '_subpanel_save_button" id="' . $params['module'] . '_subpanel_save_button" value="{$APP.LBL_SAVE_BUTTON_LABEL}">{/if} ';
                 /* END - SECURITY GROUPS */
 
             break;
-			case "SUBPANELCANCEL":
+            case "SUBPANELCANCEL":
                 $output = '<input title="{$APP.LBL_CANCEL_BUTTON_TITLE}" class="button" onclick="return SUGAR.subpanelUtils.cancelCreate($(this).attr(\'id\'));return false;" type="submit" name="' . $params['module'] . '_subpanel_cancel_button" id="' . $params['module'] . '_subpanel_cancel_button" value="{$APP.LBL_CANCEL_BUTTON_LABEL}"> ';
 
             break;
-		    case "SUBPANELFULLFORM":
+            case "SUBPANELFULLFORM":
                 $output = '<input title="{$APP.LBL_FULL_FORM_BUTTON_TITLE}" class="button" onclick="'.$js_form.' disableOnUnloadEditView(_form); _form.return_action.value=\'DetailView\'; _form.action.value=\'EditView\'; if(typeof(_form.to_pdf)!=\'undefined\') _form.to_pdf.value=\'0\';" type="submit" name="' . $params['module'] . '_subpanel_full_form_button" id="' . $params['module'] . '_subpanel_full_form_button" value="{$APP.LBL_FULL_FORM_BUTTON_LABEL}"> ';
                 $output .= '<input type="hidden" name="full_form" value="full_form">';
             break;
-			case "DCMENUCANCEL":
+            case "DCMENUCANCEL":
                 $output = '<input title="{$APP.LBL_CANCEL_BUTTON_TITLE}" accessKey="{$APP.LBL_CANCEL_BUTTON_KEY}" class="button" onclick="javascript:lastLoadedMenu=undefined;DCMenu.closeOverlay();return false;" type="submit" name="' . $params['module'] . '_dcmenu_cancel_button" id="' . $params['module'] . '_dcmenu_cancel_button" value="{$APP.LBL_CANCEL_BUTTON_LABEL}"> ';
             break;
-			case "DCMENUSAVE":
+            case "DCMENUSAVE":
                             if ($view == 'QuickCreate') {
                                 $view = "form_DCQuickCreate_{$module}";
-                            } else if ($view == 'EditView') {
+                            } elseif ($view == 'EditView') {
                                 $view = "form_DCEditView_{$module}";
                             }
-				$output = '{if $bean->aclAccess("save")}<input title="{$APP.LBL_SAVE_BUTTON_TITLE}" accessKey="{$APP.LBL_SAVE_BUTTON_KEY}" class="button primary" onclick="'.$js_form.' _form.action.value=\'Save\';if(check_form(\''.$view.'\'))return DCMenu.save(_form.id, \'' . $params['module'] . '_subpanel_save_button\');return false;" type="submit" name="' . $params['module'] . '_dcmenu_save_button" id="' . $params['module'] . '_dcmenu_save_button" value="{$APP.LBL_SAVE_BUTTON_LABEL}">{/if} ';
-            break;
-			case "DCMENUFULLFORM":
+                $output = '{if $bean->aclAccess("save")}<input title="{$APP.LBL_SAVE_BUTTON_TITLE}" accessKey="{$APP.LBL_SAVE_BUTTON_KEY}" class="button primary" onclick="'.$js_form.' _form.action.value=\'Save\';if(check_form(\''.$view.'\'))return DCMenu.save(_form.id, \'' . $params['module'] . '_subpanel_save_button\');return false;" type="submit" name="' . $params['module'] . '_dcmenu_save_button" id="' . $params['module'] . '_dcmenu_save_button" value="{$APP.LBL_SAVE_BUTTON_LABEL}">{/if} ';
+            break;
+            case "DCMENUFULLFORM":
                 $output = '<input title="{$APP.LBL_FULL_FORM_BUTTON_TITLE}" accessKey="{$APP.LBL_FULL_FORM_BUTTON_KEY}" class="button" onclick="'.$js_form.' disableOnUnloadEditView(_form); _form.return_action.value=\'DetailView\'; _form.action.value=\'EditView\'; _form.return_module.value=\'' . $params['module'] . '\';_form.return_id.value=_form.record.value;if(typeof(_form.to_pdf)!=\'undefined\') _form.to_pdf.value=\'0\';SUGAR.ajaxUI.submitForm(_form,null,true);DCMenu.closeOverlay();" type="button" name="' . $params['module'] . '_subpanel_full_form_button" id="' . $params['module'] . '_subpanel_full_form_button" value="{$APP.LBL_FULL_FORM_BUTTON_LABEL}"> ';
                 $output .= '<input type="hidden" name="full_form" value="full_form">';
                 $output .= '<input type="hidden" name="is_admin" value="">';
             break;
-			case "POPUPSAVE":
-				$view = ($view == 'QuickCreate') ? "form_QuickCreate_{$module}" : $view;
-				$output = '{if $bean->aclAccess("save")}<input title="{$APP.LBL_SAVE_BUTTON_TITLE}" accessKey="{$APP.LBL_SAVE_BUTTON_KEY}" '
-					 . 'class="button primary" onclick="'.$js_form.' _form.action.value=\'Popup\';'
-					 . 'return check_form(\''.$view.'\')" type="submit" name="' . $params['module']
-					 . '_popupcreate_save_button" id="' . $params['module']
-					 . '_popupcreate_save_button" value="{$APP.LBL_SAVE_BUTTON_LABEL}">{/if} ';
-            break;
-			case "POPUPCANCEL":
+            case "POPUPSAVE":
+                $view = ($view == 'QuickCreate') ? "form_QuickCreate_{$module}" : $view;
+                $output = '{if $bean->aclAccess("save")}<input title="{$APP.LBL_SAVE_BUTTON_TITLE}" accessKey="{$APP.LBL_SAVE_BUTTON_KEY}" '
+                     . 'class="button primary" onclick="'.$js_form.' _form.action.value=\'Popup\';'
+                     . 'return check_form(\''.$view.'\')" type="submit" name="' . $params['module']
+                     . '_popupcreate_save_button" id="' . $params['module']
+                     . '_popupcreate_save_button" value="{$APP.LBL_SAVE_BUTTON_LABEL}">{/if} ';
+            break;
+            case "POPUPCANCEL":
                 $output = '<input title="{$APP.LBL_CANCEL_BUTTON_TITLE}" accessKey="{$APP.LBL_CANCEL_BUTTON_KEY}" '
-					 . 'class="button" onclick="toggleDisplay(\'addform\');return false;" '
-					 . 'name="' . $params['module'] . '_popup_cancel_button" type="submit"'
-					 . 'id="' . $params['module'] . '_popup_cancel_button" value="{$APP.LBL_CANCEL_BUTTON_LABEL}"> ';
-            break;
-			case "AUDIT":
-	            $popup_request_data = array(
-			        'call_back_function' => 'set_return',
-			        'form_name' => 'EditView',
-			        'field_to_name_array' => array(),
-			    );
-	            $json = getJSONobj();
-
-	            require_once('include/SugarFields/Parsers/MetaParser.php');
-	            $encoded_popup_request_data = MetaParser::parseDelimiters($json->encode($popup_request_data));
-	 			$audit_link = '<input id="btn_view_change_log" title="{$APP.LNK_VIEW_CHANGE_LOG}" class="button" onclick=\'open_popup("Audit", "600", "400", "&record={$fields.id.value}&module_name=' . $params['module'] . '", true, false, ' . $encoded_popup_request_data . '); return false;\' type="button" value="{$APP.LNK_VIEW_CHANGE_LOG}">';
+                     . 'class="button" onclick="toggleDisplay(\'addform\');return false;" '
+                     . 'name="' . $params['module'] . '_popup_cancel_button" type="submit"'
+                     . 'id="' . $params['module'] . '_popup_cancel_button" value="{$APP.LBL_CANCEL_BUTTON_LABEL}"> ';
+            break;
+            case "AUDIT":
+                $popup_request_data = array(
+                    'call_back_function' => 'set_return',
+                    'form_name' => 'EditView',
+                    'field_to_name_array' => array(),
+                );
+                $json = getJSONobj();
+
+                require_once('include/SugarFields/Parsers/MetaParser.php');
+                $encoded_popup_request_data = MetaParser::parseDelimiters($json->encode($popup_request_data));
+                $audit_link = '<input id="btn_view_change_log" title="{$APP.LNK_VIEW_CHANGE_LOG}" class="button" onclick=\'open_popup("Audit", "600", "400", "&record={$fields.id.value}&module_name=' . $params['module'] . '", true, false, ' . $encoded_popup_request_data . '); return false;\' type="button" value="{$APP.LNK_VIEW_CHANGE_LOG}">';
                 $output = '{if $bean->aclAccess("detail")}{if !empty($fields.id.value) && $isAuditEnabled}'.$audit_link.'{/if}{/if}';
             break;
 
 
-   	  } //switch
-      if(isset($params['appendTo'])) {
-          $smarty->append($params['appendTo'], $output);
-          return;
-      }
-      return $output;
-   } else if(is_array($type) && isset($type['sugar_html'])) {
-       require_once('include/SugarHtml/SugarHtml.php');
-
-       $dom_tree = SugarHtml::parseSugarHtml($type['sugar_html']);
-       replaceFormClick($dom_tree, $js_form);
-       $output = SugarHtml::createHtml($dom_tree);
-
-       if(isset($params['appendTo'])) {
-           $smarty->append($params['appendTo'], $output);
-           return;
-       }
-       return $output;
-   } else if(is_array($type) && isset($type['customCode'])) {
-       require_once('include/SugarHtml/SugarHtml.php');
-
-       $dom_tree = SugarHtml::parseHtmlTag($type['customCode']);
-       $hidden_exists = false;
-
-       replaceFormClick($dom_tree, $js_form, $hidden_exists);
-       if($hidden_exists) {
-           //If the customCode contains hidden fields, the extracted hidden fields need to append in the original form
-           $form = $smarty->get_template_vars('form');
-           $hidden_fields = $dom_tree;
-           extractHiddenInputs($hidden_fields);
-           if(!isset($form)) {
-               $form = array();
-           }
-           if(!isset($form['hidden'])) {
-               $form['hidden'] = array();
-           }
-           $form['hidden'][] = SugarHtml::createHtml($hidden_fields);
-           $smarty->assign('form', $form);
-       }
-       $output = SugarHtml::createHtml($dom_tree);
-
-       if(isset($params['appendTo'])) {
-           $smarty->append($params['appendTo'], $output);
-           return;
-       }
-       return $output;
-   }
-
+      } //switch
+        if (isset($params['appendTo'])) {
+            $smarty->append($params['appendTo'], $output);
+            return;
+        }
+        return $output;
+    } elseif (is_array($type) && isset($type['sugar_html'])) {
+        require_once('include/SugarHtml/SugarHtml.php');
+
+        $dom_tree = SugarHtml::parseSugarHtml($type['sugar_html']);
+        replaceFormClick($dom_tree, $js_form);
+        $output = SugarHtml::createHtml($dom_tree);
+
+        if (isset($params['appendTo'])) {
+            $smarty->append($params['appendTo'], $output);
+            return;
+        }
+        return $output;
+    } elseif (is_array($type) && isset($type['customCode'])) {
+        require_once('include/SugarHtml/SugarHtml.php');
+
+        $dom_tree = SugarHtml::parseHtmlTag($type['customCode']);
+        $hidden_exists = false;
+
+        replaceFormClick($dom_tree, $js_form, $hidden_exists);
+        if ($hidden_exists) {
+            //If the customCode contains hidden fields, the extracted hidden fields need to append in the original form
+            $form = $smarty->get_template_vars('form');
+            $hidden_fields = $dom_tree;
+            extractHiddenInputs($hidden_fields);
+            if (!isset($form)) {
+                $form = array();
+            }
+            if (!isset($form['hidden'])) {
+                $form['hidden'] = array();
+            }
+            $form['hidden'][] = SugarHtml::createHtml($hidden_fields);
+            $smarty->assign('form', $form);
+        }
+        $output = SugarHtml::createHtml($dom_tree);
+
+        if (isset($params['appendTo'])) {
+            $smarty->append($params['appendTo'], $output);
+            return;
+        }
+        return $output;
+    }
 }
 /**
  * Bug#51862: Reproduce the JS onclick for upgraded instances
@@ -523,25 +496,28 @@
  *                 $set_submit - whether the replace operation is excuted or not
  *                 $is_hidden_field - where current attributes contains the key "hidden" or not
  */
-function replaceFormClick(&$dom_tree = array(), $js_form = '', &$hidden_field_exists = false) {
+function replaceFormClick(&$dom_tree = array(), $js_form = '', &$hidden_field_exists = false)
+{
     $set_submit = false;
     $is_hidden_field = false;
     //if the code is wrapped with the form element, it will escape the operation for JS replacement
-    if(isset($dom_tree['tag']) && $dom_tree['tag'] == 'form')
+    if (isset($dom_tree['tag']) && $dom_tree['tag'] == 'form') {
         return false;
-
-    if(isset($dom_tree['type']) && $dom_tree['type'] == 'hidden') {
+    }
+
+    if (isset($dom_tree['type']) && $dom_tree['type'] == 'hidden') {
         $is_hidden_field = true;
     }
 
     //Replace the JS syntax where the sugar_button contains the event handler for this.form
-    if(isset($dom_tree['onclick'])) {
-        if(strpos($dom_tree['onclick'], "this.form") !== false) {
+    if (isset($dom_tree['onclick'])) {
+        if (strpos($dom_tree['onclick'], "this.form") !== false) {
             $dom_tree['onclick'] = str_replace("this.form", "_form", $dom_tree['onclick']);
-            if(substr($dom_tree['onclick'], -1) != ';')
+            if (substr($dom_tree['onclick'], -1) != ';') {
                 $dom_tree['onclick'] .= ";";
+            }
             //Onclick handler contains returning a variable, for example it prompts a confirm message.
-            if(strpos($dom_tree['onclick'], "return ") !== false ) {
+            if (strpos($dom_tree['onclick'], "return ") !== false) {
                 $dom_tree['onclick'] = $js_form.' var _onclick=(function(){ldelim}'.$dom_tree['onclick']."{rdelim}()); if(_onclick!==false) _form.submit();";
             } else {
                 $dom_tree['onclick'] = $js_form.$dom_tree['onclick']."_form.submit();";
@@ -550,19 +526,19 @@
             $set_submit = true;
         }
     }
-    foreach($dom_tree as $key => $sub_tree) {
-        if(is_array($sub_tree)) {
+    foreach ($dom_tree as $key => $sub_tree) {
+        if (is_array($sub_tree)) {
             list($_submit, $_hidden) = replaceFormClick($dom_tree[$key], $js_form, $hidden_field_exists);
             $set_submit = ($set_submit) ? $set_submit : $_submit;
             $is_hidden_field = ($is_hidden_field) ? $is_hidden_field : $_hidden;
         }
     }
 
-    if($set_submit && isset($dom_tree['type'])) {
+    if ($set_submit && isset($dom_tree['type'])) {
         $dom_tree['type'] = "button";
         $set_submit = false;
     }
-    if($is_hidden_field && isset($dom_tree['tag']) && $dom_tree['tag'] == 'input' ) {
+    if ($is_hidden_field && isset($dom_tree['tag']) && $dom_tree['tag'] == 'input') {
         $hidden_field_exists = true;
         $is_hidden_field = false;
     }
@@ -574,27 +550,27 @@
  * Bug#51862: Extract hidden field form the original dom structure
  * @param array $dom_tree - Cascade array form generated by SugarHtml::parseHtmlTag
  */
-function extractHiddenInputs(&$dom_tree = array()) {
+function extractHiddenInputs(&$dom_tree = array())
+{
     $allow_types = array(
         'hidden'
     );
     //all hidden fields in the form elements must NOT attach in the original form
-    if(isset($dom_tree['tag']) && $dom_tree['tag'] == 'form') {
+    if (isset($dom_tree['tag']) && $dom_tree['tag'] == 'form') {
         $dom_tree = array();
     }
-    foreach($dom_tree as $key => $sub_tree) {
-        if(is_numeric($key) && isset($sub_tree['tag']) && $sub_tree['tag'] == 'input') {
-            if( !isset($sub_tree['type']) || in_array($sub_tree['type'], $allow_types) === false ) {
+    foreach ($dom_tree as $key => $sub_tree) {
+        if (is_numeric($key) && isset($sub_tree['tag']) && $sub_tree['tag'] == 'input') {
+            if (!isset($sub_tree['type']) || in_array($sub_tree['type'], $allow_types) === false) {
                 unset($dom_tree[$key]);
             }
-        } else if(is_array($sub_tree)) {
+        } elseif (is_array($sub_tree)) {
             extractHiddenInputs($dom_tree[$key]);
         }
     }
-    if(isset($dom_tree['tag']) && $dom_tree['tag'] == 'input') {
-        if( !isset($dom_tree['type']) || in_array($dom_tree['type'], $allow_types) === false ) {
+    if (isset($dom_tree['tag']) && $dom_tree['tag'] == 'input') {
+        if (!isset($dom_tree['type']) || in_array($dom_tree['type'], $allow_types) === false) {
             $dom_tree = array();
         }
     }
-}
-
+}