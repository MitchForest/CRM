--- conflicted
+++ resolved
@@ -1,28 +1,6 @@
 <?php
 function smarty_block_minify($params, $content, &$smarty, &$repeat)
 {
-<<<<<<< HEAD
-    if (!$repeat && isSet($content)) {
-            // HTML Minifier
-            $input = $content;
-            if (trim($input) === "") {
-                return $input;
-            }
-            // Remove extra white-space(s) between HTML attribute(s)
-            $input = preg_replace_callback('#<([^\/\s<>!]+)(?:\s+([^<>]*?)\s*|\s*)(\/?)>#s', function ($matches) {
-                return '<' . $matches[1] . preg_replace('#([^\s=]+)(\=([\'"]?)(.*?)\3)?(\s+|$)#s', ' $1$2',
-                        $matches[2]) . $matches[3] . '>';
-            }, str_replace("\r", "", $input));
-            // Minify inline CSS declaration(s)
-            if (strpos($input, ' style=') !== false) {
-                $input = preg_replace_callback('#<([^<]+?)\s+style=([\'"])(.*?)\2(?=[\/\s>])#s', function ($matches) {
-                    return '<' . $matches[1] . ' style=' . $matches[2] . minify_css($matches[3]) . $matches[2];
-                }, $input);
-            }
-
-            return preg_replace(
-                array(
-=======
     if (!$repeat && isset($content)) {
         // HTML Minifier
         $input = $content;
@@ -46,7 +24,6 @@
 
         return preg_replace(
             array(
->>>>>>> 19ad0466
                     // t = text
                     // o = tag open
                     // c = tag close
@@ -86,14 +63,10 @@
                     ' ',
                     ""
                 ),
-<<<<<<< HEAD
-                $input);
-=======
             $input
         );
->>>>>>> 19ad0466
 
-            return $input;
+        return $input;
     }
 }
 
@@ -162,7 +135,8 @@
             // [^12]
             ' '
         ),
-        $input);
+        $input
+    );
 }
 
 function minify_css($input)
@@ -204,7 +178,8 @@
             '$1$3',
             '$1$2$4$5'
         ),
-        $output);
+        $output
+    );
 
     return __minify_v($output);
 }
