<?php
/**
 * Smarty plugin
 * @package Smarty
 * @subpackage plugins
 */

/**
 * Smarty trimwhitespace outputfilter plugin
 *
 * File:     outputfilter.trimwhitespace.php<br>
 * Type:     outputfilter<br>
 * Name:     trimwhitespace<br>
 * Date:     Jan 25, 2003<br>
 * Purpose:  trim leading white space and blank lines from
 *           template source after it gets interpreted, cleaning
 *           up code and saving bandwidth. Does not affect
 *           <<PRE>></PRE> and <SCRIPT></SCRIPT> blocks.<br>
 * Install:  Drop into the plugin directory, call
 *           <code>$smarty->load_filter('output','trimwhitespace');</code>
 *           from application.
 * @author   Monte Ohrt <monte at ohrt dot com>
 * @author Contributions from Lars Noschinski <lars@usenet.noschinski.de>
 * @version  1.3
 * @param string
 * @param Smarty
 */
function smarty_outputfilter_trimwhitespace($source, &$smarty)
{
    // Pull out the script blocks
    preg_match_all("!<script[^>]*?>.*?</script>!is", $source, $match);
    $_script_blocks = $match[0];
<<<<<<< HEAD
    $source = preg_replace("!<script[^>]*?>.*?</script>!is",
                           '@@@SMARTY:TRIM:SCRIPT@@@', $source);
=======
    $source = preg_replace(
        "!<script[^>]*?>.*?</script>!is",
        '@@@SMARTY:TRIM:SCRIPT@@@',
        $source
    );
>>>>>>> 19ad0466

    // Pull out the pre blocks
    preg_match_all("!<pre[^>]*?>.*?</pre>!is", $source, $match);
    $_pre_blocks = $match[0];
<<<<<<< HEAD
    $source = preg_replace("!<pre[^>]*?>.*?</pre>!is",
                           '@@@SMARTY:TRIM:PRE@@@', $source);
=======
    $source = preg_replace(
        "!<pre[^>]*?>.*?</pre>!is",
        '@@@SMARTY:TRIM:PRE@@@',
        $source
    );
>>>>>>> 19ad0466
    
    // Pull out the textarea blocks
    preg_match_all("!<textarea[^>]*?>.*?</textarea>!is", $source, $match);
    $_textarea_blocks = $match[0];
<<<<<<< HEAD
    $source = preg_replace("!<textarea[^>]*?>.*?</textarea>!is",
                           '@@@SMARTY:TRIM:TEXTAREA@@@', $source);
=======
    $source = preg_replace(
        "!<textarea[^>]*?>.*?</textarea>!is",
        '@@@SMARTY:TRIM:TEXTAREA@@@',
        $source
    );
>>>>>>> 19ad0466

    // remove all leading spaces, tabs and carriage returns NOT
    // preceeded by a php close tag.
    $source = trim(preg_replace('/((?<!\?>)\n)[\s]+/m', '\1', $source));

    // replace textarea blocks
    smarty_outputfilter_trimwhitespace_replace("@@@SMARTY:TRIM:TEXTAREA@@@",$_textarea_blocks, $source);

    // replace pre blocks
    smarty_outputfilter_trimwhitespace_replace("@@@SMARTY:TRIM:PRE@@@",$_pre_blocks, $source);

    // replace script blocks
    smarty_outputfilter_trimwhitespace_replace("@@@SMARTY:TRIM:SCRIPT@@@",$_script_blocks, $source);

    return $source;
}

function smarty_outputfilter_trimwhitespace_replace($search_str, $replace, &$subject) {
    $_len = strlen($search_str);
    $_pos = 0;
    for ($_i=0, $_count=count($replace); $_i<$_count; $_i++)
        if (($_pos=strpos($subject, $search_str, $_pos))!==false)
            $subject = substr_replace($subject, $replace[$_i], $_pos, $_len);
        else
            break;

}

?><|MERGE_RESOLUTION|>--- conflicted
+++ resolved
@@ -30,70 +30,55 @@
     // Pull out the script blocks
     preg_match_all("!<script[^>]*?>.*?</script>!is", $source, $match);
     $_script_blocks = $match[0];
-<<<<<<< HEAD
-    $source = preg_replace("!<script[^>]*?>.*?</script>!is",
-                           '@@@SMARTY:TRIM:SCRIPT@@@', $source);
-=======
     $source = preg_replace(
         "!<script[^>]*?>.*?</script>!is",
         '@@@SMARTY:TRIM:SCRIPT@@@',
         $source
     );
->>>>>>> 19ad0466
 
     // Pull out the pre blocks
     preg_match_all("!<pre[^>]*?>.*?</pre>!is", $source, $match);
     $_pre_blocks = $match[0];
-<<<<<<< HEAD
-    $source = preg_replace("!<pre[^>]*?>.*?</pre>!is",
-                           '@@@SMARTY:TRIM:PRE@@@', $source);
-=======
     $source = preg_replace(
         "!<pre[^>]*?>.*?</pre>!is",
         '@@@SMARTY:TRIM:PRE@@@',
         $source
     );
->>>>>>> 19ad0466
     
     // Pull out the textarea blocks
     preg_match_all("!<textarea[^>]*?>.*?</textarea>!is", $source, $match);
     $_textarea_blocks = $match[0];
-<<<<<<< HEAD
-    $source = preg_replace("!<textarea[^>]*?>.*?</textarea>!is",
-                           '@@@SMARTY:TRIM:TEXTAREA@@@', $source);
-=======
     $source = preg_replace(
         "!<textarea[^>]*?>.*?</textarea>!is",
         '@@@SMARTY:TRIM:TEXTAREA@@@',
         $source
     );
->>>>>>> 19ad0466
 
     // remove all leading spaces, tabs and carriage returns NOT
     // preceeded by a php close tag.
     $source = trim(preg_replace('/((?<!\?>)\n)[\s]+/m', '\1', $source));
 
     // replace textarea blocks
-    smarty_outputfilter_trimwhitespace_replace("@@@SMARTY:TRIM:TEXTAREA@@@",$_textarea_blocks, $source);
+    smarty_outputfilter_trimwhitespace_replace("@@@SMARTY:TRIM:TEXTAREA@@@", $_textarea_blocks, $source);
 
     // replace pre blocks
-    smarty_outputfilter_trimwhitespace_replace("@@@SMARTY:TRIM:PRE@@@",$_pre_blocks, $source);
+    smarty_outputfilter_trimwhitespace_replace("@@@SMARTY:TRIM:PRE@@@", $_pre_blocks, $source);
 
     // replace script blocks
-    smarty_outputfilter_trimwhitespace_replace("@@@SMARTY:TRIM:SCRIPT@@@",$_script_blocks, $source);
+    smarty_outputfilter_trimwhitespace_replace("@@@SMARTY:TRIM:SCRIPT@@@", $_script_blocks, $source);
 
     return $source;
 }
 
-function smarty_outputfilter_trimwhitespace_replace($search_str, $replace, &$subject) {
+function smarty_outputfilter_trimwhitespace_replace($search_str, $replace, &$subject)
+{
     $_len = strlen($search_str);
     $_pos = 0;
-    for ($_i=0, $_count=count($replace); $_i<$_count; $_i++)
-        if (($_pos=strpos($subject, $search_str, $_pos))!==false)
+    for ($_i=0, $_count=count($replace); $_i<$_count; $_i++) {
+        if (($_pos=strpos($subject, $search_str, $_pos))!==false) {
             $subject = substr_replace($subject, $replace[$_i], $_pos, $_len);
-        else
+        } else {
             break;
-
-}
-
-?>+        }
+    }
+}