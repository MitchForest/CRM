<?php
/**
 * Smarty plugin
 * @package Smarty
 * @subpackage plugins
 */

/**
 * Extract non-cacheable parts out of compiled template and write it
 *
 * @param string $compile_path
 * @param string $template_compiled
 * @return boolean
 */

function smarty_core_write_compiled_include($params, &$smarty)
{
    $_tag_start = 'if \(\$this->caching && \!\$this->_cache_including\)\: echo \'\{nocache\:('.$params['cache_serial'].')#(\d+)\}\'; endif;';
    $_tag_end   = 'if \(\$this->caching && \!\$this->_cache_including\)\: echo \'\{/nocache\:(\\2)#(\\3)\}\'; endif;';

<<<<<<< HEAD
    preg_match_all('!('.$_tag_start.'(.*)'.$_tag_end.')!Us',
                   $params['compiled_content'], $_match_source, PREG_SET_ORDER);
=======
    preg_match_all(
        '!('.$_tag_start.'(.*)'.$_tag_end.')!Us',
        $params['compiled_content'],
        $_match_source,
        PREG_SET_ORDER
    );
>>>>>>> 19ad0466
    
    // no nocache-parts found: done
    if (count($_match_source)==0) return;

    // convert the matched php-code to functions
    $_include_compiled =  "<?php /* Smarty version ".$smarty->_version.", created on ".strftime("%Y-%m-%d %H:%M:%S")."\n";
    $_include_compiled .= "         compiled from " . strtr(urlencode($params['resource_name']), array('%2F'=>'/', '%3A'=>':')) . " */\n\n";

    $_compile_path = $params['include_file_path'];

    $smarty->_cache_serials[$_compile_path] = $params['cache_serial'];
    $_include_compiled .= "\$this->_cache_serials['".$_compile_path."'] = '".$params['cache_serial']."';\n\n?>";

    $_include_compiled .= $params['plugins_code'];
    $_include_compiled .= "<?php";

    $this_varname = ((double)phpversion() >= 5.0) ? '_smarty' : 'this';
    for ($_i = 0, $_for_max = count($_match_source); $_i < $_for_max; $_i++) {
        $_match =& $_match_source[$_i];
        $source = $_match[4];
        if ($this_varname == '_smarty') {
            /* rename $this to $_smarty in the sourcecode */
            $tokens = token_get_all('<?php ' . $_match[4]);

            /* remove trailing <?php */
            $open_tag = '';
            while ($tokens) {
                $token = array_shift($tokens);
                if (is_array($token)) {
                    $open_tag .= $token[1];
                } else {
                    $open_tag .= $token;
                }
                if ($open_tag == '<?php ') break;
            }

            for ($i=0, $count = count($tokens); $i < $count; $i++) {
                if (is_array($tokens[$i])) {
                    if ($tokens[$i][0] == T_VARIABLE && $tokens[$i][1] == '$this') {
                        $tokens[$i] = '$' . $this_varname;
                    } else {
                        $tokens[$i] = $tokens[$i][1];
                    }                   
                }
            }
            $source = implode('', $tokens);
        }

        /* add function to compiled include */
        $_include_compiled .= "
function _smarty_tplfunc_$_match[2]_$_match[3](&\$$this_varname)
{
$source
}

";
    }
    $_include_compiled .= "\n\n?>\n";

    $_params = array('filename' => $_compile_path,
                     'contents' => $_include_compiled, 'create_dirs' => true);

    require_once(SMARTY_CORE_DIR . 'core.write_file.php');
    smarty_core_write_file($_params, $smarty);
    return true;
}


?><|MERGE_RESOLUTION|>--- conflicted
+++ resolved
@@ -18,20 +18,17 @@
     $_tag_start = 'if \(\$this->caching && \!\$this->_cache_including\)\: echo \'\{nocache\:('.$params['cache_serial'].')#(\d+)\}\'; endif;';
     $_tag_end   = 'if \(\$this->caching && \!\$this->_cache_including\)\: echo \'\{/nocache\:(\\2)#(\\3)\}\'; endif;';
 
-<<<<<<< HEAD
-    preg_match_all('!('.$_tag_start.'(.*)'.$_tag_end.')!Us',
-                   $params['compiled_content'], $_match_source, PREG_SET_ORDER);
-=======
     preg_match_all(
         '!('.$_tag_start.'(.*)'.$_tag_end.')!Us',
         $params['compiled_content'],
         $_match_source,
         PREG_SET_ORDER
     );
->>>>>>> 19ad0466
     
     // no nocache-parts found: done
-    if (count($_match_source)==0) return;
+    if (count($_match_source)==0) {
+        return;
+    }
 
     // convert the matched php-code to functions
     $_include_compiled =  "<?php /* Smarty version ".$smarty->_version.", created on ".strftime("%Y-%m-%d %H:%M:%S")."\n";
@@ -62,7 +59,9 @@
                 } else {
                     $open_tag .= $token;
                 }
-                if ($open_tag == '<?php ') break;
+                if ($open_tag == '<?php ') {
+                    break;
+                }
             }
 
             for ($i=0, $count = count($tokens); $i < $count; $i++) {
@@ -71,7 +70,7 @@
                         $tokens[$i] = '$' . $this_varname;
                     } else {
                         $tokens[$i] = $tokens[$i][1];
-                    }                   
+                    }
                 }
             }
             $source = implode('', $tokens);
@@ -94,7 +93,4 @@
     require_once(SMARTY_CORE_DIR . 'core.write_file.php');
     smarty_core_write_file($_params, $smarty);
     return true;
-}
-
-
-?>+}