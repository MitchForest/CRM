<?php
/**
 * Smarty plugin
 * @package Smarty
 * @subpackage plugins
 */

/**
 * Prepend the cache information to the cache file
 * and write it
 *
 * @param string $tpl_file
 * @param string $cache_id
 * @param string $compile_id
 * @param string $results
 * @return true|null
 */

 // $tpl_file, $cache_id, $compile_id, $results

function smarty_core_write_cache_file($params, &$smarty)
{

    // put timestamp in cache header
    $smarty->_cache_info['timestamp'] = time();
    if ($smarty->cache_lifetime > -1){
        // expiration set
        $smarty->_cache_info['expires'] = $smarty->_cache_info['timestamp'] + $smarty->cache_lifetime;
    } else {
        // cache will never expire
        $smarty->_cache_info['expires'] = -1;
    }

    // collapse nocache.../nocache-tags
    if (preg_match_all('!\{(/?)nocache\:[0-9a-f]{32}#\d+\}!', $params['results'], $match, PREG_PATTERN_ORDER)) {
        // remove everything between every pair of outermost noache.../nocache-tags
        // and replace it by a single nocache-tag
        // this new nocache-tag will be replaced by dynamic contents in
        // smarty_core_process_compiled_includes() on a cache-read
        
        $match_count = count($match[0]);
        $results = preg_split('!(\{/?nocache\:[0-9a-f]{32}#\d+\})!', $params['results'], -1, PREG_SPLIT_DELIM_CAPTURE);
        
        $level = 0;
        $j = 0;
        for ($i=0, $results_count = count($results); $i < $results_count && $j < $match_count; $i++) {
            if ($results[$i] == $match[0][$j]) {
                // nocache tag
                if ($match[1][$j]) { // closing tag
                    $level--;
                    unset($results[$i]);
                } else { // opening tag
                    if ($level++ > 0) unset($results[$i]);
                }
                $j++;
            } elseif ($level > 0) {
                unset($results[$i]);
            }
        }
        $params['results'] = implode('', $results);
    }
    $smarty->_cache_info['cache_serials'] = $smarty->_cache_serials;

    // prepend the cache header info into cache file
    $_cache_info = serialize($smarty->_cache_info);
    $params['results'] = strlen($_cache_info) . "\n" . $_cache_info . $params['results'];

    if (!empty($smarty->cache_handler_func)) {
        // use cache_handler function
<<<<<<< HEAD
        call_user_func_array($smarty->cache_handler_func,
                             array('write', &$smarty, &$params['results'], $params['tpl_file'], $params['cache_id'], $params['compile_id'], $smarty->_cache_info['expires']));
=======
        call_user_func_array(
            $smarty->cache_handler_func,
            array('write', &$smarty, &$params['results'], $params['tpl_file'], $params['cache_id'], $params['compile_id'], $smarty->_cache_info['expires'])
        );
>>>>>>> 19ad0466
    } else {
        // use local cache file

        if(!@is_writable($smarty->cache_dir)) {
            // cache_dir not writable, see if it exists
            if(!@is_dir($smarty->cache_dir)) {
                $smarty->trigger_error('the $cache_dir \'' . $smarty->cache_dir . '\' does not exist, or is not a directory.', E_USER_ERROR);
                return false;
            }
            $smarty->trigger_error('unable to write to $cache_dir \'' . realpath($smarty->cache_dir) . '\'. Be sure $cache_dir is writable by the web server user.', E_USER_ERROR);
            return false;
        }

        $_auto_id = $smarty->_get_auto_id($params['cache_id'], $params['compile_id']);
        $_cache_file = $smarty->_get_auto_filename($smarty->cache_dir, $params['tpl_file'], $_auto_id);
        $_params = array('filename' => $_cache_file, 'contents' => $params['results'], 'create_dirs' => true);
        require_once(SMARTY_CORE_DIR . 'core.write_file.php');
        smarty_core_write_file($_params, $smarty);
        return true;
    }
}

/* vim: set expandtab: */

?><|MERGE_RESOLUTION|>--- conflicted
+++ resolved
@@ -23,7 +23,7 @@
 
     // put timestamp in cache header
     $smarty->_cache_info['timestamp'] = time();
-    if ($smarty->cache_lifetime > -1){
+    if ($smarty->cache_lifetime > -1) {
         // expiration set
         $smarty->_cache_info['expires'] = $smarty->_cache_info['timestamp'] + $smarty->cache_lifetime;
     } else {
@@ -50,7 +50,9 @@
                     $level--;
                     unset($results[$i]);
                 } else { // opening tag
-                    if ($level++ > 0) unset($results[$i]);
+                    if ($level++ > 0) {
+                        unset($results[$i]);
+                    }
                 }
                 $j++;
             } elseif ($level > 0) {
@@ -67,21 +69,16 @@
 
     if (!empty($smarty->cache_handler_func)) {
         // use cache_handler function
-<<<<<<< HEAD
-        call_user_func_array($smarty->cache_handler_func,
-                             array('write', &$smarty, &$params['results'], $params['tpl_file'], $params['cache_id'], $params['compile_id'], $smarty->_cache_info['expires']));
-=======
         call_user_func_array(
             $smarty->cache_handler_func,
             array('write', &$smarty, &$params['results'], $params['tpl_file'], $params['cache_id'], $params['compile_id'], $smarty->_cache_info['expires'])
         );
->>>>>>> 19ad0466
     } else {
         // use local cache file
 
-        if(!@is_writable($smarty->cache_dir)) {
+        if (!@is_writable($smarty->cache_dir)) {
             // cache_dir not writable, see if it exists
-            if(!@is_dir($smarty->cache_dir)) {
+            if (!@is_dir($smarty->cache_dir)) {
                 $smarty->trigger_error('the $cache_dir \'' . $smarty->cache_dir . '\' does not exist, or is not a directory.', E_USER_ERROR);
                 return false;
             }
@@ -98,6 +95,4 @@
     }
 }
 
-/* vim: set expandtab: */
-
-?>+/* vim: set expandtab: */