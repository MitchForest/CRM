--- conflicted
+++ resolved
@@ -17,7 +17,6 @@
 
 function smarty_core_get_php_resource(&$params, &$smarty)
 {
-
     $params['resource_base_path'] = $smarty->trusted_dir;
     $smarty->_parse_resource_name($params, $smarty);
 
@@ -27,29 +26,24 @@
 
     if ($params['resource_type'] == 'file') {
         $_readable = false;
-        if(file_exists($params['resource_name']) && is_readable($params['resource_name'])) {
+        if (file_exists($params['resource_name']) && is_readable($params['resource_name'])) {
             $_readable = true;
         } else {
             // test for file in include_path
             $_params = array('file_path' => $params['resource_name']);
             require_once(SMARTY_CORE_DIR . 'core.get_include_path.php');
-            if(smarty_core_get_include_path($_params, $smarty)) {
+            if (smarty_core_get_include_path($_params, $smarty)) {
                 $_include_path = $_params['new_file_path'];
                 $_readable = true;
             }
         }
-    } else if ($params['resource_type'] != 'file') {
+    } elseif ($params['resource_type'] != 'file') {
         $_template_source = null;
         $_readable = is_callable($smarty->_plugins['resource'][$params['resource_type']][0][0])
-<<<<<<< HEAD
-            && call_user_func_array($smarty->_plugins['resource'][$params['resource_type']][0][0],
-                                    array($params['resource_name'], &$_template_source, &$smarty));
-=======
             && call_user_func_array(
                 $smarty->_plugins['resource'][$params['resource_type']][0][0],
                 array($params['resource_name'], &$_template_source, &$smarty)
             );
->>>>>>> 19ad0466
     }
 
     /*
@@ -82,6 +76,4 @@
     return true;
 }
 
-/* vim: set expandtab: */
-
-?>+/* vim: set expandtab: */