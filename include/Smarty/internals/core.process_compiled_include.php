<?php
/**
 * Smarty plugin
 * @package Smarty
 * @subpackage plugins
 */

/**
 * Replace nocache-tags by results of the corresponding non-cacheable
 * functions and return it
 *
 * @param string $compiled_tpl
 * @param string $cached_source
 * @return string
 */

function smarty_core_process_compiled_include($params, &$smarty)
{
    $_cache_including = $smarty->_cache_including;
    $smarty->_cache_including = true;

    $_return = $params['results'];

    foreach ($smarty->_cache_info['cache_serials'] as $_include_file_path=>$_cache_serial) {
        $smarty->_include($_include_file_path, true);
    }

    foreach ($smarty->_cache_info['cache_serials'] as $_include_file_path=>$_cache_serial) {
<<<<<<< HEAD
        $_return = preg_replace_callback('!(\{nocache\:('.$_cache_serial.')#(\d+)\})!s',
                                         array(&$smarty, '_process_compiled_include_callback'),
                                         $_return);
=======
        $_return = preg_replace_callback(
            '!(\{nocache\:('.$_cache_serial.')#(\d+)\})!s',
            array(&$smarty, '_process_compiled_include_callback'),
            $_return
        );
>>>>>>> 19ad0466
    }
    $smarty->_cache_including = $_cache_including;
    return $_return;
}

?><|MERGE_RESOLUTION|>--- conflicted
+++ resolved
@@ -26,20 +26,12 @@
     }
 
     foreach ($smarty->_cache_info['cache_serials'] as $_include_file_path=>$_cache_serial) {
-<<<<<<< HEAD
-        $_return = preg_replace_callback('!(\{nocache\:('.$_cache_serial.')#(\d+)\})!s',
-                                         array(&$smarty, '_process_compiled_include_callback'),
-                                         $_return);
-=======
         $_return = preg_replace_callback(
             '!(\{nocache\:('.$_cache_serial.')#(\d+)\})!s',
             array(&$smarty, '_process_compiled_include_callback'),
             $_return
         );
->>>>>>> 19ad0466
     }
     $smarty->_cache_including = $_cache_including;
     return $_return;
-}
-
-?>+}