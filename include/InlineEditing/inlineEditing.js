/*********************************************************************************
 * SugarCRM Community Edition is a customer relationship management program developed by
 * SugarCRM, Inc. Copyright (C) 2004-2013 SugarCRM Inc.

 * SuiteCRM is an extension to SugarCRM Community Edition developed by Salesagility Ltd.
 * Copyright (C) 2011 - 2015 Salesagility Ltd.
 *
 * This program is free software; you can redistribute it and/or modify it under
 * the terms of the GNU Affero General Public License version 3 as published by the
 * Free Software Foundation with the addition of the following permission added
 * to Section 15 as permitted in Section 7(a): FOR ANY PART OF THE COVERED WORK
 * IN WHICH THE COPYRIGHT IS OWNED BY SUGARCRM, SUGARCRM DISCLAIMS THE WARRANTY
 * OF NON INFRINGEMENT OF THIRD PARTY RIGHTS.
 *
 * This program is distributed in the hope that it will be useful, but WITHOUT
 * ANY WARRANTY; without even the implied warranty of MERCHANTABILITY or FITNESS
 * FOR A PARTICULAR PURPOSE.  See the GNU Affero General Public License for more
 * details.
 *
 * You should have received a copy of the GNU Affero General Public License along with
 * this program; if not, see http://www.gnu.org/licenses or write to the Free
 * Software Foundation, Inc., 51 Franklin Street, Fifth Floor, Boston, MA
 * 02110-1301 USA.
 *
 * You can contact SugarCRM, Inc. headquarters at 10050 North Wolfe Road,
 * SW2-130, Cupertino, CA 95014, USA. or at email address contact@sugarcrm.com.
 *
 * The interactive user interfaces in modified source and object code versions
 * of this program must display Appropriate Legal Notices, as required under
 * Section 5 of the GNU Affero General Public License version 3.
 *
 * In accordance with Section 7(b) of the GNU Affero General Public License version 3,
 * these Appropriate Legal Notices must retain the display of the "Powered by
 * SugarCRM" logo and "Supercharged by SuiteCRM" logo. If the display of the logos is not
 * reasonably feasible for  technical reasons, the Appropriate Legal Notices must
 * display the words  "Powered by SugarCRM" and "Supercharged by SuiteCRM".
 ********************************************************************************/

buildEditField();

//Global Variables.

var inlineEditSaveButtonImg = "themes/SuiteR/images/inline_edit_save_icon.svg";
var inlineEditIcon = $("#inline_edit_icon")[0].outerHTML;
var view = action_sugar_grp1;
var currentModule = module_sugar_grp1;


var clicks = 0;
timer = null;

function buildEditField(){
    $(".inlineEdit a").click(function (e) {
    	
    	if(e.which !== undefined && e.which === 2){
            return;
        }
        
        if(this.id != "inlineEditSaveButton") {
            var linkUrl = $(this).attr("href");
			var linkTarget = $(this).attr("target");
			
            if (typeof clicks == 'undefined') {
                clicks = 0;
            }
            clicks++;

            e.preventDefault();
            // if single click just want default action of following link, but want to wait in case user is actually trying to double click to edit field
            // Proposed fix for issue #364 (click X icon to close redirects to bad url /undefined causing a 404 http error).
            // Fix issue when click a close ( X ) button
            if (typeof linkUrl === "undefined") {
                return false;
            }
            if (clicks == 1) {

                timer = setTimeout(function () {
                    // if reaches end of timeout without another click follow link
					if (linkTarget)
						window.open(linkUrl, linkTarget);
					else
						window.location.href = linkUrl;
                    clicks = 0;             //after action performed, reset counter

                }, 500);

            } else {

                clearTimeout(timer);    //prevent single-click action
                clicks = 0;

            }
        }
    });
    $(".inlineEdit").dblclick(function(e) {
        e.preventDefault();
        //depending on what view you are using will find the id,module,type of field, and field name from the view
        if(view == "DetailView"){
            var field = $(this).attr( "field" );
            var type = $(this).attr( "type" );

            if(currentModule){
                var module = currentModule;
            }else{
                var module = module_sugar_grp1;
            }

            var id = $("input[name=record]").attr( "value" );
        }else{
            var field = $(this).attr( "field" );
            var type = $(this).attr( "type" );
            var module = $("#displayMassUpdate input[name=module]").val();
            var id = $(this).closest('tr').find('[type=checkbox]').attr( "value" );
        }

        //If we find all the required variables to do inline editing.
        if(field && id && module){

            //Do ajax call to retrieve the validation for the field.
            var validation = getValidationRules(field,module,id);
            //Do ajax call to retrieve the html elements of the field.
            var html = loadFieldHTML(field,module,id);

            //If we have the field html append it to the div we clicked.
            if(html){
                $(this).html(validation + "<form name='EditView' id='EditView'><div id='inline_edit_field'>" + html + "</div><a id='inlineEditSaveButton'></a></form>");
                $("#inlineEditSaveButton").load(inlineEditSaveButtonImg);
                //If the field is a relate field we will need to retrieve the extra js required to make the field work.
                if(type == "relate" || type == "parent") {
                    var relate_js = getRelateFieldJS(field, module, id);
                    $(this).append(relate_js);
                    SUGAR.util.evalScript($(this).html());
                    //Needs to be called to enable quicksearch/typeahead functionality on the field.
                    enableQS(true);
                }

                //Add the active class so we know which td we are editing as they all have the inlineEdit class.
                $(this).addClass("inlineEditActive");

                //Put the cursor in the field if possible.
                $("#" + field).focus();
                if(type == "name" || type == "text") {
                    // move focus to end of text (multiply by 2 to make absolute certain its end as some browsers count carriage return as more than 1 character)
                    var strLength = $("#" + field).val().length * 2;
                    $("#" + field)[0].setSelectionRange(strLength, strLength);
                }

                //We can only edit one field at a time currently so turn off the on dblclick event
                $(".inlineEdit").off('dblclick');

                //Call the click away function to handle if the user has clicked off the field, if they have it will close the form.
                clickedawayclose(field,id,module, type);

                //Make sure the data is valid and save the details to the bean.
                validateFormAndSave(field,id,module,type);

            }
        }

    });
}

/**
 * On click event to check if form is valid then submit the form if it is or returns false.
 * @param field - name of the field we are editing
 * @param id - the id of the record we are editing
 * @param module - the module we are editing
 * @param type - the type of the field we are editing.
 */
function validateFormAndSave(field,id,module,type){
    $("#inlineEditSaveButton").on('click', function () {
        var valid_form = check_form("EditView");
        if(valid_form){
            handleSave(field, id, module, type)
            $(document).off('click');
        }else{
            return false
        };
    });
    // also want to save on enter/return being pressed
    $(document).keypress(function(e) {

        if (e.which == 13) {
            e.preventDefault();
            $("#inlineEditSaveButton").click();
        }
    });
}



/**
 * Checks if any of the parent elemenets of the current element have the class inlineEditActive this means they are within
 * the current element and have not clicked away from the field. Note we need to check on .cal_panel too for the calendar popup.
 * @param field - name of the field we are editing
 * @param id - the id of the record we are editing
 * @param module - the module we are editing
 */

function clickedawayclose(field,id,module, type){
    // Fix for issue #373 get name from system field name.
    var message_field = 'LBL_' + field.toUpperCase();
    message_field = SUGAR.language.get(module, message_field);

    // Fix for issue #373 remove ':'
    var last_charachter = message_field.substring(message_field.length, message_field.length - 1);
    if (':'.toUpperCase() === last_charachter.toUpperCase()) {
        message_field = message_field.substring(0, message_field.length - 1);
    }

    $(document).on('click', function (e) {

        if(!$(e.target).parents().is(".inlineEditActive, .cal_panel") && !$(e.target).hasClass("inlineEditActive")){
            var output_value = loadFieldHTMLValue(field,id,module);
            var user_value = getInputValue(field, type);
<<<<<<< HEAD
            if(user_value != output_value) {
                var r = confirm("You have clicked away from the field you were editing without saving it. Click ok if you're happy to lose your change, or cancel if you would like to continue editing " + message_field);
=======
            
            // Fix for issue #373 strip HTML tags for correct comparison
            var output_value_compare = $(output_value).text();
            if(user_value != output_value_compare) {
                var r = confirm("You have clicked away from the field you were editing without saving it. Click ok if you're happy to lose your change, or cancel if you would like to continue editing " + field);
>>>>>>> 6db29d06
                if(r == true) {
                    var output = setValueClose(output_value);
                    $(document).off('click');
                } else {
                    $("#" + field).focus();
                    e.preventDefault();
                }
            } else {
                // user hasn't changed value so can close field without warning them first
                var output = setValueClose(output_value);
                $(document).off('click');
            }
        }

    });
}


/**
 * Depending on what type of field we are editing the parts of the field may differ and need different jquery to pickup the values
 * and format them, for example a date time field.
 *
 * This function will take a field and its type and try find the revlevent parts of the field required to save the value correctly.
 * @param field - name of the field we are editing
 * @param type - the type of the field we are editing.
 * @returns {*}
 */

function getInputValue(field,type){



    if($('#'+ field).length > 0 && type){

        switch(type) {
            case 'relate':
            case 'phone':
            case 'name':
            case 'varchar':
                if($('#'+ field).val().length > 0) {
                    return $('#'+ field).val();
                }
                break;
            case 'enum':
                if($('#'+ field + ' :selected').text().length > 0){
                    return $('#'+ field + ' :selected').val();
                }
                break;
            case 'datetime':
            case 'datetimecombo':
                if($('#'+ field + '_date').val().length > 0){var date = $('#'+ field + '_date').val();}
                else var date = 00;
                if($('#'+ field + '_hours :selected').text().length > 0){var hours = $('#'+ field + '_hours :selected').text();}
                else var hours = 00;
                if($('#'+ field + '_minutes :selected').text().length > 0){var minutes = $('#'+ field + '_minutes :selected').text();}
                else var minutes = 00;
                if($('#'+ field + '_meridiem :selected').text().length > 0){var meridiem = $('#'+ field + '_meridiem :selected').text();}
                else var meridiem = "";
                return date + " " + hours +":"+ minutes + meridiem;
                break;
            case 'date':
                //if($('#'+ field + ' :selected').text().length > 0){
                if($('#'+ field).val().length > 0){
                    return $('#'+ field).val();
                }
                break;
            case 'multienum':
                if($('#'+ field + ' :selected').text().length > 0){
                    return $('select#'+field).val();
                }
                break;
            case 'bool':
                if($('#'+ field).is(':checked')){
                   return "on";
                }else{
                    return "off";
                }
                break;
            case 'radioenum':
                if($('input[name='+field+']:checked').val()){
                    return $('input[name='+field+']:checked').val();
                }
                break;
            default:
                if($('#'+ field).val().length > 0) {
                    return $('#'+ field).val();
                }
        }
    } else if(type == "parent" && $('#parent_id').val().length > 0) {
        return $('#parent_id').val();
    }

}


/**
 * Handles the submit of the form.
 * If we have value set pass it through if we don't then send a blank value this is so we can set a field to blank.
 * Save the value to the bean via an ajax call.
 * set the returned value from the ajax call to the td inner html.
 *
 * @param field - name of the field we are editing
 * @param id - the id of the record we are editing
 * @param module - the module we are editing
 * @param type - the type of the field we are editing.
 */

function handleSave(field,id,module,type){
    var value = getInputValue(field,type);
    var parent_type = "";
    if(typeof value === "undefined"){
        var value = "";
    }

    if(type == "parent") {
            parent_type = $('#parent_type').val();
    }


    var output_value = saveFieldHTML(field,module,id,value, parent_type);
    var output = setValueClose(output_value);
}

/**
 * Takes the value and places it inside the td, also inputs the edit icon stuff as this was removed when the field was retrieved.
 * Calls buildEditField() to re add the on dblclick event.
 * @param value
 */

function setValueClose(value){

    $.get('themes/SuiteR/images/inline_edit_icon.svg', function(data) {
        $(".inlineEditActive").html("");
        $(".inlineEditActive").html(value + '<div class="inlineEditIcon">' + inlineEditIcon + '</div>');
        $(".inlineEditActive").removeClass("inlineEditActive");
    });

    buildEditField();
}

/**
 * Ajax call to save the field to the sugar bean.
 * Calls a controller action in /modules/Home/controller.
 * Returns the formatted output value of the field.
 * @param field
 * @param module
 * @param id
 * @param value
 * @returns {*}
 */

function saveFieldHTML(field,module,id,value, parent_type) {
    $.ajaxSetup({"async": false});
    var result = $.getJSON('index.php',
        {
            'module': 'Home',
            'action': 'saveHTMLField',
            'field': field,
            'current_module': module,
            'id': id,
            'value': value,
            'view' : view,
            'parent_type': parent_type,
            'to_pdf': true
        }
    );
    $.ajaxSetup({"async": true});
    return(result.responseText);

}

/**
 * Ajax call to retrieve the html for a field.
 * Calls a controller action in /modules/Home/controller.
 * Returns the edit view field.
 * @param field
 * @param module
 * @param id
 * @param value
 * @returns {*}
 */

function loadFieldHTML(field,module,id) {
    $.ajaxSetup({"async": false});
    var result = $.getJSON('index.php',
        {
            'module': 'Home',
            'action': 'getEditFieldHTML',
            'field': field,
            'current_module': module,
            'id': id,
            'view' : view,
            'to_pdf': true
        }
    );
    $.ajaxSetup({"async": true});
     if(result.responseText){
         try {
             return (JSON.parse(result.responseText));
         } catch(e) {
             return false;
         }

     }else{
         return false;
     }


}

/**
 * Ajax call retrieve the field value from the bean used for closing the input.
 * Calls a controller action in /modules/Home/controller.
 * Returns the formatted output value of the field.
 * @param field
 * @param module
 * @param id
 * @returns {*}
 */

function loadFieldHTMLValue(field,id,module) {
    $.ajaxSetup({"async": false});
    var result = $.getJSON('index.php',
        {
            'module': 'Home',
            'action': 'getDisplayValue',
            'field': field,
            'current_module': module,
            'view': view,
            'id': id,
            'to_pdf': true
        }
    );
    $.ajaxSetup({"async": true});

    return(result.responseText);
}

/**
 * Ajax call to retrieve the field validation js this needs to be done separately as you can't json_encode javascript.
 * Calls a controller action in /modules/Home/controller.
 * Returns the add to validate call for the field..
 * @param field
 * @param module
 * @param id
 * @returns {*}
 */

function getValidationRules(field,module,id){
    $.ajaxSetup({"async": false});
    var result = $.getJSON('index.php',
        {
            'module': 'Home',
            'action': 'getValidationRules',
            'field': field,
            'current_module': module,
            'id': id,
            'to_pdf': true
        }
    );
    $.ajaxSetup({"async": true});

    try {
        var validation = JSON.parse(result.responseText);
    } catch(e) {
        alert("There was an error loading the field. Your session may have timed out. Please log in again to fix this");
        return false;
    }

    return "<script type='text/javascript'>addToValidate('EditView', \"" + field + "\", \"" + validation['type'] + "\", " + validation['required'] + ",\"" + validation['label'] + "\");</script>";
}

/**
 * Ajax call to retrieve js needed for relate fields..
 * Calls a controller action in /modules/Home/controller.
 * Returns the javascript.
 * @param field
 * @param module
 * @param id
 * @returns {*}
 */

function getRelateFieldJS(field, module, id){
    $.ajaxSetup({"async": false});
    var result = $.getJSON('index.php',
        {
            'module': 'Home',
            'action': 'getRelateFieldJS',
            'field': field,
            'current_module': module,
            'id': id,
            'to_pdf': true
        }
    );
    $.ajaxSetup({"async": true});

    SUGAR.util.evalScript(result.responseText);

    return result.responseText;
}<|MERGE_RESOLUTION|>--- conflicted
+++ resolved
@@ -213,16 +213,10 @@
         if(!$(e.target).parents().is(".inlineEditActive, .cal_panel") && !$(e.target).hasClass("inlineEditActive")){
             var output_value = loadFieldHTMLValue(field,id,module);
             var user_value = getInputValue(field, type);
-<<<<<<< HEAD
-            if(user_value != output_value) {
-                var r = confirm("You have clicked away from the field you were editing without saving it. Click ok if you're happy to lose your change, or cancel if you would like to continue editing " + message_field);
-=======
-            
             // Fix for issue #373 strip HTML tags for correct comparison
             var output_value_compare = $(output_value).text();
             if(user_value != output_value_compare) {
-                var r = confirm("You have clicked away from the field you were editing without saving it. Click ok if you're happy to lose your change, or cancel if you would like to continue editing " + field);
->>>>>>> 6db29d06
+                var r = confirm("You have clicked away from the field you were editing without saving it. Click ok if you're happy to lose your change, or cancel if you would like to continue editing " + message_field);
                 if(r == true) {
                     var output = setValueClose(output_value);
                     $(document).off('click');
