--- conflicted
+++ resolved
@@ -369,10 +369,6 @@
         $metadata = require("modules/Accounts/metadata/listviewdefs.php");
     }
 
-<<<<<<< HEAD
-=======
-
->>>>>>> 471dbf07
     $fieldlist[$field] = $bean->getFieldDefinition($field);
 
     if(is_array($listViewDefs)){
