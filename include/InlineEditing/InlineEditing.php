<?php
/**
 *
 * SugarCRM Community Edition is a customer relationship management program developed by
 * SugarCRM, Inc. Copyright (C) 2004-2013 SugarCRM Inc.
 *
 * SuiteCRM is an extension to SugarCRM Community Edition developed by SalesAgility Ltd.
 * Copyright (C) 2011 - 2017 SalesAgility Ltd.
 *
 * This program is free software; you can redistribute it and/or modify it under
 * the terms of the GNU Affero General Public License version 3 as published by the
 * Free Software Foundation with the addition of the following permission added
 * to Section 15 as permitted in Section 7(a): FOR ANY PART OF THE COVERED WORK
 * IN WHICH THE COPYRIGHT IS OWNED BY SUGARCRM, SUGARCRM DISCLAIMS THE WARRANTY
 * OF NON INFRINGEMENT OF THIRD PARTY RIGHTS.
 *
 * This program is distributed in the hope that it will be useful, but WITHOUT
 * ANY WARRANTY; without even the implied warranty of MERCHANTABILITY or FITNESS
 * FOR A PARTICULAR PURPOSE. See the GNU Affero General Public License for more
 * details.
 *
 * You should have received a copy of the GNU Affero General Public License along with
 * this program; if not, see http://www.gnu.org/licenses or write to the Free
 * Software Foundation, Inc., 51 Franklin Street, Fifth Floor, Boston, MA
 * 02110-1301 USA.
 *
 * You can contact SugarCRM, Inc. headquarters at 10050 North Wolfe Road,
 * SW2-130, Cupertino, CA 95014, USA. or at email address contact@sugarcrm.com.
 *
 * The interactive user interfaces in modified source and object code versions
 * of this program must display Appropriate Legal Notices, as required under
 * Section 5 of the GNU Affero General Public License version 3.
 *
 * In accordance with Section 7(b) of the GNU Affero General Public License version 3,
 * these Appropriate Legal Notices must retain the display of the "Powered by
 * SugarCRM" logo and "Supercharged by SuiteCRM" logo. If the display of the logos is not
 * reasonably feasible for technical reasons, the Appropriate Legal Notices must
 * display the words "Powered by SugarCRM" and "Supercharged by SuiteCRM".
 */

if (!defined('sugarEntry') || !sugarEntry) {
    die('Not A Valid Entry Point');
}

function getEditFieldHTML($module, $fieldname, $aow_field, $view = 'EditView', $id = '', $alt_type = '', $currency_id = '')
{
    global $current_language, $app_strings, $app_list_strings, $current_user, $beanFiles, $beanList;

    $bean = BeanFactory::getBean($module, $id);

    if (!checkAccess($bean)) {
        return false;
    }


    $value = getFieldValueFromModule($fieldname, $module, $id);
    // use the mod_strings for this module
    $mod_strings = return_module_language($current_language, $module);

    // set the filename for this control
    $file = create_cache_directory('include/InlineEditing/') . $module . $view . $alt_type . $fieldname . '.tpl';

    if (!is_file($file)
        || inDeveloperMode()
        || !empty($_SESSION['developerMode'])
    ) {
        if (!isset($vardef)) {
            require_once($beanFiles[$beanList[$module]]);
            $focus = new $beanList[$module];
            $vardef = $focus->getFieldDefinition($fieldname);
        }

        $displayParams = array();
        //$displayParams['formName'] = 'EditView';

        // if this is the id relation field, then don't have a pop-up selector.
        if ($vardef['type'] == 'relate' && $vardef['id_name'] == $vardef['name']) {
            $vardef['type'] = 'varchar';
        }

        if (isset($vardef['precision'])) {
            unset($vardef['precision']);
        }

        //$vardef['precision'] = $locale->getPrecedentPreference('default_currency_significant_digits', $current_user);

        //TODO Fix datetimecomebo
        //temp work around
        if ($vardef['type'] == 'datetime') {
            $vardef['type'] = 'datetimecombo';
        }

        // trim down textbox display
        if ($vardef['type'] == 'text') {
            $vardef['rows'] = 2;
            $vardef['cols'] = 32;
        }

        // create the dropdowns for the parent type fields
        if ($vardef['type'] == 'parent_type') {
            $vardef['type'] = 'enum';
        }

        if ($vardef['type'] == 'link') {
            $vardef['type'] = 'relate';
            $vardef['rname'] = 'name';
            $vardef['id_name'] = $vardef['name'] . '_id';
            if ((!isset($vardef['module']) || $vardef['module'] == '') && $focus->load_relationship($vardef['name'])) {
                $vardef['module'] = $focus->{$vardef['name']}->getRelatedModuleName();
            }
        }

        //check for $alt_type
        if ($alt_type != '') {
            $vardef['type'] = $alt_type;
        }

        // remove the special text entry field function 'getEmailAddressWidget'
        if (isset($vardef['function'])
            && ($vardef['function'] == 'getEmailAddressWidget'
                || $vardef['function']['name'] == 'getEmailAddressWidget')
        ) {
            unset($vardef['function']);
        }

        if (isset($vardef['name']) && ($vardef['name'] == 'date_modified')) {
            $vardef['name'] = 'aow_temp_date';
        }

        // load SugarFieldHandler to render the field tpl file
        static $sfh;

        if (!isset($sfh)) {
            require_once('include/SugarFields/SugarFieldHandler.php');
            $sfh = new SugarFieldHandler();
        }

        $contents = $sfh->displaySmarty('fields', $vardef, $view, $displayParams);

        // Remove all the copyright comments
        $contents = preg_replace('/\{\*[^\}]*?\*\}/', '', $contents);
        // remove extra wrong javascript which breaks auto complete on flexi relationship parent fields
        $contents = preg_replace("/<script language=\"javascript\">if\(typeof sqs_objects == \'undefined\'\){var sqs_objects = new Array;}sqs_objects\[\'EditView_parent_name\'\].*?<\/script>/", "", $contents);


        if ($view == 'EditView' && ($vardef['type'] == 'relate' || $vardef['type'] == 'parent')) {
            $contents = str_replace('"' . $vardef['id_name'] . '"', '{/literal}"{$fields.' . $vardef['name'] . '.id_name}"{literal}', $contents);
            $contents = str_replace('"' . $vardef['name'] . '"', '{/literal}"{$fields.' . $vardef['name'] . '.name}"{literal}', $contents);
            // regex below fixes button javascript for flexi relationship
            if ($vardef['type'] == 'parent') {
                $contents = str_replace("onclick='open_popup(document.{\$form_name}.parent_type.value, 600, 400, \"\", true, false, {literal}{\"call_back_function\":\"set_return\",\"form_name\":\"EditView\",\"field_to_name_array\":{\"id\":{/literal}\"{\$fields.parent_name.id_name}", "onclick='open_popup(document.{\$form_name}.parent_type.value, 600, 400, \"\", true, false, {literal}{\"call_back_function\":\"set_return\",\"form_name\":\"EditView\",\"field_to_name_array\":{\"id\":{/literal}\"parent_id", $contents);
            }
        }

        // hack to disable one of the js calls in this control
        if (isset($vardef['function']) && ($vardef['function'] == 'getCurrencyDropDown' || $vardef['function']['name'] == 'getCurrencyDropDown')) {
            $contents .= "{literal}<script>function CurrencyConvertAll() { return; }</script>{/literal}";
        }



        // Save it to the cache file
        if ($fh = @sugar_fopen($file, 'w')) {
            fputs($fh, $contents);
            fclose($fh);
        }
    }

    // Now render the template we received
    $ss = new Sugar_Smarty();

    // Create Smarty variables for the Calendar picker widget
    global $timedate;
    $time_format = $timedate->get_user_time_format();
    $date_format = $timedate->get_cal_date_format();
    $ss->assign('USER_DATEFORMAT', $timedate->get_user_date_format());
    $ss->assign('TIME_FORMAT', $time_format);
    $time_separator = ":";
    $match = array();
    if (preg_match('/\d+([^\d])\d+([^\d]*)/s', $time_format, $match)) {
        $time_separator = $match[1];
    }
    $t23 = strpos($time_format, '23') !== false ? '%H' : '%I';
    if (!isset($match[2]) || $match[2] == '') {
        $ss->assign('CALENDAR_FORMAT', $date_format . ' ' . $t23 . $time_separator . "%M");
    } else {
        $pm = $match[2] == "pm" ? "%P" : "%p";
        $ss->assign('CALENDAR_FORMAT', $date_format . ' ' . $t23 . $time_separator . "%M" . $pm);
    }

    $ss->assign('CALENDAR_FDOW', $current_user->get_first_day_of_week());

    $fieldlist = array();
    if (!isset($focus) || !($focus instanceof SugarBean)) {
        require_once($beanFiles[$beanList[$module]]);
    }
    $focus = new $beanList[$module];
    // create the dropdowns for the parent type fields
    $vardefFields[$fieldname] = $focus->field_defs[$fieldname];
    if ($vardefFields[$fieldname]['type'] == 'parent') {
        $focus->field_defs[$fieldname]['options'] = $focus->field_defs[$vardefFields[$fieldname]['group']]['options'];
    }
    foreach ($vardefFields as $name => $properties) {
        $fieldlist[$name] = $properties;
        // fill in enums
        if (isset($fieldlist[$name]['options']) && is_string($fieldlist[$name]['options']) && isset($app_list_strings[$fieldlist[$name]['options']])) {
            $fieldlist[$name]['options'] = $app_list_strings[$fieldlist[$name]['options']];
        }
        // Bug 32626: fall back on checking the mod_strings if not in the app_list_strings
        elseif (isset($fieldlist[$name]['options']) && is_string($fieldlist[$name]['options']) && isset($mod_strings[$fieldlist[$name]['options']])) {
            $fieldlist[$name]['options'] = $mod_strings[$fieldlist[$name]['options']];
        }
    }

    // fill in function return values
    if (!in_array($fieldname, array('email1', 'email2'))) {
        if (!empty($fieldlist[$fieldname]['function']['returns']) && $fieldlist[$fieldname]['function']['returns'] == 'html') {
            $function = $fieldlist[$fieldname]['function']['name'];
            // include various functions required in the various vardefs
            if (isset($fieldlist[$fieldname]['function']['include']) && is_file($fieldlist[$fieldname]['function']['include'])) {
                require_once($fieldlist[$fieldname]['function']['include']);
            }
            $_REQUEST[$fieldname] = $value;
            $value = $function($focus, $fieldname, $value, $view);

            $value = str_ireplace($fieldname, $aow_field, $value);
        }
    }

    if ($fieldlist[$fieldname]['type'] == 'link') {
        $fieldlist[$fieldname]['id_name'] = $fieldlist[$fieldname]['name'] . '_id';

        if ((!isset($fieldlist[$fieldname]['module']) || $fieldlist[$fieldname]['module'] == '') && $focus->load_relationship($fieldlist[$fieldname]['name'])) {
            $relateField = $fieldlist[$fieldname]['name'];
            $fieldlist[$fieldname]['module'] = $focus->$relateField->getRelatedModuleName();
        }
    }

    if ($fieldlist[$fieldname]['type'] == 'parent') {
        $fieldlist['parent_id']['name'] = 'parent_id';
    }

    if (isset($fieldlist[$fieldname]['name']) && ($fieldlist[$fieldname]['name'] == 'date_modified')) {
        $fieldlist[$fieldname]['name'] = 'aow_temp_date';
        $fieldlist['aow_temp_date'] = $fieldlist[$fieldname];
        $fieldname = 'aow_temp_date';
    }

    if (isset($fieldlist[$fieldname]['id_name']) && $fieldlist[$fieldname]['id_name'] != '' && $fieldlist[$fieldname]['id_name'] != $fieldlist[$fieldname]['name']) {
        if ($value) {
            $relateIdField = $fieldlist[$fieldname]['id_name'];
            $rel_value =  $bean->$relateIdField;
        }
        $fieldlist[$fieldlist[$fieldname]['id_name']]['value'] = $rel_value;
        $fieldlist[$fieldname]['value'] = $value;
        $fieldlist[$fieldname]['id_name'] = $aow_field;
        $fieldlist[$fieldname]['name'] = $aow_field . '_display';
    } else {
        if (isset($fieldlist[$fieldname]['type']) && ($fieldlist[$fieldname]['type'] == 'datetimecombo' || $fieldlist[$fieldname]['type'] == 'datetime')) {
            $value = $focus->convertField($value, $fieldlist[$fieldname]);
            if (!$value) {
                $value = date($timedate->get_date_time_format());
            }
            $fieldlist[$fieldname]['name'] = $aow_field;
            $fieldlist[$fieldname]['value'] = $value;
        } else {
            if (isset($fieldlist[$fieldname]['type']) && ($fieldlist[$fieldname]['type'] == 'date')) {
                $value = $focus->convertField($value, $fieldlist[$fieldname]);
                $fieldlist[$fieldname]['name'] = $aow_field;
                if (empty($value)) {
                    $value = str_replace("%", "", date($date_format));
                }
                $fieldlist[$fieldname]['value'] = $value;
            } else {
                $fieldlist[$fieldname]['value'] = $value;
                $fieldlist[$fieldname]['name'] = $aow_field;
            }
        }
    }

    if ($fieldlist[$fieldname]['type'] == 'currency' && $view != 'EditView') {
        static $sfh;

        if (!isset($sfh)) {
            require_once('include/SugarFields/SugarFieldHandler.php');
            $sfh = new SugarFieldHandler();
        }

        if ($currency_id != '' && !stripos($fieldname, '_USD')) {
            $userCurrencyId = $current_user->getPreference('currency');
            if ($currency_id != $userCurrencyId) {
                $currency = new Currency();
                $currency->retrieve($currency_id);
                $value = $currency->convertToDollar($value);
                $currency->retrieve($userCurrencyId);
                $value = $currency->convertFromDollar($value);
            }
        }

        $parentfieldlist[strtoupper($fieldname)] = $value;

        return ($sfh->displaySmarty($parentfieldlist, $fieldlist[$fieldname], 'ListView', $displayParams));
    }

    $ss->assign("fields", $fieldlist);
    $ss->assign("form_name", $view);
    $ss->assign("bean", $focus);

    $ss->assign("MOD", $mod_strings);
    $ss->assign("APP", $app_strings);

    return json_encode($ss->fetch($file));
}

function saveField($field, $id, $module, $value)
{
    global $current_user;

    if ($module == 'Users' && $field == 'is_admin' && !$current_user->is_admin) {
        $err = 'SECURITY: Only admin user can change user type';
        $GLOBALS['log']->fatal($err);
        throw new RuntimeException($err);
    }

    $bean = BeanFactory::getBean($module, $id);

    if (is_object($bean) && $bean->id != "") {
        if ($bean->field_defs[$field]['type'] == "multienum") {
            $bean->$field = encodeMultienumValue($value);
        } else {
            if ($bean->field_defs[$field]['type'] == "relate" || $bean->field_defs[$field]['type'] == 'parent') {
                $save_field = $bean->field_defs[$field]['id_name'];
                $bean->$save_field = $value;
                if ($bean->field_defs[$field]['type'] == 'parent') {
                    $bean->parent_type = $_REQUEST['parent_type'];
                    $bean->fill_in_additional_parent_fields(); // get up to date parent info as need it to display name
                }
            } else {
                if ($bean->field_defs[$field]['type'] == "currency") {
                    if (stripos($field, 'usdollar')) {
                        $newfield = str_replace("_usdollar", "", $field);
                        $bean->$newfield = $value;
                    } else {
                        $bean->$field = $value;
                    }
                } else {
                    $bean->$field = $value;
                }
            }
<<<<<<< HEAD
=======
        } elseif ($module === 'Leads' && $field === 'account_name') {
            require_once('modules/Leads/LeadFormBase.php');
            $bean->$field = $value;
            $bean->account_id = LeadFormBase::handleLeadAccountName($bean);
        } else {
            $bean->$field = $value;
>>>>>>> 1457b563
        }

        $check_notify = false;

        if (isset($bean->fetched_row['assigned_user_id']) && $field == "assigned_user_name") {
            $old_assigned_user_id = $bean->fetched_row['assigned_user_id'];
            if (!empty($value) && ($old_assigned_user_id != $value) && ($value != $current_user->id)) {
                $check_notify = true;
            }
        }

        $adminOnlyModules = array('Users', 'Employees');

        $enabled = true;
        if (in_array($module, $adminOnlyModules) && !is_admin($current_user)) {
            $enabled = false;
        }

        if (($bean->ACLAccess("edit") || is_admin($current_user)) && $enabled) {
            if (!$bean->save($check_notify)) {
                $GLOBALS['log']->fatal("Saving probably failed or bean->save() method did not return with a positive result.");
            }
        } else {
            $GLOBALS['log']->fatal("ACLAccess denied to save this field.");
        }
        $bean->retrieve();
        return getDisplayValue($bean, $field);
    } else {
        return false;
    }
}

function getDisplayValue($bean, $field, $method = "save")
{
    if (file_exists("custom/modules/Accounts/metadata/listviewdefs.php")) {
        $metadata = require("custom/modules/Accounts/metadata/listviewdefs.php");
    } else {
        $metadata = require("modules/Accounts/metadata/listviewdefs.php");
    }

    $fieldlist[$field] = $bean->getFieldDefinition($field);

    if (is_array($listViewDefs)) {
        $fieldlist[$field] = array_merge($fieldlist[$field], $listViewDefs);
    }

    $value = formatDisplayValue($bean, $bean->$field, $fieldlist[$field], $method);

    return $value;
}

function formatDisplayValue($bean, $value, $vardef, $method = "save")
{
    global $app_list_strings, $timedate;

    //Fake the params so we can pass the values through the sugarwidgets to get the correct display html.

    $GLOBALS['focus'] = $bean;
    $_REQUEST['record'] = $bean->id;
    $vardef['fields']['ID'] = $bean->id;
    $vardef['fields'][strtoupper($vardef['name'])] = $value;

    // If field is of type email.
    if ($vardef['name'] == "email1" && $vardef['group'] == "email1") {
        require_once("include/generic/SugarWidgets/SugarWidgetSubPanelEmailLink.php");
        $SugarWidgetSubPanelEmailLink = new SugarWidgetSubPanelEmailLink($vardef);
        $value = $SugarWidgetSubPanelEmailLink->displayList($vardef);
    }

    //If field is of type link and name.
    if (isset($vardef['link']) && $vardef['link'] && $vardef['type'] == "name" && $_REQUEST['view'] != "DetailView") {
        require_once("include/generic/SugarWidgets/SugarWidgetSubPanelDetailViewLink.php");

        $vardef['module'] = $bean->module_dir;

        $SugarWidgetSubPanelDetailViewLink = new SugarWidgetSubPanelDetailViewLink($vardef);
        $value = "<b>" . $SugarWidgetSubPanelDetailViewLink->displayList($vardef) . "</b>";
    }

    if ($method !== 'close' && ($vardef['type'] === 'datetimecombo' || $vardef['type'] === 'datetime' || $vardef['type'] === 'date')) {
        if ($method !== 'save') {
            $value = convertDateUserToDB($value);
        }
        $datetime_format = $timedate->get_date_time_format();

        if ($vardef['type'] === 'date') {
            $value = date('Y-m-d', strtotime($value));
            $value .= ' 00:00:00';
            $datetime = DateTime::createFromFormat('Y-m-d H:i:s', $value, new DateTimeZone('UTC'));
        } else {
            $datetime = DateTime::createFromFormat($datetime_format, $value, new DateTimeZone('UTC'));
        }

        $value = $datetime->format($datetime_format);
    }

    //If field is of type bool, checkbox.
    if ($vardef['type'] == "bool") {
        require_once("include/generic/LayoutManager.php");
        $layoutManager = new LayoutManager();

        require_once("include/generic/SugarWidgets/SugarWidgetFieldbool.php");

        $SugarWidgetFieldbool = new SugarWidgetFieldbool($layoutManager);
        $value = $SugarWidgetFieldbool->displayListPlain($vardef);
    }

    //if field is of type multienum.
    if ($vardef['type'] == "multienum") {
        $value = str_replace("^", "", $value);

        $array_values = explode(",", $value);

        foreach ($array_values as $value) {
            $values[] = $app_list_strings[$vardef['options']][$value];
        }
        $value = implode(", ", $values);
    }

    //if field is of type radio.
    if ($vardef['type'] == "radioenum" || $vardef['type'] == "enum" || $vardef['type'] == "dynamicenum") {
        $value = $app_list_strings[$vardef['options']][$value];
    }

    //if field is of type relate.
    if ($vardef['type'] == "relate" || $vardef['type'] == "parent") {
        if ($vardef['source'] == "non-db") {
            if ($vardef['module'] == "Employees") {
                $vardef['ext2'] = "Users";
                $vardef['rname'] = "full_name";
            }
        }
        if ($vardef['type'] == "parent") {
            $vardef['module'] = $bean->parent_type;
            $name = $bean->parent_name;
        }
        $idName = $vardef['id_name'];
        $record = $bean->$idName;

        if ($vardef['name'] != "assigned_user_name") {
            $value = "<a class=\"listViewTdLinkS1\" href=\"index.php?action=DetailView&module=".$vardef['module']."&record=$record\">";
        } else {
            $value = "";
        }


        //To fix github bug 880 (the rname was null and was causing a 500 error in the getFieldValueFromModule call to $fieldname
        $fieldName = 'name';//$vardef['name'];
        if (!is_null($vardef['rname'])) {
            $fieldName = $vardef['rname'];
        }

        if ($vardef['ext2']) {
            $value .= getFieldValueFromModule($fieldName, $vardef['ext2'], $record);
        } else {
            if (!empty($vardef['rname']) || $vardef['name'] == "related_doc_name") {
                $value .= getFieldValueFromModule($fieldName, $vardef['module'], $record);
            } else {
                $value .= $name;
            }
        }

        if ($vardef['name'] != "assigned_user_name") {
            $value .= "</a>";
        }
    }
    if ($vardef['type'] == "url") {
        $link = (substr($value, 0, 7) == 'http://' || substr($value, 0, 8) == 'https://' ?
            $value : 'http://' . $value);
        $value = '<a href=' . $link . ' target="_blank">' . $value . '</a>';
    }
    
    if ($vardef['type'] == "currency") {
        if ($_REQUEST['view'] != "DetailView") {
            $value = currency_format_number($value);
        } else {
            $value = format_number($value);
        }
    }
    if ($method === 'save' && $vardef['type'] === 'date') {
        $value = explode(' ', $value);
        $value = $value[0];
    }

    return $value;
}

function getFieldValueFromModule($fieldname, $module, $id)
{
    //Github bug 880, if the fieldname is null, do no call from bean
    if (is_null($fieldname)) {
        return '';
    }

    $bean = BeanFactory::getBean($module, $id);
    if (is_object($bean) && $bean->id != "") {
        return $bean->$fieldname;
    }
}

function convertDateUserToDB($value)
{
    global $timedate;

    $datetime_format = $timedate->get_date_time_format();
    $datetime = DateTime::createFromFormat($datetime_format, $value);

    $value = $datetime->format("Y-m-d H:i:s");
    return $value;
}

function checkAccess($bean)
{
    if ($bean->ACLAccess('EditView')) {
        return true;
    } else {
        return false;
    }
}<|MERGE_RESOLUTION|>--- conflicted
+++ resolved
@@ -5,7 +5,7 @@
  * SugarCRM, Inc. Copyright (C) 2004-2013 SugarCRM Inc.
  *
  * SuiteCRM is an extension to SugarCRM Community Edition developed by SalesAgility Ltd.
- * Copyright (C) 2011 - 2017 SalesAgility Ltd.
+ * Copyright (C) 2011 - 2018 SalesAgility Ltd.
  *
  * This program is free software; you can redistribute it and/or modify it under
  * the terms of the GNU Affero General Public License version 3 as published by the
@@ -255,27 +255,23 @@
         $fieldlist[$fieldname]['value'] = $value;
         $fieldlist[$fieldname]['id_name'] = $aow_field;
         $fieldlist[$fieldname]['name'] = $aow_field . '_display';
+    } elseif (isset($fieldlist[$fieldname]['type']) && ($fieldlist[$fieldname]['type'] == 'datetimecombo' || $fieldlist[$fieldname]['type'] == 'datetime' || $fieldlist[$fieldname]['type'] == 'date')) {
+        $value = $focus->convertField($value, $fieldlist[$fieldname]);
+        if (!$value) {
+            $value = date($timedate->get_date_time_format());
+        }
+        $fieldlist[$fieldname]['name'] = $aow_field;
+        $fieldlist[$fieldname]['value'] = $value;
+    } elseif (isset($fieldlist[$fieldname]['type']) && ($fieldlist[$fieldname]['type'] == 'date')) {
+        $value = $focus->convertField($value, $fieldlist[$fieldname]);
+        $fieldlist[$fieldname]['name'] = $aow_field;
+        if (empty($value)) {
+            $value = str_replace("%", "", date($date_format));
+        }
+        $fieldlist[$fieldname]['value'] = $value;
     } else {
-        if (isset($fieldlist[$fieldname]['type']) && ($fieldlist[$fieldname]['type'] == 'datetimecombo' || $fieldlist[$fieldname]['type'] == 'datetime')) {
-            $value = $focus->convertField($value, $fieldlist[$fieldname]);
-            if (!$value) {
-                $value = date($timedate->get_date_time_format());
-            }
-            $fieldlist[$fieldname]['name'] = $aow_field;
-            $fieldlist[$fieldname]['value'] = $value;
-        } else {
-            if (isset($fieldlist[$fieldname]['type']) && ($fieldlist[$fieldname]['type'] == 'date')) {
-                $value = $focus->convertField($value, $fieldlist[$fieldname]);
-                $fieldlist[$fieldname]['name'] = $aow_field;
-                if (empty($value)) {
-                    $value = str_replace("%", "", date($date_format));
-                }
-                $fieldlist[$fieldname]['value'] = $value;
-            } else {
-                $fieldlist[$fieldname]['value'] = $value;
-                $fieldlist[$fieldname]['name'] = $aow_field;
-            }
-        }
+        $fieldlist[$fieldname]['value'] = $value;
+        $fieldlist[$fieldname]['name'] = $aow_field;
     }
 
     if ($fieldlist[$fieldname]['type'] == 'currency' && $view != 'EditView') {
@@ -327,35 +323,26 @@
     if (is_object($bean) && $bean->id != "") {
         if ($bean->field_defs[$field]['type'] == "multienum") {
             $bean->$field = encodeMultienumValue($value);
-        } else {
-            if ($bean->field_defs[$field]['type'] == "relate" || $bean->field_defs[$field]['type'] == 'parent') {
-                $save_field = $bean->field_defs[$field]['id_name'];
-                $bean->$save_field = $value;
-                if ($bean->field_defs[$field]['type'] == 'parent') {
-                    $bean->parent_type = $_REQUEST['parent_type'];
-                    $bean->fill_in_additional_parent_fields(); // get up to date parent info as need it to display name
-                }
+        } elseif ($bean->field_defs[$field]['type'] == "relate" || $bean->field_defs[$field]['type'] == 'parent') {
+            $save_field = $bean->field_defs[$field]['id_name'];
+            $bean->$save_field = $value;
+            if ($bean->field_defs[$field]['type'] == 'parent') {
+                $bean->parent_type = $_REQUEST['parent_type'];
+                $bean->fill_in_additional_parent_fields(); // get up to date parent info as need it to display name
+            }
+        } elseif ($bean->field_defs[$field]['type'] == "currency") {
+            if (stripos($field, 'usdollar')) {
+                $newfield = str_replace("_usdollar", "", $field);
+                $bean->$newfield = $value;
             } else {
-                if ($bean->field_defs[$field]['type'] == "currency") {
-                    if (stripos($field, 'usdollar')) {
-                        $newfield = str_replace("_usdollar", "", $field);
-                        $bean->$newfield = $value;
-                    } else {
-                        $bean->$field = $value;
-                    }
-                } else {
-                    $bean->$field = $value;
-                }
-            }
-<<<<<<< HEAD
-=======
+                $bean->$field = $value;
+            }
         } elseif ($module === 'Leads' && $field === 'account_name') {
             require_once('modules/Leads/LeadFormBase.php');
             $bean->$field = $value;
             $bean->account_id = LeadFormBase::handleLeadAccountName($bean);
         } else {
             $bean->$field = $value;
->>>>>>> 1457b563
         }
 
         $check_notify = false;
@@ -383,9 +370,8 @@
         }
         $bean->retrieve();
         return getDisplayValue($bean, $field);
-    } else {
-        return false;
-    }
+    }
+    return false;
 }
 
 function getDisplayValue($bean, $field, $method = "save")
@@ -510,12 +496,10 @@
 
         if ($vardef['ext2']) {
             $value .= getFieldValueFromModule($fieldName, $vardef['ext2'], $record);
+        } elseif (!empty($vardef['rname']) || $vardef['name'] == "related_doc_name") {
+            $value .= getFieldValueFromModule($fieldName, $vardef['module'], $record);
         } else {
-            if (!empty($vardef['rname']) || $vardef['name'] == "related_doc_name") {
-                $value .= getFieldValueFromModule($fieldName, $vardef['module'], $record);
-            } else {
-                $value .= $name;
-            }
+            $value .= $name;
         }
 
         if ($vardef['name'] != "assigned_user_name") {
@@ -527,7 +511,7 @@
             $value : 'http://' . $value);
         $value = '<a href=' . $link . ' target="_blank">' . $value . '</a>';
     }
-    
+
     if ($vardef['type'] == "currency") {
         if ($_REQUEST['view'] != "DetailView") {
             $value = currency_format_number($value);
@@ -571,7 +555,6 @@
 {
     if ($bean->ACLAccess('EditView')) {
         return true;
-    } else {
-        return false;
-    }
+    }
+    return false;
 }