<?php
/**
 *
 * SugarCRM Community Edition is a customer relationship management program developed by
 * SugarCRM, Inc. Copyright (C) 2004-2013 SugarCRM Inc.
 *
 * SuiteCRM is an extension to SugarCRM Community Edition developed by SalesAgility Ltd.
 * Copyright (C) 2011 - 2017 SalesAgility Ltd.
 *
 * This program is free software; you can redistribute it and/or modify it under
 * the terms of the GNU Affero General Public License version 3 as published by the
 * Free Software Foundation with the addition of the following permission added
 * to Section 15 as permitted in Section 7(a): FOR ANY PART OF THE COVERED WORK
 * IN WHICH THE COPYRIGHT IS OWNED BY SUGARCRM, SUGARCRM DISCLAIMS THE WARRANTY
 * OF NON INFRINGEMENT OF THIRD PARTY RIGHTS.
 *
 * This program is distributed in the hope that it will be useful, but WITHOUT
 * ANY WARRANTY; without even the implied warranty of MERCHANTABILITY or FITNESS
 * FOR A PARTICULAR PURPOSE. See the GNU Affero General Public License for more
 * details.
 *
 * You should have received a copy of the GNU Affero General Public License along with
 * this program; if not, see http://www.gnu.org/licenses or write to the Free
 * Software Foundation, Inc., 51 Franklin Street, Fifth Floor, Boston, MA
 * 02110-1301 USA.
 *
 * You can contact SugarCRM, Inc. headquarters at 10050 North Wolfe Road,
 * SW2-130, Cupertino, CA 95014, USA. or at email address contact@sugarcrm.com.
 *
 * The interactive user interfaces in modified source and object code versions
 * of this program must display Appropriate Legal Notices, as required under
 * Section 5 of the GNU Affero General Public License version 3.
 *
 * In accordance with Section 7(b) of the GNU Affero General Public License version 3,
 * these Appropriate Legal Notices must retain the display of the "Powered by
 * SugarCRM" logo and "Supercharged by SuiteCRM" logo. If the display of the logos is not
 * reasonably feasible for technical reasons, the Appropriate Legal Notices must
 * display the words "Powered by SugarCRM" and "Supercharged by SuiteCRM".
 */

if (!defined('sugarEntry') || !sugarEntry) {
    die('Not A Valid Entry Point');
}

function getEditFieldHTML($module, $fieldname, $aow_field, $view = 'EditView', $id = '', $alt_type = '', $currency_id = '')
{

    global $current_language, $app_strings, $app_list_strings, $current_user, $beanFiles, $beanList;

    $bean = BeanFactory::getBean($module,$id);

    if(!checkAccess($bean)){
        return false;
    }


    $value = getFieldValueFromModule($fieldname, $module, $id);
    // use the mod_strings for this module
    $mod_strings = return_module_language($current_language, $module);

    // set the filename for this control
    $file = create_cache_directory('include/InlineEditing/') . $module . $view . $alt_type . $fieldname . '.tpl';

    if (!is_file($file)
        || inDeveloperMode()
        || !empty($_SESSION['developerMode'])
    ) {

        if (!isset($vardef)) {
            require_once($beanFiles[$beanList[$module]]);
            $focus = new $beanList[$module];
            $vardef = $focus->getFieldDefinition($fieldname);
        }

        $displayParams = array();
        //$displayParams['formName'] = 'EditView';

        // if this is the id relation field, then don't have a pop-up selector.
        if ($vardef['type'] == 'relate' && $vardef['id_name'] == $vardef['name']) {
            $vardef['type'] = 'varchar';
        }

        if (isset($vardef['precision'])) unset($vardef['precision']);

        //$vardef['precision'] = $locale->getPrecedentPreference('default_currency_significant_digits', $current_user);

        //TODO Fix datetimecomebo
        //temp work around
        if ($vardef['type'] == 'datetime') {
            $vardef['type'] = 'datetimecombo';
        }

        // trim down textbox display
        if ($vardef['type'] == 'text') {
            $vardef['rows'] = 2;
            $vardef['cols'] = 32;
        }

        // create the dropdowns for the parent type fields
        if ($vardef['type'] == 'parent_type') {
            $vardef['type'] = 'enum';
        }

        if ($vardef['type'] == 'link') {
            $vardef['type'] = 'relate';
            $vardef['rname'] = 'name';
            $vardef['id_name'] = $vardef['name'] . '_id';
            if ((!isset($vardef['module']) || $vardef['module'] == '') && $focus->load_relationship($vardef['name'])) {
                $vardef['module'] = $focus->{$vardef['name']}->getRelatedModuleName();
            }

        }

        //check for $alt_type
        if ($alt_type != '') {
            $vardef['type'] = $alt_type;
        }

        // remove the special text entry field function 'getEmailAddressWidget'
        if (isset($vardef['function'])
            && ($vardef['function'] == 'getEmailAddressWidget'
                || $vardef['function']['name'] == 'getEmailAddressWidget')
        )
            unset($vardef['function']);

        if (isset($vardef['name']) && ($vardef['name'] == 'date_modified')) {
            $vardef['name'] = 'aow_temp_date';
        }

        // load SugarFieldHandler to render the field tpl file
        static $sfh;

        if (!isset($sfh)) {
            require_once('include/SugarFields/SugarFieldHandler.php');
            $sfh = new SugarFieldHandler();
        }

        $contents = $sfh->displaySmarty('fields', $vardef, $view, $displayParams);

        // Remove all the copyright comments
        $contents = preg_replace('/\{\*[^\}]*?\*\}/', '', $contents);
        // remove extra wrong javascript which breaks auto complete on flexi relationship parent fields
        $contents = preg_replace("/<script language=\"javascript\">if\(typeof sqs_objects == \'undefined\'\){var sqs_objects = new Array;}sqs_objects\[\'EditView_parent_name\'\].*?<\/script>/","",$contents);


        if ($view == 'EditView' && ($vardef['type'] == 'relate' || $vardef['type'] == 'parent')) {

            $contents = str_replace('"' . $vardef['id_name'] . '"', '{/literal}"{$fields.' . $vardef['name'] . '.id_name}"{literal}', $contents);
            $contents = str_replace('"' . $vardef['name'] . '"', '{/literal}"{$fields.' . $vardef['name'] . '.name}"{literal}', $contents);
            // regex below fixes button javascript for flexi relationship
            if($vardef['type'] == 'parent') {
                $contents = str_replace("onclick='open_popup(document.{\$form_name}.parent_type.value, 600, 400, \"\", true, false, {literal}{\"call_back_function\":\"set_return\",\"form_name\":\"EditView\",\"field_to_name_array\":{\"id\":{/literal}\"{\$fields.parent_name.id_name}", "onclick='open_popup(document.{\$form_name}.parent_type.value, 600, 400, \"\", true, false, {literal}{\"call_back_function\":\"set_return\",\"form_name\":\"EditView\",\"field_to_name_array\":{\"id\":{/literal}\"parent_id", $contents);
            }
        }

        // hack to disable one of the js calls in this control
        if (isset($vardef['function']) && ($vardef['function'] == 'getCurrencyDropDown' || $vardef['function']['name'] == 'getCurrencyDropDown'))
            $contents .= "{literal}<script>function CurrencyConvertAll() { return; }</script>{/literal}";



        // Save it to the cache file
        if ($fh = @sugar_fopen($file, 'w')) {
            fputs($fh, $contents);
            fclose($fh);
        }
    }

    // Now render the template we received
    $ss = new Sugar_Smarty();

    // Create Smarty variables for the Calendar picker widget
    global $timedate;
    $time_format = $timedate->get_user_time_format();
    $date_format = $timedate->get_cal_date_format();
    $ss->assign('USER_DATEFORMAT', $timedate->get_user_date_format());
    $ss->assign('TIME_FORMAT', $time_format);
    $time_separator = ":";
    $match = array();
    if (preg_match('/\d+([^\d])\d+([^\d]*)/s', $time_format, $match)) {
        $time_separator = $match[1];
    }
    $t23 = strpos($time_format, '23') !== false ? '%H' : '%I';
    if (!isset($match[2]) || $match[2] == '') {
        $ss->assign('CALENDAR_FORMAT', $date_format . ' ' . $t23 . $time_separator . "%M");
    } else {
        $pm = $match[2] == "pm" ? "%P" : "%p";
        $ss->assign('CALENDAR_FORMAT', $date_format . ' ' . $t23 . $time_separator . "%M" . $pm);
    }

    $ss->assign('CALENDAR_FDOW', $current_user->get_first_day_of_week());

    $fieldlist = array();
    if (!isset($focus) || !($focus instanceof SugarBean))
        require_once($beanFiles[$beanList[$module]]);
    $focus = new $beanList[$module];
    // create the dropdowns for the parent type fields
    $vardefFields[$fieldname] = $focus->field_defs[$fieldname];
    if ($vardefFields[$fieldname]['type'] == 'parent') {
        $focus->field_defs[$fieldname]['options'] = $focus->field_defs[$vardefFields[$fieldname]['group']]['options'];
    }
    foreach ($vardefFields as $name => $properties) {
        $fieldlist[$name] = $properties;
        // fill in enums
        if (isset($fieldlist[$name]['options']) && is_string($fieldlist[$name]['options']) && isset($app_list_strings[$fieldlist[$name]['options']]))
            $fieldlist[$name]['options'] = $app_list_strings[$fieldlist[$name]['options']];
        // Bug 32626: fall back on checking the mod_strings if not in the app_list_strings
        elseif (isset($fieldlist[$name]['options']) && is_string($fieldlist[$name]['options']) && isset($mod_strings[$fieldlist[$name]['options']]))
            $fieldlist[$name]['options'] = $mod_strings[$fieldlist[$name]['options']];
    }

    // fill in function return values
    if (!in_array($fieldname, array('email1', 'email2'))) {
        if (!empty($fieldlist[$fieldname]['function']['returns']) && $fieldlist[$fieldname]['function']['returns'] == 'html') {
            $function = $fieldlist[$fieldname]['function']['name'];
            // include various functions required in the various vardefs
            if (isset($fieldlist[$fieldname]['function']['include']) && is_file($fieldlist[$fieldname]['function']['include']))
                require_once($fieldlist[$fieldname]['function']['include']);
            $_REQUEST[$fieldname] = $value;
            $value = $function($focus, $fieldname, $value, $view);

            $value = str_ireplace($fieldname, $aow_field, $value);
        }
    }

    if ($fieldlist[$fieldname]['type'] == 'link') {
        $fieldlist[$fieldname]['id_name'] = $fieldlist[$fieldname]['name'] . '_id';

        if ((!isset($fieldlist[$fieldname]['module']) || $fieldlist[$fieldname]['module'] == '') && $focus->load_relationship($fieldlist[$fieldname]['name'])) {
            $relateField = $fieldlist[$fieldname]['name'];
            $fieldlist[$fieldname]['module'] = $focus->$relateField->getRelatedModuleName();
        }
    }

    if($fieldlist[$fieldname]['type'] == 'parent'){
        $fieldlist['parent_id']['name'] = 'parent_id';
    }

    if (isset($fieldlist[$fieldname]['name']) && ($fieldlist[$fieldname]['name'] == 'date_modified')) {
        $fieldlist[$fieldname]['name'] = 'aow_temp_date';
        $fieldlist['aow_temp_date'] = $fieldlist[$fieldname];
        $fieldname = 'aow_temp_date';
    }

    if (isset($fieldlist[$fieldname]['id_name']) && $fieldlist[$fieldname]['id_name'] != '' && $fieldlist[$fieldname]['id_name'] != $fieldlist[$fieldname]['name']) {
        if($value){
            $relateIdField = $fieldlist[$fieldname]['id_name'];
            $rel_value =  $bean->$relateIdField;

        }
        $fieldlist[$fieldlist[$fieldname]['id_name']]['value'] = $rel_value;
        $fieldlist[$fieldname]['value'] = $value;
        $fieldlist[$fieldname]['id_name'] = $aow_field;
        $fieldlist[$fieldname]['name'] = $aow_field . '_display';
    } else if (isset($fieldlist[$fieldname]['type']) && ($fieldlist[$fieldname]['type'] == 'datetimecombo' || $fieldlist[$fieldname]['type'] == 'datetime')) {
        $value = $focus->convertField($value, $fieldlist[$fieldname]);
        if (!$value) {
            $value = date($timedate->get_date_time_format());
        }
        $fieldlist[$fieldname]['name'] = $aow_field;
        $fieldlist[$fieldname]['value'] = $value;
    } else if (isset($fieldlist[$fieldname]['type']) && ($fieldlist[$fieldname]['type'] == 'date')) {
        $value = $focus->convertField($value, $fieldlist[$fieldname]);
        $fieldlist[$fieldname]['name'] = $aow_field;
        if (empty($value)) {
            $value = str_replace("%", "", date($date_format));
        }
        $fieldlist[$fieldname]['value'] = $value;
    } else {
        $fieldlist[$fieldname]['value'] = $value;
        $fieldlist[$fieldname]['name'] = $aow_field;

    }

    if ($fieldlist[$fieldname]['type'] == 'currency' && $view != 'EditView') {
        static $sfh;

        if (!isset($sfh)) {
            require_once('include/SugarFields/SugarFieldHandler.php');
            $sfh = new SugarFieldHandler();
        }

        if ($currency_id != '' && !stripos($fieldname, '_USD')) {
            $userCurrencyId = $current_user->getPreference('currency');
            if ($currency_id != $userCurrencyId) {
                $currency = new Currency();
                $currency->retrieve($currency_id);
                $value = $currency->convertToDollar($value);
                $currency->retrieve($userCurrencyId);
                $value = $currency->convertFromDollar($value);
            }
        }

        $parentfieldlist[strtoupper($fieldname)] = $value;

        return ($sfh->displaySmarty($parentfieldlist, $fieldlist[$fieldname], 'ListView', $displayParams));
    }

    $ss->assign("fields", $fieldlist);
    $ss->assign("form_name", $view);
    $ss->assign("bean", $focus);

    $ss->assign("MOD", $mod_strings);
    $ss->assign("APP", $app_strings);

    return json_encode($ss->fetch($file));
}

function saveField($field, $id, $module, $value)
{

    global $current_user;

    if ($module == 'Users' && $field == 'is_admin' && !$current_user->is_admin) {
        $err = 'SECURITY: Only admin user can change user type';
        $GLOBALS['log']->fatal($err);
        throw new RuntimeException($err);
    }

    $bean = BeanFactory::getBean($module, $id);

    if (is_object($bean) && $bean->id != "") {

        if ($bean->field_defs[$field]['type'] == "multienum") {
            $bean->$field = encodeMultienumValue($value);
        }else if ($bean->field_defs[$field]['type'] == "relate" || $bean->field_defs[$field]['type'] == 'parent'){
            $save_field = $bean->field_defs[$field]['id_name'];
            $bean->$save_field = $value;
            if ($bean->field_defs[$field]['type'] == 'parent') {
                $bean->parent_type = $_REQUEST['parent_type'];
                $bean->fill_in_additional_parent_fields(); // get up to date parent info as need it to display name
            }
        }else if ($bean->field_defs[$field]['type'] == "currency"){
			if (stripos($field, 'usdollar')) {
				$newfield = str_replace("_usdollar", "", $field);
				$bean->$newfield = $value;
			}
			else{
				$bean->$field = $value;
			}
            
        }else{
            $bean->$field = $value;
        }

        $check_notify = FALSE;

        if (isset( $bean->fetched_row['assigned_user_id']) && $field == "assigned_user_name") {
            $old_assigned_user_id = $bean->fetched_row['assigned_user_id'];
            if (!empty($value) && ($old_assigned_user_id != $value) && ($value != $current_user->id)) {
                $check_notify = TRUE;
            }
        }

        $adminOnlyModules = array('Users', 'Employees');

        $enabled = true;
        if(in_array($module, $adminOnlyModules) && !is_admin($current_user)) {
            $enabled = false;
        }

        if(($bean->ACLAccess("edit") || is_admin($current_user)) && $enabled) {
            if(!$bean->save($check_notify)) {
                $GLOBALS['log']->fatal("Saving probably failed or bean->save() method did not return with a positive result.");
            }
        } else {
            $GLOBALS['log']->fatal("ACLAccess denied to save this field.");
        }
        $bean->retrieve();
        return getDisplayValue($bean, $field);
    } else {
        return false;
    }

}

function getDisplayValue($bean, $field, $method = "save")
{

    if (file_exists("custom/modules/Accounts/metadata/listviewdefs.php")) {
        $metadata = require("custom/modules/Accounts/metadata/listviewdefs.php");
    } else {
        $metadata = require("modules/Accounts/metadata/listviewdefs.php");
    }

    $fieldlist[$field] = $bean->getFieldDefinition($field);

    if(is_array($listViewDefs)){
        $fieldlist[$field] = array_merge($fieldlist[$field], $listViewDefs);
    }

    $value = formatDisplayValue($bean, $bean->$field, $fieldlist[$field], $method);

    return $value;
}

function formatDisplayValue($bean, $value, $vardef, $method = "save")
{

    global $app_list_strings, $timedate;

    //Fake the params so we can pass the values through the sugarwidgets to get the correct display html.

    $GLOBALS['focus'] = $bean;
    $_REQUEST['record'] = $bean->id;
    $vardef['fields']['ID'] = $bean->id;
    $vardef['fields'][strtoupper($vardef['name'])] = $value;

    // If field is of type email.
    if ($vardef['name'] == "email1" && $vardef['group'] == "email1") {

        require_once("include/generic/SugarWidgets/SugarWidgetSubPanelEmailLink.php");
        $SugarWidgetSubPanelEmailLink = new SugarWidgetSubPanelEmailLink($vardef);
        $value = $SugarWidgetSubPanelEmailLink->displayList($vardef);

    }

    //If field is of type link and name.
    if (isset($vardef['link']) && $vardef['link'] && $vardef['type'] == "name" && $_REQUEST['view'] != "DetailView") {

        require_once("include/generic/SugarWidgets/SugarWidgetSubPanelDetailViewLink.php");

        $vardef['module'] = $bean->module_dir;

        $SugarWidgetSubPanelDetailViewLink = new SugarWidgetSubPanelDetailViewLink($vardef);
        $value = "<b>" . $SugarWidgetSubPanelDetailViewLink->displayList($vardef) . "</b>";

    }

    //If field is of type date time or datetimecombo
    if ($vardef['type'] == "datetimecombo" || $vardef['type'] == "datetime") {

<<<<<<< HEAD
=======
            if ($vardef['type'] == "date") {
                $value = $value . ' 00:00:00';
            }
            // create utc date (as it's utc in db)
            // use the calculated datetime_format
            $datetime = DateTime::createFromFormat($datetime_format, $value,new DateTimeZone('UTC'));
>>>>>>> b29c16a8

        if ($method != "save") {
            $value = convertDateUserToDB($value);
        }
        $datetime_format = $timedate->get_date_time_format();
        // create utc date (as it's utc in db)
        $datetime = DateTime::createFromFormat("Y-m-d H:i:s", $value,new DateTimeZone('UTC'));
        // convert it to timezone the user uses
        $datetime = $timedate->tzUser($datetime);

        $value = $datetime->format($datetime_format);

    }

    //If field is of type bool, checkbox.
    if ($vardef['type'] == "bool") {

        require_once("include/generic/LayoutManager.php");
        $layoutManager = new LayoutManager();

        require_once("include/generic/SugarWidgets/SugarWidgetFieldbool.php");

        $SugarWidgetFieldbool = new SugarWidgetFieldbool($layoutManager);
        $value = $SugarWidgetFieldbool->displayListPlain($vardef);

    }

    //if field is of type multienum.
    if ($vardef['type'] == "multienum") {
        $value = str_replace("^", "", $value);

        $array_values = explode(",", $value);

        foreach ($array_values as $value) {
            $values[] = $app_list_strings[$vardef['options']][$value];
        }
        $value = implode(", ", $values);
    }

    //if field is of type radio.
     if ($vardef['type'] == "radioenum" || $vardef['type'] == "enum" || $vardef['type'] == "dynamicenum") {
        $value = $app_list_strings[$vardef['options']][$value];
    }

    //if field is of type relate.
    if ($vardef['type'] == "relate" || $vardef['type'] == "parent")  {

        if($vardef['source'] == "non-db"){

            if($vardef['module'] == "Employees"){
                $vardef['ext2'] = "Users";
                $vardef['rname'] = "full_name";
            }

        }
        if($vardef['type'] == "parent") {
            $vardef['module'] = $bean->parent_type;
            $name = $bean->parent_name;
        }
        $idName = $vardef['id_name'];
        $record = $bean->$idName;

        if($vardef['name'] != "assigned_user_name") {
            $value = "<a class=\"listViewTdLinkS1\" href=\"index.php?action=DetailView&module=".$vardef['module']."&record=$record\">";
        } else {
            $value = "";
        }


        //To fix github bug 880 (the rname was null and was causing a 500 error in the getFieldValueFromModule call to $fieldname
        $fieldName = 'name';//$vardef['name'];
        if(!is_null($vardef['rname']))
            $fieldName = $vardef['rname'];

        if($vardef['ext2']){

            $value .= getFieldValueFromModule($fieldName,$vardef['ext2'],$record);

        } else if(!empty($vardef['rname']) || $vardef['name'] == "related_doc_name") {
            $value .= getFieldValueFromModule($fieldName,$vardef['module'],$record);

        } else {
            $value .= $name;
        }

        if($vardef['name'] != "assigned_user_name") {
            $value .= "</a>";
        }
    }
    if ($vardef['type'] == "url") {
        $link = (substr($value, 0, 7) == 'http://' || substr($value, 0, 8) == 'https://' ?
            $value : 'http://' . $value);
        $value = '<a href=' . $link . ' target="_blank">' . $value . '</a>';
    }
	
	if($vardef['type'] == "currency"){
		if($_REQUEST['view'] != "DetailView"){			
			$value = currency_format_number($value);		
		}
		else
			$value = format_number($value);		
	}
	
    return $value;
}

function getFieldValueFromModule($fieldname, $module, $id)
{
    //Github bug 880, if the fieldname is null, do no call from bean
    if(is_null($fieldname))
        return '';

    $bean = BeanFactory::getBean($module, $id);
    if (is_object($bean) && $bean->id != "") {
        return $bean->$fieldname;
    }

}

function convertDateUserToDB($value)
{
    global $timedate;

    $datetime_format = $timedate->get_date_time_format();
    $datetime = DateTime::createFromFormat($datetime_format, $value);

    $value = $datetime->format("Y-m-d H:i:s");
    return $value;
}

function checkAccess($bean){

    if($bean->ACLAccess('EditView')) {
        return true;
    }else {
        return false;
    }
}
<|MERGE_RESOLUTION|>--- conflicted
+++ resolved
@@ -430,15 +430,12 @@
     //If field is of type date time or datetimecombo
     if ($vardef['type'] == "datetimecombo" || $vardef['type'] == "datetime") {
 
-<<<<<<< HEAD
-=======
             if ($vardef['type'] == "date") {
                 $value = $value . ' 00:00:00';
             }
             // create utc date (as it's utc in db)
             // use the calculated datetime_format
             $datetime = DateTime::createFromFormat($datetime_format, $value,new DateTimeZone('UTC'));
->>>>>>> b29c16a8
 
         if ($method != "save") {
             $value = convertDateUserToDB($value);
