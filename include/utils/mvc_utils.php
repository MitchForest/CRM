--- conflicted
+++ resolved
@@ -54,18 +54,12 @@
     if (isset($_REQUEST['action']) && $_REQUEST['action'] == "ajaxui") {
         return "javascript:SUGAR.ajaxUI.print();";
     }
-<<<<<<< HEAD
-    
-    $requestString = isset($GLOBALS['request_string']) ? $GLOBALS['request_string'] : null;
-    
-=======
     $requestString = null;
     if (isset($GLOBALS['request_string'])) {
         $requestString = $GLOBALS['request_string'];
     } else {
         LoggerManager::getLogger()->warn('Undefined index: request_string');
     }
->>>>>>> f2b355db
     return "javascript:void window.open('index.php?{$requestString}',"
          . "'printwin','menubar=1,status=0,resizable=1,scrollbars=1,toolbar=0,location=1')";
 }
