--- conflicted
+++ resolved
@@ -44,12 +44,6 @@
 
 function get_hook_array($module_name){
 
-<<<<<<< HEAD
-			$hook_array = null;
-			// This will load an array of the hooks to process
-			include("custom/modules/$module_name/logic_hooks.php");
-			return $hook_array;
-=======
 function get_hook_array($module_name)
 {
     $hook_array = null;
@@ -61,7 +55,6 @@
         LoggerManager::getLogger()->warn('File not found: ' . $file);
     }
     return $hook_array;
->>>>>>> b29c16a8
 
 //end function return_hook_array
 }
