--- conflicted
+++ resolved
@@ -40,10 +40,12 @@
 
 
 
-<<<<<<< HEAD
 if (!defined('sugarEntry') || !sugarEntry) {
     die('Not A Valid Entry Point');
-=======
+}
+
+function get_hook_array($module_name){
+
 			$hook_array = null;
 			// This will load an array of the hooks to process
                         $file = "custom/modules/$module_name/logic_hooks.php";
@@ -53,17 +55,6 @@
                             LoggerManager::getLogger()->warn('File not found: ' . $file);
                         }
 			return $hook_array;
-
-//end function return_hook_array
->>>>>>> f2b355db
-}
-
-function get_hook_array($module_name)
-{
-    $hook_array = null;
-    // This will load an array of the hooks to process
-    include("custom/modules/$module_name/logic_hooks.php");
-    return $hook_array;
 
     //end function return_hook_array
 }
