--- conflicted
+++ resolved
@@ -1,10 +1,11 @@
 <?php
-/*********************************************************************************
+/**
+ *
  * SugarCRM Community Edition is a customer relationship management program developed by
  * SugarCRM, Inc. Copyright (C) 2004-2013 SugarCRM Inc.
-
- * SuiteCRM is an extension to SugarCRM Community Edition developed by Salesagility Ltd.
- * Copyright (C) 2011 - 2014 Salesagility Ltd.
+ *
+ * SuiteCRM is an extension to SugarCRM Community Edition developed by SalesAgility Ltd.
+ * Copyright (C) 2011 - 2018 SalesAgility Ltd.
  *
  * This program is free software; you can redistribute it and/or modify it under
  * the terms of the GNU Affero General Public License version 3 as published by the
@@ -15,7 +16,7 @@
  *
  * This program is distributed in the hope that it will be useful, but WITHOUT
  * ANY WARRANTY; without even the implied warranty of MERCHANTABILITY or FITNESS
- * FOR A PARTICULAR PURPOSE.  See the GNU Affero General Public License for more
+ * FOR A PARTICULAR PURPOSE. See the GNU Affero General Public License for more
  * details.
  *
  * You should have received a copy of the GNU Affero General Public License along with
@@ -33,19 +34,15 @@
  * In accordance with Section 7(b) of the GNU Affero General Public License version 3,
  * these Appropriate Legal Notices must retain the display of the "Powered by
  * SugarCRM" logo and "Supercharged by SuiteCRM" logo. If the display of the logos is not
- * reasonably feasible for  technical reasons, the Appropriate Legal Notices must
- * display the words  "Powered by SugarCRM" and "Supercharged by SuiteCRM".
- ********************************************************************************/
-
-
+ * reasonably feasible for technical reasons, the Appropriate Legal Notices must
+ * display the words "Powered by SugarCRM" and "Supercharged by SuiteCRM".
+ */
 
 if (!defined('sugarEntry') || !sugarEntry) {
     die('Not A Valid Entry Point');
 }
-if (class_exists("ZipArchive")) {
-    require_once 'include/utils/php_zip_utils.php';
-    return;
-} else {
+
+if (!class_exists("ZipArchive")) {
     require_once('include/pclzip/pclzip.lib.php');
     if (isset($GLOBALS['log']) && class_implements($GLOBALS['log'], 'LoggerTemplate')) {
         $GLOBALS['log']->deprecated('Use of PCLZip has been deprecated. Please enable the zip extension in your PHP install ( see http://www.php.net/manual/en/zip.installation.php for more details ).');
@@ -84,6 +81,7 @@
             if (!defined('SUITE_PHPUNIT_RUNNER')) {
                 die("Specified directory '$to_dir' for zip file '$zip_archive' extraction does not exist.");
             }
+
             return false;
         }
 
@@ -92,40 +90,29 @@
             if ($archive->extract(
                 PCLZIP_OPT_BY_NAME,
                 $archive_file,
-<<<<<<< HEAD
-                                PCLZIP_OPT_PATH,
-                $to_dir,
-                                PCLZIP_OPT_REPLACE_NEWER
-            ) == 0) {
-=======
                 PCLZIP_OPT_PATH,
                 $to_dir,
                 PCLZIP_OPT_REPLACE_NEWER
                 ) == 0
             ) {
->>>>>>> 19ad0466
                 if (!defined('SUITE_PHPUNIT_RUNNER')) {
                     die("Error: " . $archive->errorInfo(true));
                 }
+
                 return false;
             }
         } else {
             if ($archive->extract(
                 PCLZIP_OPT_BY_NAME,
                 $archive_file,
-<<<<<<< HEAD
-                                PCLZIP_OPT_PATH,
-                $to_dir
-            ) == 0) {
-=======
                 PCLZIP_OPT_PATH,
                 $to_dir
                 ) == 0
             ) {
->>>>>>> 19ad0466
                 if (!defined('SUITE_PHPUNIT_RUNNER')) {
                     die("Error: " . $archive->errorInfo(true));
                 }
+
                 return false;
             }
         }
@@ -133,8 +120,8 @@
 
     function zip_dir($zip_dir, $zip_archive)
     {
-        $archive    = new PclZip($zip_archive);
-        $v_list     = $archive->create($zip_dir);
+        $archive = new PclZip($zip_archive);
+        $v_list = $archive->create($zip_dir);
         if ($v_list == 0) {
             if (!defined('SUITE_PHPUNIT_RUNNER')) {
                 die("Error: " . $archive->errorInfo(true));
@@ -148,10 +135,11 @@
      * @param string $zip_file
      * @param array $file_list
      * @param string $prefix Regular expression for the prefix to strip
+     * @return bool
      */
     function zip_files_list($zip_file, $file_list, $prefix = '')
     {
-        $archive    = new PclZip($zip_file);
+        $archive = new PclZip($zip_file);
         foreach ($file_list as $file) {
             if (!empty($prefix) && preg_match($prefix, $file, $matches) > 0) {
                 $remove_path = $matches[0];
@@ -162,4 +150,6 @@
         }
         return true;
     }
-} // if (ZipArchive exists)+} else {
+    require_once('include/utils/php_zip_utils.php');
+}