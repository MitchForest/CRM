<?php
if (!defined('sugarEntry') || !sugarEntry) {
    die('Not A Valid Entry Point');
}
/**
 *
 * SugarCRM Community Edition is a customer relationship management program developed by
 * SugarCRM, Inc. Copyright (C) 2004-2013 SugarCRM Inc.
 *
 * SuiteCRM is an extension to SugarCRM Community Edition developed by SalesAgility Ltd.
 * Copyright (C) 2011 - 2018 SalesAgility Ltd.
 *
 * This program is free software; you can redistribute it and/or modify it under
 * the terms of the GNU Affero General Public License version 3 as published by the
 * Free Software Foundation with the addition of the following permission added
 * to Section 15 as permitted in Section 7(a): FOR ANY PART OF THE COVERED WORK
 * IN WHICH THE COPYRIGHT IS OWNED BY SUGARCRM, SUGARCRM DISCLAIMS THE WARRANTY
 * OF NON INFRINGEMENT OF THIRD PARTY RIGHTS.
 *
 * This program is distributed in the hope that it will be useful, but WITHOUT
 * ANY WARRANTY; without even the implied warranty of MERCHANTABILITY or FITNESS
 * FOR A PARTICULAR PURPOSE. See the GNU Affero General Public License for more
 * details.
 *
 * You should have received a copy of the GNU Affero General Public License along with
 * this program; if not, see http://www.gnu.org/licenses or write to the Free
 * Software Foundation, Inc., 51 Franklin Street, Fifth Floor, Boston, MA
 * 02110-1301 USA.
 *
 * You can contact SugarCRM, Inc. headquarters at 10050 North Wolfe Road,
 * SW2-130, Cupertino, CA 95014, USA. or at email address contact@sugarcrm.com.
 *
 * The interactive user interfaces in modified source and object code versions
 * of this program must display Appropriate Legal Notices, as required under
 * Section 5 of the GNU Affero General Public License version 3.
 *
 * In accordance with Section 7(b) of the GNU Affero General Public License version 3,
 * these Appropriate Legal Notices must retain the display of the "Powered by
 * SugarCRM" logo and "Supercharged by SuiteCRM" logo. If the display of the logos is not
 * reasonably feasible for technical reasons, the Appropriate Legal Notices must
 * display the words "Powered by SugarCRM" and "Supercharged by SuiteCRM".
 */


require_once('include/utils/array_utils.php');
require_once('include/utils/sugar_file_utils.php');

/**
 * Convert all \ to / in path, remove multiple '/'s and '/./'
 * @param string $path
 * @return string
 */
function clean_path($path)
{
    // clean directory/file path with a functional equivalent
    $appendpath = '';
    if (is_windows() && strlen($path) >= 2 && $path[0].$path[1] == "\\\\") {
        $path = substr($path, 2);
        $appendpath = "\\\\";
    }
    $path = str_replace("\\", "/", $path);
    $path = str_replace("//", "/", $path);
    $path = str_replace("/./", "/", $path);
    return($appendpath.$path);
}

function create_cache_directory($file)
{
    $paths = explode('/', $file);
    $dir = rtrim($GLOBALS['sugar_config']['cache_dir'], '/\\');
    if (!file_exists($dir)) {
        sugar_mkdir($dir, 0775);
    }
    for ($i = 0; $i < sizeof($paths) - 1; $i++) {
        $dir .= '/' . $paths[$i];
        if (!file_exists($dir)) {
            sugar_mkdir($dir, 0775);
        }
    }
    return $dir . '/'. $paths[sizeof($paths) - 1];
}

function get_module_dir_list()
{
    $modules = array();
    $path = 'modules';
    $d = dir($path);
    while ($entry = $d->read()) {
        if ($entry != '..' && $entry != '.') {
            if (is_dir($path. '/'. $entry)) {
                $modules[$entry] = $entry;
            }
        }
    }
    return $modules;
}

function mk_temp_dir($base_dir, $prefix="")
{
    $temp_dir = tempnam($base_dir, $prefix);
    if (!$temp_dir || !unlink($temp_dir)) {
        return(false);
    }

    if (sugar_mkdir($temp_dir)) {
        return($temp_dir);
    }

    return(false);
}

function remove_file_extension($filename)
{
    return(substr($filename, 0, strrpos($filename, ".")));
}

function write_array_to_file($the_name, $the_array, $the_file, $mode="w", $header='')
{
    if (!empty($header) && ($mode != 'a' || !file_exists($the_file))) {
        $the_string = $header;
    } else {
        $the_string =   "<?php\n" .
                    '// created: ' . date('Y-m-d H:i:s') . "\n";
    }
    $the_string .=  "\$$the_name = " .
                    var_export_helper($the_array) .
                    ";";

    $result = sugar_file_put_contents($the_file, $the_string, LOCK_EX) !== false;

    if (function_exists('opcache_invalidate')) {
        opcache_invalidate($the_file, true);
    }

    return $result;
}

function write_encoded_file($soap_result, $write_to_dir, $write_to_file="")
{
    // this function dies when encountering an error -- use with caution!
    // the path/file is returned upon success



    if ($write_to_file == "") {
        $write_to_file = $write_to_dir . "/" . $soap_result['filename'];
    }

    $file = $soap_result['data'];
    $write_to_file = str_replace("\\", "/", $write_to_file);

    $dir_to_make = dirname($write_to_file);
    if (!is_dir($dir_to_make)) {
        mkdir_recursive($dir_to_make);
    }
    $fh = sugar_fopen($write_to_file, "wb");
    fwrite($fh, base64_decode($file));
    fclose($fh);

    if (md5_file($write_to_file) != $soap_result['md5']) {
        die("MD5 error after writing file $write_to_file");
    }
    return($write_to_file);
}

function create_custom_directory($file)
{
    $paths = explode('/', $file);
    $dir = 'custom';
    if (!file_exists($dir)) {
        sugar_mkdir($dir, 0755);
    }
    for ($i = 0; $i < sizeof($paths) - 1; $i++) {
        $dir .= '/' . $paths[$i];
        if (!file_exists($dir)) {
            sugar_mkdir($dir, 0755);
        }
    }
    return $dir . '/'. $paths[sizeof($paths) - 1];
}

/**
 * This function will recursively generates md5s of files and returns an array of all md5s.
 *
 * @param	$path The path of the root directory to scan - must end with '/'
 * @param	$ignore_dirs array of filenames/directory names to ignore running md5 on - default 'cache' and 'upload'
 * @result	$md5_array an array containing path as key and md5 as value
 */
function generateMD5array($path, $ignore_dirs = array('cache', 'upload'))
{
    $dh  = opendir($path);
    if (!$dh) {
        return array();
    }
    while (false !== ($filename = readdir($dh))) {
        $current_dir_content[] = $filename;
    }

    // removes the ignored directories
    $current_dir_content = array_diff($current_dir_content, $ignore_dirs);

    sort($current_dir_content);
    $md5_array = array();

    foreach ($current_dir_content as $file) {
        // make sure that it's not dir '.' or '..'
        if (strcmp($file, ".") && strcmp($file, "..")) {
            if (is_dir($path.$file)) {
                // For testing purposes - uncomment to see all files and md5s
                //echo "<BR>Dir:  ".$path.$file."<br>";
                //generateMD5array($path.$file."/");

                $md5_array += generateMD5array($path.$file."/", $ignore_dirs);
            } else {
                // For testing purposes - uncomment to see all files and md5s
                //echo "   File: ".$path.$file."<br>";
                //echo md5_file($path.$file)."<BR>";

                $md5_array[$path.$file] = md5_file($path.$file);
            }
        }
    }

    return $md5_array;
}

/**
 * Function to compare two directory structures and return the items in path_a that didn't match in path_b
 *
 * @param	$path_a The path of the first root directory to scan - must end with '/'
 * @param	$path_b The path of the second root directory to scan - must end with '/'
 * @param	$ignore_dirs array of filenames/directory names to ignore running md5 on - default 'cache' and 'upload'
 * @result	array containing all the md5s of everything in $path_a that didn't have a match in $path_b
 */
function md5DirCompare($path_a, $path_b, $ignore_dirs = array('cache', 'upload'))
{
    $md5array_a = generateMD5array($path_a, $ignore_dirs);
    $md5array_b = generateMD5array($path_b, $ignore_dirs);

    $result = array_diff($md5array_a, $md5array_b);

    return $result;
}

/**
 * Function to retrieve all file names of matching pattern in a directory (and it's subdirectories)
 * example: getFiles($arr, './modules', '.+/EditView.php/'); // grabs all EditView.phps
 * @param array $arr return array to populate matches
 * @param string $dir directory to look in [ USE ./ in front of the $dir! ]
 * @param regex $pattern optional pattern to match against
 */
function getFiles(&$arr, $dir, $pattern = null)
{
    if (!is_dir($dir)) {
        return;
    }
    $d = dir($dir);
    while ($e =$d->read()) {
        if (substr($e, 0, 1) == '.') {
            continue;
        }
        $file = $dir . '/' . $e;
        if (is_dir($file)) {
            getFiles($arr, $file, $pattern);
        } else {
            if (empty($pattern)) {
                $arr[] = $file;
            } elseif (preg_match($pattern, $file)) {
                $arr[] = $file;
            }
        }
    }
}

/**
 * Function to split up large files for download
 * used in download.php
 * @param string $filename
 * @param int $retbytes
 */
function readfile_chunked($filename, $retbytes=true)
{
    $chunksize = 1*(1024*1024); // how many bytes per chunk
    $buffer = '';
    $cnt = 0;
    $handle = sugar_fopen($filename, 'rb');
    if ($handle === false) {
        return false;
    }
    while (!feof($handle)) {
        $buffer = fread($handle, $chunksize);
        echo $buffer;
        flush();
        if ($retbytes) {
            $cnt += strlen($buffer);
        }
    }
    $status = fclose($handle);
    if ($retbytes && $status) {
        return $cnt; // return num. bytes delivered like readfile() does.
    }
    return $status;
}
/**
 * Renames a file. If $new_file already exists, it will first unlink it and then rename it.
 * used in SugarLogger.php
 * @param string $old_filename
 * @param string $new_filename
 */
function sugar_rename($old_filename, $new_filename)
{
    if (empty($old_filename) || empty($new_filename)) {
        return false;
    }
    $success = false;
    if (file_exists($new_filename)) {
        unlink($new_filename);
        $success = rename($old_filename, $new_filename);
    } else {
        $success = rename($old_filename, $new_filename);
    }

    return $success;
}

function fileToHash($file)
{
    $hash = md5($file);
    $_SESSION['file2Hash'][$hash] = $file;
    return $hash;
}

function hashToFile($hash)
{
    if (!empty($_SESSION['file2Hash'][$hash])) {
        return $_SESSION['file2Hash'][$hash];
    }
    return false;
}



/**
 * get_file_extension
 * This function returns the file extension portion of a given filename
 *
 * @param $filename String of filename to return extension
 * @param $string_to_lower boolean value indicating whether or not to return value as lowercase, true by default
 *
 * @return extension String value, blank if no extension found
 */
function get_file_extension($filename, $string_to_lower=true)
{
<<<<<<< HEAD
    $ret = '';
    
    if (strpos($filename, '.') !== false) {
        if ($string_to_lower) {
            $exp = explode('.', $filename);
            $pop = array_pop($exp);
            $ret = strtolower($pop);
        } else {
            $exp = explode('.', $filename);
            $ret = array_pop($exp);
        }
=======
    if(strpos($filename, '.') !== false)
    {
        $splits = explode('.',$filename);
        $pop = array_pop($splits);
        return $string_to_lower ? strtolower($pop) : $pop;
>>>>>>> f2b355db
    }

    return $ret;
}


/**
 * get_mime_content_type_from_filename
 * This function is similar to mime_content_type, but does not require a real
 * file or path location.  Instead, the function merely checks the filename
 * extension and returns a best guess mime content type.
 *
 * @param $filename String of filename to return mime content type
 * @return mime content type as String value (defaults to 'application/octet-stream' for filenames with extension, empty otherwise)
 *
 */
function get_mime_content_type_from_filename($filename)
{
    if (strpos($filename, '.') !== false) {
        $mime_types = array(
            'txt' => 'text/plain',
            'htm' => 'text/html',
            'html' => 'text/html',
            'php' => 'text/html',
            'css' => 'text/css',
            'js' => 'application/javascript',
            'json' => 'application/json',
            'xml' => 'application/xml',
            'swf' => 'application/x-shockwave-flash',
            'flv' => 'video/x-flv',

            // images
            'png' => 'image/png',
            'jpe' => 'image/jpeg',
            'jpeg' => 'image/jpeg',
            'jpg' => 'image/jpeg',
            'gif' => 'image/gif',
            'bmp' => 'image/bmp',
            'ico' => 'image/vnd.microsoft.icon',
            'tiff' => 'image/tiff',
            'tif' => 'image/tiff',
            'svg' => 'image/svg+xml',
            'svgz' => 'image/svg+xml',

            // archives
            'zip' => 'application/zip',
            'rar' => 'application/x-rar-compressed',
            'exe' => 'application/x-msdownload',
            'msi' => 'application/x-msdownload',
            'cab' => 'application/vnd.ms-cab-compressed',

            // audio/video
            'mp3' => 'audio/mpeg',
            'qt' => 'video/quicktime',
            'mov' => 'video/quicktime',

            // adobe
            'pdf' => 'application/pdf',
            'psd' => 'image/vnd.adobe.photoshop',
            'ai' => 'application/postscript',
            'eps' => 'application/postscript',
            'ps' => 'application/postscript',

            // ms office
            'doc' => 'application/msword',
            'rtf' => 'application/rtf',
            'xls' => 'application/vnd.ms-excel',
            'ppt' => 'application/vnd.ms-powerpoint',

            // open office
            'odt' => 'application/vnd.oasis.opendocument.text',
            'ods' => 'application/vnd.oasis.opendocument.spreadsheet',
        );

<<<<<<< HEAD
        $exp = explode('.', $filename);
        $pop = array_pop($exp);
=======
        $splits = explode('.',$filename);
        $pop = array_pop($splits);
>>>>>>> f2b355db
        $ext = strtolower($pop);
        if (array_key_exists($ext, $mime_types)) {
            return $mime_types[$ext];
        }

        return 'application/octet-stream';
    }

    return '';
}
/*
function createFTSLogicHook($filePath = 'application/Ext/LogicHooks/logichooks.ext.php')
{
    $customFileLoc = create_custom_directory($filePath);
    $fp = sugar_fopen($customFileLoc, 'wb');
    $contents = <<<CIA
<?php
if (!isset(\$hook_array) || !is_array(\$hook_array)) {
    \$hook_array = array();
}
if (!isset(\$hook_array['after_save']) || !is_array(\$hook_array['after_save'])) {
    \$hook_array['after_save'] = array();
}
\$hook_array['after_save'][] = array(1, 'fts', 'include/SugarSearchEngine/SugarSearchEngineQueueManager.php', 'SugarSearchEngineQueueManager', 'populateIndexQueue');
CIA;

    fwrite($fp,$contents);
    fclose($fp);

}
*/
function cleanFileName($name)
{
    return preg_replace('/[^\w-._]+/i', '', $name);
}

/**
 * Filter dir name to not contain path components - no slashes, no .., etc.
 * @param string $name
 * @return string
 */
function cleanDirName($name)
{
    return str_replace(array("\\", "/", "."), "", $name);
}<|MERGE_RESOLUTION|>--- conflicted
+++ resolved
@@ -351,9 +351,8 @@
  */
 function get_file_extension($filename, $string_to_lower=true)
 {
-<<<<<<< HEAD
     $ret = '';
-    
+
     if (strpos($filename, '.') !== false) {
         if ($string_to_lower) {
             $exp = explode('.', $filename);
@@ -363,13 +362,6 @@
             $exp = explode('.', $filename);
             $ret = array_pop($exp);
         }
-=======
-    if(strpos($filename, '.') !== false)
-    {
-        $splits = explode('.',$filename);
-        $pop = array_pop($splits);
-        return $string_to_lower ? strtolower($pop) : $pop;
->>>>>>> f2b355db
     }
 
     return $ret;
@@ -444,13 +436,8 @@
             'ods' => 'application/vnd.oasis.opendocument.spreadsheet',
         );
 
-<<<<<<< HEAD
         $exp = explode('.', $filename);
         $pop = array_pop($exp);
-=======
-        $splits = explode('.',$filename);
-        $pop = array_pop($splits);
->>>>>>> f2b355db
         $ext = strtolower($pop);
         if (array_key_exists($ext, $mime_types)) {
             return $mime_types[$ext];
