--- conflicted
+++ resolved
@@ -143,17 +143,6 @@
     }
     if (!empty($iconPath)) {
         $the_title .= '<h2>';
-<<<<<<< HEAD
-    	if (SugarThemeRegistry::current()->directionality == "ltr") {
-	        $the_title .= "<a href='index.php?module={$module}&action=index'><img src='{$iconPath}' " . "alt='".$module."' title='".$module."' align='absmiddle'></a>";
-	        $the_title .= ($count >= 1) ? SugarView::getBreadCrumbSymbol() : "";
-	        $the_title .=  $module_title.'';
-    	} else {
-    		$the_title .= $module_title;
-    		$the_title .= ($count > 1) ? SugarView::getBreadCrumbSymbol() : "";
-    		$the_title .= "<a href='index.php?module={$module}&action=index'><img src='{$iconPath}' "  . "alt='".$module."' title='".$module."' align='absmiddle'></a>";
-    	}
-=======
         $sw = new SugarView();
         if (SugarThemeRegistry::current()->directionality == "ltr") {
             $the_title .= "<a href='index.php?module={$module}&action=index'><img src='{$iconPath}' " . "alt='".$module."' title='".$module."' align='absmiddle'></a>";
@@ -164,7 +153,6 @@
             $the_title .= ($count > 1) ? $sw->getBreadCrumbSymbol() : "";
             $the_title .= "<a href='index.php?module={$module}&action=index'><img src='{$iconPath}' "  . "alt='".$module."' title='".$module."' align='absmiddle'></a>";
         }
->>>>>>> 58d5f573
         $the_title .= '</h2>';
     } else {
 		$the_title .="<h2> $module_title </h2>";
