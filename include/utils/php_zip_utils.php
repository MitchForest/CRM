--- conflicted
+++ resolved
@@ -40,29 +40,21 @@
 
 
 
-if(!defined('sugarEntry') || !sugarEntry) die('Not A Valid Entry Point');
-
-function unzip( $zip_archive, $zip_dir)
-{
-   return unzip_file($zip_archive, null, $zip_dir);
+if (!defined('sugarEntry') || !sugarEntry) {
+    die('Not A Valid Entry Point');
 }
 
-function unzip_file( $zip_archive, $archive_file, $zip_dir)
+function unzip($zip_archive, $zip_dir)
 {
-<<<<<<< HEAD
-    if( !is_dir( $zip_dir ) ) {
-        if (defined('SUITE_PHPUNIT_RUNNER') || defined('SUGARCRM_INSTALL'))
-        {
-        	$GLOBALS['log']->fatal("Specified directory '$zip_dir' for zip file '$zip_archive' extraction does not exist.");
-        	return false;
-        } else {
-            die( "Specified directory '$zip_dir' for zip file '$zip_archive' extraction does not exist." );
-=======
+    return unzip_file($zip_archive, null, $zip_dir);
+}
+
+function unzip_file($zip_archive, $archive_file, $zip_dir)
+{
     if (!is_dir($zip_dir)) {
         $GLOBALS['log']->fatal("Specified directory for zip file extraction does not exist.");
         if (defined('SUITE_PHPUNIT_RUNNER') || defined('SUGARCRM_INSTALL')) {
             return false;
->>>>>>> 58d5f573
         }
     }
     
@@ -70,60 +62,32 @@
 
     $res = $zip->open(UploadFile::realpath($zip_archive)); // we need realpath here for PHP streams support
 
-<<<<<<< HEAD
-    if($res !== TRUE) {
-        if (defined('SUITE_PHPUNIT_RUNNER') || defined('SUGARCRM_INSTALL'))
-        {
-        	$GLOBALS['log']->fatal(sprintf("ZIP Error(%d): Status(%s): Arhive(%s): Directory(%s)", $res, $zip->status, $zip_archive, $zip_dir));
-=======
     if ($res !== true) {
         $GLOBALS['log']->fatal(sprintf(sprintf("ZIP Error(%d): Status(%s)", $res, $zip->status)));
         if (defined('SUITE_PHPUNIT_RUNNER') || defined('SUGARCRM_INSTALL')) {
->>>>>>> 58d5f573
             return false;
-        } else {
-        	die(sprintf("ZIP Error(%d): Status(%s): Arhive(%s): Directory(%s)", $res, $zip->status, $zip_archive, $zip_dir));
         }
-<<<<<<< HEAD
-
-=======
->>>>>>> 58d5f573
     }
 
-    if($archive_file !== null) {
+    if ($archive_file !== null) {
         $res = $zip->extractTo(UploadFile::realpath($zip_dir), $archive_file);
     } else {
         $res = $zip->extractTo(UploadFile::realpath($zip_dir));
     }
     
-<<<<<<< HEAD
-    if($res !== TRUE) {
-        if (defined('SUITE_PHPUNIT_RUNNER') || defined('SUGARCRM_INSTALL'))
-        {
-        	$GLOBALS['log']->fatal(sprintf("ZIP Error(%d): Status(%s): Arhive(%s): Directory(%s)", $res, $zip->status, $zip_archive, $zip_dir));
-=======
     if ($res !== true) {
         $GLOBALS['log']->fatal(sprintf(sprintf("ZIP Error(%d): Status(%s)", $res, $zip->status)));
         if (defined('SUITE_PHPUNIT_RUNNER') || defined('SUGARCRM_INSTALL')) {
->>>>>>> 58d5f573
             return false;
-        } else {
-        	die(sprintf("ZIP Error(%d): Status(%s): Arhive(%s): Directory(%s)", $res, $zip->status, $zip_archive, $zip_dir));
         }
     }
     return true;
 }
 
-function zip_dir( $zip_dir, $zip_archive )
+function zip_dir($zip_dir, $zip_archive)
 {
-<<<<<<< HEAD
-    if( !is_dir( $zip_dir ) ){
-        if (!defined('SUITE_PHPUNIT_RUNNER'))
-            die( "Specified directory '$zip_dir' for zip file '$zip_archive' extraction does not exist." );
-=======
     if (!is_dir($zip_dir)) {
         $GLOBALS['log']->fatal("Specified directory for zip file extraction does not exist.");
->>>>>>> 58d5f573
         return false;
     }
     $zip = new ZipArchive();
@@ -137,10 +101,11 @@
         // ensure that . and .. are not zipped up, otherwise, the
         // CENT OS and others will fail when deploying module
         $fileName = $fileinfo->getFilename();
-        if ($fileName == "." || $fileName == "..")
+        if ($fileName == "." || $fileName == "..") {
             continue;
-        $localname = str_replace("\\", "/",substr($fileinfo->getPathname(), $chop)); // ensure file
-        if($fileinfo->isDir()) {
+        }
+        $localname = str_replace("\\", "/", substr($fileinfo->getPathname(), $chop)); // ensure file
+        if ($fileinfo->isDir()) {
             $zip->addEmptyDir($localname."/");
         } else {
             $zip->addFile($fileinfo->getPathname(), $localname);
@@ -159,18 +124,17 @@
 {
     $archive    = new ZipArchive();
     $res = $archive->open(UploadFile::realpath($zip_file), ZipArchive::CREATE|ZipArchive::OVERWRITE); // we need realpath here for PHP streams support
-    if($res !== TRUE)
-    {
+    if ($res !== true) {
         $GLOBALS['log']->fatal("Unable to open zip file, check directory permissions: $zip_file");
-        return FALSE;
+        return false;
     }
-    foreach($file_list as $file) {
-        if(!empty($prefix) && preg_match($prefix, $file, $matches) > 0) {
+    foreach ($file_list as $file) {
+        if (!empty($prefix) && preg_match($prefix, $file, $matches) > 0) {
             $zipname = substr($file, strlen($matches[0]));
         } else {
             $zipname = $file;
         }
         $archive->addFile($file, $zipname);
     }
-    return TRUE;
+    return true;
 }