<?php
<<<<<<< HEAD
if(!defined('sugarEntry') || !sugarEntry) die('Not A Valid Entry Point');
/*********************************************************************************
=======
if (!defined('sugarEntry') || !sugarEntry) {
    die('Not A Valid Entry Point');
}
/**
 *
>>>>>>> b29c16a8
 * SugarCRM Community Edition is a customer relationship management program developed by
 * SugarCRM, Inc. Copyright (C) 2004-2013 SugarCRM Inc.
 *
 * SuiteCRM is an extension to SugarCRM Community Edition developed by SalesAgility Ltd.
 * Copyright (C) 2011 - 2018 SalesAgility Ltd.
 *
 * This program is free software; you can redistribute it and/or modify it under
 * the terms of the GNU Affero General Public License version 3 as published by the
 * Free Software Foundation with the addition of the following permission added
 * to Section 15 as permitted in Section 7(a): FOR ANY PART OF THE COVERED WORK
 * IN WHICH THE COPYRIGHT IS OWNED BY SUGARCRM, SUGARCRM DISCLAIMS THE WARRANTY
 * OF NON INFRINGEMENT OF THIRD PARTY RIGHTS.
 *
 * This program is distributed in the hope that it will be useful, but WITHOUT
 * ANY WARRANTY; without even the implied warranty of MERCHANTABILITY or FITNESS
 * FOR A PARTICULAR PURPOSE. See the GNU Affero General Public License for more
 * details.
 *
 * You should have received a copy of the GNU Affero General Public License along with
 * this program; if not, see http://www.gnu.org/licenses or write to the Free
 * Software Foundation, Inc., 51 Franklin Street, Fifth Floor, Boston, MA
 * 02110-1301 USA.
 *
 * You can contact SugarCRM, Inc. headquarters at 10050 North Wolfe Road,
 * SW2-130, Cupertino, CA 95014, USA. or at email address contact@sugarcrm.com.
 *
 * The interactive user interfaces in modified source and object code versions
 * of this program must display Appropriate Legal Notices, as required under
 * Section 5 of the GNU Affero General Public License version 3.
 *
 * In accordance with Section 7(b) of the GNU Affero General Public License version 3,
 * these Appropriate Legal Notices must retain the display of the "Powered by
 * SugarCRM" logo and "Supercharged by SuiteCRM" logo. If the display of the logos is not
 * reasonably feasible for technical reasons, the Appropriate Legal Notices must
 * display the words "Powered by SugarCRM" and "Supercharged by SuiteCRM".
 */


/* 
 * func: query_module_access 
 * param: $moduleName
 * 
 * returns 1 if user has access to a module, else returns 0
 * 
 */

$modules_exempt_from_availability_check['Activities']='Activities';
$modules_exempt_from_availability_check['History']='History';
$modules_exempt_from_availability_check['Calls']='Calls';
$modules_exempt_from_availability_check['Meetings']='Meetings';
$modules_exempt_from_availability_check['Tasks']='Tasks';
//$modules_exempt_from_availability_check['Notes']='Notes';

$modules_exempt_from_availability_check['CampaignLog']='CampaignLog';
$modules_exempt_from_availability_check['CampaignTrackers']='CampaignTrackers';
$modules_exempt_from_availability_check['Prospects']='Prospects';
$modules_exempt_from_availability_check['ProspectLists']='ProspectLists';
$modules_exempt_from_availability_check['EmailMarketing']='EmailMarketing';
$modules_exempt_from_availability_check['EmailMan']='EmailMan';
$modules_exempt_from_availability_check['ProjectTask']='ProjectTask';
$modules_exempt_from_availability_check['Users']='Users';
$modules_exempt_from_availability_check['Teams']='Teams';
$modules_exempt_from_availability_check['SchedulersJobs']='SchedulersJobs';
$modules_exempt_from_availability_check['DocumentRevisions']='DocumentRevisions';
function query_module_access_list(&$user)
{
	require_once('modules/MySettings/TabController.php');
	$controller = new TabController();
	$tabArray = $controller->get_tabs($user); 

	return $tabArray[0];
}

function query_user_has_roles($user_id)
{
<<<<<<< HEAD
	
	
	$role = new Role();
	
	return $role->check_user_role_count($user_id);
=======
    $role = new Role();

    return $role->check_user_role_count($user_id);
>>>>>>> b29c16a8
}

function get_user_allowed_modules($user_id)
{
<<<<<<< HEAD
	

	$role = new Role();
	
	$allowed = $role->query_user_allowed_modules($user_id);
	return $allowed;
=======
    $role = new Role();

    $allowed = $role->query_user_allowed_modules($user_id);
    return $allowed;
>>>>>>> b29c16a8
}

function get_user_disallowed_modules($user_id, &$allowed)
{
	

	$role = new Role();
	$disallowed = $role->query_user_disallowed_modules($user_id, $allowed);
	return $disallowed;
}
// grabs client ip address and returns its value
function query_client_ip()
{
    if(!empty($GLOBALS['sugar_config']['ip_variable']) && !empty($_SERVER[$GLOBALS['sugar_config']['ip_variable']])) {
        return $_SERVER[$GLOBALS['sugar_config']['ip_variable']];
    } elseif (isset($_SERVER['HTTP_CLIENT_IP'])) {
        return $_SERVER['HTTP_CLIENT_IP'];
    } elseif (isset($_SERVER['HTTP_X_FORWARDED_FOR'])) {
        return $_SERVER['HTTP_X_FORWARDED_FOR'];
    } elseif (isset($_SERVER['HTTP_X_FORWARDED'])) {
        return $_SERVER['HTTP_X_FORWARDED'];
    } elseif (isset($_SERVER['HTTP_FORWARDED_FOR'])) {
        return $_SERVER['HTTP_FORWARDED_FOR'];
    } elseif (isset($_SERVER['HTTP_FORWARDED'])) {
        return $_SERVER['HTTP_FORWARDED'];
    } elseif (isset($_SERVER['HTTP_FROM'])) {
        return $_SERVER['HTTP_FROM'];
    } elseif (isset($_SERVER['REMOTE_ADDR'])) {
        return $_SERVER['REMOTE_ADDR'];
    } else {
        $GLOBALS['log']->warn('query_client_ip(): Unable to detect the IP address of the client.');
        return null;
    }
}

// sets value to key value
function get_val_array($arr){
	$new = array();
	if(!empty($arr)){
	foreach($arr as $key=>$val){
		$new[$key] = $key;
	}
	}
	return $new;
}
<|MERGE_RESOLUTION|>--- conflicted
+++ resolved
@@ -1,14 +1,9 @@
 <?php
-<<<<<<< HEAD
-if(!defined('sugarEntry') || !sugarEntry) die('Not A Valid Entry Point');
-/*********************************************************************************
-=======
 if (!defined('sugarEntry') || !sugarEntry) {
     die('Not A Valid Entry Point');
 }
 /**
  *
->>>>>>> b29c16a8
  * SugarCRM Community Edition is a customer relationship management program developed by
  * SugarCRM, Inc. Copyright (C) 2004-2013 SugarCRM Inc.
  *
@@ -84,34 +79,17 @@
 
 function query_user_has_roles($user_id)
 {
-<<<<<<< HEAD
-	
-	
-	$role = new Role();
-	
-	return $role->check_user_role_count($user_id);
-=======
     $role = new Role();
 
     return $role->check_user_role_count($user_id);
->>>>>>> b29c16a8
 }
 
 function get_user_allowed_modules($user_id)
 {
-<<<<<<< HEAD
-	
-
-	$role = new Role();
-	
-	$allowed = $role->query_user_allowed_modules($user_id);
-	return $allowed;
-=======
     $role = new Role();
 
     $allowed = $role->query_user_allowed_modules($user_id);
     return $allowed;
->>>>>>> b29c16a8
 }
 
 function get_user_disallowed_modules($user_id, &$allowed)
