--- conflicted
+++ resolved
@@ -80,14 +80,14 @@
 function query_user_has_roles($user_id)
 {
     $role = new Role();
-    
+
     return $role->check_user_role_count($user_id);
 }
 
 function get_user_allowed_modules($user_id)
 {
     $role = new Role();
-    
+
     $allowed = $role->query_user_allowed_modules($user_id);
     return $allowed;
 }
@@ -101,7 +101,6 @@
 // grabs client ip address and returns its value
 function query_client_ip()
 {
-<<<<<<< HEAD
     if (!empty($GLOBALS['sugar_config']['ip_variable']) && !empty($_SERVER[$GLOBALS['sugar_config']['ip_variable']])) {
         return $_SERVER[$GLOBALS['sugar_config']['ip_variable']];
     } elseif (isset($_SERVER['HTTP_CLIENT_IP'])) {
@@ -121,46 +120,6 @@
     }
     $GLOBALS['log']->warn('query_client_ip(): Unable to detect the IP address of the client.');
     return null;
-=======
-	global $_SERVER;
-	$clientIP = false;
-	if(!empty($GLOBALS['sugar_config']['ip_variable']) && !empty($_SERVER[$GLOBALS['sugar_config']['ip_variable']])){
-		$clientIP = $_SERVER[$GLOBALS['sugar_config']['ip_variable']];
-	}else if(isset($_SERVER['HTTP_CLIENT_IP']))
-	{
-		$clientIP = $_SERVER['HTTP_CLIENT_IP'];
-	}
-	elseif(isset($_SERVER['HTTP_X_FORWARDED_FOR']) AND preg_match_all('#\d{1,3}\.\d{1,3}\.\d{1,3}\.\d{1,3}#s', $_SERVER['HTTP_X_FORWARDED_FOR'], $matches))
-	{
-		// check for internal ips by looking at the first octet
-		foreach($matches[0] AS $ip)
-		{
-			if(!preg_match("#^(10|172\.16|192\.168)\.#", $ip))
-			{
-				$clientIP = $ip;
-				break;
-			}
-		}
-
-	}
-	elseif(isset($_SERVER['HTTP_FROM']))
-	{
-		$clientIP = $_SERVER['HTTP_FROM'];
-	}
-	else
-	{
-            
-            $remoteAddr = null;
-            if (isset($_SERVER['REMOTE_ADDR'])) {
-                $remoteAddr = $_SERVER['REMOTE_ADDR'];
-            } else {
-                LoggerManager::getLogger()->warn('Remote Address is not defined');
-            }
-            
-            $clientIP = $remoteAddr;
-	}
-	return $clientIP;
->>>>>>> f2b355db
 }
 
 // sets value to key value
