--- conflicted
+++ resolved
@@ -10,7 +10,7 @@
 
 r55980 - 2010-04-19 13:31:28 -0700 (Mon, 19 Apr 2010) - kjing - create Mango (6.1) based on windex
 
-r51719 - 2009-10-22 10:18:00 -0700 (Thu, 22 Oct 2009) - mitani - Converted to Build 3  tags and updated the build system 
+r51719 - 2009-10-22 10:18:00 -0700 (Thu, 22 Oct 2009) - mitani - Converted to Build 3  tags and updated the build system
 
 r51634 - 2009-10-19 13:32:22 -0700 (Mon, 19 Oct 2009) - mitani - Windex is the branch for Sugar Sales 1.0 development
 
@@ -30,24 +30,24 @@
 // License     : GNU LGPL (http://www.gnu.org/copyleft/lesser.html)
 // 	----------------------------------------------------------------------------
 //  Copyright (C) 2008-2009 Nicola Asuni - Tecnick.com S.r.l.
-// 	
+//
 // 	This program is free software: you can redistribute it and/or modify
 // 	it under the terms of the GNU Lesser General Public License as published by
 // 	the Free Software Foundation, either version 2.1 of the License, or
 // 	(at your option) any later version.
-// 	
+//
 // 	This program is distributed in the hope that it will be useful,
 // 	but WITHOUT ANY WARRANTY; without even the implied warranty of
 // 	MERCHANTABILITY or FITNESS FOR A PARTICULAR PURPOSE.  See the
 // 	GNU Lesser General Public License for more details.
-// 	
+//
 // 	You should have received a copy of the GNU Lesser General Public License
 // 	along with this program.  If not, see <http://www.gnu.org/licenses/>.
-// 	
+//
 // 	See LICENSE.TXT file for more information.
 //  ----------------------------------------------------------------------------
 //
-// Description : PHP class to creates array representations for 
+// Description : PHP class to creates array representations for
 //               common 1D barcodes to be used with TCPDF.
 //
 // Author: Nicola Asuni
@@ -73,1926 +73,6 @@
  * @version 1.0.008
  */
 
-<<<<<<< HEAD
-	/**
-	* PHP class to creates array representations for common 1D barcodes to be used with TCPDF (http://www.tcpdf.org).<br>
-	* @name TCPDFBarcode
-	* @package com.tecnick.tcpdf
-	* @version 1.0.008
-	* @author Nicola Asuni
-	* @link http://www.tcpdf.org
-	* @license http://www.gnu.org/copyleft/lesser.html LGPL
-	*/
-class TCPDFBarcode {
-	
-	/**
-	 * @var array representation of barcode.
-	 * @access protected
-	 */
-	protected $barcode_array;
-		
-	/**
-	 * This is the class constructor. 
-	 * Return an array representations for common 1D barcodes:<ul>
-	 * <li>$arrcode['code'] code to be printed on text label</li>
-	 * <li>$arrcode['maxh'] max bar height</li>
-	 * <li>$arrcode['maxw'] max bar width</li>
-	 * <li>$arrcode['bcode'][$k] single bar or space in $k position</li>
-	 * <li>$arrcode['bcode'][$k]['t'] bar type: true = bar, false = space.</li>
-	 * <li>$arrcode['bcode'][$k]['w'] bar width in units.</li>
-	 * <li>$arrcode['bcode'][$k]['h'] bar height in units.</li>
-	 * <li>$arrcode['bcode'][$k]['p'] bar top position (0 = top, 1 = middle)</li></ul>
-	 * @param string $code code to print
- 	 * @param string $type type of barcode: <ul><li>C39 : CODE 39 - ANSI MH10.8M-1983 - USD-3 - 3 of 9.</li><li>C39+ : CODE 39 with checksum</li><li>C39E : CODE 39 EXTENDED</li><li>C39E+ : CODE 39 EXTENDED + CHECKSUM</li><li>C93 : CODE 93 - USS-93</li><li>S25 : Standard 2 of 5</li><li>S25+ : Standard 2 of 5 + CHECKSUM</li><li>I25 : Interleaved 2 of 5</li><li>I25+ : Interleaved 2 of 5 + CHECKSUM</li><li>C128A : CODE 128 A</li><li>C128B : CODE 128 B</li><li>C128C : CODE 128 C</li><li>EAN2 : 2-Digits UPC-Based Extention</li><li>EAN5 : 5-Digits UPC-Based Extention</li><li>EAN8 : EAN 8</li><li>EAN13 : EAN 13</li><li>UPCA : UPC-A</li><li>UPCE : UPC-E</li><li>MSI : MSI (Variation of Plessey code)</li><li>MSI+ : MSI + CHECKSUM (modulo 11)</li><li>POSTNET : POSTNET</li><li>PLANET : PLANET</li><li>RMS4CC : RMS4CC (Royal Mail 4-state Customer Code) - CBC (Customer Bar Code)</li><li>KIX : KIX (Klant index - Customer index)</li><li>IMB: Intelligent Mail Barcode - Onecode - USPS-B-3200</li><li>CODABAR : CODABAR</li><li>CODE11 : CODE 11</li><li>PHARMA : PHARMACODE</li><li>PHARMA2T : PHARMACODE TWO-TRACKS</li></ul>
-	 */
-	public function __construct($code, $type) {
-		$this->setBarcode($code, $type);
-	}
-	
-	/** 
-	 * Return an array representations of barcode.
- 	 * @return array
-	 */
-	public function getBarcodeArray() {
-		return $this->barcode_array;
-	}
-	
-	/** 
-	 * Set the barcode.
-	 * @param string $code code to print
- 	 * @param string $type type of barcode: <ul><li>C39 : CODE 39 - ANSI MH10.8M-1983 - USD-3 - 3 of 9.</li><li>C39+ : CODE 39 with checksum</li><li>C39E : CODE 39 EXTENDED</li><li>C39E+ : CODE 39 EXTENDED + CHECKSUM</li><li>C93 : CODE 93 - USS-93</li><li>S25 : Standard 2 of 5</li><li>S25+ : Standard 2 of 5 + CHECKSUM</li><li>I25 : Interleaved 2 of 5</li><li>I25+ : Interleaved 2 of 5 + CHECKSUM</li><li>C128A : CODE 128 A</li><li>C128B : CODE 128 B</li><li>C128C : CODE 128 C</li><li>EAN2 : 2-Digits UPC-Based Extention</li><li>EAN5 : 5-Digits UPC-Based Extention</li><li>EAN8 : EAN 8</li><li>EAN13 : EAN 13</li><li>UPCA : UPC-A</li><li>UPCE : UPC-E</li><li>MSI : MSI (Variation of Plessey code)</li><li>MSI+ : MSI + CHECKSUM (modulo 11)</li><li>POSTNET : POSTNET</li><li>PLANET : PLANET</li><li>RMS4CC : RMS4CC (Royal Mail 4-state Customer Code) - CBC (Customer Bar Code)</li><li>KIX : KIX (Klant index - Customer index)</li><li>IMB: Intelligent Mail Barcode - Onecode - USPS-B-3200</li><li>CODABAR : CODABAR</li><li>CODE11 : CODE 11</li><li>PHARMA : PHARMACODE</li><li>PHARMA2T : PHARMACODE TWO-TRACKS</li></ul>
- 	 * @return array
-	 */
-	public function setBarcode($code, $type) {
-		switch (strtoupper($type)) {
-			case 'C39': { // CODE 39 - ANSI MH10.8M-1983 - USD-3 - 3 of 9.
-				$arrcode = $this->barcode_code39($code, false, false);
-				break;
-			}
-			case 'C39+': { // CODE 39 with checksum
-				$arrcode = $this->barcode_code39($code, false, true);
-				break;
-			}
-			case 'C39E': { // CODE 39 EXTENDED
-				$arrcode = $this->barcode_code39($code, true, false);
-				break;
-			}
-			case 'C39E+': { // CODE 39 EXTENDED + CHECKSUM
-				$arrcode = $this->barcode_code39($code, true, true);
-				break;
-			}
-			case 'C93': { // CODE 93 - USS-93
-				$arrcode = $this->barcode_code93($code);
-				break;
-			}
-			case 'S25': { // Standard 2 of 5
-				$arrcode = $this->barcode_s25($code, false);
-				break;
-			}
-			case 'S25+': { // Standard 2 of 5 + CHECKSUM
-				$arrcode = $this->barcode_s25($code, true);
-				break;
-			}
-			case 'I25': { // Interleaved 2 of 5
-				$arrcode = $this->barcode_i25($code, false);
-				break;
-			}
-			case 'I25+': { // Interleaved 2 of 5 + CHECKSUM
-				$arrcode = $this->barcode_i25($code, true);
-				break;
-			}
-			case 'C128A': { // CODE 128 A
-				$arrcode = $this->barcode_c128($code, 'A');
-				break;
-			}
-			case 'C128B': { // CODE 128 B
-				$arrcode = $this->barcode_c128($code, 'B');
-				break;
-			}
-			case 'C128C': { // CODE 128 C
-				$arrcode = $this->barcode_c128($code, 'C');
-				break;
-			}
-			case 'EAN2': { // 2-Digits UPC-Based Extention
-				$arrcode = $this->barcode_eanext($code, 2);
-				break;
-			}
-			case 'EAN5': { // 5-Digits UPC-Based Extention
-				$arrcode = $this->barcode_eanext($code, 5);
-				break;
-			}
-			case 'EAN8': { // EAN 8
-				$arrcode = $this->barcode_eanupc($code, 8);
-				break;
-			}
-			case 'EAN13': { // EAN 13
-				$arrcode = $this->barcode_eanupc($code, 13);
-				break;
-			}
-			case 'UPCA': { // UPC-A
-				$arrcode = $this->barcode_eanupc($code, 12);
-				break;
-			}
-			case 'UPCE': { // UPC-E
-				$arrcode = $this->barcode_eanupc($code, 6);
-				break;
-			}
-			case 'MSI': { // MSI (Variation of Plessey code)
-				$arrcode = $this->barcode_msi($code, false);
-				break;
-			}
-			case 'MSI+': { // MSI + CHECKSUM (modulo 11)
-				$arrcode = $this->barcode_msi($code, true);
-				break;
-			}
-			case 'POSTNET': { // POSTNET
-				$arrcode = $this->barcode_postnet($code, false);
-				break;
-			}
-			case 'PLANET': { // PLANET
-				$arrcode = $this->barcode_postnet($code, true);
-				break;
-			}
-			case 'RMS4CC': { // RMS4CC (Royal Mail 4-state Customer Code) - CBC (Customer Bar Code)
-				$arrcode = $this->barcode_rms4cc($code, false);
-				break;
-			}
-			case 'KIX': { // KIX (Klant index - Customer index)
-				$arrcode = $this->barcode_rms4cc($code, true);
-				break;
-			}
-			case 'IMB': { // IMB - Intelligent Mail Barcode - Onecode - USPS-B-3200
-				$arrcode = $this->barcode_imb($code);
-				break;
-			}
-			case 'CODABAR': { // CODABAR
-				$arrcode = $this->barcode_codabar($code);
-				break;
-			}
-			case 'CODE11': { // CODE 11
-				$arrcode = $this->barcode_code11($code);
-				break;
-			}
-			case 'PHARMA': { // PHARMACODE
-				$arrcode = $this->barcode_pharmacode($code);
-				break;
-			}
-			case 'PHARMA2T': { // PHARMACODE TWO-TRACKS
-				$arrcode = $this->barcode_pharmacode2t($code);
-				break;
-			}
-			default: {
-				$this->barcode_array = false;
-			}
-		}
-		$this->barcode_array = $arrcode;
-	}
-	
-	/**
-	 * CODE 39 - ANSI MH10.8M-1983 - USD-3 - 3 of 9.
-	 * General-purpose code in very wide use world-wide
-	 * @param string $code code to represent.
-	 * @param boolean $checksum if true add a checksum to the code
-	 * @return array barcode representation.
-	 * @access protected
-	 */
-	protected function barcode_code39($code, $extended=false, $checksum=false) {
-		$chr['0'] = '111221211';
-		$chr['1'] = '211211112';
-		$chr['2'] = '112211112';
-		$chr['3'] = '212211111';
-		$chr['4'] = '111221112';
-		$chr['5'] = '211221111';
-		$chr['6'] = '112221111';
-		$chr['7'] = '111211212';
-		$chr['8'] = '211211211';
-		$chr['9'] = '112211211';
-		$chr['A'] = '211112112';
-		$chr['B'] = '112112112';
-		$chr['C'] = '212112111';
-		$chr['D'] = '111122112';
-		$chr['E'] = '211122111';
-		$chr['F'] = '112122111';
-		$chr['G'] = '111112212';
-		$chr['H'] = '211112211';
-		$chr['I'] = '112112211';
-		$chr['J'] = '111122211';
-		$chr['K'] = '211111122';
-		$chr['L'] = '112111122';
-		$chr['M'] = '212111121';
-		$chr['N'] = '111121122';
-		$chr['O'] = '211121121';
-		$chr['P'] = '112121121';
-		$chr['Q'] = '111111222';
-		$chr['R'] = '211111221';
-		$chr['S'] = '112111221';
-		$chr['T'] = '111121221';
-		$chr['U'] = '221111112';
-		$chr['V'] = '122111112';
-		$chr['W'] = '222111111';
-		$chr['X'] = '121121112';
-		$chr['Y'] = '221121111';
-		$chr['Z'] = '122121111';
-		$chr['-'] = '121111212';
-		$chr['.'] = '221111211';
-		$chr[' '] = '122111211';
-		$chr['$'] = '121212111';
-		$chr['/'] = '121211121';
-		$chr['+'] = '121112121';
-		$chr['%'] = '111212121';
-		$chr['*'] = '121121211';
-		
-		$code = strtoupper($code);
-		if ($extended) {
-			// extended mode
-			$code = $this->encode_code39_ext($code);
-		}
-		if ($code === false) {
-			return false;
-		}
-		if ($checksum) {
-			// checksum
-			$code .= $this->checksum_code39($code);
-		}
-		// add start and stop codes
-		$code = '*'.$code.'*';
-		
-		$bararray = array('code' => $code, 'maxw' => 0, 'maxh' => 1, 'bcode' => array());
-		$k = 0;
-		$clen = strlen($code);
-		for ($i = 0; $i < $clen; ++$i) {
-			$char = $code{$i};
-			if(!isset($chr[$char])) {
-				// invalid character
-				return false;
-			}
-			for ($j = 0; $j < 9; ++$j) {
-				if (($j % 2) == 0) {
-					$t = true; // bar
-				} else {
-					$t = false; // space
-				}
-				$w = $chr[$char]{$j};
-				$bararray['bcode'][$k] = array('t' => $t, 'w' => $w, 'h' => 1, 'p' => 0);
-				$bararray['maxw'] += $w;
-				++$k;
-			}
-			$bararray['bcode'][$k] = array('t' => false, 'w' => 1, 'h' => 1, 'p' => 0);
-			$bararray['maxw'] += 1;
-			++$k;
-		}
-		return $bararray;
-	}
-	
-	/**
-	 * Encode a string to be used for CODE 39 Extended mode.
-	 * @param string $code code to represent.
-	 * @return encoded string.
-	 * @access protected
-	 */
-	protected function encode_code39_ext($code) {
-		$encode = array(
-			chr(0) => '%U', chr(1) => '$A', chr(2) => '$B', chr(3) => '$C',
-			chr(4) => '$D', chr(5) => '$E', chr(6) => '$F', chr(7) => '$G',
-			chr(8) => '$H', chr(9) => '$I', chr(10) => '$J', chr(11) => '£K',
-			chr(12) => '$L', chr(13) => '$M', chr(14) => '$N', chr(15) => '$O',
-			chr(16) => '$P', chr(17) => '$Q', chr(18) => '$R', chr(19) => '$S',
-			chr(20) => '$T', chr(21) => '$U', chr(22) => '$V', chr(23) => '$W',
-			chr(24) => '$X', chr(25) => '$Y', chr(26) => '$Z', chr(27) => '%A',
-			chr(28) => '%B', chr(29) => '%C', chr(30) => '%D', chr(31) => '%E',
-			chr(32) => ' ', chr(33) => '/A', chr(34) => '/B', chr(35) => '/C',
-			chr(36) => '/D', chr(37) => '/E', chr(38) => '/F', chr(39) => '/G',
-			chr(40) => '/H', chr(41) => '/I', chr(42) => '/J', chr(43) => '/K',
-			chr(44) => '/L', chr(45) => '-', chr(46) => '.', chr(47) => '/O',
-			chr(48) => '0', chr(49) => '1', chr(50) => '2', chr(51) => '3',
-			chr(52) => '4', chr(53) => '5', chr(54) => '6', chr(55) => '7',
-			chr(56) => '8', chr(57) => '9', chr(58) => '/Z', chr(59) => '%F',
-			chr(60) => '%G', chr(61) => '%H', chr(62) => '%I', chr(63) => '%J',
-			chr(64) => '%V', chr(65) => 'A', chr(66) => 'B', chr(67) => 'C',
-			chr(68) => 'D', chr(69) => 'E', chr(70) => 'F', chr(71) => 'G',
-			chr(72) => 'H', chr(73) => 'I', chr(74) => 'J', chr(75) => 'K',
-			chr(76) => 'L', chr(77) => 'M', chr(78) => 'N', chr(79) => 'O',
-			chr(80) => 'P', chr(81) => 'Q', chr(82) => 'R', chr(83) => 'S',
-			chr(84) => 'T', chr(85) => 'U', chr(86) => 'V', chr(87) => 'W',
-			chr(88) => 'X', chr(89) => 'Y', chr(90) => 'Z', chr(91) => '%K',
-			chr(92) => '%L', chr(93) => '%M', chr(94) => '%N', chr(95) => '%O',
-			chr(96) => '%W', chr(97) => '+A', chr(98) => '+B', chr(99) => '+C',
-			chr(100) => '+D', chr(101) => '+E', chr(102) => '+F', chr(103) => '+G',
-			chr(104) => '+H', chr(105) => '+I', chr(106) => '+J', chr(107) => '+K',
-			chr(108) => '+L', chr(109) => '+M', chr(110) => '+N', chr(111) => '+O',
-			chr(112) => '+P', chr(113) => '+Q', chr(114) => '+R', chr(115) => '+S',
-			chr(116) => '+T', chr(117) => '+U', chr(118) => '+V', chr(119) => '+W',
-			chr(120) => '+X', chr(121) => '+Y', chr(122) => '+Z', chr(123) => '%P',
-			chr(124) => '%Q', chr(125) => '%R', chr(126) => '%S', chr(127) => '%T');
-		$code_ext = '';
-		$clen = strlen($code);
-		for ($i = 0 ; $i < $clen; ++$i) {
-			if (ord($code{$i}) > 127) {
-				return false;
-			}
-			$code_ext .= $encode[$code{$i}];
-		}
-		return $code_ext;
-	}
-	
-	/**
-	 * Calculate CODE 39 checksum (modulo 43).
-	 * @param string $code code to represent.
-	 * @return char checksum.
-	 * @access protected
-	 */
-	protected function checksum_code39($code) {
-		$chars = array(
-			'0', '1', '2', '3', '4', '5', '6', '7', '8', '9',
-			'A', 'B', 'C', 'D', 'E', 'F', 'G', 'H', 'I', 'J', 'K',
-			'L', 'M', 'N', 'O', 'P', 'Q', 'R', 'S', 'T', 'U', 'V',
-			'W', 'X', 'Y', 'Z', '-', '.', ' ', '$', '/', '+', '%');
-		$sum = 0;
-		$clen = strlen($code);
-		for ($i = 0 ; $i < $clen; ++$i) {
-			$k = array_keys($chars, $code{$i});
-			$sum += $k[0];
-		}
-		$j = ($sum % 43);
-		return $chars[$j];
-	}
-	
-	/**
-	 * CODE 93 - USS-93
-	 * Compact code similar to Code 39
-	 * @param string $code code to represent.
-	 * @param boolean $checksum if true add a checksum to the code
-	 * @return array barcode representation.
-	 * @access protected
-	 */
-	protected function barcode_code93($code) {
-		$chr['0'] = '131112';
-		$chr['1'] = '111213';
-		$chr['2'] = '111312';
-		$chr['3'] = '111411';
-		$chr['4'] = '121113';
-		$chr['5'] = '121212';
-		$chr['6'] = '121311';
-		$chr['7'] = '111114';
-		$chr['8'] = '131211';
-		$chr['9'] = '141111';
-		$chr['A'] = '211113';
-		$chr['B'] = '211212';
-		$chr['C'] = '211311';
-		$chr['D'] = '221112';
-		$chr['E'] = '221211';
-		$chr['F'] = '231111';
-		$chr['G'] = '112113';
-		$chr['H'] = '112212';
-		$chr['I'] = '112311';
-		$chr['J'] = '122112';
-		$chr['K'] = '132111';
-		$chr['L'] = '111123';
-		$chr['M'] = '111222';
-		$chr['N'] = '111321';
-		$chr['O'] = '121122';
-		$chr['P'] = '131121';
-		$chr['Q'] = '212112';
-		$chr['R'] = '212211';
-		$chr['S'] = '211122';
-		$chr['T'] = '211221';
-		$chr['U'] = '221121';
-		$chr['V'] = '222111';
-		$chr['W'] = '112122';
-		$chr['X'] = '112221';
-		$chr['Y'] = '122121';
-		$chr['Z'] = '123111';
-		$chr['-'] = '121131';
-		$chr['.'] = '311112';
-		$chr[' '] = '311211';
-		$chr['$'] = '321111';
-		$chr['/'] = '112131';
-		$chr['+'] = '113121';
-		$chr['%'] = '211131';
-		$chr[128] = '121221'; // ($)
-		$chr[129] = '311121'; // (/)
-		$chr[130] = '122211'; // (+)
-		$chr[131] = '312111'; // (%)
-		$chr['*'] = '111141';
-		$code = strtoupper($code);
-		$encode = array(
-			chr(0) => chr(131).'U', chr(1) => chr(128).'A', chr(2) => chr(128).'B', chr(3) => chr(128).'C',
-			chr(4) => chr(128).'D', chr(5) => chr(128).'E', chr(6) => chr(128).'F', chr(7) => chr(128).'G',
-			chr(8) => chr(128).'H', chr(9) => chr(128).'I', chr(10) => chr(128).'J', chr(11) => '£K',
-			chr(12) => chr(128).'L', chr(13) => chr(128).'M', chr(14) => chr(128).'N', chr(15) => chr(128).'O',
-			chr(16) => chr(128).'P', chr(17) => chr(128).'Q', chr(18) => chr(128).'R', chr(19) => chr(128).'S',
-			chr(20) => chr(128).'T', chr(21) => chr(128).'U', chr(22) => chr(128).'V', chr(23) => chr(128).'W',
-			chr(24) => chr(128).'X', chr(25) => chr(128).'Y', chr(26) => chr(128).'Z', chr(27) => chr(131).'A',
-			chr(28) => chr(131).'B', chr(29) => chr(131).'C', chr(30) => chr(131).'D', chr(31) => chr(131).'E',
-			chr(32) => ' ', chr(33) => chr(129).'A', chr(34) => chr(129).'B', chr(35) => chr(129).'C',
-			chr(36) => chr(129).'D', chr(37) => chr(129).'E', chr(38) => chr(129).'F', chr(39) => chr(129).'G',
-			chr(40) => chr(129).'H', chr(41) => chr(129).'I', chr(42) => chr(129).'J', chr(43) => chr(129).'K',
-			chr(44) => chr(129).'L', chr(45) => '-', chr(46) => '.', chr(47) => chr(129).'O',
-			chr(48) => '0', chr(49) => '1', chr(50) => '2', chr(51) => '3',
-			chr(52) => '4', chr(53) => '5', chr(54) => '6', chr(55) => '7',
-			chr(56) => '8', chr(57) => '9', chr(58) => chr(129).'Z', chr(59) => chr(131).'F',
-			chr(60) => chr(131).'G', chr(61) => chr(131).'H', chr(62) => chr(131).'I', chr(63) => chr(131).'J',
-			chr(64) => chr(131).'V', chr(65) => 'A', chr(66) => 'B', chr(67) => 'C',
-			chr(68) => 'D', chr(69) => 'E', chr(70) => 'F', chr(71) => 'G',
-			chr(72) => 'H', chr(73) => 'I', chr(74) => 'J', chr(75) => 'K',
-			chr(76) => 'L', chr(77) => 'M', chr(78) => 'N', chr(79) => 'O',
-			chr(80) => 'P', chr(81) => 'Q', chr(82) => 'R', chr(83) => 'S',
-			chr(84) => 'T', chr(85) => 'U', chr(86) => 'V', chr(87) => 'W',
-			chr(88) => 'X', chr(89) => 'Y', chr(90) => 'Z', chr(91) => chr(131).'K',
-			chr(92) => chr(131).'L', chr(93) => chr(131).'M', chr(94) => chr(131).'N', chr(95) => chr(131).'O',
-			chr(96) => chr(131).'W', chr(97) => chr(130).'A', chr(98) => chr(130).'B', chr(99) => chr(130).'C',
-			chr(100) => chr(130).'D', chr(101) => chr(130).'E', chr(102) => chr(130).'F', chr(103) => chr(130).'G',
-			chr(104) => chr(130).'H', chr(105) => chr(130).'I', chr(106) => chr(130).'J', chr(107) => chr(130).'K',
-			chr(108) => chr(130).'L', chr(109) => chr(130).'M', chr(110) => chr(130).'N', chr(111) => chr(130).'O',
-			chr(112) => chr(130).'P', chr(113) => chr(130).'Q', chr(114) => chr(130).'R', chr(115) => chr(130).'S',
-			chr(116) => chr(130).'T', chr(117) => chr(130).'U', chr(118) => chr(130).'V', chr(119) => chr(130).'W',
-			chr(120) => chr(130).'X', chr(121) => chr(130).'Y', chr(122) => chr(130).'Z', chr(123) => chr(131).'P',
-			chr(124) => chr(131).'Q', chr(125) => chr(131).'R', chr(126) => chr(131).'S', chr(127) => chr(131).'T');
-		$code_ext = '';
-		$clen = strlen($code);
-		for ($i = 0 ; $i < $clen; ++$i) {
-			if (ord($code{$i}) > 127) {
-				return false;
-			}
-			$code_ext .= $encode[$code{$i}];
-		}
-		// checksum
-		$code .= $this->checksum_code93($code);
-		// add start and stop codes
-		$code = '*'.$code.'*';
-		$bararray = array('code' => $code, 'maxw' => 0, 'maxh' => 1, 'bcode' => array());
-		$k = 0;
-		$clen = strlen($code);
-		for ($i = 0; $i < $clen; ++$i) {
-			$char = $code{$i};
-			if(!isset($chr[$char])) {
-				// invalid character
-				return false;
-			}
-			for ($j = 0; $j < 6; ++$j) {
-				if (($j % 2) == 0) {
-					$t = true; // bar
-				} else {
-					$t = false; // space
-				}
-				$w = $chr[$char]{$j};
-				$bararray['bcode'][$k] = array('t' => $t, 'w' => $w, 'h' => 1, 'p' => 0);
-				$bararray['maxw'] += $w;
-				++$k;
-			}
-		}
-		$bararray['bcode'][$k] = array('t' => true, 'w' => 1, 'h' => 1, 'p' => 0);
-		$bararray['maxw'] += 1;
-		++$k;		
-		return $bararray;
-	}
-	
-	/**
-	 * Calculate CODE 93 checksum (modulo 47).
-	 * @param string $code code to represent.
-	 * @return string checksum code.
-	 * @access protected
-	 */
-	protected function checksum_code93($code) {
-		$chars = array(
-			'0', '1', '2', '3', '4', '5', '6', '7', '8', '9',
-			'A', 'B', 'C', 'D', 'E', 'F', 'G', 'H', 'I', 'J', 'K',
-			'L', 'M', 'N', 'O', 'P', 'Q', 'R', 'S', 'T', 'U', 'V',
-			'W', 'X', 'Y', 'Z', '-', '.', ' ', '$', '/', '+', '%');
-		// translate special characters
-		$code = strtr($code, chr(128).chr(129).chr(130).chr(131), '$/+%');	
-		$len = strlen($code);
-		// calculate check digit C
-		$p = 1;
-		$check = 0;
-		for ($i = ($len - 1); $i >= 0; --$i) {
-			$k = array_keys($chars, $code{$i});
-			$check += ($k[0] * $p);
-			++$p;
-			if ($p > 20) {
-				$p = 1;
-			}
-		}
-		$check %= 47;
-		$c = $chars[$check];
-		$code .= $c;
-		// calculate check digit K
-		$p = 1;
-		$check = 0;
-		for ($i = $len; $i >= 0; --$i) {
-			$k = array_keys($chars, $code{$i});
-			$check += ($k[0] * $p);
-			++$p;
-			if ($p > 15) {
-				$p = 1;
-			}
-		}
-		$check %= 47;
-		$k = $chars[$check];
-		return $c.$k;
-	}
-	
-	/**
-	 * Checksum for standard 2 of 5 barcodes.
-	 * @param string $code code to process.
-	 * @return int checksum.
-	 * @access protected
-	 */
-	protected function checksum_s25($code) {
-		$len = strlen($code);
-		$sum = 0;
-		for ($i = 0; $i < $len; $i+=2) {
-			$sum += $code{$i};
-		}
-		$sum *= 3;
-		for ($i = 1; $i < $len; $i+=2) {
-			$sum += ($code{$i});
-		}
-		$r = $sum % 10;
-		if($r > 0) {
-			$r = (10 - $r);
-		}
-		return $r;
-	}
-	
-	/**
-	 * MSI.
-	 * Variation of Plessey code, with similar applications 
-	 * Contains digits (0 to 9) and encodes the data only in the width of bars.
-	 * @param string $code code to represent.
-	 * @param boolean $checksum if true add a checksum to the code (modulo 11)
-	 * @return array barcode representation.
-	 * @access protected
-	 */
-	protected function barcode_msi($code, $checksum=false) {
-		$chr['0'] = '100100100100';
-		$chr['1'] = '100100100110';
-		$chr['2'] = '100100110100';
-		$chr['3'] = '100100110110';
-		$chr['4'] = '100110100100';
-		$chr['5'] = '100110100110';
-		$chr['6'] = '100110110100';
-		$chr['7'] = '100110110110';
-		$chr['8'] = '110100100100';
-		$chr['9'] = '110100100110';
-		$chr['A'] = '110100110100';
-		$chr['B'] = '110100110110';
-		$chr['C'] = '110110100100';
-		$chr['D'] = '110110100110';
-		$chr['E'] = '110110110100';
-		$chr['F'] = '110110110110';
-		if ($checksum) {
-			// add checksum
-			$clen = strlen($code);
-			$p = 2;
-			$check = 0;
-			for ($i = ($clen - 1); $i >= 0; --$i) {
-				$check += (hexdec($code{$i}) * $p);
-				++$p;
-				if ($p > 7) {
-					$p = 2;
-				}
-			}
-			$check %= 11;
-			if ($check > 0) {
-				$check = 11 - $check;
-			}
-			$code .= $check;
-		}
-		$seq = '110'; // left guard
-		$clen = strlen($code);
-		for ($i = 0; $i < $clen; ++$i) {
-			$digit = $code{$i};
-			if (!isset($chr[$digit])) {
-				// invalid character
-				return false;
-			}
-			$seq .= $chr[$digit];
-		}		
-		$seq .= '1001'; // right guard
-		$bararray = array('code' => $code, 'maxw' => 0, 'maxh' => 1, 'bcode' => array());
-		return $this->binseq_to_array($seq, $bararray);
-	}
-	
-	/**
-	 * Standard 2 of 5 barcodes.
-	 * Used in airline ticket marking, photofinishing
-	 * Contains digits (0 to 9) and encodes the data only in the width of bars.
-	 * @param string $code code to represent.
-	 * @param boolean $checksum if true add a checksum to the code
-	 * @return array barcode representation.
-	 * @access protected
-	 */
-	protected function barcode_s25($code, $checksum=false) {
-		$chr['0'] = '10101110111010';
-		$chr['1'] = '11101010101110';
-		$chr['2'] = '10111010101110';
-		$chr['3'] = '11101110101010';
-		$chr['4'] = '10101110101110';
-		$chr['5'] = '11101011101010';
-		$chr['6'] = '10111011101010';
-		$chr['7'] = '10101011101110';
-		$chr['8'] = '10101110111010';
-		$chr['9'] = '10111010111010';
-		if ($checksum) {
-			// add checksum
-			$code .= $this->checksum_s25($code);
-		}
-		if((strlen($code) % 2) != 0) {
-			// add leading zero if code-length is odd
-			$code = '0'.$code;
-		}
-		$seq = '11011010';
-		$clen = strlen($code);
-		for ($i = 0; $i < $clen; ++$i) {
-			$digit = $code{$i};
-			if (!isset($chr[$digit])) {
-				// invalid character
-				return false;
-			}
-			$seq .= $chr[$digit];
-		}		
-		$seq .= '1101011';
-		$bararray = array('code' => $code, 'maxw' => 0, 'maxh' => 1, 'bcode' => array());
-		return $this->binseq_to_array($seq, $bararray);
-	}
-	
-	/**
-	 * Convert binary barcode sequence to TCPDF barcode array
-	 * @param string $seq barcode as binary sequence
-	 * òparam array $bararray TCPDF barcode array to fill up
-	 * @return array barcode representation.
-	 * @access protected
-	 */
-	protected function binseq_to_array($seq, $bararray) {
-		$len = strlen($seq);
-		$w = 0;
-		$k = 0;
-		for ($i = 0; $i < $len; ++$i) {
-			$w += 1;
-			if (($i == ($len - 1)) OR (($i < ($len - 1)) AND ($seq{$i} != $seq{($i+1)}))) {
-				if ($seq{$i} == '1') {
-					$t = true; // bar
-				} else {
-					$t = false; // space
-				}
-				$bararray['bcode'][$k] = array('t' => $t, 'w' => $w, 'h' => 1, 'p' => 0);
-				$bararray['maxw'] += $w;
-				++$k;
-				$w = 0;
-			}
-		}
-		return $bararray;
-	}
-	
-	/**
-	 * Interleaved 2 of 5 barcodes.
-	 * Compact numeric code, widely used in industry, air cargo
-	 * Contains digits (0 to 9) and encodes the data in the width of both bars and spaces.
-	 * @param string $code code to represent.
-	 * @param boolean $checksum if true add a checksum to the code
-	 * @return array barcode representation.
-	 * @access protected
-	 */
-	protected function barcode_i25($code, $checksum=false) {
-		$chr['0'] = '11221';
-		$chr['1'] = '21112';
-		$chr['2'] = '12112';
-		$chr['3'] = '22111';
-		$chr['4'] = '11212';
-		$chr['5'] = '21211';
-		$chr['6'] = '12211';
-		$chr['7'] = '11122';
-		$chr['8'] = '21121';
-		$chr['9'] = '12121';
-		$chr['A'] = '11';
-		$chr['Z'] = '21';
-		if ($checksum) {
-			// add checksum
-			$code .= $this->checksum_s25($code);
-		}
-		if((strlen($code) % 2) != 0) {
-			// add leading zero if code-length is odd
-			$code = '0'.$code;
-		}
-		// add start and stop codes
-		$code = 'AA'.strtolower($code).'ZA';
-			
-		$bararray = array('code' => $code, 'maxw' => 0, 'maxh' => 1, 'bcode' => array());
-		$k = 0;
-		$clen = strlen($code);
-		for ($i = 0; $i < $clen; $i = ($i + 2)) {
-			$char_bar = $code{$i};
-			$char_space = $code{$i+1};
-			if((!isset($chr[$char_bar])) OR (!isset($chr[$char_space]))) {
-				// invalid character
-				return false;
-			}
-			// create a bar-space sequence
-			$seq = '';
-			$chrlen = strlen($chr[$char_bar]);
-			for ($s = 0; $s < $chrlen; $s++){
-				$seq .= $chr[$char_bar]{$s} . $chr[$char_space]{$s};
-			}
-			$seqlen = strlen($seq);
-			for ($j = 0; $j < $seqlen; ++$j) {
-				if (($j % 2) == 0) {
-					$t = true; // bar
-				} else {
-					$t = false; // space
-				}
-				$w = $seq{$j};
-				$bararray['bcode'][$k] = array('t' => $t, 'w' => $w, 'h' => 1, 'p' => 0);
-				$bararray['maxw'] += $w;
-				++$k;
-			}
-		}
-		return $bararray;
-	}
-	
-	/**
-	 * C128 barcodes. 
-	 * Very capable code, excellent density, high reliability; in very wide use world-wide
-	 * @param string $code code to represent.
-	 * @param string $type barcode type: A, B or C
-	 * @return array barcode representation.
-	 * @access protected
-	 */
-	protected function barcode_c128($code, $type='B') {
-		$chr = array(
-			'212222', /* 00 */
-			'222122', /* 01 */
-			'222221', /* 02 */
-			'121223', /* 03 */
-			'121322', /* 04 */
-			'131222', /* 05 */
-			'122213', /* 06 */
-			'122312', /* 07 */
-			'132212', /* 08 */
-			'221213', /* 09 */
-			'221312', /* 10 */
-			'231212', /* 11 */
-			'112232', /* 12 */
-			'122132', /* 13 */
-			'122231', /* 14 */
-			'113222', /* 15 */
-			'123122', /* 16 */
-			'123221', /* 17 */
-			'223211', /* 18 */
-			'221132', /* 19 */
-			'221231', /* 20 */
-			'213212', /* 21 */
-			'223112', /* 22 */
-			'312131', /* 23 */
-			'311222', /* 24 */
-			'321122', /* 25 */
-			'321221', /* 26 */
-			'312212', /* 27 */
-			'322112', /* 28 */
-			'322211', /* 29 */
-			'212123', /* 30 */
-			'212321', /* 31 */
-			'232121', /* 32 */
-			'111323', /* 33 */
-			'131123', /* 34 */
-			'131321', /* 35 */
-			'112313', /* 36 */
-			'132113', /* 37 */
-			'132311', /* 38 */
-			'211313', /* 39 */
-			'231113', /* 40 */
-			'231311', /* 41 */
-			'112133', /* 42 */
-			'112331', /* 43 */
-			'132131', /* 44 */
-			'113123', /* 45 */
-			'113321', /* 46 */
-			'133121', /* 47 */
-			'313121', /* 48 */
-			'211331', /* 49 */
-			'231131', /* 50 */
-			'213113', /* 51 */
-			'213311', /* 52 */
-			'213131', /* 53 */
-			'311123', /* 54 */
-			'311321', /* 55 */
-			'331121', /* 56 */
-			'312113', /* 57 */
-			'312311', /* 58 */
-			'332111', /* 59 */
-			'314111', /* 60 */
-			'221411', /* 61 */
-			'431111', /* 62 */
-			'111224', /* 63 */
-			'111422', /* 64 */
-			'121124', /* 65 */
-			'121421', /* 66 */
-			'141122', /* 67 */
-			'141221', /* 68 */
-			'112214', /* 69 */
-			'112412', /* 70 */
-			'122114', /* 71 */
-			'122411', /* 72 */
-			'142112', /* 73 */
-			'142211', /* 74 */
-			'241211', /* 75 */
-			'221114', /* 76 */
-			'413111', /* 77 */
-			'241112', /* 78 */
-			'134111', /* 79 */
-			'111242', /* 80 */
-			'121142', /* 81 */
-			'121241', /* 82 */
-			'114212', /* 83 */
-			'124112', /* 84 */
-			'124211', /* 85 */
-			'411212', /* 86 */
-			'421112', /* 87 */
-			'421211', /* 88 */
-			'212141', /* 89 */
-			'214121', /* 90 */
-			'412121', /* 91 */
-			'111143', /* 92 */
-			'111341', /* 93 */
-			'131141', /* 94 */
-			'114113', /* 95 */
-			'114311', /* 96 */
-			'411113', /* 97 */
-			'411311', /* 98 */
-			'113141', /* 99 */
-			'114131', /* 100 */
-			'311141', /* 101 */
-			'411131', /* 102 */
-			'211412', /* 103 START A */
-			'211214', /* 104 START B  */
-			'211232', /* 105 START C  */
-			'233111', /* STOP */
-			'200000'  /* END */
-		);
-		$keys = '';
-		switch(strtoupper($type)) {
-			case 'A': {
-				$startid = 103;
-				$keys = ' !"#$%&\'()*+,-./0123456789:;<=>?@ABCDEFGHIJKLMNOPQRSTUVWXYZ[\\]^_';
-				for ($i = 0; $i < 32; ++$i) {
-					$keys .= chr($i);
-				}
-				break;
-			}
-			case 'B': {
-				$startid = 104;
-				$keys = ' !"#$%&\'()*+,-./0123456789:;<=>?@ABCDEFGHIJKLMNOPQRSTUVWXYZ[\\]^_`abcdefghijklmnopqrstuvwxyz{|}~'.chr(127);
-				break;
-			}
-			case 'C': {
-				$startid = 105;
-				$keys = '';
-				if ((strlen($code) % 2) != 0) {
-					// The length of barcode value must be even ($code). You must pad the number with zeros
-					return false;
-				}
-				for ($i = 0; $i <= 99; ++$i) {
-					$keys .= chr($i);
-				}
-				$new_code = '';
-				$hclen = (strlen($code) / 2);
-				for ($i = 0; $i < $hclen; ++$i) {
-					$new_code .= chr(intval($code{(2 * $i)}.$code{(2 * $i + 1)}));
-				}
-				$code = $new_code;
-				break;
-			}
-			default: {
-				return false;
-			}
-		}
-		// calculate check character
-		$sum = $startid;
-		$clen = strlen($code);
-		for ($i = 0; $i < $clen; ++$i) {
-			$sum +=  (strpos($keys, $code{$i}) * ($i+1));
-		}
-		$check = ($sum % 103);
-		// add start, check and stop codes
-		$code = chr($startid).$code.chr($check).chr(106).chr(107);
-		$bararray = array('code' => $code, 'maxw' => 0, 'maxh' => 1, 'bcode' => array());
-		$k = 0;
-		$len = strlen($code);
-		for ($i = 0; $i < $len; ++$i) {
-			$ck = strpos($keys, $code{$i});
-			if (($i == 0) OR ($i > ($len-4))) {
-				$char_num = ord($code{$i});
-				$seq = $chr[$char_num];
-			} elseif(($ck >= 0) AND isset($chr[$ck])) {
-					$seq = $chr[$ck];
-			} else {
-				// invalid character
-				return false;
-			}
-			for ($j = 0; $j < 6; ++$j) {
-				if (($j % 2) == 0) {
-					$t = true; // bar
-				} else {
-					$t = false; // space
-				}
-				$w = $seq{$j};
-				$bararray['bcode'][$k] = array('t' => $t, 'w' => $w, 'h' => 1, 'p' => 0);
-				$bararray['maxw'] += $w;
-				++$k;
-			}
-		}
-		return $bararray;		
-	}
-	
-	/**
-	 * EAN13 and UPC-A barcodes.
-	 * EAN13: European Article Numbering international retail product code
-	 * UPC-A: Universal product code seen on almost all retail products in the USA and Canada
-	 * UPC-E: Short version of UPC symbol
-	 * @param string $code code to represent.
-	 * @param string $len barcode type: 6 = UPC-E, 8 = EAN8, 13 = EAN13, 12 = UPC-A
-	 * @return array barcode representation.
-	 * @access protected
-	 */
-	protected function barcode_eanupc($code, $len=13) {
-		$upce = false;
-		if ($len == 6) {
-			$len = 12; // UPC-A
-			$upce = true; // UPC-E mode
-		}
-		$data_len = $len - 1;
-		//Padding
-		$code = str_pad($code, $data_len, '0', STR_PAD_LEFT);
-		$code_len = strlen($code);
-		// calculate check digit
-		$sum_a = 0;
-		for ($i = 1; $i < $data_len; $i+=2) {
-			$sum_a += $code{$i};
-		}
-		if ($len > 12) {
-			$sum_a *= 3;
-		}
-		$sum_b = 0;
-		for ($i = 0; $i < $data_len; $i+=2) {
-			$sum_b += ($code{$i});
-		}
-		if ($len < 13) {
-			$sum_b *= 3;
-		}
-		$r = ($sum_a + $sum_b) % 10;
-		if($r > 0) {
-			$r = (10 - $r);
-		}
-		if ($code_len == $data_len) {
-			// add check digit
-			$code .= $r;
-		} elseif ($r !== intval($code{$data_len})) {
-			// wrong checkdigit
-			return false;
-		}
-		if ($len == 12) {
-			// UPC-A
-			$code = '0'.$code;
-			++$len;
-		}
-		if ($upce) {
-			// convert UPC-A to UPC-E
-			$tmp = substr($code, 4, 3);
-			if (($tmp == '000') OR ($tmp == '100') OR ($tmp == '200')) {
-				// manufacturer code ends in 000, 100, or 200
-				$upce_code = substr($code, 2, 2).substr($code, 9, 3).substr($code, 4, 1);
-			} else {
-				$tmp = substr($code, 5, 2);
-				if ($tmp == '00') {
-					// manufacturer code ends in 00
-					$upce_code = substr($code, 2, 3).substr($code, 10, 2).'3';
-				} else {
-					$tmp = substr($code, 6, 1);
-					if ($tmp == '0') {
-						// manufacturer code ends in 0
-						$upce_code = substr($code, 2, 4).substr($code, 11, 1).'4';
-					} else {
-						// manufacturer code does not end in zero
-						$upce_code = substr($code, 2, 5).substr($code, 11, 1);
-					}
-				}
-			}
-		}
-		//Convert digits to bars
-		$codes = array(
-			'A'=>array( // left odd parity
-				'0'=>'0001101',
-				'1'=>'0011001',
-				'2'=>'0010011',
-				'3'=>'0111101',
-				'4'=>'0100011',
-				'5'=>'0110001',
-				'6'=>'0101111',
-				'7'=>'0111011',
-				'8'=>'0110111',
-				'9'=>'0001011'),
-			'B'=>array( // left even parity
-				'0'=>'0100111',
-				'1'=>'0110011',
-				'2'=>'0011011',
-				'3'=>'0100001',
-				'4'=>'0011101',
-				'5'=>'0111001',
-				'6'=>'0000101',
-				'7'=>'0010001',
-				'8'=>'0001001',
-				'9'=>'0010111'),
-			'C'=>array( // right
-				'0'=>'1110010',
-				'1'=>'1100110',
-				'2'=>'1101100',
-				'3'=>'1000010',
-				'4'=>'1011100',
-				'5'=>'1001110',
-				'6'=>'1010000',
-				'7'=>'1000100',
-				'8'=>'1001000',
-				'9'=>'1110100')
-		);
-		$parities = array(
-			'0'=>array('A','A','A','A','A','A'),
-			'1'=>array('A','A','B','A','B','B'),
-			'2'=>array('A','A','B','B','A','B'),
-			'3'=>array('A','A','B','B','B','A'),
-			'4'=>array('A','B','A','A','B','B'),
-			'5'=>array('A','B','B','A','A','B'),
-			'6'=>array('A','B','B','B','A','A'),
-			'7'=>array('A','B','A','B','A','B'),
-			'8'=>array('A','B','A','B','B','A'),
-			'9'=>array('A','B','B','A','B','A')
-		);
-		$upce_parities = array();
-		$upce_parities[0] = array(
-			'0'=>array('B','B','B','A','A','A'),
-			'1'=>array('B','B','A','B','A','A'),
-			'2'=>array('B','B','A','A','B','A'),
-			'3'=>array('B','B','A','A','A','B'),
-			'4'=>array('B','A','B','B','A','A'),
-			'5'=>array('B','A','A','B','B','A'),
-			'6'=>array('B','A','A','A','B','B'),
-			'7'=>array('B','A','B','A','B','A'),
-			'8'=>array('B','A','B','A','A','B'),
-			'9'=>array('B','A','A','B','A','B')
-		);
-		$upce_parities[1] = array(
-			'0'=>array('A','A','A','B','B','B'),
-			'1'=>array('A','A','B','A','B','B'),
-			'2'=>array('A','A','B','B','A','B'),
-			'3'=>array('A','A','B','B','B','A'),
-			'4'=>array('A','B','A','A','B','B'),
-			'5'=>array('A','B','B','A','A','B'),
-			'6'=>array('A','B','B','B','A','A'),
-			'7'=>array('A','B','A','B','A','B'),
-			'8'=>array('A','B','A','B','B','A'),
-			'9'=>array('A','B','B','A','B','A')
-		);
-		$k = 0;
-		$seq = '101'; // left guard bar
-		if ($upce) {
-			$bararray = array('code' => $upce_code, 'maxw' => 0, 'maxh' => 1, 'bcode' => array());
-			$p = $upce_parities[$code{1}][$r];
-			for ($i = 0; $i < 6; ++$i) {
-				$seq .= $codes[$p[$i]][$upce_code{$i}];
-			}
-			$seq .= '010101'; // right guard bar
-		} else {
-			$bararray = array('code' => $code, 'maxw' => 0, 'maxh' => 1, 'bcode' => array());
-			$half_len = ceil($len / 2);
-			if ($len == 8) {
-				for ($i = 0; $i < $half_len; ++$i) {
-					$seq .= $codes['A'][$code{$i}];
-				}
-			} else {
-				$p = $parities[$code{0}];
-				for ($i = 1; $i < $half_len; ++$i) {
-					$seq .= $codes[$p[$i-1]][$code{$i}];
-				}
-			}
-			$seq .= '01010'; // center guard bar
-			for ($i = $half_len; $i < $len; ++$i) {
-				$seq .= $codes['C'][$code{$i}];
-			}
-			$seq .= '101'; // right guard bar
-		}
-		$clen = strlen($seq);
-		$w = 0;
-		for ($i = 0; $i < $clen; ++$i) {
-			$w += 1;
-			if (($i == ($clen - 1)) OR (($i < ($clen - 1)) AND ($seq{$i} != $seq{($i+1)}))) {
-				if ($seq{$i} == '1') {
-					$t = true; // bar
-				} else {
-					$t = false; // space
-				}
-				$bararray['bcode'][$k] = array('t' => $t, 'w' => $w, 'h' => 1, 'p' => 0);
-				$bararray['maxw'] += $w;
-				++$k;
-				$w = 0;
-			}
-		}
-		return $bararray;
-	}
-	
-	/**
-	 * UPC-Based Extentions
-	 * 2-Digit Ext.: Used to indicate magazines and newspaper issue numbers
-	 * 5-Digit Ext.: Used to mark suggested retail price of books
-	 * @param string $code code to represent.
-	 * @param string $len barcode type: 2 = 2-Digit, 5 = 5-Digit
-	 * @return array barcode representation.
-	 * @access protected
-	 */
-	protected function barcode_eanext($code, $len=5) {
-		//Padding
-		$code = str_pad($code, $len, '0', STR_PAD_LEFT);
-		// calculate check digit
-		if ($len == 2) {
-			$r = $code % 4;
-		} elseif ($len == 5) {
-			$r = (3 * ($code{0} + $code{2} + $code{4})) + (9 * ($code{1} + $code{3}));
-			$r %= 10;
-		} else {
-			return false;
-		}
-		//Convert digits to bars
-		$codes = array(
-			'A'=>array( // left odd parity
-				'0'=>'0001101',
-				'1'=>'0011001',
-				'2'=>'0010011',
-				'3'=>'0111101',
-				'4'=>'0100011',
-				'5'=>'0110001',
-				'6'=>'0101111',
-				'7'=>'0111011',
-				'8'=>'0110111',
-				'9'=>'0001011'),
-			'B'=>array( // left even parity
-				'0'=>'0100111',
-				'1'=>'0110011',
-				'2'=>'0011011',
-				'3'=>'0100001',
-				'4'=>'0011101',
-				'5'=>'0111001',
-				'6'=>'0000101',
-				'7'=>'0010001',
-				'8'=>'0001001',
-				'9'=>'0010111')
-		);
-		$parities = array();
-		$parities[2] = array(
-			'0'=>array('A','A'),
-			'1'=>array('A','B'),
-			'2'=>array('B','A'),
-			'3'=>array('B','B')
-		);
-		$parities[5] = array(
-			'0'=>array('B','B','A','A','A'),
-			'1'=>array('B','A','B','A','A'),
-			'2'=>array('B','A','A','B','A'),
-			'3'=>array('B','A','A','A','B'),
-			'4'=>array('A','B','B','A','A'),
-			'5'=>array('A','A','B','B','A'),
-			'6'=>array('A','A','A','B','B'),
-			'7'=>array('A','B','A','B','A'),
-			'8'=>array('A','B','A','A','B'),
-			'9'=>array('A','A','B','A','B')
-		);	
-		$p = $parities[$len][$r];
-		$seq = '1011'; // left guard bar
-		$seq .= $codes[$p[0]][$code{0}];
-		for ($i = 1; $i < $len; ++$i) {
-			$seq .= '01'; // separator
-			$seq .= $codes[$p[$i]][$code{$i}];
-		}
-		$bararray = array('code' => $code, 'maxw' => 0, 'maxh' => 1, 'bcode' => array());
-		return $this->binseq_to_array($seq, $bararray);
-	}
-	
-	/**
-	 * POSTNET and PLANET barcodes.
-	 * Used by U.S. Postal Service for automated mail sorting
-	 * @param string $code zip code to represent. Must be a string containing a zip code of the form DDDDD or DDDDD-DDDD.
-	 * @param boolean $planet if true print the PLANET barcode, otherwise print POSTNET
-	 * @return array barcode representation.
-	 * @access protected
-	 */
-	protected function barcode_postnet($code, $planet=false) {
-		// bar lenght
-		if ($planet) {
-			$barlen = Array(
-				0 => Array(1,1,2,2,2),
-				1 => Array(2,2,2,1,1),
-				2 => Array(2,2,1,2,1),
-				3 => Array(2,2,1,1,2),
-				4 => Array(2,1,2,2,1),
-				5 => Array(2,1,2,1,2),
-				6 => Array(2,1,1,2,2),
-				7 => Array(1,2,2,2,1),
-				8 => Array(1,2,2,1,2),
-				9 => Array(1,2,1,2,2)
-			);
-		} else {
-			$barlen = Array(
-				0 => Array(2,2,1,1,1),
-				1 => Array(1,1,1,2,2),
-				2 => Array(1,1,2,1,2),
-				3 => Array(1,1,2,2,1),
-				4 => Array(1,2,1,1,2),
-				5 => Array(1,2,1,2,1),
-				6 => Array(1,2,2,1,1),
-				7 => Array(2,1,1,1,2),
-				8 => Array(2,1,1,2,1),
-				9 => Array(2,1,2,1,1)
-			);
-		}
-		$bararray = array('code' => $code, 'maxw' => 0, 'maxh' => 2, 'bcode' => array());
-		$k = 0;
-		$code = str_replace('-', '', $code);
-		$code = str_replace(' ', '', $code);
-		$len = strlen($code);
-		// calculate checksum
-		$sum = 0;
-		for ($i = 0; $i < $len; ++$i) {
-			$sum += intval($code{$i});
-		}
-		$chkd = ($sum % 10);
-		if($chkd > 0) {
-			$chkd = (10 - $chkd);
-		}
-		$code .= $chkd;
-		$len = strlen($code);
-		// start bar
-		$bararray['bcode'][$k++] = array('t' => 1, 'w' => 1, 'h' => 2, 'p' => 0);
-		$bararray['bcode'][$k++] = array('t' => 0, 'w' => 1, 'h' => 2, 'p' => 0);
-		$bararray['maxw'] += 2;
-		for ($i = 0; $i < $len; ++$i) {
-			for ($j = 0; $j < 5; ++$j) {
-				$h = $barlen[$code{$i}][$j];
-				$p = floor(1 / $h);
-				$bararray['bcode'][$k++] = array('t' => 1, 'w' => 1, 'h' => $h, 'p' => $p);
-				$bararray['bcode'][$k++] = array('t' => 0, 'w' => 1, 'h' => 2, 'p' => 0);
-				$bararray['maxw'] += 2;
-			}
-		}
-		// end bar
-		$bararray['bcode'][$k++] = array('t' => 1, 'w' => 1, 'h' => 2, 'p' => 0);
-		$bararray['maxw'] += 1;
-		return $bararray;
-	}
-	
-	/**
-	 * RMS4CC - CBC - KIX
-	 * RMS4CC (Royal Mail 4-state Customer Code) - CBC (Customer Bar Code) - KIX (Klant index - Customer index)
-	 * RM4SCC is the name of the barcode symbology used by the Royal Mail for its Cleanmail service.
-	 * @param string $code code to print
-	 * @param boolean $kix if true prints the KIX variation (doesn't use the start and end symbols, and the checksum) - in this case the house number must be sufficed with an X and placed at the end of the code.
-	 * @return array barcode representation.
-	 * @access protected
-	 */
-	protected function barcode_rms4cc($code, $kix=false) {
-		$notkix = !$kix;
-		// bar mode
-		// 1 = pos 1, length 2
-		// 2 = pos 1, length 3
-		// 3 = pos 2, length 1
-		// 4 = pos 2, length 2
-		$barmode = array(
-			'0' => array(3,3,2,2),
-			'1' => array(3,4,1,2),
-			'2' => array(3,4,2,1),
-			'3' => array(4,3,1,2),
-			'4' => array(4,3,2,1),
-			'5' => array(4,4,1,1),
-			'6' => array(3,1,4,2),
-			'7' => array(3,2,3,2),
-			'8' => array(3,2,4,1),
-			'9' => array(4,1,3,2),
-			'A' => array(4,1,4,1),
-			'B' => array(4,2,3,1),
-			'C' => array(3,1,2,4),
-			'D' => array(3,2,1,4),
-			'E' => array(3,2,2,3),
-			'F' => array(4,1,1,4),
-			'G' => array(4,1,2,3),
-			'H' => array(4,2,1,3),
-			'I' => array(1,3,4,2),
-			'J' => array(1,4,3,2),
-			'K' => array(1,4,4,1),
-			'L' => array(2,3,3,2),
-			'M' => array(2,3,4,1),
-			'N' => array(2,4,3,1),
-			'O' => array(1,3,2,4),
-			'P' => array(1,4,1,4),
-			'Q' => array(1,4,2,3),
-			'R' => array(2,3,1,4),
-			'S' => array(2,3,2,3),
-			'T' => array(2,4,1,3),
-			'U' => array(1,1,4,4),
-			'V' => array(1,2,3,4),
-			'W' => array(1,2,4,3),
-			'X' => array(2,1,3,4),
-			'Y' => array(2,1,4,3),
-			'Z' => array(2,2,3,3)		
-		);
-		$code = strtoupper($code);
-		$len = strlen($code);
-		$bararray = array('code' => $code, 'maxw' => 0, 'maxh' => 3, 'bcode' => array());
-		if ($notkix) {
-			// table for checksum calculation (row,col)
-			$checktable = array(
-				'0' => array(1,1),
-				'1' => array(1,2),
-				'2' => array(1,3),
-				'3' => array(1,4),
-				'4' => array(1,5),
-				'5' => array(1,0),
-				'6' => array(2,1),
-				'7' => array(2,2),
-				'8' => array(2,3),
-				'9' => array(2,4),
-				'A' => array(2,5),
-				'B' => array(2,0),
-				'C' => array(3,1),
-				'D' => array(3,2),
-				'E' => array(3,3),
-				'F' => array(3,4),
-				'G' => array(3,5),
-				'H' => array(3,0),
-				'I' => array(4,1),
-				'J' => array(4,2),
-				'K' => array(4,3),
-				'L' => array(4,4),
-				'M' => array(4,5),
-				'N' => array(4,0),
-				'O' => array(5,1),
-				'P' => array(5,2),
-				'Q' => array(5,3),
-				'R' => array(5,4),
-				'S' => array(5,5),
-				'T' => array(5,0),
-				'U' => array(0,1),
-				'V' => array(0,2),
-				'W' => array(0,3),
-				'X' => array(0,4),
-				'Y' => array(0,5),
-				'Z' => array(0,0)
-			);
-			$row = 0;
-			$col = 0;
-			for ($i = 0; $i < $len; ++$i) {
-				$row += $checktable[$code{$i}][0];
-				$col += $checktable[$code{$i}][1];
-			}
-			$row %= 6;
-			$col %= 6;
-			$chk = array_keys($checktable, array($row,$col));
-			$code .= $chk[0];
-			++$len;
-		}
-		$k = 0;
-		if ($notkix) {
-			// start bar
-			$bararray['bcode'][$k++] = array('t' => 1, 'w' => 1, 'h' => 2, 'p' => 0);
-			$bararray['bcode'][$k++] = array('t' => 0, 'w' => 1, 'h' => 2, 'p' => 0);
-			$bararray['maxw'] += 2;
-		}
-		for ($i = 0; $i < $len; ++$i) {
-			for ($j = 0; $j < 4; ++$j) {
-				switch ($barmode[$code{$i}][$j]) {
-					case 1: {
-						$p = 0;
-						$h = 2;
-						break;
-					}
-					case 2: {
-						$p = 0;
-						$h = 3;
-						break;
-					}
-					case 3: {
-						$p = 1;
-						$h = 1;
-						break;
-					}
-					case 4: {
-						$p = 1;
-						$h = 2;
-						break;
-					}
-				}
-				$bararray['bcode'][$k++] = array('t' => 1, 'w' => 1, 'h' => $h, 'p' => $p);
-				$bararray['bcode'][$k++] = array('t' => 0, 'w' => 1, 'h' => 2, 'p' => 0);
-				$bararray['maxw'] += 2;
-			}
-		}
-		if ($notkix) {
-			// stop bar
-			$bararray['bcode'][$k++] = array('t' => 1, 'w' => 1, 'h' => 3, 'p' => 0);
-			$bararray['maxw'] += 1;
-		}
-		return $bararray;
-	}
-	
-	/**
-	 * CODABAR barcodes.
-	 * Older code often used in library systems, sometimes in blood banks
-	 * @param string $code code to represent.
-	 * @return array barcode representation.
-	 * @access protected
-	 */
-	protected function barcode_codabar($code) {
-		$chr = array(
-			'0' => '11111221',
-			'1' => '11112211',
-			'2' => '11121121',
-			'3' => '22111111',
-			'4' => '11211211',
-			'5' => '21111211',
-			'6' => '12111121',
-			'7' => '12112111',
-			'8' => '12211111',
-			'9' => '21121111',
-			'-' => '11122111',
-			'$' => '11221111',
-			':' => '21112121',
-			'/' => '21211121',
-			'.' => '21212111',
-			'+' => '11222221',
-			'A' => '11221211',
-			'B' => '12121121',
-			'C' => '11121221',
-			'D' => '11122211'
-		);
-		$bararray = array('code' => $code, 'maxw' => 0, 'maxh' => 1, 'bcode' => array());
-		$k = 0;
-		$w = 0;
-		$seq = '';
-		$code = 'A'.strtoupper($code).'A';
-		$len = strlen($code);
-		for ($i = 0; $i < $len; ++$i) {
-			if (!isset($chr[$code{$i}])) {
-				return false;
-			}
-			$seq = $chr[$code{$i}];
-			for ($j = 0; $j < 8; ++$j) {
-				if (($j % 2) == 0) {
-					$t = true; // bar
-				} else {
-					$t = false; // space
-				}
-				$w = $seq{$j};
-				$bararray['bcode'][$k] = array('t' => $t, 'w' => $w, 'h' => 1, 'p' => 0);
-				$bararray['maxw'] += $w;
-				++$k;
-			}
-		}
-		return $bararray;
-	}
-	
-	/**
-	 * CODE11 barcodes.
-	 * Used primarily for labeling telecommunications equipment
-	 * @param string $code code to represent.
-	 * @return array barcode representation.
-	 * @access protected
-	 */
-	protected function barcode_code11($code) {
-		$chr = array(
-			'0' => '111121',
-			'1' => '211121',
-			'2' => '121121',
-			'3' => '221111',
-			'4' => '112121',
-			'5' => '212111',
-			'6' => '122111',
-			'7' => '111221',
-			'8' => '211211',
-			'9' => '211111',
-			'-' => '112111',
-			'S' => '112211'
-		);
-		
-		$bararray = array('code' => $code, 'maxw' => 0, 'maxh' => 1, 'bcode' => array());
-		$k = 0;
-		$w = 0;
-		$seq = '';
-		$len = strlen($code);
-		// calculate check digit C
-		$p = 1;
-		$check = 0;
-		for ($i = ($len - 1); $i >= 0; --$i) {
-			$digit = $code{$i};
-			if ($digit == '-') {
-				$dval = 10;
-			} else {
-				$dval = intval($digit);
-			}
-			$check += ($dval * $p);
-			++$p;
-			if ($p > 10) {
-				$p = 1;
-			}
-		}
-		$check %= 11;
-		if ($check == 10) {
-			$check = '-';
-		} 
-		$code .= $check;
-		if ($len > 10) {
-			// calculate check digit K
-			$p = 1;
-			$check = 0;
-			for ($i = $len; $i >= 0; --$i) {
-				$digit = $code{$i};
-				if ($digit == '-') {
-					$dval = 10;
-				} else {
-					$dval = intval($digit);
-				}
-				$check += ($dval * $p);
-				++$p;
-				if ($p > 9) {
-					$p = 1;
-				}
-			}
-			$check %= 11;
-			$code .= $check;
-			++$len;
-		}
-		$code = 'S'.$code.'S';
-		$len += 3;
-		for ($i = 0; $i < $len; ++$i) {
-			if (!isset($chr[$code{$i}])) {
-				return false;
-			}
-			$seq = $chr[$code{$i}];
-			for ($j = 0; $j < 6; ++$j) {
-				if (($j % 2) == 0) {
-					$t = true; // bar
-				} else {
-					$t = false; // space
-				}
-				$w = $seq{$j};
-				$bararray['bcode'][$k] = array('t' => $t, 'w' => $w, 'h' => 1, 'p' => 0);
-				$bararray['maxw'] += $w;
-				++$k;
-			}
-		}
-		return $bararray;
-	}
-	
-	/**
-	 * Pharmacode
-	 * Contains digits (0 to 9)
-	 * @param string $code code to represent.
-	 * @return array barcode representation.
-	 * @access protected
-	 */
-	protected function barcode_pharmacode($code) {
-		$seq = '';
-		$code = intval($code);
-		while ($code > 0) {
-			if (($code % 2) == 0) {
-				$seq .= '11100';
-				$code -= 2;
-			} else {
-				$seq .= '100';
-				$code -= 1;
-			}
-			$code /= 2;
-		}
-		$seq = substr($seq, 0, -2);
-		$seq = strrev($seq);
-		$bararray = array('code' => $code, 'maxw' => 0, 'maxh' => 1, 'bcode' => array());
-		return $this->binseq_to_array($seq, $bararray);
-	}
-	
-	/**
-	 * Pharmacode two-track
-	 * Contains digits (0 to 9)
-	 * @param string $code code to represent.
-	 * @return array barcode representation.
-	 * @access protected
-	 */
-	protected function barcode_pharmacode2t($code) {
-		$seq = '';
-		$code = intval($code);
-		do {
-			switch ($code % 3) {
-				case 0: {
-					$seq .= '3';
-					$code = ($code - 3) / 3;
-					break;
-				}
-				case 1: {
-					$seq .= '1';
-					$code = ($code - 1) / 3;
-					break;
-				}
-				case 2: {
-					$seq .= '2';
-					$code = ($code - 2) / 3;
-					break;
-				}
-			}
-		} while($code != 0);
-		$seq = strrev($seq);
-		$k = 0;
-		$bararray = array('code' => $code, 'maxw' => 0, 'maxh' => 2, 'bcode' => array());
-		$len = strlen($seq);
-		for ($i = 0; $i < $len; ++$i) {
-			switch ($seq{$i}) {
-				case '1': {
-					$p = 1;
-					$h = 1;
-					break;
-				}
-				case '2': {
-					$p = 0;
-					$h = 1;
-					break;
-				}
-				case '3': {
-					$p = 0;
-					$h = 2;
-					break;
-				}
-			}
-			$bararray['bcode'][$k++] = array('t' => 1, 'w' => 1, 'h' => $h, 'p' => $p);
-			$bararray['bcode'][$k++] = array('t' => 0, 'w' => 1, 'h' => 2, 'p' => 0);
-			$bararray['maxw'] += 2;
-		}
-		unset($bararray['bcode'][($k - 1)]);
-		--$bararray['maxw'];
-		return $bararray;
-	}
-	
-	
-	/**
-	 * IMB - Intelligent Mail Barcode - Onecode - USPS-B-3200
-	 * (requires PHP bcmath extension) 
-	 * Intelligent Mail barcode is a 65-bar code for use on mail in the United States.
-	 * The fields are described as follows:<ul><li>The Barcode Identifier shall be assigned by USPS to encode the presort identification that is currently printed in human readable form on the optional endorsement line (OEL) as well as for future USPS use. This shall be two digits, with the second digit in the range of 0–4. The allowable encoding ranges shall be 00–04, 10–14, 20–24, 30–34, 40–44, 50–54, 60–64, 70–74, 80–84, and 90–94.</li><li>The Service Type Identifier shall be assigned by USPS for any combination of services requested on the mailpiece. The allowable encoding range shall be 000http://it2.php.net/manual/en/function.dechex.php–999. Each 3-digit value shall correspond to a particular mail class with a particular combination of service(s). Each service program, such as OneCode Confirm and OneCode ACS, shall provide the list of Service Type Identifier values.</li><li>The Mailer or Customer Identifier shall be assigned by USPS as a unique, 6 or 9 digit number that identifies a business entity. The allowable encoding range for the 6 digit Mailer ID shall be 000000- 899999, while the allowable encoding range for the 9 digit Mailer ID shall be 900000000-999999999.</li><li>The Serial or Sequence Number shall be assigned by the mailer for uniquely identifying and tracking mailpieces. The allowable encoding range shall be 000000000–999999999 when used with a 6 digit Mailer ID and 000000-999999 when used with a 9 digit Mailer ID. e. The Delivery Point ZIP Code shall be assigned by the mailer for routing the mailpiece. This shall replace POSTNET for routing the mailpiece to its final delivery point. The length may be 0, 5, 9, or 11 digits. The allowable encoding ranges shall be no ZIP Code, 00000–99999,  000000000–999999999, and 00000000000–99999999999.</li></ul>
-	 * @param string $code code to print, separate the ZIP (routing code) from the rest using a minus char '-' (BarcodeID_ServiceTypeID_MailerID_SerialNumber-RoutingCode)
-	 * @return array barcode representation.
-	 * @access protected
-	 */
-	protected function barcode_imb($code) {
-		$asc_chr = array(4,0,2,6,3,5,1,9,8,7,1,2,0,6,4,8,2,9,5,3,0,1,3,7,4,6,8,9,2,0,5,1,9,4,3,8,6,7,1,2,4,3,9,5,7,8,3,0,2,1,4,0,9,1,7,0,2,4,6,3,7,1,9,5,8);
-		$dsc_chr = array(7,1,9,5,8,0,2,4,6,3,5,8,9,7,3,0,6,1,7,4,6,8,9,2,5,1,7,5,4,3,8,7,6,0,2,5,4,9,3,0,1,6,8,2,0,4,5,9,6,7,5,2,6,3,8,5,1,9,8,7,4,0,2,6,3);
-		$asc_pos = array(3,0,8,11,1,12,8,11,10,6,4,12,2,7,9,6,7,9,2,8,4,0,12,7,10,9,0,7,10,5,7,9,6,8,2,12,1,4,2,0,1,5,4,6,12,1,0,9,4,7,5,10,2,6,9,11,2,12,6,7,5,11,0,3,2);
-		$dsc_pos = array(2,10,12,5,9,1,5,4,3,9,11,5,10,1,6,3,4,1,10,0,2,11,8,6,1,12,3,8,6,4,4,11,0,6,1,9,11,5,3,7,3,10,7,11,8,2,10,3,5,8,0,3,12,11,8,4,5,1,3,0,7,12,9,8,10);
-		$code_arr = explode('-', $code);
-		$tracking_number = $code_arr[0];
-		if (isset($code_arr[1])) {
-			$routing_code = $code_arr[1];
-		} else {
-			$routing_code = '';
-		}
-		// Conversion of Routing Code
-		switch (strlen($routing_code)) {
-			case 0: {
-				$binary_code = 0;
-				break;
-			}
-			case 5: {
-				$binary_code = bcadd($routing_code, '1');
-				break;
-			}
-			case 9: {
-				$binary_code = bcadd($routing_code, '100001');
-				break;
-			}
-			case 11: {
-				$binary_code = bcadd($routing_code, '1000100001');
-				break;
-			}
-			default: {
-				return false;
-				break;
-			}
-		}
-		$binary_code = bcmul($binary_code, 10);
-		$binary_code = bcadd($binary_code, $tracking_number{0});
-		$binary_code = bcmul($binary_code, 5);
-		$binary_code = bcadd($binary_code, $tracking_number{1});
-		$binary_code .= substr($tracking_number, 2, 18);
-		// convert to hexadecimal
-		$binary_code = $this->dec_to_hex($binary_code);
-		// pad to get 13 bytes
-		$binary_code = str_pad($binary_code, 26, '0', STR_PAD_LEFT);
-		// convert string to array of bytes
-		$binary_code_arr = chunk_split($binary_code, 2, "\r");
-		$binary_code_arr = substr($binary_code_arr, 0, -1);
-		$binary_code_arr = explode("\r", $binary_code_arr);
-		// calculate frame check sequence
-		$fcs = $this->imb_crc11fcs($binary_code_arr);
-		// exclude first 2 bits from first byte
-		$first_byte = sprintf('%2s', dechex((hexdec($binary_code_arr[0]) << 2) >> 2));
-		$binary_code_102bit = $first_byte.substr($binary_code, 2);
-		// convert binary data to codewords
-		$codewords = array();
-		$data = $this->hex_to_dec($binary_code_102bit);
-		$codewords[0] = bcmod($data, 636) * 2;
-		$data = bcdiv($data, 636);
-		for ($i = 1; $i < 9; ++$i) {
-			$codewords[$i] = bcmod($data, 1365);
-			$data = bcdiv($data, 1365);
-		}
-		$codewords[9] = $data;
-		if (($fcs >> 10) == 1) {
-			$codewords[9] += 659;
-		}
-		// generate lookup tables
-		$table2of13 = $this->imb_tables(2, 78);
-		$table5of13 = $this->imb_tables(5, 1287);
-		// convert codewords to characters
-		$characters = array();
-		$bitmask = 512;
-		foreach($codewords as $k => $val) {
-			if ($val <= 1286) {
-				$chrcode = $table5of13[$val];
-			} else {
-				$chrcode = $table2of13[($val - 1287)];
-			}
-			if (($fcs & $bitmask) > 0) {
-				// bitwise invert
-				$chrcode = ((~$chrcode) & 8191);
-			}
-			$characters[] = $chrcode;
-			$bitmask /= 2;
-		}
-		$characters = array_reverse($characters);
-		// build bars
-		$k = 0;
-		$bararray = array('code' => $code, 'maxw' => 0, 'maxh' => 3, 'bcode' => array());
-		for ($i = 0; $i < 65; ++$i) {
-			$asc = (($characters[$asc_chr[$i]] & pow(2, $asc_pos[$i])) > 0);
-			$dsc = (($characters[$dsc_chr[$i]] & pow(2, $dsc_pos[$i])) > 0);
-			if ($asc AND $dsc) {
-				// full bar (F)
-				$p = 0;
-				$h = 3;
-			} elseif ($asc) {
-				// ascender (A)
-				$p = 0;
-				$h = 2;
-			} elseif ($dsc) {
-				// descender (D)
-				$p = 1;
-				$h = 2;
-			} else {
-				// tracker (T)
-				$p = 1;
-				$h = 1;
-			}
-			$bararray['bcode'][$k++] = array('t' => 1, 'w' => 1, 'h' => $h, 'p' => $p);
-			$bararray['bcode'][$k++] = array('t' => 0, 'w' => 1, 'h' => 2, 'p' => 0);
-			$bararray['maxw'] += 2;
-		}
-		unset($bararray['bcode'][($k - 1)]);
-		--$bararray['maxw'];
-		return $bararray;
-	}
-	
-	/**
-	 * Convert large integer number to hexadecimal representation.
-	 * (requires PHP bcmath extension) 
-	 * @param string $number number to convert specified as a string
-	 * @return string hexadecimal representation
-	 */
-	public function dec_to_hex($number) {
-		$i = 0;
-		$hex = array();
-		if($number == 0) {
-			return '00';
-		}
-		while($number > 0) {
-			if($number == 0) {
-				array_push($hex, '0');
-			} else {
-				array_push($hex, strtoupper(dechex(bcmod($number, '16'))));
-				$number = bcdiv($number, '16', 0);
-			}
-		}
-		$hex = array_reverse($hex);
-		return implode($hex);
-	}
-	
-	/**
-	 * Convert large hexadecimal number to decimal representation (string).
-	 * (requires PHP bcmath extension) 
-	 * @param string $hex hexadecimal number to convert specified as a string
-	 * @return string hexadecimal representation
-	 */
-	public function hex_to_dec($hex) {
-		$dec = 0;
-		$bitval = 1;
-		$len = strlen($hex);
-		for($pos = ($len - 1); $pos >= 0; --$pos) {
-			$dec = bcadd($dec, bcmul(hexdec($hex{$pos}), $bitval));
-			$bitval = bcmul($bitval, 16);
-		}
-		return $dec;
-	}	
-	
-	/**
-	 * Intelligent Mail Barcode calculation of Frame Check Sequence
-	 * @param string $code_arr array of hexadecimal values (13 bytes holding 102 bits right justified).
-	 * @return int 11 bit Frame Check Sequence as integer (decimal base)
-	 * @access protected
-	 */
-	protected function imb_crc11fcs($code_arr) {
-		$genpoly = 0x0F35; // generator polynomial
-		$fcs = 0x07FF; // Frame Check Sequence
-		// do most significant byte skipping the 2 most significant bits
-		$data = hexdec($code_arr[0]) << 5;
-		for ($bit = 2; $bit < 8; ++$bit) {
-			if (($fcs ^ $data) & 0x400) {
-				$fcs = ($fcs << 1) ^ $genpoly;
-			} else {
-				$fcs = ($fcs << 1);
-			}
-			$fcs &= 0x7FF;
-			$data <<= 1;
-		}
-		// do rest of bytes
-		for ($byte = 1; $byte < 13; ++$byte) {
-			$data = hexdec($code_arr[$byte]) << 3;
-			for ($bit = 0; $bit < 8; ++$bit) {
-				if (($fcs ^ $data) & 0x400) {
-					$fcs = ($fcs << 1) ^ $genpoly;
-				} else {
-					$fcs = ($fcs << 1);
-				}
-				$fcs &= 0x7FF;
-				$data <<= 1;
-			}
-		}
-		return $fcs;		
-	}
-	
-	/**
-	 * Reverse unsigned short value
-	 * @param int $num value to reversr
-	 * @return int reversed value
-	 * @access protected
-	 */
-	protected function imb_reverse_us($num) {
-		$rev = 0;
-		for ($i = 0; $i < 16; ++$i) {
-			$rev <<= 1;
-			$rev |= ($num & 1);
-			$num >>= 1;
-		}
-		return $rev;
-	}
-	
-	/**
-	 * generate Nof13 tables used for Intelligent Mail Barcode
-	 * @param int $n is the type of table: 2 for 2of13 table, 5 for 5of13table
-	 * @param int $size size of table (78 for n=2 and 1287 for n=5)
-	 * @return array requested table
-	 * @access protected
-	 */
-	protected function imb_tables($n, $size) {
-		$table = array();
-		$lli = 0; // LUT lower index
-		$lui = $size - 1; // LUT upper index
-		for ($count = 0; $count < 8192; ++$count) {
-			$bit_count = 0;
-			for ($bit_index = 0; $bit_index < 13; ++$bit_index) {
-				$bit_count += intval(($count & (1 << $bit_index)) != 0);
-			}
-			// if we don't have the right number of bits on, go on to the next value
-			if ($bit_count == $n) {
-				$reverse = ($this->imb_reverse_us($count) >> 3);
-				// if the reverse is less than count, we have already visited this pair before
-				if ($reverse >= $count) {
-					// If count is symmetric, place it at the first free slot from the end of the list.
-					// Otherwise, place it at the first free slot from the beginning of the list AND place $reverse ath the next free slot from the beginning of the list
-					if ($reverse == $count) {
-						$table[$lui] = $count;
-						--$lui;
-					} else {
-						$table[$lli] = $count;
-						++$lli;
-						$table[$lli] = $reverse;
-						++$lli;
-					}
-				}
-			}
-		}
-		return $table;
-	}
-	
-=======
     /**
     * PHP class to creates array representations for common 1D barcodes to be used with TCPDF (http://www.tcpdf.org).<br>
     * @name TCPDFBarcode
@@ -3939,10 +2019,8 @@
         }
         return $table;
     }
->>>>>>> 6c6f667b
 } // end of class
 
 //============================================================+
-// END OF FILE                                                 
-//============================================================+
-?>+// END OF FILE
+//============================================================+