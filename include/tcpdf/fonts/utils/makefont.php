--- conflicted
+++ resolved
@@ -10,7 +10,7 @@
 
 r55980 - 2010-04-19 13:31:28 -0700 (Mon, 19 Apr 2010) - kjing - create Mango (6.1) based on windex
 
-r51719 - 2009-10-22 10:18:00 -0700 (Thu, 22 Oct 2009) - mitani - Converted to Build 3  tags and updated the build system 
+r51719 - 2009-10-22 10:18:00 -0700 (Thu, 22 Oct 2009) - mitani - Converted to Build 3  tags and updated the build system
 
 r51634 - 2009-10-19 13:32:22 -0700 (Mon, 19 Oct 2009) - mitani - Windex is the branch for Sugar Sales 1.0 development
 
@@ -23,7 +23,9 @@
 
 
 // BEGIN SUGARCRM SPECIFIC
-if(!defined('sugarEntry') || !sugarEntry) die('Not A Valid Entry Point');
+if (!defined('sugarEntry') || !sugarEntry) {
+    die('Not A Valid Entry Point');
+}
 // END SUGARCRM SPECIFIC
 
 //============================================================+
@@ -82,57 +84,58 @@
  * @param string $enc Name of the encoding table to use. Omit this parameter for TrueType Unicode, OpenType Unicode and symbolic fonts like Symbol or ZapfDingBats.
  * @param array $patch Optional modification of the encoding
  */
-function MakeFont($fontfile, $fmfile, $embedded=true, $enc='cp1252', $patch=array()/* BEGIN SUGARCRM SPECIFIC */, $cidInfo=""/* END SUGARCRM SPECIFIC */) {
-	//Generate a font definition file
-	set_magic_quotes_runtime(0);
-	ini_set('auto_detect_line_endings', '1');
-	if (!file_exists($fontfile)) {
-		die('Error: file not found: '.$fontfile);
-	}
-	if (!file_exists($fmfile)) {
-		die('Error: file not found: '.$fmfile);
-	}
-	$cidtogidmap = '';
-	$map = array();
-	$diff = '';
-	$dw = 0; // default width
-	$ffext = strtolower(substr($fontfile, -3));
-	$fmext = strtolower(substr($fmfile, -3));
-	if ($fmext == 'afm') {
-		if (($ffext == 'ttf') OR ($ffext == 'otf')) {
-			$type = 'TrueType';
-		} elseif ($ffext == 'pfb') {
-			$type = 'Type1';
-		} else {
-			die('Error: unrecognized font file extension: '.$ffext);
-		}
-		if ($enc) {
-			$map = ReadMap($enc);
-			foreach ($patch as $cc => $gn) {
-				$map[$cc] = $gn;
-			}
-		}
-		$fm = ReadAFM($fmfile, $map);
-		if (isset($widths['.notdef'])) {
-			$dw = $widths['.notdef'];
-		}
-		if ($enc) {
-			$diff = MakeFontEncoding($map);
-		}
-		$fd = MakeFontDescriptor($fm, empty($map));
-	} elseif ($fmext == 'ufm') {
-		$enc = '';
-		if (($ffext == 'ttf') OR ($ffext == 'otf')) {
-			$type = 'TrueTypeUnicode';
-		} else {
-			die('Error: not a TrueType font: '.$ffext);
-		}
-		$fm = ReadUFM($fmfile, $cidtogidmap);
-		$dw = $fm['MissingWidth'];
-		$fd = MakeFontDescriptor($fm, false);
-	}
-	//Start generation
-	$s = '<?php
+function MakeFont($fontfile, $fmfile, $embedded=true, $enc='cp1252', $patch=array()/* BEGIN SUGARCRM SPECIFIC */, $cidInfo=""/* END SUGARCRM SPECIFIC */)
+{
+    //Generate a font definition file
+    set_magic_quotes_runtime(0);
+    ini_set('auto_detect_line_endings', '1');
+    if (!file_exists($fontfile)) {
+        die('Error: file not found: '.$fontfile);
+    }
+    if (!file_exists($fmfile)) {
+        die('Error: file not found: '.$fmfile);
+    }
+    $cidtogidmap = '';
+    $map = array();
+    $diff = '';
+    $dw = 0; // default width
+    $ffext = strtolower(substr($fontfile, -3));
+    $fmext = strtolower(substr($fmfile, -3));
+    if ($fmext == 'afm') {
+        if (($ffext == 'ttf') or ($ffext == 'otf')) {
+            $type = 'TrueType';
+        } elseif ($ffext == 'pfb') {
+            $type = 'Type1';
+        } else {
+            die('Error: unrecognized font file extension: '.$ffext);
+        }
+        if ($enc) {
+            $map = ReadMap($enc);
+            foreach ($patch as $cc => $gn) {
+                $map[$cc] = $gn;
+            }
+        }
+        $fm = ReadAFM($fmfile, $map);
+        if (isset($widths['.notdef'])) {
+            $dw = $widths['.notdef'];
+        }
+        if ($enc) {
+            $diff = MakeFontEncoding($map);
+        }
+        $fd = MakeFontDescriptor($fm, empty($map));
+    } elseif ($fmext == 'ufm') {
+        $enc = '';
+        if (($ffext == 'ttf') or ($ffext == 'otf')) {
+            $type = 'TrueTypeUnicode';
+        } else {
+            die('Error: not a TrueType font: '.$ffext);
+        }
+        $fm = ReadUFM($fmfile, $cidtogidmap);
+        $dw = $fm['MissingWidth'];
+        $fd = MakeFontDescriptor($fm, false);
+    }
+    //Start generation
+    $s = '<?php
 
 /*
 
@@ -156,163 +159,163 @@
 */
 
 '."\n";
-	   // BEGIN SUGARCRM SPECIFIC
-    if($embedded){
+    // BEGIN SUGARCRM SPECIFIC
+    if ($embedded) {
+        // END SUGARCRM SPECIFIC
+        $s .= '$type=\''.$type."';\n";
+    // BEGIN SUGARCRM SPECIFIC
+    } else {
+        $s .= '$type=\''."cidfont0';\n";
+    }
     // END SUGARCRM SPECIFIC
-	   $s .= '$type=\''.$type."';\n";
-	// BEGIN SUGARCRM SPECIFIC
-    }else{
-        $s .= '$type=\''."cidfont0';\n";
+    $s .= '$name=\''.$fm['FontName']."';\n";
+    $s .= '$desc='.$fd.";\n";
+    if (!isset($fm['UnderlinePosition'])) {
+        $fm['UnderlinePosition'] = -100;
+    }
+    if (!isset($fm['UnderlineThickness'])) {
+        $fm['UnderlineThickness'] = 50;
+    }
+    $s .= '$up='.$fm['UnderlinePosition'].";\n";
+    $s .= '$ut='.$fm['UnderlineThickness'].";\n";
+    if ($dw <= 0) {
+        if (isset($fm['Widths'][32]) and ($fm['Widths'][32] > 0)) {
+            // assign default space width
+            $dw = $fm['Widths'][32];
+        } else {
+            $dw = 600;
+        }
+    }
+    // BEGIN SUGARCRM SPECIFIC
+    if ($embedded) {
+        // END SUGARCRM SPECIFIC
+        $s .= '$dw='.$dw.";\n";
+    // BEGIN SUGARCRM SPECIFIC
+    } else {
+        $s .= '$dw='."1000;\n";
     }
     // END SUGARCRM SPECIFIC
-	$s .= '$name=\''.$fm['FontName']."';\n";
-	$s .= '$desc='.$fd.";\n";
-	if (!isset($fm['UnderlinePosition'])) {
-		$fm['UnderlinePosition'] = -100;
-	}
-	if (!isset($fm['UnderlineThickness'])) {
-		$fm['UnderlineThickness'] = 50;
-	}
-	$s .= '$up='.$fm['UnderlinePosition'].";\n";
-	$s .= '$ut='.$fm['UnderlineThickness'].";\n";
-	if ($dw <= 0) {
-		if (isset($fm['Widths'][32]) AND ($fm['Widths'][32] > 0)) {
-			// assign default space width
-			$dw = $fm['Widths'][32];
-		} else {
-			$dw = 600;
-		}
-	}
-	// BEGIN SUGARCRM SPECIFIC
-	if($embedded){
-	// END SUGARCRM SPECIFIC
-	    $s .= '$dw='.$dw.";\n";
-	// BEGIN SUGARCRM SPECIFIC
-	}else{
-	    $s .= '$dw='."1000;\n";
-	}
-	// END SUGARCRM SPECIFIC
-	$w = MakeWidthArray($fm);
-	$s .= '$cw='.$w.";\n";
-	// BEGIN SUGARCRM SPECIFIC
-    if($embedded){
+    $w = MakeWidthArray($fm);
+    $s .= '$cw='.$w.";\n";
+    // BEGIN SUGARCRM SPECIFIC
+    if ($embedded) {
+        // END SUGARCRM SPECIFIC
+        $s .= '$enc=\''.$enc."';\n";
+        // BEGIN SUGARCRM SPECIFIC
+    }
     // END SUGARCRM SPECIFIC
-	   $s .= '$enc=\''.$enc."';\n";
-	// BEGIN SUGARCRM SPECIFIC
-    }
+    $s .= '$diff=\''.$diff."';\n";
+    $basename = substr(basename($fmfile), 0, -4);
+    // BEGIN SUGARCRM SPECIFIC
+    $dirname = dirname($fmfile);
     // END SUGARCRM SPECIFIC
-	$s .= '$diff=\''.$diff."';\n";
-	$basename = substr(basename($fmfile), 0, -4);
-    // BEGIN SUGARCRM SPECIFIC
-	$dirname = dirname($fmfile);
-    // END SUGARCRM SPECIFIC
-	if ($embedded) {
-		//Embedded font
-		if (($type == 'TrueType') OR ($type == 'TrueTypeUnicode')) {
-			CheckTTF($fontfile);
-		}
-		$f = fopen($fontfile,'rb');
-		if (!$f) {
-			die('Error: Unable to open '.$fontfile);
-		}
-		$file = stream_get_contents($f);
-		fclose($f);
-		if ($type == 'Type1') {
-			//Find first two sections and discard third one
-			$header = (ord($file{0}) == 128);
-			if ($header) {
-				//Strip first binary header
-				$file = substr($file, 6);
-			}
-			$pos = strpos($file, 'eexec');
-			if (!$pos) {
-				die('Error: font file does not seem to be valid Type1');
-			}
-			$size1 = $pos + 6;
-			if ($header AND (ord($file{$size1}) == 128)) {
-				//Strip second binary header
-				$file = substr($file, 0, $size1).substr($file, $size1+6);
-			}
-			$pos = strpos($file, '00000000');
-			if (!$pos) {
-				die('Error: font file does not seem to be valid Type1');
-			}
-			$size2 = $pos - $size1;
-			$file = substr($file, 0, ($size1 + $size2));
-		}
-		$basename = strtolower($basename);
-		if (function_exists('gzcompress')) {
-			$cmp = $basename.'.z';
-			// BEGIN SUGARCRM SPECIFIC
-			/*
-			// END SUGARCRM SPECIFIC
-			SaveToFile($cmp, gzcompress($file, 9), 'b');
-			// BEGIN SUGARCRM SPECIFIC
+    if ($embedded) {
+        //Embedded font
+        if (($type == 'TrueType') or ($type == 'TrueTypeUnicode')) {
+            CheckTTF($fontfile);
+        }
+        $f = fopen($fontfile, 'rb');
+        if (!$f) {
+            die('Error: Unable to open '.$fontfile);
+        }
+        $file = stream_get_contents($f);
+        fclose($f);
+        if ($type == 'Type1') {
+            //Find first two sections and discard third one
+            $header = (ord($file{0}) == 128);
+            if ($header) {
+                //Strip first binary header
+                $file = substr($file, 6);
+            }
+            $pos = strpos($file, 'eexec');
+            if (!$pos) {
+                die('Error: font file does not seem to be valid Type1');
+            }
+            $size1 = $pos + 6;
+            if ($header and (ord($file{$size1}) == 128)) {
+                //Strip second binary header
+                $file = substr($file, 0, $size1).substr($file, $size1+6);
+            }
+            $pos = strpos($file, '00000000');
+            if (!$pos) {
+                die('Error: font file does not seem to be valid Type1');
+            }
+            $size2 = $pos - $size1;
+            $file = substr($file, 0, ($size1 + $size2));
+        }
+        $basename = strtolower($basename);
+        if (function_exists('gzcompress')) {
+            $cmp = $basename.'.z';
+            // BEGIN SUGARCRM SPECIFIC
+            /*
+            // END SUGARCRM SPECIFIC
+            SaveToFile($cmp, gzcompress($file, 9), 'b');
+            // BEGIN SUGARCRM SPECIFIC
             */
-			SaveToFile($dirname."/".$cmp, gzcompress($file, 9), 'b');
+            SaveToFile($dirname."/".$cmp, gzcompress($file, 9), 'b');
             // END SUGARCRM SPECIFIC
-			$s .= '$file=\''.$cmp."';\n";
-			print "Font file compressed (".$cmp.")\n";
-			if (!empty($cidtogidmap)) {
-				$cmp = $basename.'.ctg.z';
-    			// BEGIN SUGARCRM SPECIFIC
+            $s .= '$file=\''.$cmp."';\n";
+            print "Font file compressed (".$cmp.")\n";
+            if (!empty($cidtogidmap)) {
+                $cmp = $basename.'.ctg.z';
+                // BEGIN SUGARCRM SPECIFIC
                 /*
                 // END SUGARCRM SPECIFIC
-				SaveToFile($cmp, gzcompress($cidtogidmap, 9), 'b');
+                SaveToFile($cmp, gzcompress($cidtogidmap, 9), 'b');
                 // BEGIN SUGARCRM SPECIFIC
                 */
-				SaveToFile($dirname."/".$cmp, gzcompress($cidtogidmap, 9), 'b');
+                SaveToFile($dirname."/".$cmp, gzcompress($cidtogidmap, 9), 'b');
                 // END SUGARCRM SPECIFIC
-				print "CIDToGIDMap created and compressed (".$cmp.")\n";
-				$s .= '$ctg=\''.$cmp."';\n";
-			}
-		} else {
-			$s .= '$file=\''.basename($fontfile)."';\n";
-			print "Notice: font file could not be compressed (zlib extension not available)\n";
-			if (!empty($cidtogidmap)) {
-				$cmp = $basename.'.ctg';
-				// BEGIN SUGARCRM SPECIFIC
+                print "CIDToGIDMap created and compressed (".$cmp.")\n";
+                $s .= '$ctg=\''.$cmp."';\n";
+            }
+        } else {
+            $s .= '$file=\''.basename($fontfile)."';\n";
+            print "Notice: font file could not be compressed (zlib extension not available)\n";
+            if (!empty($cidtogidmap)) {
+                $cmp = $basename.'.ctg';
+                // BEGIN SUGARCRM SPECIFIC
                 /*
                 // END SUGARCRM SPECIFIC
-				$f = fopen($cmp, 'wb');
+                $f = fopen($cmp, 'wb');
                 // BEGIN SUGARCRM SPECIFIC
                 */
-				$f = fopen($dirname."/".$cmp, 'wb');
+                $f = fopen($dirname."/".$cmp, 'wb');
                 // END SUGARCRM SPECIFIC
-				fwrite($f, $cidtogidmap);
-				fclose($f);
-				print "CIDToGIDMap created (".$cmp.")\n";
-				$s .= '$ctg=\''.$cmp."';\n";
-			}
-		}
-		if($type == 'Type1') {
-			$s .= '$size1='.$size1.";\n";
-			$s .= '$size2='.$size2.";\n";
-		} else {
-			$s.='$originalsize='.filesize($fontfile).";\n";
-		}
-	} else {
-		//Not embedded font
-    	// BEGIN SUGARCRM SPECIFIC
+                fwrite($f, $cidtogidmap);
+                fclose($f);
+                print "CIDToGIDMap created (".$cmp.")\n";
+                $s .= '$ctg=\''.$cmp."';\n";
+            }
+        }
+        if ($type == 'Type1') {
+            $s .= '$size1='.$size1.";\n";
+            $s .= '$size2='.$size2.";\n";
+        } else {
+            $s.='$originalsize='.filesize($fontfile).";\n";
+        }
+    } else {
+        //Not embedded font
+        // BEGIN SUGARCRM SPECIFIC
         /*
         // END SUGARCRM SPECIFIC
-	    $s .= '$file='."'';\n";
-    	// BEGIN SUGARCRM SPECIFIC
+        $s .= '$file='."'';\n";
+        // BEGIN SUGARCRM SPECIFIC
         */
-	    $s .= $cidInfo;
+        $s .= $cidInfo;
         // END SUGARCRM SPECIFIC
-	}
-	$s .= "?>";
+    }
+    $s .= "?>";
     // BEGIN SUGARCRM SPECIFIC
     /*
     // END SUGARCRM SPECIFIC
-	SaveToFile($basename.'.php',$s);
+    SaveToFile($basename.'.php',$s);
     // BEGIN SUGARCRM SPECIFIC
     */
-	SaveToFile($dirname."/".$basename.'.php',$s);
+    SaveToFile($dirname."/".$basename.'.php', $s);
     // END SUGARCRM SPECIFIC
-	print "Font definition file generated (".$basename.".php)\n";
-	// BEGIN SUGARCRM SPECIFIC
+    print "Font definition file generated (".$basename.".php)\n";
+    // BEGIN SUGARCRM SPECIFIC
     return $dirname."/".$basename;
     // END SUGARCRM SPECIFIC
 }
@@ -321,105 +324,34 @@
  * Read the specified encoding map.
  * @param string $enc map name (see /enc/ folder for valid names).
  */
-function ReadMap($enc) {
-	//Read a map file
-	$file = dirname(__FILE__).'/enc/'.strtolower($enc).'.map';
-	$a = file($file);
-	if (empty($a)) {
-		die('Error: encoding not found: '.$enc);
-	}
-	$cc2gn = array();
-	foreach ($a as $l) {
-		if ($l{0} == '!') {
-			$e = preg_split('/[ \\t]+/',rtrim($l));
-			$cc = hexdec(substr($e[0],1));
-			$gn = $e[2];
-			$cc2gn[$cc] = $gn;
-		}
-	}
-	for($i = 0; $i <= 255; $i++) {
-		if(!isset($cc2gn[$i])) {
-			$cc2gn[$i] = '.notdef';
-		}
-	}
-	return $cc2gn;
+function ReadMap($enc)
+{
+    //Read a map file
+    $file = dirname(__FILE__).'/enc/'.strtolower($enc).'.map';
+    $a = file($file);
+    if (empty($a)) {
+        die('Error: encoding not found: '.$enc);
+    }
+    $cc2gn = array();
+    foreach ($a as $l) {
+        if ($l{0} == '!') {
+            $e = preg_split('/[ \\t]+/', rtrim($l));
+            $cc = hexdec(substr($e[0], 1));
+            $gn = $e[2];
+            $cc2gn[$cc] = $gn;
+        }
+    }
+    for ($i = 0; $i <= 255; $i++) {
+        if (!isset($cc2gn[$i])) {
+            $cc2gn[$i] = '.notdef';
+        }
+    }
+    return $cc2gn;
 }
 
 /**
  * Read UFM file
  */
-<<<<<<< HEAD
-function ReadUFM($file, &$cidtogidmap) {
-	//Prepare empty CIDToGIDMap
-	$cidtogidmap = str_pad('', (256 * 256 * 2), "\x00");
-	//Read a font metric file
-	$a = file($file);
-	if (empty($a)) {
-		die('File not found');
-	}
-	$widths = array();
-	$fm = array();
-	foreach($a as $l) {
-		$e = explode(' ',chop($l));
-		if(count($e) < 2) {
-			continue;
-		}
-		$code = $e[0];
-		$param = $e[1];
-		if($code == 'U') {
-			// U 827 ; WX 0 ; N squaresubnosp ; G 675 ;
-			//Character metrics
-			$cc = (int)$e[1];
-			if ($cc != -1) {
-			$gn = $e[7];
-			$w = $e[4];
-			$glyph = $e[10];
-			$widths[$cc] = $w;
-			if($cc == ord('X')) {
-				$fm['CapXHeight'] = $e[13];
-			}
-			// Set GID
-			if (($cc >= 0) AND ($cc < 0xFFFF) AND $glyph) {
-				$cidtogidmap{($cc * 2)} = chr($glyph >> 8);
-				$cidtogidmap{(($cc * 2) + 1)} = chr($glyph & 0xFF);
-			}
-		}
-		if(($gn == '.notdef') AND (!isset($fm['MissingWidth']))) {
-			$fm['MissingWidth'] = $w;
-		}
-		} elseif($code == 'FontName') {
-			$fm['FontName'] = $param;
-		} elseif($code == 'Weight') {
-			$fm['Weight'] = $param;
-		} elseif($code == 'ItalicAngle') {
-			$fm['ItalicAngle'] = (double)$param;
-		} elseif($code == 'Ascender') {
-			$fm['Ascender'] = (int)$param;
-		} elseif($code == 'Descender') {
-			$fm['Descender'] = (int)$param;
-		} elseif($code == 'UnderlineThickness') {
-			$fm['UnderlineThickness'] = (int)$param;
-		} elseif($code == 'UnderlinePosition') {
-			$fm['UnderlinePosition'] = (int)$param;
-		} elseif($code == 'IsFixedPitch') {
-			$fm['IsFixedPitch'] = ($param == 'true');
-		} elseif($code == 'FontBBox') {
-			$fm['FontBBox'] = array($e[1], $e[2], $e[3], $e[4]);
-		} elseif($code == 'CapHeight') {
-			$fm['CapHeight'] = (int)$param;
-		} elseif($code == 'StdVW') {
-			$fm['StdVW'] = (int)$param;
-		}
-	}
-	if(!isset($fm['MissingWidth'])) {
-		$fm['MissingWidth'] = 600;
-	}
-	if(!isset($fm['FontName'])) {
-		die('FontName not found');
-	}
-	$fm['Widths'] = $widths;
-	return $fm;
-=======
 function ReadUFM($file, &$cidtogidmap)
 {
     //Prepare empty CIDToGIDMap
@@ -491,283 +423,290 @@
     }
     $fm['Widths'] = $widths;
     return $fm;
->>>>>>> 48c6bd6a
 }
 
 /**
  * Read AFM file
  */
-function ReadAFM($file,&$map) {
-	//Read a font metric file
-	$a = file($file);
-	if(empty($a)) {
-		die('File not found');
-	}
-	$widths = array();
-	$fm = array();
-	$fix = array(
-		'Edot'=>'Edotaccent',
-		'edot'=>'edotaccent',
-		'Idot'=>'Idotaccent',
-		'Zdot'=>'Zdotaccent',
-		'zdot'=>'zdotaccent',
-		'Odblacute' => 'Ohungarumlaut',
-		'odblacute' => 'ohungarumlaut',
-		'Udblacute'=>'Uhungarumlaut',
-		'udblacute'=>'uhungarumlaut',
-		'Gcedilla'=>'Gcommaaccent'
-		,'gcedilla'=>'gcommaaccent',
-		'Kcedilla'=>'Kcommaaccent',
-		'kcedilla'=>'kcommaaccent',
-		'Lcedilla'=>'Lcommaaccent',
-		'lcedilla'=>'lcommaaccent',
-		'Ncedilla'=>'Ncommaaccent',
-		'ncedilla'=>'ncommaaccent',
-		'Rcedilla'=>'Rcommaaccent',
-		'rcedilla'=>'rcommaaccent',
-		'Scedilla'=>'Scommaaccent',
-		'scedilla'=>'scommaaccent',
-		'Tcedilla'=>'Tcommaaccent',
-		'tcedilla'=>'tcommaaccent',
-		'Dslash'=>'Dcroat',
-		'dslash'=>'dcroat',
-		'Dmacron'=>'Dcroat',
-		'dmacron'=>'dcroat',
-		'combininggraveaccent'=>'gravecomb',
-		'combininghookabove'=>'hookabovecomb',
-		'combiningtildeaccent'=>'tildecomb',
-		'combiningacuteaccent'=>'acutecomb',
-		'combiningdotbelow'=>'dotbelowcomb',
-		'dongsign'=>'dong'
-		);
-	foreach($a as $l) {
-		$e = explode(' ', rtrim($l));
-		if (count($e) < 2) {
-			continue;
-		}
-		$code = $e[0];
-		$param = $e[1];
-		if ($code == 'C') {
-			//Character metrics
-			$cc = (int)$e[1];
-			$w = $e[4];
-			$gn = $e[7];
-			if (substr($gn, -4) == '20AC') {
-				$gn = 'Euro';
-			}
-			if (isset($fix[$gn])) {
-				//Fix incorrect glyph name
-				foreach ($map as $c => $n) {
-					if ($n == $fix[$gn]) {
-						$map[$c] = $gn;
-					}
-				}
-			}
-			if (empty($map)) {
-				//Symbolic font: use built-in encoding
-				$widths[$cc] = $w;
-			} else {
-				$widths[$gn] = $w;
-				if($gn == 'X') {
-					$fm['CapXHeight'] = $e[13];
-				}
-			}
-			if($gn == '.notdef') {
-				$fm['MissingWidth'] = $w;
-			}
-		} elseif($code == 'FontName') {
-			$fm['FontName'] = $param;
-		} elseif($code == 'Weight') {
-			$fm['Weight'] = $param;
-		} elseif($code == 'ItalicAngle') {
-			$fm['ItalicAngle'] = (double)$param;
-		} elseif($code == 'Ascender') {
-			$fm['Ascender'] = (int)$param;
-		} elseif($code == 'Descender') {
-			$fm['Descender'] = (int)$param;
-		} elseif($code == 'UnderlineThickness') {
-			$fm['UnderlineThickness'] = (int)$param;
-		} elseif($code == 'UnderlinePosition') {
-			$fm['UnderlinePosition'] = (int)$param;
-		} elseif($code == 'IsFixedPitch') {
-			$fm['IsFixedPitch'] = ($param == 'true');
-		} elseif($code == 'FontBBox') {
-			$fm['FontBBox'] = array($e[1], $e[2], $e[3], $e[4]);
-		} elseif($code == 'CapHeight') {
-			$fm['CapHeight'] = (int)$param;
-		} elseif($code == 'StdVW') {
-			$fm['StdVW'] = (int)$param;
-		}
-	}
-	if (!isset($fm['FontName'])) {
-		die('FontName not found');
-	}
-	if (!empty($map)) {
-		if (!isset($widths['.notdef'])) {
-			$widths['.notdef'] = 600;
-		}
-		if (!isset($widths['Delta']) AND isset($widths['increment'])) {
-			$widths['Delta'] = $widths['increment'];
-		}
-		//Order widths according to map
-		for ($i = 0; $i <= 255; $i++) {
-			if (!isset($widths[$map[$i]])) {
-				print "Warning: character ".$map[$i]." is missing\n";
-				$widths[$i] = $widths['.notdef'];
-			} else {
-				$widths[$i] = $widths[$map[$i]];
-			}
-		}
-	}
-	$fm['Widths'] = $widths;
-	return $fm;
-}
-
-function MakeFontDescriptor($fm, $symbolic=false) {
-	//Ascent
-	$asc = (isset($fm['Ascender']) ? $fm['Ascender'] : 1000);
-	$fd = "array('Ascent'=>".$asc;
-	//Descent
-	$desc = (isset($fm['Descender']) ? $fm['Descender'] : -200);
-	$fd .= ",'Descent'=>".$desc;
-	//CapHeight
-	if (isset($fm['CapHeight'])) {
-		$ch = $fm['CapHeight'];
-	} elseif (isset($fm['CapXHeight'])) {
-		$ch = $fm['CapXHeight'];
-	} else {
-		$ch = $asc;
-	}
-	$fd .= ",'CapHeight'=>".$ch;
-	//Flags
-	$flags = 0;
-	if (isset($fm['IsFixedPitch']) AND $fm['IsFixedPitch']) {
-		$flags += 1<<0;
-	}
-	if ($symbolic) {
-		$flags += 1<<2;
-	} else {
-		$flags += 1<<5;
-	}
-	if (isset($fm['ItalicAngle']) AND ($fm['ItalicAngle'] != 0)) {
-		$flags += 1<<6;
-	}
-	$fd .= ",'Flags'=>".$flags;
-	//FontBBox
-	if (isset($fm['FontBBox'])) {
-		$fbb = $fm['FontBBox'];
-	} else {
-		$fbb = array(0, ($desc - 100), 1000, ($asc + 100));
-	}
-	$fd .= ",'FontBBox'=>'[".$fbb[0].' '.$fbb[1].' '.$fbb[2].' '.$fbb[3]."]'";
-	//ItalicAngle
-	$ia = (isset($fm['ItalicAngle']) ? $fm['ItalicAngle'] : 0);
-	$fd .= ",'ItalicAngle'=>".$ia;
-	//StemV
-	if (isset($fm['StdVW'])) {
-		$stemv = $fm['StdVW'];
-	} elseif (isset($fm['Weight']) and eregi('(bold|black)', $fm['Weight'])) {
-		$stemv = 120;
-	} else {
-		$stemv = 70;
-	}
-	$fd .= ",'StemV'=>".$stemv;
-	//MissingWidth
-	if(isset($fm['MissingWidth'])) {
-		$fd .= ",'MissingWidth'=>".$fm['MissingWidth'];
-	}
-	$fd .= ')';
-	return $fd;
-}
-
-function MakeWidthArray($fm) {
-	//Make character width array
-	$s = 'array(';
-	$cw = $fm['Widths'];
-	$els = array();
-	$c = 0;
-	foreach ($cw as $i => $w) {
-		if (is_numeric($i)) {
-			$els[] = (((($c++)%10) == 0) ? "\n" : '').$i.'=>'.$w;
-		}
-	}
-	$s .= implode(',', $els);
-	$s .= ')';
-	return $s;
-}
-
-function MakeFontEncoding($map) {
-	//Build differences from reference encoding
-	$ref = ReadMap('cp1252');
-	$s = '';
-	$last = 0;
-	for ($i = 32; $i <= 255; $i++) {
-		if ($map[$i] != $ref[$i]) {
-			if ($i != $last+1) {
-				$s .= $i.' ';
-			}
-			$last = $i;
-			$s .= '/'.$map[$i].' ';
-		}
-	}
-	return rtrim($s);
-}
-
-function SaveToFile($file, $s, $mode='t') {
-	$f = fopen($file, 'w'.$mode);
-	if(!$f) {
-		die('Can\'t write to file '.$file);
-	}
-	fwrite($f, $s, strlen($s));
-	fclose($f);
-}
-
-function ReadShort($f) {
-	$a = unpack('n1n', fread($f, 2));
-	return $a['n'];
-}
-
-function ReadLong($f) {
-	$a = unpack('N1N', fread($f, 4));
-	return $a['N'];
-}
-
-function CheckTTF($file) {
-	//Check if font license allows embedding
-	$f = fopen($file, 'rb');
-	if (!$f) {
-		die('Error: unable to open '.$file);
-	}
-	//Extract number of tables
-	fseek($f, 4, SEEK_CUR);
-	$nb = ReadShort($f);
-	fseek($f, 6, SEEK_CUR);
-	//Seek OS/2 table
-	$found = false;
-	for ($i = 0; $i < $nb; $i++) {
-		if (fread($f, 4) == 'OS/2') {
-			$found = true;
-			break;
-		}
-		fseek($f, 12, SEEK_CUR);
-	}
-	if (!$found) {
-		fclose($f);
-		return;
-	}
-	fseek($f, 4, SEEK_CUR);
-	$offset = ReadLong($f);
-	fseek($f, $offset, SEEK_SET);
-	//Extract fsType flags
-	fseek($f, 8, SEEK_CUR);
-	$fsType = ReadShort($f);
-	$rl = ($fsType & 0x02) != 0;
-	$pp = ($fsType & 0x04) != 0;
-	$e = ($fsType & 0x08) != 0;
-	fclose($f);
-	if($rl AND (!$pp) AND (!$e)) {
-		print "Warning: font license does not allow embedding\n";
-	}
+function ReadAFM($file, &$map)
+{
+    //Read a font metric file
+    $a = file($file);
+    if (empty($a)) {
+        die('File not found');
+    }
+    $widths = array();
+    $fm = array();
+    $fix = array(
+        'Edot'=>'Edotaccent',
+        'edot'=>'edotaccent',
+        'Idot'=>'Idotaccent',
+        'Zdot'=>'Zdotaccent',
+        'zdot'=>'zdotaccent',
+        'Odblacute' => 'Ohungarumlaut',
+        'odblacute' => 'ohungarumlaut',
+        'Udblacute'=>'Uhungarumlaut',
+        'udblacute'=>'uhungarumlaut',
+        'Gcedilla'=>'Gcommaaccent'
+        ,'gcedilla'=>'gcommaaccent',
+        'Kcedilla'=>'Kcommaaccent',
+        'kcedilla'=>'kcommaaccent',
+        'Lcedilla'=>'Lcommaaccent',
+        'lcedilla'=>'lcommaaccent',
+        'Ncedilla'=>'Ncommaaccent',
+        'ncedilla'=>'ncommaaccent',
+        'Rcedilla'=>'Rcommaaccent',
+        'rcedilla'=>'rcommaaccent',
+        'Scedilla'=>'Scommaaccent',
+        'scedilla'=>'scommaaccent',
+        'Tcedilla'=>'Tcommaaccent',
+        'tcedilla'=>'tcommaaccent',
+        'Dslash'=>'Dcroat',
+        'dslash'=>'dcroat',
+        'Dmacron'=>'Dcroat',
+        'dmacron'=>'dcroat',
+        'combininggraveaccent'=>'gravecomb',
+        'combininghookabove'=>'hookabovecomb',
+        'combiningtildeaccent'=>'tildecomb',
+        'combiningacuteaccent'=>'acutecomb',
+        'combiningdotbelow'=>'dotbelowcomb',
+        'dongsign'=>'dong'
+        );
+    foreach ($a as $l) {
+        $e = explode(' ', rtrim($l));
+        if (count($e) < 2) {
+            continue;
+        }
+        $code = $e[0];
+        $param = $e[1];
+        if ($code == 'C') {
+            //Character metrics
+            $cc = (int)$e[1];
+            $w = $e[4];
+            $gn = $e[7];
+            if (substr($gn, -4) == '20AC') {
+                $gn = 'Euro';
+            }
+            if (isset($fix[$gn])) {
+                //Fix incorrect glyph name
+                foreach ($map as $c => $n) {
+                    if ($n == $fix[$gn]) {
+                        $map[$c] = $gn;
+                    }
+                }
+            }
+            if (empty($map)) {
+                //Symbolic font: use built-in encoding
+                $widths[$cc] = $w;
+            } else {
+                $widths[$gn] = $w;
+                if ($gn == 'X') {
+                    $fm['CapXHeight'] = $e[13];
+                }
+            }
+            if ($gn == '.notdef') {
+                $fm['MissingWidth'] = $w;
+            }
+        } elseif ($code == 'FontName') {
+            $fm['FontName'] = $param;
+        } elseif ($code == 'Weight') {
+            $fm['Weight'] = $param;
+        } elseif ($code == 'ItalicAngle') {
+            $fm['ItalicAngle'] = (double)$param;
+        } elseif ($code == 'Ascender') {
+            $fm['Ascender'] = (int)$param;
+        } elseif ($code == 'Descender') {
+            $fm['Descender'] = (int)$param;
+        } elseif ($code == 'UnderlineThickness') {
+            $fm['UnderlineThickness'] = (int)$param;
+        } elseif ($code == 'UnderlinePosition') {
+            $fm['UnderlinePosition'] = (int)$param;
+        } elseif ($code == 'IsFixedPitch') {
+            $fm['IsFixedPitch'] = ($param == 'true');
+        } elseif ($code == 'FontBBox') {
+            $fm['FontBBox'] = array($e[1], $e[2], $e[3], $e[4]);
+        } elseif ($code == 'CapHeight') {
+            $fm['CapHeight'] = (int)$param;
+        } elseif ($code == 'StdVW') {
+            $fm['StdVW'] = (int)$param;
+        }
+    }
+    if (!isset($fm['FontName'])) {
+        die('FontName not found');
+    }
+    if (!empty($map)) {
+        if (!isset($widths['.notdef'])) {
+            $widths['.notdef'] = 600;
+        }
+        if (!isset($widths['Delta']) and isset($widths['increment'])) {
+            $widths['Delta'] = $widths['increment'];
+        }
+        //Order widths according to map
+        for ($i = 0; $i <= 255; $i++) {
+            if (!isset($widths[$map[$i]])) {
+                print "Warning: character ".$map[$i]." is missing\n";
+                $widths[$i] = $widths['.notdef'];
+            } else {
+                $widths[$i] = $widths[$map[$i]];
+            }
+        }
+    }
+    $fm['Widths'] = $widths;
+    return $fm;
+}
+
+function MakeFontDescriptor($fm, $symbolic=false)
+{
+    //Ascent
+    $asc = (isset($fm['Ascender']) ? $fm['Ascender'] : 1000);
+    $fd = "array('Ascent'=>".$asc;
+    //Descent
+    $desc = (isset($fm['Descender']) ? $fm['Descender'] : -200);
+    $fd .= ",'Descent'=>".$desc;
+    //CapHeight
+    if (isset($fm['CapHeight'])) {
+        $ch = $fm['CapHeight'];
+    } elseif (isset($fm['CapXHeight'])) {
+        $ch = $fm['CapXHeight'];
+    } else {
+        $ch = $asc;
+    }
+    $fd .= ",'CapHeight'=>".$ch;
+    //Flags
+    $flags = 0;
+    if (isset($fm['IsFixedPitch']) and $fm['IsFixedPitch']) {
+        $flags += 1<<0;
+    }
+    if ($symbolic) {
+        $flags += 1<<2;
+    } else {
+        $flags += 1<<5;
+    }
+    if (isset($fm['ItalicAngle']) and ($fm['ItalicAngle'] != 0)) {
+        $flags += 1<<6;
+    }
+    $fd .= ",'Flags'=>".$flags;
+    //FontBBox
+    if (isset($fm['FontBBox'])) {
+        $fbb = $fm['FontBBox'];
+    } else {
+        $fbb = array(0, ($desc - 100), 1000, ($asc + 100));
+    }
+    $fd .= ",'FontBBox'=>'[".$fbb[0].' '.$fbb[1].' '.$fbb[2].' '.$fbb[3]."]'";
+    //ItalicAngle
+    $ia = (isset($fm['ItalicAngle']) ? $fm['ItalicAngle'] : 0);
+    $fd .= ",'ItalicAngle'=>".$ia;
+    //StemV
+    if (isset($fm['StdVW'])) {
+        $stemv = $fm['StdVW'];
+    } elseif (isset($fm['Weight']) and eregi('(bold|black)', $fm['Weight'])) {
+        $stemv = 120;
+    } else {
+        $stemv = 70;
+    }
+    $fd .= ",'StemV'=>".$stemv;
+    //MissingWidth
+    if (isset($fm['MissingWidth'])) {
+        $fd .= ",'MissingWidth'=>".$fm['MissingWidth'];
+    }
+    $fd .= ')';
+    return $fd;
+}
+
+function MakeWidthArray($fm)
+{
+    //Make character width array
+    $s = 'array(';
+    $cw = $fm['Widths'];
+    $els = array();
+    $c = 0;
+    foreach ($cw as $i => $w) {
+        if (is_numeric($i)) {
+            $els[] = (((($c++)%10) == 0) ? "\n" : '').$i.'=>'.$w;
+        }
+    }
+    $s .= implode(',', $els);
+    $s .= ')';
+    return $s;
+}
+
+function MakeFontEncoding($map)
+{
+    //Build differences from reference encoding
+    $ref = ReadMap('cp1252');
+    $s = '';
+    $last = 0;
+    for ($i = 32; $i <= 255; $i++) {
+        if ($map[$i] != $ref[$i]) {
+            if ($i != $last+1) {
+                $s .= $i.' ';
+            }
+            $last = $i;
+            $s .= '/'.$map[$i].' ';
+        }
+    }
+    return rtrim($s);
+}
+
+function SaveToFile($file, $s, $mode='t')
+{
+    $f = fopen($file, 'w'.$mode);
+    if (!$f) {
+        die('Can\'t write to file '.$file);
+    }
+    fwrite($f, $s, strlen($s));
+    fclose($f);
+}
+
+function ReadShort($f)
+{
+    $a = unpack('n1n', fread($f, 2));
+    return $a['n'];
+}
+
+function ReadLong($f)
+{
+    $a = unpack('N1N', fread($f, 4));
+    return $a['N'];
+}
+
+function CheckTTF($file)
+{
+    //Check if font license allows embedding
+    $f = fopen($file, 'rb');
+    if (!$f) {
+        die('Error: unable to open '.$file);
+    }
+    //Extract number of tables
+    fseek($f, 4, SEEK_CUR);
+    $nb = ReadShort($f);
+    fseek($f, 6, SEEK_CUR);
+    //Seek OS/2 table
+    $found = false;
+    for ($i = 0; $i < $nb; $i++) {
+        if (fread($f, 4) == 'OS/2') {
+            $found = true;
+            break;
+        }
+        fseek($f, 12, SEEK_CUR);
+    }
+    if (!$found) {
+        fclose($f);
+        return;
+    }
+    fseek($f, 4, SEEK_CUR);
+    $offset = ReadLong($f);
+    fseek($f, $offset, SEEK_SET);
+    //Extract fsType flags
+    fseek($f, 8, SEEK_CUR);
+    $fsType = ReadShort($f);
+    $rl = ($fsType & 0x02) != 0;
+    $pp = ($fsType & 0x04) != 0;
+    $e = ($fsType & 0x08) != 0;
+    fclose($f);
+    if ($rl and (!$pp) and (!$e)) {
+        print "Warning: font license does not allow embedding\n";
+    }
 }
 // BEGIN SUGARCRM SPECIFIC
 /*
@@ -775,30 +714,29 @@
 
 $arg = $GLOBALS['argv'];
 if (count($arg) >= 3) {
-	ob_start();
-	array_shift($arg);
-	if (sizeof($arg) == 3) {
-		$arg[3] = $arg[2];
-		$arg[2] = true;
-	} else {
-		if (!isset($arg[2])) {
-			$arg[2] = true;
-		}
-		if (!isset($arg[3])) {
-			$arg[3] = 'cp1252';
-		}
-	}
-	if (!isset($arg[4])) {
-		$arg[4] = array();
-	}
-	MakeFont($arg[0], $arg[1], $arg[2], $arg[3], $arg[4]);
-	$t = ob_get_clean();
-	print preg_replace('!<BR( /)?>!i', "\n", $t);
+    ob_start();
+    array_shift($arg);
+    if (sizeof($arg) == 3) {
+        $arg[3] = $arg[2];
+        $arg[2] = true;
+    } else {
+        if (!isset($arg[2])) {
+            $arg[2] = true;
+        }
+        if (!isset($arg[3])) {
+            $arg[3] = 'cp1252';
+        }
+    }
+    if (!isset($arg[4])) {
+        $arg[4] = array();
+    }
+    MakeFont($arg[0], $arg[1], $arg[2], $arg[3], $arg[4]);
+    $t = ob_get_clean();
+    print preg_replace('!<BR( /)?>!i', "\n", $t);
 } else {
-	print "Usage: makefont.php <ttf/otf/pfb file> <afm/ufm file> <encoding> <patch>\n";
+    print "Usage: makefont.php <ttf/otf/pfb file> <afm/ufm file> <encoding> <patch>\n";
 }
 
 // BEGIN SUGARCRM SPECIFIC
 */
-// END SUGARCRM SPECIFIC
-?>+// END SUGARCRM SPECIFIC