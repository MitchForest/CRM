--- conflicted
+++ resolved
@@ -57,7 +57,6 @@
 $twitter_enabled = check_enabled($db, 'twitter');
 
 if ($twitter_enabled) {
-
     require_once('modules/Connectors/connectors/sources/ext/rest/twitter/config.php');
 
     /*
@@ -107,11 +106,9 @@
 
     if (empty($tweets['errors'])) {
         while ($i < count($tweets)) {
-
-
             $limit = 104;
 
-            $tweets[$i]['text'] = format_feed_tweets($db, $tweets[$i],$limit);
+            $tweets[$i]['text'] = format_feed_tweets($db, $tweets[$i], $limit);
 
             if (count($tweets[$i]['entities']['hashtags']) > 0) {
                 $tweets[$i]['text'] = replace_hashtags($db, $tweets[$i]);
@@ -126,7 +123,6 @@
             $duplicate_found = duplicate_check($db, $tweets[$i]['text'], $date);
 
             if (!$duplicate_found) {
-
                 $id = create_guid();
 
                 $sql = "INSERT INTO sugarfeed (id, name, date_entered, date_modified, modified_user_id, created_by, description, deleted, assigned_user_id, related_module, related_id, link_url, link_type)
@@ -152,13 +148,11 @@
             }
         }
     }
-
 }
 
 $facebook_enabled = check_enabled($db, 'facebook');
 
 if ($facebook_enabled) {
-
     require_once("include/social/facebook/facebook.class.php");
 
     $facebook_helper = new facebook_helper();
@@ -175,8 +169,9 @@
     }
 
     if ($user) {
-       // $log = '<a class="button" href="' . $logoutUrl . '">Facebook Logout</a>';
-    } else {;
+        // $log = '<a class="button" href="' . $logoutUrl . '">Facebook Logout</a>';
+    } else {
+        ;
         $log = '<a class="button" href="' . $loginUrl . '">Facebook Login</a>';
     }
 
@@ -189,14 +184,12 @@
             data_insert($single, "facebook");
         }
     }
-
 }
     function check_facebook_login($facebook_helper)
     {
         $user = $facebook_helper->facebook->getUser();
 
         if ($user) {
-
             $user_profile = $facebook_helper->get_my_user(); //get my user details
 
             $user_home = $facebook_helper->get_my_newsfeed(); //gets my newsfeed,
@@ -257,27 +250,18 @@
     {
         if (function_exists('com_create_guid')) {
             return com_create_guid();
-<<<<<<< HEAD
-        } else {
-            mt_srand((double)microtime() * 10000); //optional for php 4.2.0 and up.
-            $charid = strtoupper(md5(uniqid(rand(), true)));
-            $hyphen = chr(45);
-            $uuid = chr(123)
-=======
         }
         mt_srand((double)microtime() * 10000); //optional for php 4.2.0 and up.
         $charid = strtoupper(md5(uniqid(mt_rand(), true)));
         $hyphen = chr(45);
         $uuid = chr(123)
->>>>>>> 6c6f667b
                 . substr($charid, 0, 8) . $hyphen
                 . substr($charid, 8, 4) . $hyphen
                 . substr($charid, 12, 4) . $hyphen
                 . substr($charid, 16, 4) . $hyphen
                 . substr($charid, 20, 12)
                 . chr(125);
-            return $uuid;
-        }
+        return $uuid;
     }
 
     function generate_stream($stream)
@@ -292,10 +276,9 @@
             case "":
                 $string[1] = "<a href=http://www.facebook.com/" . $stream['from']['id'] . ">" . $stream['from']['name'] . "<a/> - " . substr($stream['message'], 0, 100);
                 break;
-            case "link";
+            case "link":
                 $string[0] = "<img style=float:left;padding-right:5px;padding-bottom:5px; src=http://graph.facebook.com/" . $stream['from']['id'] . "/picture />";
                 if (!empty($stream['name'])) {
-
                     $string[1] = '<b>' . $stream['from']['name']. '</b><p style=line-height:30px;>' .  $stream['name']  . '</p>' . '<a href=' . $stream['link'] . '>View article</a>';
                 } else {
                     //must be an article
@@ -316,4 +299,4 @@
                 break;
         }
         return $string;
-    }
+    }