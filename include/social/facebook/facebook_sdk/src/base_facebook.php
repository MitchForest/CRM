<?php
/**
 * Copyright 2011 Facebook, Inc.
 *
 * Licensed under the Apache License, Version 2.0 (the "License"); you may
 * not use this file except in compliance with the License. You may obtain
 * a copy of the License at
 *
 *     http://www.apache.org/licenses/LICENSE-2.0
 *
 * Unless required by applicable law or agreed to in writing, software
 * distributed under the License is distributed on an "AS IS" BASIS, WITHOUT
 * WARRANTIES OR CONDITIONS OF ANY KIND, either express or implied. See the
 * License for the specific language governing permissions and limitations
 * under the License.
 */

if (!function_exists('curl_init')) {
  throw new Exception('Facebook needs the CURL PHP extension.');
}
if (!function_exists('json_decode')) {
  throw new Exception('Facebook needs the JSON PHP extension.');
}

/**
 * Thrown when an API call returns an exception.
 *
 * @author Naitik Shah <naitik@facebook.com>
 */
class FacebookApiException extends Exception
{
  /**
   * The result from the API server that represents the exception information.
   *
   * @var mixed
   */
  protected $result;

  /**
   * Make a new API Exception with the given result.
   *
   * @param array $result The result from the API server
   */
  public function __construct($result) {
    $this->result = $result;

    $code = 0;
    if (isset($result['error_code']) && is_int($result['error_code'])) {
      $code = $result['error_code'];
    }

    if (isset($result['error_description'])) {
      // OAuth 2.0 Draft 10 style
      $msg = $result['error_description'];
    } else if (isset($result['error']) && is_array($result['error'])) {
      // OAuth 2.0 Draft 00 style
      $msg = $result['error']['message'];
    } else if (isset($result['error_msg'])) {
      // Rest server style
      $msg = $result['error_msg'];
    } else {
      $msg = 'Unknown Error. Check getResult()';
    }

    parent::__construct($msg, $code);
  }

  /**
   * Return the associated result object returned by the API server.
   *
   * @return array The result from the API server
   */
  public function getResult() {
    return $this->result;
  }

  /**
   * Returns the associated type for the error. This will default to
   * 'Exception' when a type is not available.
   *
   * @return string
   */
  public function getType() {
    if (isset($this->result['error'])) {
      $error = $this->result['error'];
      if (is_string($error)) {
        // OAuth 2.0 Draft 10 style
        return $error;
      } else if (is_array($error)) {
        // OAuth 2.0 Draft 00 style
        if (isset($error['type'])) {
          return $error['type'];
        }
      }
    }

    return 'Exception';
  }

  /**
   * To make debugging easier.
   *
   * @return string The string representation of the error
   */
  public function __toString() {
    $str = $this->getType() . ': ';
    if ($this->code != 0) {
      $str .= $this->code . ': ';
    }
    return $str . $this->message;
  }
}

/**
 * Provides access to the Facebook Platform.  This class provides
 * a majority of the functionality needed, but the class is abstract
 * because it is designed to be sub-classed.  The subclass must
 * implement the four abstract methods listed at the bottom of
 * the file.
 *
 * @author Naitik Shah <naitik@facebook.com>
 */
abstract class BaseFacebook
{
  /**
   * Version.
   */
  const VERSION = '3.2.3';

  /**
   * Signed Request Algorithm.
   */
  const SIGNED_REQUEST_ALGORITHM = 'HMAC-SHA256';

  /**
   * Default options for curl.
   *
   * @var array
   */
  public static $CURL_OPTS = array(
    CURLOPT_CONNECTTIMEOUT => 10,
    CURLOPT_RETURNTRANSFER => true,
    CURLOPT_TIMEOUT        => 60,
    CURLOPT_USERAGENT      => 'facebook-php-3.2',
  );

  /**
   * List of query parameters that get automatically dropped when rebuilding
   * the current URL.
   *
   * @var array
   */
  protected static $DROP_QUERY_PARAMS = array(
    'code',
    'state',
    'signed_request',
  );

  /**
   * Maps aliases to Facebook domains.
   *
   * @var array
   */
  public static $DOMAIN_MAP = array(
    'api'         => 'https://api.facebook.com/',
    'api_video'   => 'https://api-video.facebook.com/',
    'api_read'    => 'https://api-read.facebook.com/',
    'graph'       => 'https://graph.facebook.com/',
    'graph_video' => 'https://graph-video.facebook.com/',
    'www'         => 'https://www.facebook.com/',
  );

  /**
   * The Application ID.
   *
   * @var string
   */
  protected $appId;

  /**
   * The Application App Secret.
   *
   * @var string
   */
  protected $appSecret;

  /**
   * The ID of the Facebook user, or 0 if the user is logged out.
   *
   * @var integer
   */
  protected $user;

  /**
   * The data from the signed_request token.
   *
   * @var string
   */
  protected $signedRequest;

  /**
   * A CSRF state variable to assist in the defense against CSRF attacks.
   *
   * @var string
   */
  protected $state;

  /**
   * The OAuth access token received in exchange for a valid authorization
   * code.  null means the access token has yet to be determined.
   *
   * @var string
   */
  protected $accessToken = null;

  /**
   * Indicates if the CURL based @ syntax for file uploads is enabled.
   *
   * @var boolean
   */
  protected $fileUploadSupport = false;

  /**
   * Indicates if we trust HTTP_X_FORWARDED_* headers.
   *
   * @var boolean
   */
  protected $trustForwarded = false;

  /**
   * Indicates if signed_request is allowed in query parameters.
   *
   * @var boolean
   */
  protected $allowSignedRequest = true;

  /**
   * Initialize a Facebook Application.
   *
   * The configuration:
   * - appId: the application ID
   * - secret: the application secret
   * - fileUpload: (optional) boolean indicating if file uploads are enabled
   * - allowSignedRequest: (optional) boolean indicating if signed_request is
   *                       allowed in query parameters or POST body.  Should be
   *                       false for non-canvas apps.  Defaults to true.
   *
   * @param array $config The application configuration
   */
  public function __construct($config) {
    $this->setAppId($config['appId']);
    $this->setAppSecret($config['secret']);
    if (isset($config['fileUpload'])) {
      $this->setFileUploadSupport($config['fileUpload']);
    }
    if (isset($config['trustForwarded']) && $config['trustForwarded']) {
      $this->trustForwarded = true;
    }
    if (isset($config['allowSignedRequest'])
        && !$config['allowSignedRequest']) {
        $this->allowSignedRequest = false;
    }
<<<<<<< HEAD
    $state = $this->getPersistentData('state');
    if (!empty($state)) {
      $this->state = $state;
    }
  }

  /**
   * Set the Application ID.
   *
   * @param string $appId The Application ID
   *
   * @return BaseFacebook
   */
  public function setAppId($appId) {
    $this->appId = $appId;
    return $this;
  }

  /**
   * Get the Application ID.
   *
   * @return string the Application ID
   */
  public function getAppId() {
    return $this->appId;
  }

  /**
   * Set the App Secret.
   *
   * @param string $apiSecret The App Secret
   *
   * @return BaseFacebook
   * @deprecated Use setAppSecret instead.
   * @see setAppSecret()
   */
  public function setApiSecret($apiSecret) {
    $this->setAppSecret($apiSecret);
    return $this;
  }

  /**
   * Set the App Secret.
   *
   * @param string $appSecret The App Secret
   *
   * @return BaseFacebook
   */
  public function setAppSecret($appSecret) {
    $this->appSecret = $appSecret;
    return $this;
  }

  /**
   * Get the App Secret.
   *
   * @return string the App Secret
   *
   * @deprecated Use getAppSecret instead.
   * @see getAppSecret()
   */
  public function getApiSecret() {
    return $this->getAppSecret();
  }

  /**
   * Get the App Secret.
   *
   * @return string the App Secret
   */
  public function getAppSecret() {
    return $this->appSecret;
  }

  /**
   * Set the file upload support status.
   *
   * @param boolean $fileUploadSupport The file upload support status.
   *
   * @return BaseFacebook
   */
  public function setFileUploadSupport($fileUploadSupport) {
    $this->fileUploadSupport = $fileUploadSupport;
    return $this;
  }

  /**
   * Get the file upload support status.
   *
   * @return boolean true if and only if the server supports file upload.
   */
  public function getFileUploadSupport() {
    return $this->fileUploadSupport;
  }

  /**
   * Get the file upload support status.
   *
   * @return boolean true if and only if the server supports file upload.
   *
   * @deprecated Use getFileUploadSupport instead.
   * @see getFileUploadSupport()
   */
  public function useFileUploadSupport() {
    return $this->getFileUploadSupport();
  }

  /**
   * Sets the access token for api calls.  Use this if you get
   * your access token by other means and just want the SDK
   * to use it.
   *
   * @param string $access_token an access token.
   *
   * @return BaseFacebook
   */
  public function setAccessToken($access_token) {
    $this->accessToken = $access_token;
    return $this;
  }

  /**
   * Extend an access token, while removing the short-lived token that might
   * have been generated via client-side flow. Thanks to http://bit.ly/b0Pt0H
   * for the workaround.
   */
  public function setExtendedAccessToken() {
    try {
      // need to circumvent json_decode by calling _oauthRequest
      // directly, since response isn't JSON format.
      $access_token_response = $this->_oauthRequest(
        $this->getUrl('graph', '/oauth/access_token'),
        $params = array(
=======

    /**
     * Set the Application ID.
     *
     * @param string $appId The Application ID
     *
     * @return BaseFacebook
     */
    public function setAppId($appId)
    {
        $this->appId = $appId;
        return $this;
    }

    /**
     * Get the Application ID.
     *
     * @return string the Application ID
     */
    public function getAppId()
    {
        return $this->appId;
    }

    /**
     * Set the App Secret.
     *
     * @param string $apiSecret The App Secret
     *
     * @return BaseFacebook
     * @deprecated Use setAppSecret instead.
     * @see setAppSecret()
     */
    public function setApiSecret($apiSecret)
    {
        $this->setAppSecret($apiSecret);
        return $this;
    }

    /**
     * Set the App Secret.
     *
     * @param string $appSecret The App Secret
     *
     * @return BaseFacebook
     */
    public function setAppSecret($appSecret)
    {
        $this->appSecret = $appSecret;
        return $this;
    }

    /**
     * Get the App Secret.
     *
     * @return string the App Secret
     *
     * @deprecated Use getAppSecret instead.
     * @see getAppSecret()
     */
    public function getApiSecret()
    {
        return $this->getAppSecret();
    }

    /**
     * Get the App Secret.
     *
     * @return string the App Secret
     */
    public function getAppSecret()
    {
        return $this->appSecret;
    }

    /**
     * Set the file upload support status.
     *
     * @param boolean $fileUploadSupport The file upload support status.
     *
     * @return BaseFacebook
     */
    public function setFileUploadSupport($fileUploadSupport)
    {
        $this->fileUploadSupport = $fileUploadSupport;
        return $this;
    }

    /**
     * Get the file upload support status.
     *
     * @return boolean true if and only if the server supports file upload.
     */
    public function getFileUploadSupport()
    {
        return $this->fileUploadSupport;
    }

    /**
     * Get the file upload support status.
     *
     * @return boolean true if and only if the server supports file upload.
     *
     * @deprecated Use getFileUploadSupport instead.
     * @see getFileUploadSupport()
     */
    public function useFileUploadSupport()
    {
        return $this->getFileUploadSupport();
    }

    /**
     * Sets the access token for api calls.  Use this if you get
     * your access token by other means and just want the SDK
     * to use it.
     *
     * @param string $access_token an access token.
     *
     * @return BaseFacebook
     */
    public function setAccessToken($access_token)
    {
        $this->accessToken = $access_token;
        return $this;
    }

    /**
     * Extend an access token, while removing the short-lived token that might
     * have been generated via client-side flow. Thanks to http://bit.ly/b0Pt0H
     * for the workaround.
     */
    public function setExtendedAccessToken()
    {
        try {
            // need to circumvent json_decode by calling _oauthRequest
            // directly, since response isn't JSON format.
            $access_token_response = $this->_oauthRequest(
                $this->getUrl('graph', '/oauth/access_token'),
                $params = array(
>>>>>>> 19ad0466
          'client_id' => $this->getAppId(),
          'client_secret' => $this->getAppSecret(),
          'grant_type' => 'fb_exchange_token',
          'fb_exchange_token' => $this->getAccessToken(),
        )
      );
    }
    catch (FacebookApiException $e) {
      // most likely that user very recently revoked authorization.
      // In any event, we don't have an access token, so say so.
      return false;
    }

    if (empty($access_token_response)) {
      return false;
    }

    $response_params = array();
    parse_str($access_token_response, $response_params);

    if (!isset($response_params['access_token'])) {
      return false;
    }

    $this->destroySession();

<<<<<<< HEAD
    $this->setPersistentData(
      'access_token', $response_params['access_token']
=======
        $this->setPersistentData(
            'access_token',
            $response_params['access_token']
>>>>>>> 19ad0466
    );
  }

  /**
   * Determines the access token that should be used for API calls.
   * The first time this is called, $this->accessToken is set equal
   * to either a valid user access token, or it's set to the application
   * access token if a valid user access token wasn't available.  Subsequent
   * calls return whatever the first call returned.
   *
   * @return string The access token
   */
  public function getAccessToken() {
    if ($this->accessToken !== null) {
      // we've done this already and cached it.  Just return.
      return $this->accessToken;
    }

    // first establish access token to be the application
    // access token, in case we navigate to the /oauth/access_token
    // endpoint, where SOME access token is required.
    $this->setAccessToken($this->getApplicationAccessToken());
    $user_access_token = $this->getUserAccessToken();
    if ($user_access_token) {
      $this->setAccessToken($user_access_token);
    }

    return $this->accessToken;
  }

  /**
   * Determines and returns the user access token, first using
   * the signed request if present, and then falling back on
   * the authorization code if present.  The intent is to
   * return a valid user access token, or false if one is determined
   * to not be available.
   *
   * @return string A valid user access token, or false if one
   *                could not be determined.
   */
  protected function getUserAccessToken() {
    // first, consider a signed request if it's supplied.
    // if there is a signed request, then it alone determines
    // the access token.
    $signed_request = $this->getSignedRequest();
    if ($signed_request) {
      // apps.facebook.com hands the access_token in the signed_request
      if (array_key_exists('oauth_token', $signed_request)) {
        $access_token = $signed_request['oauth_token'];
        $this->setPersistentData('access_token', $access_token);
        return $access_token;
      }

      // the JS SDK puts a code in with the redirect_uri of ''
      if (array_key_exists('code', $signed_request)) {
        $code = $signed_request['code'];
        if ($code && $code == $this->getPersistentData('code')) {
          // short-circuit if the code we have is the same as the one presented
          return $this->getPersistentData('access_token');
        }

        $access_token = $this->getAccessTokenFromCode($code, '');
        if ($access_token) {
          $this->setPersistentData('code', $code);
          $this->setPersistentData('access_token', $access_token);
          return $access_token;
        }
      }

      // signed request states there's no access token, so anything
      // stored should be cleared.
      $this->clearAllPersistentData();
      return false; // respect the signed request's data, even
                    // if there's an authorization code or something else
    }

    $code = $this->getCode();
    if ($code && $code != $this->getPersistentData('code')) {
      $access_token = $this->getAccessTokenFromCode($code);
      if ($access_token) {
        $this->setPersistentData('code', $code);
        $this->setPersistentData('access_token', $access_token);
        return $access_token;
      }

      // code was bogus, so everything based on it should be invalidated.
      $this->clearAllPersistentData();
      return false;
    }

<<<<<<< HEAD
    // as a fallback, just return whatever is in the persistent
    // store, knowing nothing explicit (signed request, authorization
    // code, etc.) was present to shadow it (or we saw a code in $_REQUEST,
    // but it's the same as what's in the persistent store)
    return $this->getPersistentData('access_token');
  }

  /**
   * Retrieve the signed request, either from a request parameter or,
   * if not present, from a cookie.
   *
   * @return string the signed request, if available, or null otherwise.
   */
  public function getSignedRequest() {
    if (!$this->signedRequest) {
      if ($this->allowSignedRequest && !empty($_REQUEST['signed_request'])) {
        $this->signedRequest = $this->parseSignedRequest(
          $_REQUEST['signed_request']
        );
      } else if (!empty($_COOKIE[$this->getSignedRequestCookieName()])) {
        $this->signedRequest = $this->parseSignedRequest(
          $_COOKIE[$this->getSignedRequestCookieName()]);
      }
    }
    return $this->signedRequest;
  }

  /**
   * Get the UID of the connected user, or 0
   * if the Facebook user is not connected.
   *
   * @return string the UID if available.
   */
  public function getUser() {
    if ($this->user !== null) {
      // we've already determined this and cached the value.
      return $this->user;
    }
=======
        // as a fallback, just return whatever is in the persistent
        // store, knowing nothing explicit (signed request, authorization
        // code, etc.) was present to shadow it (or we saw a code in $_REQUEST,
        // but it's the same as what's in the persistent store)
        return $this->getPersistentData('access_token');
    }

    /**
     * Retrieve the signed request, either from a request parameter or,
     * if not present, from a cookie.
     *
     * @return string the signed request, if available, or null otherwise.
     */
    public function getSignedRequest()
    {
        if (!$this->signedRequest) {
            if ($this->allowSignedRequest && !empty($_REQUEST['signed_request'])) {
                $this->signedRequest = $this->parseSignedRequest(
                    $_REQUEST['signed_request']
        );
            } elseif (!empty($_COOKIE[$this->getSignedRequestCookieName()])) {
                $this->signedRequest = $this->parseSignedRequest(
                    $_COOKIE[$this->getSignedRequestCookieName()]
                );
            }
        }
        return $this->signedRequest;
    }

    /**
     * Get the UID of the connected user, or 0
     * if the Facebook user is not connected.
     *
     * @return string the UID if available.
     */
    public function getUser()
    {
        if ($this->user !== null) {
            // we've already determined this and cached the value.
            return $this->user;
        }
>>>>>>> 19ad0466

    return $this->user = $this->getUserFromAvailableData();
  }

  /**
   * Determines the connected user by first examining any signed
   * requests, then considering an authorization code, and then
   * falling back to any persistent store storing the user.
   *
   * @return integer The id of the connected Facebook user,
   *                 or 0 if no such user exists.
   */
  protected function getUserFromAvailableData() {
    // if a signed request is supplied, then it solely determines
    // who the user is.
    $signed_request = $this->getSignedRequest();
    if ($signed_request) {
      if (array_key_exists('user_id', $signed_request)) {
        $user = $signed_request['user_id'];

        if($user != $this->getPersistentData('user_id')){
          $this->clearAllPersistentData();
        }

        $this->setPersistentData('user_id', $signed_request['user_id']);
        return $user;
      }

      // if the signed request didn't present a user id, then invalidate
      // all entries in any persistent store.
      $this->clearAllPersistentData();
      return 0;
    }

    $user = $this->getPersistentData('user_id', $default = 0);
    $persisted_access_token = $this->getPersistentData('access_token');

    // use access_token to fetch user id if we have a user access_token, or if
    // the cached access token has changed.
    $access_token = $this->getAccessToken();
    if ($access_token &&
        $access_token != $this->getApplicationAccessToken() &&
        !($user && $persisted_access_token == $access_token)) {
      $user = $this->getUserFromAccessToken();
      if ($user) {
        $this->setPersistentData('user_id', $user);
      } else {
        $this->clearAllPersistentData();
      }
    }

    return $user;
  }

  /**
   * Get a Login URL for use with redirects. By default, full page redirect is
   * assumed. If you are using the generated URL with a window.open() call in
   * JavaScript, you can pass in display=popup as part of the $params.
   *
   * The parameters:
   * - redirect_uri: the url to go to after a successful login
   * - scope: comma separated list of requested extended perms
   *
   * @param array $params Provide custom parameters
   * @return string The URL for the login flow
   */
  public function getLoginUrl($params=array()) {
    $this->establishCSRFTokenState();
    $currentUrl = $this->getCurrentUrl();

    // if 'scope' is passed as an array, convert to comma separated list
    $scopeParams = isset($params['scope']) ? $params['scope'] : null;
    if ($scopeParams && is_array($scopeParams)) {
      $params['scope'] = implode(',', $scopeParams);
    }

<<<<<<< HEAD
    return $this->getUrl(
      'www',
      'dialog/oauth',
      array_merge(
        array(
=======
        return $this->getUrl(
            'www',
            'dialog/oauth',
            array_merge(
          array(
>>>>>>> 19ad0466
          'client_id' => $this->getAppId(),
          'redirect_uri' => $currentUrl, // possibly overwritten
          'state' => $this->state,
          'sdk' => 'php-sdk-'.self::VERSION
        ),
<<<<<<< HEAD
        $params
      ));
  }

  /**
   * Get a Logout URL suitable for use with redirects.
   *
   * The parameters:
   * - next: the url to go to after a successful logout
   *
   * @param array $params Provide custom parameters
   * @return string The URL for the logout flow
   */
  public function getLogoutUrl($params=array()) {
    return $this->getUrl(
      'www',
      'logout.php',
      array_merge(array(
=======
          $params
      )
        );
    }

    /**
     * Get a Logout URL suitable for use with redirects.
     *
     * The parameters:
     * - next: the url to go to after a successful logout
     *
     * @param array $params Provide custom parameters
     * @return string The URL for the logout flow
     */
    public function getLogoutUrl($params=array())
    {
        return $this->getUrl(
            'www',
            'logout.php',
            array_merge(array(
>>>>>>> 19ad0466
        'next' => $this->getCurrentUrl(),
        'access_token' => $this->getUserAccessToken(),
      ), $params)
    );
<<<<<<< HEAD
  }

  /**
   * Get a login status URL to fetch the status from Facebook.
   *
   * @param array $params Provide custom parameters
   * @return string The URL for the logout flow
   */
  public function getLoginStatusUrl($params=array()) {
    return $this->getLoginUrl(
      array_merge(array(
=======
    }

    /**
     * Get a login status URL to fetch the status from Facebook.
     *
     * @param array $params Provide custom parameters
     * @return string The URL for the logout flow
     */
    public function getLoginStatusUrl($params=array())
    {
        return $this->getLoginUrl(
            array_merge(array(
>>>>>>> 19ad0466
        'response_type' => 'code',
        'display' => 'none',
      ), $params)
    );
  }

  /**
   * Make an API call.
   *
   * @return mixed The decoded response
   */
  public function api(/* polymorphic */) {
    $args = func_get_args();
    if (is_array($args[0])) {
      return $this->_restserver($args[0]);
    } else {
      return call_user_func_array(array($this, '_graph'), $args);
    }
  }

  /**
   * Constructs and returns the name of the cookie that
   * potentially houses the signed request for the app user.
   * The cookie is not set by the BaseFacebook class, but
   * it may be set by the JavaScript SDK.
   *
   * @return string the name of the cookie that would house
   *         the signed request value.
   */
  protected function getSignedRequestCookieName() {
    return 'fbsr_'.$this->getAppId();
  }

  /**
   * Constructs and returns the name of the cookie that potentially contain
   * metadata. The cookie is not set by the BaseFacebook class, but it may be
   * set by the JavaScript SDK.
   *
   * @return string the name of the cookie that would house metadata.
   */
  protected function getMetadataCookieName() {
    return 'fbm_'.$this->getAppId();
  }

  /**
   * Get the authorization code from the query parameters, if it exists,
   * and otherwise return false to signal no authorization code was
   * discoverable.
   *
   * @return mixed The authorization code, or false if the authorization
   *               code could not be determined.
   */
  protected function getCode() {
    if (!isset($_REQUEST['code']) || !isset($_REQUEST['state'])) {
      return false;
    }
    if ($this->state === $_REQUEST['state']) {
        // CSRF state has done its job, so clear it
        $this->state = null;
        $this->clearPersistentData('state');
        return $_REQUEST['code'];
    }
    self::errorLog('CSRF state token does not match one provided.');

    return false;
  }

  /**
   * Retrieves the UID with the understanding that
   * $this->accessToken has already been set and is
   * seemingly legitimate.  It relies on Facebook's Graph API
   * to retrieve user information and then extract
   * the user ID.
   *
   * @return integer Returns the UID of the Facebook user, or 0
   *                 if the Facebook user could not be determined.
   */
  protected function getUserFromAccessToken() {
    try {
      $user_info = $this->api('/me');
      return $user_info['id'];
    } catch (FacebookApiException $e) {
      return 0;
    }
  }

  /**
   * Returns the access token that should be used for logged out
   * users when no authorization code is available.
   *
   * @return string The application access token, useful for gathering
   *                public information about users and applications.
   */
  public function getApplicationAccessToken() {
    return $this->appId.'|'.$this->appSecret;
  }

  /**
   * Lays down a CSRF state token for this process.
   *
   * @return void
   */
  protected function establishCSRFTokenState() {
    if ($this->state === null) {
      $this->state = md5(uniqid(mt_rand(), true));
      $this->setPersistentData('state', $this->state);
    }
  }

  /**
   * Retrieves an access token for the given authorization code
   * (previously generated from www.facebook.com on behalf of
   * a specific user).  The authorization code is sent to graph.facebook.com
   * and a legitimate access token is generated provided the access token
   * and the user for which it was generated all match, and the user is
   * either logged in to Facebook or has granted an offline access permission.
   *
   * @param string $code An authorization code.
   * @param string $redirect_uri Optional redirect URI. Default null
   *
   * @return mixed An access token exchanged for the authorization code, or
   *               false if an access token could not be generated.
   */
  protected function getAccessTokenFromCode($code, $redirect_uri = null) {
    if (empty($code)) {
      return false;
    }

    if ($redirect_uri === null) {
      $redirect_uri = $this->getCurrentUrl();
    }

    try {
      // need to circumvent json_decode by calling _oauthRequest
      // directly, since response isn't JSON format.
      $access_token_response =
        $this->_oauthRequest(
            $this->getUrl('graph', '/oauth/access_token'),
            $params = array('client_id' => $this->getAppId(),
                          'client_secret' => $this->getAppSecret(),
                          'redirect_uri' => $redirect_uri,
                          'code' => $code));
    } catch (FacebookApiException $e) {
      // most likely that user very recently revoked authorization.
      // In any event, we don't have an access token, so say so.
      return false;
    }

    if (empty($access_token_response)) {
      return false;
    }

    $response_params = array();
    parse_str($access_token_response, $response_params);
    if (!isset($response_params['access_token'])) {
      return false;
    }

<<<<<<< HEAD
    return $response_params['access_token'];
  }

  /**
   * Invoke the old restserver.php endpoint.
   *
   * @param array $params Method call object
   *
   * @return mixed The decoded response object
   * @throws FacebookApiException
   */
  protected function _restserver($params) {
    // generic application level parameters
    $params['api_key'] = $this->getAppId();
    $params['format'] = 'json-strings';

    $result = json_decode($this->_oauthRequest(
      $this->getApiUrl($params['method']),
      $params
=======
        $result = json_decode($this->_oauthRequest(
            $this->getApiUrl($params['method']),
            $params
>>>>>>> 19ad0466
    ), true);

    // results are returned, errors are thrown
    if (is_array($result) && isset($result['error_code'])) {
      $this->throwAPIException($result);
      // @codeCoverageIgnoreStart
    }
    // @codeCoverageIgnoreEnd

    $method = strtolower($params['method']);
    if ($method === 'auth.expiresession' ||
        $method === 'auth.revokeauthorization') {
      $this->destroySession();
    }

    return $result;
  }

  /**
   * Return true if this is video post.
   *
   * @param string $path The path
   * @param string $method The http method (default 'GET')
   *
   * @return boolean true if this is video post
   */
  protected function isVideoPost($path, $method = 'GET') {
    if ($method == 'POST' && preg_match("/^(\/)(.+)(\/)(videos)$/", $path)) {
      return true;
    }
    return false;
  }

  /**
   * Invoke the Graph API.
   *
   * @param string $path The path (required)
   * @param string $method The http method (default 'GET')
   * @param array $params The query/post data
   *
   * @return mixed The decoded response object
   * @throws FacebookApiException
   */
  protected function _graph($path, $method = 'GET', $params = array()) {
    if (is_array($method) && empty($params)) {
      $params = $method;
      $method = 'GET';
    }
    $params['method'] = $method; // method override as we always do a POST

    if ($this->isVideoPost($path, $method)) {
      $domainKey = 'graph_video';
    } else {
      $domainKey = 'graph';
    }

<<<<<<< HEAD
    $result = json_decode($this->_oauthRequest(
      $this->getUrl($domainKey, $path),
      $params
=======
        $result = json_decode($this->_oauthRequest(
            $this->getUrl($domainKey, $path),
            $params
>>>>>>> 19ad0466
    ), true);

    // results are returned, errors are thrown
    if (is_array($result) && isset($result['error'])) {
      $this->throwAPIException($result);
      // @codeCoverageIgnoreStart
    }
    // @codeCoverageIgnoreEnd

    return $result;
  }

  /**
   * Make a OAuth Request.
   *
   * @param string $url The path (required)
   * @param array $params The query/post data
   *
   * @return string The decoded response object
   * @throws FacebookApiException
   */
  protected function _oauthRequest($url, $params) {
    if (!isset($params['access_token'])) {
      $params['access_token'] = $this->getAccessToken();
    }

    if (isset($params['access_token']) && !isset($params['appsecret_proof'])) {
      $params['appsecret_proof'] = $this->getAppSecretProof($params['access_token']);
    }

    // json_encode all params values that are not strings
    foreach ($params as $key => $value) {
      if (!is_string($value) && !($value instanceof CURLFile)) {
        $params[$key] = json_encode($value);
      }
    }

    return $this->makeRequest($url, $params);
  }

  /**
   * Generate a proof of App Secret
   * This is required for all API calls originating from a server
   * It is a sha256 hash of the access_token made using the app secret
   *
   * @param string $access_token The access_token to be hashed (required)
   *
   * @return string The sha256 hash of the access_token
   */
  protected function getAppSecretProof($access_token) {
    return hash_hmac('sha256', $access_token, $this->getAppSecret());
  }

  /**
   * Makes an HTTP request. This method can be overridden by subclasses if
   * developers want to do fancier things or use something other than curl to
   * make the request.
   *
   * @param string $url The URL to make the request to
   * @param array $params The parameters to use for the POST body
   * @param CurlHandler $ch Initialized curl handle
   *
   * @return string The response text
   */
  protected function makeRequest($url, $params, $ch=null) {
    if (!$ch) {
      $ch = curl_init();
    }

    $opts = self::$CURL_OPTS;
    if ($this->getFileUploadSupport()) {
      $opts[CURLOPT_POSTFIELDS] = $params;
    } else {
      $opts[CURLOPT_POSTFIELDS] = http_build_query($params, null, '&');
    }
    $opts[CURLOPT_URL] = $url;

    // disable the 'Expect: 100-continue' behaviour. This causes CURL to wait
    // for 2 seconds if the server does not support this header.
    if (isset($opts[CURLOPT_HTTPHEADER])) {
      $existing_headers = $opts[CURLOPT_HTTPHEADER];
      $existing_headers[] = 'Expect:';
      $opts[CURLOPT_HTTPHEADER] = $existing_headers;
    } else {
      $opts[CURLOPT_HTTPHEADER] = array('Expect:');
    }

    curl_setopt_array($ch, $opts);
    $result = curl_exec($ch);

    $errno = curl_errno($ch);
    // CURLE_SSL_CACERT || CURLE_SSL_CACERT_BADFILE
    if ($errno == 60 || $errno == 77) {
      self::errorLog('Invalid or no certificate authority found, '.
                     'using bundled information');
<<<<<<< HEAD
      curl_setopt($ch, CURLOPT_CAINFO,
                  dirname(__FILE__) . DIRECTORY_SEPARATOR . 'fb_ca_chain_bundle.crt');
      $result = curl_exec($ch);
    }
=======
            curl_setopt(
                $ch,
                CURLOPT_CAINFO,
                dirname(__FILE__) . DIRECTORY_SEPARATOR . 'fb_ca_chain_bundle.crt'
            );
            $result = curl_exec($ch);
        }
>>>>>>> 19ad0466

    // With dual stacked DNS responses, it's possible for a server to
    // have IPv6 enabled but not have IPv6 connectivity.  If this is
    // the case, curl will try IPv4 first and if that fails, then it will
    // fall back to IPv6 and the error EHOSTUNREACH is returned by the
    // operating system.
    if ($result === false && empty($opts[CURLOPT_IPRESOLVE])) {
        $matches = array();
        $regex = '/Failed to connect to ([^:].*): Network is unreachable/';
        if (preg_match($regex, curl_error($ch), $matches)) {
          if (strlen(@inet_pton($matches[1])) === 16) {
            self::errorLog('Invalid IPv6 configuration on server, '.
                           'Please disable or get native IPv6 on your server.');
            self::$CURL_OPTS[CURLOPT_IPRESOLVE] = CURL_IPRESOLVE_V4;
            curl_setopt($ch, CURLOPT_IPRESOLVE, CURL_IPRESOLVE_V4);
            $result = curl_exec($ch);
          }
        }
    }

    if ($result === false) {
      $e = new FacebookApiException(array(
        'error_code' => curl_errno($ch),
        'error' => array(
        'message' => curl_error($ch),
        'type' => 'CurlException',
        ),
      ));
      curl_close($ch);
      throw $e;
    }
    curl_close($ch);
    return $result;
  }

  /**
   * Parses a signed_request and validates the signature.
   *
   * @param string $signed_request A signed token
   *
   * @return array The payload inside it or null if the sig is wrong
   */
  protected function parseSignedRequest($signed_request) {

    if (!$signed_request || strpos($signed_request, '.') === false) {
        self::errorLog('Signed request was invalid!');
        return null;
    }

    list($encoded_sig, $payload) = explode('.', $signed_request, 2);

    // decode the data
    $sig = self::base64UrlDecode($encoded_sig);
    $data = json_decode(self::base64UrlDecode($payload), true);

    if (!isset($data['algorithm'])
        || strtoupper($data['algorithm']) !==  self::SIGNED_REQUEST_ALGORITHM
    ) {
<<<<<<< HEAD
      self::errorLog(
        'Unknown algorithm. Expected ' . self::SIGNED_REQUEST_ALGORITHM);
      return null;
    }
=======
            self::errorLog(
                'Unknown algorithm. Expected ' . self::SIGNED_REQUEST_ALGORITHM
            );
            return null;
        }

        // check sig
        $expected_sig = hash_hmac(
            'sha256',
            $payload,
            $this->getAppSecret(),
            $raw = true
        );
>>>>>>> 19ad0466

    // check sig
    $expected_sig = hash_hmac('sha256', $payload,
                              $this->getAppSecret(), $raw = true);

    if (strlen($expected_sig) !== strlen($sig)) {
      self::errorLog('Bad Signed JSON signature!');
      return null;
    }

    $result = 0;
    for ($i = 0; $i < strlen($expected_sig); $i++) {
      $result |= ord($expected_sig[$i]) ^ ord($sig[$i]);
    }

<<<<<<< HEAD
    if ($result == 0) {
      return $data;
    } else {
      self::errorLog('Bad Signed JSON signature!');
      return null;
    }
  }

  /**
   * Makes a signed_request blob using the given data.
   *
   * @param array $data The data array.
   *
   * @return string The signed request.
   */
  protected function makeSignedRequest($data) {
    if (!is_array($data)) {
      throw new InvalidArgumentException(
        'makeSignedRequest expects an array. Got: ' . print_r($data, true));
    }
    $data['algorithm'] = self::SIGNED_REQUEST_ALGORITHM;
    $data['issued_at'] = time();
    $json = json_encode($data);
    $b64 = self::base64UrlEncode($json);
    $raw_sig = hash_hmac('sha256', $b64, $this->getAppSecret(), $raw = true);
    $sig = self::base64UrlEncode($raw_sig);
    return $sig.'.'.$b64;
  }

  /**
   * Build the URL for api given parameters.
   *
   * @param string $method The method name.
   *
   * @return string The URL for the given parameters
   */
  protected function getApiUrl($method) {
    static $READ_ONLY_CALLS =
=======
    /**
     * Makes a signed_request blob using the given data.
     *
     * @param array $data The data array.
     *
     * @return string The signed request.
     */
    protected function makeSignedRequest($data)
    {
        if (!is_array($data)) {
            throw new InvalidArgumentException(
                'makeSignedRequest expects an array. Got: ' . print_r($data, true)
            );
        }
        $data['algorithm'] = self::SIGNED_REQUEST_ALGORITHM;
        $data['issued_at'] = time();
        $json = json_encode($data);
        $b64 = self::base64UrlEncode($json);
        $raw_sig = hash_hmac('sha256', $b64, $this->getAppSecret(), $raw = true);
        $sig = self::base64UrlEncode($raw_sig);
        return $sig.'.'.$b64;
    }

    /**
     * Build the URL for api given parameters.
     *
     * @param string $method The method name.
     *
     * @return string The URL for the given parameters
     */
    protected function getApiUrl($method)
    {
        static $READ_ONLY_CALLS =
>>>>>>> 19ad0466
      array('admin.getallocation' => 1,
            'admin.getappproperties' => 1,
            'admin.getbannedusers' => 1,
            'admin.getlivestreamvialink' => 1,
            'admin.getmetrics' => 1,
            'admin.getrestrictioninfo' => 1,
            'application.getpublicinfo' => 1,
            'auth.getapppublickey' => 1,
            'auth.getsession' => 1,
            'auth.getsignedpublicsessiondata' => 1,
            'comments.get' => 1,
            'connect.getunconnectedfriendscount' => 1,
            'dashboard.getactivity' => 1,
            'dashboard.getcount' => 1,
            'dashboard.getglobalnews' => 1,
            'dashboard.getnews' => 1,
            'dashboard.multigetcount' => 1,
            'dashboard.multigetnews' => 1,
            'data.getcookies' => 1,
            'events.get' => 1,
            'events.getmembers' => 1,
            'fbml.getcustomtags' => 1,
            'feed.getappfriendstories' => 1,
            'feed.getregisteredtemplatebundlebyid' => 1,
            'feed.getregisteredtemplatebundles' => 1,
            'fql.multiquery' => 1,
            'fql.query' => 1,
            'friends.arefriends' => 1,
            'friends.get' => 1,
            'friends.getappusers' => 1,
            'friends.getlists' => 1,
            'friends.getmutualfriends' => 1,
            'gifts.get' => 1,
            'groups.get' => 1,
            'groups.getmembers' => 1,
            'intl.gettranslations' => 1,
            'links.get' => 1,
            'notes.get' => 1,
            'notifications.get' => 1,
            'pages.getinfo' => 1,
            'pages.isadmin' => 1,
            'pages.isappadded' => 1,
            'pages.isfan' => 1,
            'permissions.checkavailableapiaccess' => 1,
            'permissions.checkgrantedapiaccess' => 1,
            'photos.get' => 1,
            'photos.getalbums' => 1,
            'photos.gettags' => 1,
            'profile.getinfo' => 1,
            'profile.getinfooptions' => 1,
            'stream.get' => 1,
            'stream.getcomments' => 1,
            'stream.getfilters' => 1,
            'users.getinfo' => 1,
            'users.getloggedinuser' => 1,
            'users.getstandardinfo' => 1,
            'users.hasapppermission' => 1,
            'users.isappuser' => 1,
            'users.isverified' => 1,
            'video.getuploadlimits' => 1);
    $name = 'api';
    if (isset($READ_ONLY_CALLS[strtolower($method)])) {
      $name = 'api_read';
    } else if (strtolower($method) == 'video.upload') {
      $name = 'api_video';
    }
    return self::getUrl($name, 'restserver.php');
  }

  /**
   * Build the URL for given domain alias, path and parameters.
   *
   * @param string $name   The name of the domain
   * @param string $path   Optional path (without a leading slash)
   * @param array  $params Optional query parameters
   *
   * @return string The URL for the given parameters
   */
  protected function getUrl($name, $path='', $params=array()) {
    $url = self::$DOMAIN_MAP[$name];
    if ($path) {
      if ($path[0] === '/') {
        $path = substr($path, 1);
      }
      $url .= $path;
    }
    if ($params) {
      $url .= '?' . http_build_query($params, null, '&');
    }

    return $url;
  }

  /**
   * Returns the HTTP Host
   *
   * @return string The HTTP Host
   */
  protected function getHttpHost() {
    if ($this->trustForwarded && isset($_SERVER['HTTP_X_FORWARDED_HOST'])) {
      $forwardProxies = explode(',', $_SERVER['HTTP_X_FORWARDED_HOST']);
      if (!empty($forwardProxies)) {
        return $forwardProxies[0];
      }
    }
    return $_SERVER['HTTP_HOST'];
  }

  /**
   * Returns the HTTP Protocol
   *
   * @return string The HTTP Protocol
   */
  protected function getHttpProtocol() {
    if ($this->trustForwarded && isset($_SERVER['HTTP_X_FORWARDED_PROTO'])) {
      if ($_SERVER['HTTP_X_FORWARDED_PROTO'] === 'https') {
        return 'https';
      }
      return 'http';
    }
    /*apache + variants specific way of checking for https*/
    if (isset($_SERVER['HTTPS']) &&
        ($_SERVER['HTTPS'] === 'on' || $_SERVER['HTTPS'] == 1)) {
      return 'https';
    }
    /*nginx way of checking for https*/
    if (isset($_SERVER['SERVER_PORT']) &&
        ($_SERVER['SERVER_PORT'] === '443')) {
      return 'https';
    }
    return 'http';
  }

  /**
   * Returns the base domain used for the cookie.
   *
   * @return string The base domain
   */
  protected function getBaseDomain() {
    // The base domain is stored in the metadata cookie if not we fallback
    // to the current hostname
    $metadata = $this->getMetadataCookie();
    if (array_key_exists('base_domain', $metadata) &&
        !empty($metadata['base_domain'])) {
      return trim($metadata['base_domain'], '.');
    }
    return $this->getHttpHost();
  }

  /**
   * Returns the Current URL, stripping it of known FB parameters that should
   * not persist.
   *
   * @return string The current URL
   */
  protected function getCurrentUrl() {
    $protocol = $this->getHttpProtocol() . '://';
    $host = $this->getHttpHost();
    $currentUrl = $protocol.$host.$_SERVER['REQUEST_URI'];
    $parts = parse_url($currentUrl);

    $query = '';
    if (!empty($parts['query'])) {
      // drop known fb params
      $params = explode('&', $parts['query']);
      $retained_params = array();
      foreach ($params as $param) {
        if ($this->shouldRetainParam($param)) {
          $retained_params[] = $param;
        }
      }

      if (!empty($retained_params)) {
        $query = '?'.implode($retained_params, '&');
      }
    }

    // use port if non default
    $port =
      isset($parts['port']) &&
      (($protocol === 'http://' && $parts['port'] !== 80) ||
       ($protocol === 'https://' && $parts['port'] !== 443))
      ? ':' . $parts['port'] : '';

    // rebuild
    return $protocol . $parts['host'] . $port . $parts['path'] . $query;
  }

  /**
   * Returns true if and only if the key or key/value pair should
   * be retained as part of the query string.  This amounts to
   * a brute-force search of the very small list of Facebook-specific
   * params that should be stripped out.
   *
   * @param string $param A key or key/value pair within a URL's query (e.g.
   *                      'foo=a', 'foo=', or 'foo'.
   *
   * @return boolean
   */
  protected function shouldRetainParam($param) {
    foreach (self::$DROP_QUERY_PARAMS as $drop_query_param) {
      if ($param === $drop_query_param ||
          strpos($param, $drop_query_param.'=') === 0) {
        return false;
      }
    }

    return true;
  }

  /**
   * Analyzes the supplied result to see if it was thrown
   * because the access token is no longer valid.  If that is
   * the case, then we destroy the session.
   *
   * @param array $result A record storing the error message returned
   *                      by a failed API call.
   */
  protected function throwAPIException($result) {
    $e = new FacebookApiException($result);
    switch ($e->getType()) {
      // OAuth 2.0 Draft 00 style
      case 'OAuthException':
        // OAuth 2.0 Draft 10 style
      case 'invalid_token':
        // REST server errors are just Exceptions
      case 'Exception':
        $message = $e->getMessage();
        if ((strpos($message, 'Error validating access token') !== false) ||
            (strpos($message, 'Invalid OAuth access token') !== false) ||
            (strpos($message, 'An active access token must be used') !== false)
        ) {
          $this->destroySession();
        }
        break;
    }

    throw $e;
  }


  /**
   * Prints to the error log if you aren't in command line mode.
   *
   * @param string $msg Log message
   */
  protected static function errorLog($msg) {
    // disable error log if we are running in a CLI environment
    // @codeCoverageIgnoreStart
    if (php_sapi_name() != 'cli') {
      error_log($msg);
    }
    // uncomment this if you want to see the errors on the page
    // print 'error_log: '.$msg."\n";
    // @codeCoverageIgnoreEnd
<<<<<<< HEAD
  }

  /**
   * Base64 encoding that doesn't need to be urlencode()ed.
   * Exactly the same as base64_encode except it uses
   *   - instead of +
   *   _ instead of /
   *   No padded =
   *
   * @param string $input base64UrlEncoded input
   *
   * @return string The decoded string
   */
  protected static function base64UrlDecode($input) {
    return base64_decode(strtr($input, '-_', '+/'));
  }

  /**
   * Base64 encoding that doesn't need to be urlencode()ed.
   * Exactly the same as base64_encode except it uses
   *   - instead of +
   *   _ instead of /
   *
   * @param string $input The input to encode
   * @return string The base64Url encoded input, as a string.
   */
  protected static function base64UrlEncode($input) {
    $str = strtr(base64_encode($input), '+/', '-_');
    $str = str_replace('=', '', $str);
    return $str;
  }

  /**
   * Destroy the current session
   */
  public function destroySession() {
    $this->accessToken = null;
    $this->signedRequest = null;
    $this->user = null;
    $this->clearAllPersistentData();

    // Javascript sets a cookie that will be used in getSignedRequest that we
    // need to clear if we can
    $cookie_name = $this->getSignedRequestCookieName();
    if (array_key_exists($cookie_name, $_COOKIE)) {
      unset($_COOKIE[$cookie_name]);
      if (!headers_sent()) {
        $base_domain = $this->getBaseDomain();
        setcookie($cookie_name, '', 1, '/', '.'.$base_domain, false, true);
      } else {
        // @codeCoverageIgnoreStart
        self::errorLog(
          'There exists a cookie that we wanted to clear that we couldn\'t '.
=======
    }

    /**
     * Base64 encoding that doesn't need to be urlencode()ed.
     * Exactly the same as base64_encode except it uses
     *   - instead of +
     *   _ instead of /
     *   No padded =
     *
     * @param string $input base64UrlEncoded input
     *
     * @return string The decoded string
     */
    protected static function base64UrlDecode($input)
    {
        return base64_decode(strtr($input, '-_', '+/'));
    }

    /**
     * Base64 encoding that doesn't need to be urlencode()ed.
     * Exactly the same as base64_encode except it uses
     *   - instead of +
     *   _ instead of /
     *
     * @param string $input The input to encode
     * @return string The base64Url encoded input, as a string.
     */
    protected static function base64UrlEncode($input)
    {
        $str = strtr(base64_encode($input), '+/', '-_');
        $str = str_replace('=', '', $str);
        return $str;
    }

    /**
     * Destroy the current session
     */
    public function destroySession()
    {
        $this->accessToken = null;
        $this->signedRequest = null;
        $this->user = null;
        $this->clearAllPersistentData();

        // Javascript sets a cookie that will be used in getSignedRequest that we
        // need to clear if we can
        $cookie_name = $this->getSignedRequestCookieName();
        if (array_key_exists($cookie_name, $_COOKIE)) {
            unset($_COOKIE[$cookie_name]);
            if (!headers_sent()) {
                $base_domain = $this->getBaseDomain();
                setcookie($cookie_name, '', 1, '/', '.'.$base_domain, false, true);
            } else {
                // @codeCoverageIgnoreStart
                self::errorLog(
                    'There exists a cookie that we wanted to clear that we couldn\'t '.
>>>>>>> 19ad0466
          'clear because headers was already sent. Make sure to do the first '.
          'API call before outputing anything.'
        );
        // @codeCoverageIgnoreEnd
      }
    }
  }

  /**
   * Parses the metadata cookie that our Javascript API set
   *
   * @return array an array mapping key to value
   */
  protected function getMetadataCookie() {
    $cookie_name = $this->getMetadataCookieName();
    if (!array_key_exists($cookie_name, $_COOKIE)) {
      return array();
    }

    // The cookie value can be wrapped in "-characters so remove them
    $cookie_value = trim($_COOKIE[$cookie_name], '"');

    if (empty($cookie_value)) {
      return array();
    }

    $parts = explode('&', $cookie_value);
    $metadata = array();
    foreach ($parts as $part) {
      $pair = explode('=', $part, 2);
      if (!empty($pair[0])) {
        $metadata[urldecode($pair[0])] =
          (count($pair) > 1) ? urldecode($pair[1]) : '';
      }
    }

    return $metadata;
  }

  /**
   * Finds whether the given domain is allowed or not
   *
   * @param string $big   The value to be checked against $small
   * @param string $small The input string
   *
   * @return boolean Returns TRUE if $big matches $small
   */
  protected static function isAllowedDomain($big, $small) {
    if ($big === $small) {
      return true;
    }
    return self::endsWith($big, '.'.$small);
  }

  /**
   * Checks if $big string ends with $small string
   *
   * @param string $big   The value to be checked against $small
   * @param string $small The input string
   *
   * @return boolean TRUE if $big ends with $small
   */
  protected static function endsWith($big, $small) {
    $len = strlen($small);
    if ($len === 0) {
      return true;
    }
    return substr($big, -$len) === $small;
  }

  /**
   * Each of the following four methods should be overridden in
   * a concrete subclass, as they are in the provided Facebook class.
   * The Facebook class uses PHP sessions to provide a primitive
   * persistent store, but another subclass--one that you implement--
   * might use a database, memcache, or an in-memory cache.
   *
   * @see Facebook
   */

  /**
   * Stores the given ($key, $value) pair, so that future calls to
   * getPersistentData($key) return $value. This call may be in another request.
   *
   * @param string $key
   * @param array $value
   *
   * @return void
   */
  abstract protected function setPersistentData($key, $value);

  /**
   * Get the data for $key, persisted by BaseFacebook::setPersistentData()
   *
   * @param string $key The key of the data to retrieve
   * @param boolean $default The default value to return if $key is not found
   *
   * @return mixed
   */
  abstract protected function getPersistentData($key, $default = false);

  /**
   * Clear the data with $key from the persistent storage
   *
   * @param string $key
   *
   * @return void
   */
  abstract protected function clearPersistentData($key);

  /**
   * Clear all data from the persistent storage
   *
   * @return void
   */
  abstract protected function clearAllPersistentData();
}<|MERGE_RESOLUTION|>--- conflicted
+++ resolved
@@ -16,10 +16,10 @@
  */
 
 if (!function_exists('curl_init')) {
-  throw new Exception('Facebook needs the CURL PHP extension.');
+    throw new Exception('Facebook needs the CURL PHP extension.');
 }
 if (!function_exists('json_decode')) {
-  throw new Exception('Facebook needs the JSON PHP extension.');
+    throw new Exception('Facebook needs the JSON PHP extension.');
 }
 
 /**
@@ -29,86 +29,90 @@
  */
 class FacebookApiException extends Exception
 {
-  /**
-   * The result from the API server that represents the exception information.
-   *
-   * @var mixed
-   */
-  protected $result;
-
-  /**
-   * Make a new API Exception with the given result.
-   *
-   * @param array $result The result from the API server
-   */
-  public function __construct($result) {
-    $this->result = $result;
-
-    $code = 0;
-    if (isset($result['error_code']) && is_int($result['error_code'])) {
-      $code = $result['error_code'];
-    }
-
-    if (isset($result['error_description'])) {
-      // OAuth 2.0 Draft 10 style
-      $msg = $result['error_description'];
-    } else if (isset($result['error']) && is_array($result['error'])) {
-      // OAuth 2.0 Draft 00 style
-      $msg = $result['error']['message'];
-    } else if (isset($result['error_msg'])) {
-      // Rest server style
-      $msg = $result['error_msg'];
-    } else {
-      $msg = 'Unknown Error. Check getResult()';
-    }
-
-    parent::__construct($msg, $code);
-  }
-
-  /**
-   * Return the associated result object returned by the API server.
-   *
-   * @return array The result from the API server
-   */
-  public function getResult() {
-    return $this->result;
-  }
-
-  /**
-   * Returns the associated type for the error. This will default to
-   * 'Exception' when a type is not available.
-   *
-   * @return string
-   */
-  public function getType() {
-    if (isset($this->result['error'])) {
-      $error = $this->result['error'];
-      if (is_string($error)) {
-        // OAuth 2.0 Draft 10 style
-        return $error;
-      } else if (is_array($error)) {
-        // OAuth 2.0 Draft 00 style
-        if (isset($error['type'])) {
-          return $error['type'];
-        }
-      }
-    }
-
-    return 'Exception';
-  }
-
-  /**
-   * To make debugging easier.
-   *
-   * @return string The string representation of the error
-   */
-  public function __toString() {
-    $str = $this->getType() . ': ';
-    if ($this->code != 0) {
-      $str .= $this->code . ': ';
-    }
-    return $str . $this->message;
-  }
+    /**
+     * The result from the API server that represents the exception information.
+     *
+     * @var mixed
+     */
+    protected $result;
+
+    /**
+     * Make a new API Exception with the given result.
+     *
+     * @param array $result The result from the API server
+     */
+    public function __construct($result)
+    {
+        $this->result = $result;
+
+        $code = 0;
+        if (isset($result['error_code']) && is_int($result['error_code'])) {
+            $code = $result['error_code'];
+        }
+
+        if (isset($result['error_description'])) {
+            // OAuth 2.0 Draft 10 style
+            $msg = $result['error_description'];
+        } elseif (isset($result['error']) && is_array($result['error'])) {
+            // OAuth 2.0 Draft 00 style
+            $msg = $result['error']['message'];
+        } elseif (isset($result['error_msg'])) {
+            // Rest server style
+            $msg = $result['error_msg'];
+        } else {
+            $msg = 'Unknown Error. Check getResult()';
+        }
+
+        parent::__construct($msg, $code);
+    }
+
+    /**
+     * Return the associated result object returned by the API server.
+     *
+     * @return array The result from the API server
+     */
+    public function getResult()
+    {
+        return $this->result;
+    }
+
+    /**
+     * Returns the associated type for the error. This will default to
+     * 'Exception' when a type is not available.
+     *
+     * @return string
+     */
+    public function getType()
+    {
+        if (isset($this->result['error'])) {
+            $error = $this->result['error'];
+            if (is_string($error)) {
+                // OAuth 2.0 Draft 10 style
+                return $error;
+            } elseif (is_array($error)) {
+                // OAuth 2.0 Draft 00 style
+                if (isset($error['type'])) {
+                    return $error['type'];
+                }
+            }
+        }
+
+        return 'Exception';
+    }
+
+    /**
+     * To make debugging easier.
+     *
+     * @return string The string representation of the error
+     */
+    public function __toString()
+    {
+        $str = $this->getType() . ': ';
+        if ($this->code != 0) {
+            $str .= $this->code . ': ';
+        }
+        return $str . $this->message;
+    }
 }
 
 /**
@@ -122,46 +126,46 @@
  */
 abstract class BaseFacebook
 {
-  /**
-   * Version.
-   */
-  const VERSION = '3.2.3';
-
-  /**
-   * Signed Request Algorithm.
-   */
-  const SIGNED_REQUEST_ALGORITHM = 'HMAC-SHA256';
-
-  /**
-   * Default options for curl.
-   *
-   * @var array
-   */
-  public static $CURL_OPTS = array(
+    /**
+     * Version.
+     */
+    const VERSION = '3.2.3';
+
+    /**
+     * Signed Request Algorithm.
+     */
+    const SIGNED_REQUEST_ALGORITHM = 'HMAC-SHA256';
+
+    /**
+     * Default options for curl.
+     *
+     * @var array
+     */
+    public static $CURL_OPTS = array(
     CURLOPT_CONNECTTIMEOUT => 10,
     CURLOPT_RETURNTRANSFER => true,
     CURLOPT_TIMEOUT        => 60,
     CURLOPT_USERAGENT      => 'facebook-php-3.2',
   );
 
-  /**
-   * List of query parameters that get automatically dropped when rebuilding
-   * the current URL.
-   *
-   * @var array
-   */
-  protected static $DROP_QUERY_PARAMS = array(
+    /**
+     * List of query parameters that get automatically dropped when rebuilding
+     * the current URL.
+     *
+     * @var array
+     */
+    protected static $DROP_QUERY_PARAMS = array(
     'code',
     'state',
     'signed_request',
   );
 
-  /**
-   * Maps aliases to Facebook domains.
-   *
-   * @var array
-   */
-  public static $DOMAIN_MAP = array(
+    /**
+     * Maps aliases to Facebook domains.
+     *
+     * @var array
+     */
+    public static $DOMAIN_MAP = array(
     'api'         => 'https://api.facebook.com/',
     'api_video'   => 'https://api-video.facebook.com/',
     'api_read'    => 'https://api-read.facebook.com/',
@@ -170,231 +174,102 @@
     'www'         => 'https://www.facebook.com/',
   );
 
-  /**
-   * The Application ID.
-   *
-   * @var string
-   */
-  protected $appId;
-
-  /**
-   * The Application App Secret.
-   *
-   * @var string
-   */
-  protected $appSecret;
-
-  /**
-   * The ID of the Facebook user, or 0 if the user is logged out.
-   *
-   * @var integer
-   */
-  protected $user;
-
-  /**
-   * The data from the signed_request token.
-   *
-   * @var string
-   */
-  protected $signedRequest;
-
-  /**
-   * A CSRF state variable to assist in the defense against CSRF attacks.
-   *
-   * @var string
-   */
-  protected $state;
-
-  /**
-   * The OAuth access token received in exchange for a valid authorization
-   * code.  null means the access token has yet to be determined.
-   *
-   * @var string
-   */
-  protected $accessToken = null;
-
-  /**
-   * Indicates if the CURL based @ syntax for file uploads is enabled.
-   *
-   * @var boolean
-   */
-  protected $fileUploadSupport = false;
-
-  /**
-   * Indicates if we trust HTTP_X_FORWARDED_* headers.
-   *
-   * @var boolean
-   */
-  protected $trustForwarded = false;
-
-  /**
-   * Indicates if signed_request is allowed in query parameters.
-   *
-   * @var boolean
-   */
-  protected $allowSignedRequest = true;
-
-  /**
-   * Initialize a Facebook Application.
-   *
-   * The configuration:
-   * - appId: the application ID
-   * - secret: the application secret
-   * - fileUpload: (optional) boolean indicating if file uploads are enabled
-   * - allowSignedRequest: (optional) boolean indicating if signed_request is
-   *                       allowed in query parameters or POST body.  Should be
-   *                       false for non-canvas apps.  Defaults to true.
-   *
-   * @param array $config The application configuration
-   */
-  public function __construct($config) {
-    $this->setAppId($config['appId']);
-    $this->setAppSecret($config['secret']);
-    if (isset($config['fileUpload'])) {
-      $this->setFileUploadSupport($config['fileUpload']);
-    }
-    if (isset($config['trustForwarded']) && $config['trustForwarded']) {
-      $this->trustForwarded = true;
-    }
-    if (isset($config['allowSignedRequest'])
+    /**
+     * The Application ID.
+     *
+     * @var string
+     */
+    protected $appId;
+
+    /**
+     * The Application App Secret.
+     *
+     * @var string
+     */
+    protected $appSecret;
+
+    /**
+     * The ID of the Facebook user, or 0 if the user is logged out.
+     *
+     * @var integer
+     */
+    protected $user;
+
+    /**
+     * The data from the signed_request token.
+     *
+     * @var string
+     */
+    protected $signedRequest;
+
+    /**
+     * A CSRF state variable to assist in the defense against CSRF attacks.
+     *
+     * @var string
+     */
+    protected $state;
+
+    /**
+     * The OAuth access token received in exchange for a valid authorization
+     * code.  null means the access token has yet to be determined.
+     *
+     * @var string
+     */
+    protected $accessToken = null;
+
+    /**
+     * Indicates if the CURL based @ syntax for file uploads is enabled.
+     *
+     * @var boolean
+     */
+    protected $fileUploadSupport = false;
+
+    /**
+     * Indicates if we trust HTTP_X_FORWARDED_* headers.
+     *
+     * @var boolean
+     */
+    protected $trustForwarded = false;
+
+    /**
+     * Indicates if signed_request is allowed in query parameters.
+     *
+     * @var boolean
+     */
+    protected $allowSignedRequest = true;
+
+    /**
+     * Initialize a Facebook Application.
+     *
+     * The configuration:
+     * - appId: the application ID
+     * - secret: the application secret
+     * - fileUpload: (optional) boolean indicating if file uploads are enabled
+     * - allowSignedRequest: (optional) boolean indicating if signed_request is
+     *                       allowed in query parameters or POST body.  Should be
+     *                       false for non-canvas apps.  Defaults to true.
+     *
+     * @param array $config The application configuration
+     */
+    public function __construct($config)
+    {
+        $this->setAppId($config['appId']);
+        $this->setAppSecret($config['secret']);
+        if (isset($config['fileUpload'])) {
+            $this->setFileUploadSupport($config['fileUpload']);
+        }
+        if (isset($config['trustForwarded']) && $config['trustForwarded']) {
+            $this->trustForwarded = true;
+        }
+        if (isset($config['allowSignedRequest'])
         && !$config['allowSignedRequest']) {
-        $this->allowSignedRequest = false;
-    }
-<<<<<<< HEAD
-    $state = $this->getPersistentData('state');
-    if (!empty($state)) {
-      $this->state = $state;
-    }
-  }
-
-  /**
-   * Set the Application ID.
-   *
-   * @param string $appId The Application ID
-   *
-   * @return BaseFacebook
-   */
-  public function setAppId($appId) {
-    $this->appId = $appId;
-    return $this;
-  }
-
-  /**
-   * Get the Application ID.
-   *
-   * @return string the Application ID
-   */
-  public function getAppId() {
-    return $this->appId;
-  }
-
-  /**
-   * Set the App Secret.
-   *
-   * @param string $apiSecret The App Secret
-   *
-   * @return BaseFacebook
-   * @deprecated Use setAppSecret instead.
-   * @see setAppSecret()
-   */
-  public function setApiSecret($apiSecret) {
-    $this->setAppSecret($apiSecret);
-    return $this;
-  }
-
-  /**
-   * Set the App Secret.
-   *
-   * @param string $appSecret The App Secret
-   *
-   * @return BaseFacebook
-   */
-  public function setAppSecret($appSecret) {
-    $this->appSecret = $appSecret;
-    return $this;
-  }
-
-  /**
-   * Get the App Secret.
-   *
-   * @return string the App Secret
-   *
-   * @deprecated Use getAppSecret instead.
-   * @see getAppSecret()
-   */
-  public function getApiSecret() {
-    return $this->getAppSecret();
-  }
-
-  /**
-   * Get the App Secret.
-   *
-   * @return string the App Secret
-   */
-  public function getAppSecret() {
-    return $this->appSecret;
-  }
-
-  /**
-   * Set the file upload support status.
-   *
-   * @param boolean $fileUploadSupport The file upload support status.
-   *
-   * @return BaseFacebook
-   */
-  public function setFileUploadSupport($fileUploadSupport) {
-    $this->fileUploadSupport = $fileUploadSupport;
-    return $this;
-  }
-
-  /**
-   * Get the file upload support status.
-   *
-   * @return boolean true if and only if the server supports file upload.
-   */
-  public function getFileUploadSupport() {
-    return $this->fileUploadSupport;
-  }
-
-  /**
-   * Get the file upload support status.
-   *
-   * @return boolean true if and only if the server supports file upload.
-   *
-   * @deprecated Use getFileUploadSupport instead.
-   * @see getFileUploadSupport()
-   */
-  public function useFileUploadSupport() {
-    return $this->getFileUploadSupport();
-  }
-
-  /**
-   * Sets the access token for api calls.  Use this if you get
-   * your access token by other means and just want the SDK
-   * to use it.
-   *
-   * @param string $access_token an access token.
-   *
-   * @return BaseFacebook
-   */
-  public function setAccessToken($access_token) {
-    $this->accessToken = $access_token;
-    return $this;
-  }
-
-  /**
-   * Extend an access token, while removing the short-lived token that might
-   * have been generated via client-side flow. Thanks to http://bit.ly/b0Pt0H
-   * for the workaround.
-   */
-  public function setExtendedAccessToken() {
-    try {
-      // need to circumvent json_decode by calling _oauthRequest
-      // directly, since response isn't JSON format.
-      $access_token_response = $this->_oauthRequest(
-        $this->getUrl('graph', '/oauth/access_token'),
-        $params = array(
-=======
+            $this->allowSignedRequest = false;
+        }
+        $state = $this->getPersistentData('state');
+        if (!empty($state)) {
+            $this->state = $state;
+        }
+    }
 
     /**
      * Set the Application ID.
@@ -534,171 +409,126 @@
             $access_token_response = $this->_oauthRequest(
                 $this->getUrl('graph', '/oauth/access_token'),
                 $params = array(
->>>>>>> 19ad0466
           'client_id' => $this->getAppId(),
           'client_secret' => $this->getAppSecret(),
           'grant_type' => 'fb_exchange_token',
           'fb_exchange_token' => $this->getAccessToken(),
         )
       );
-    }
-    catch (FacebookApiException $e) {
-      // most likely that user very recently revoked authorization.
-      // In any event, we don't have an access token, so say so.
-      return false;
-    }
-
-    if (empty($access_token_response)) {
-      return false;
-    }
-
-    $response_params = array();
-    parse_str($access_token_response, $response_params);
-
-    if (!isset($response_params['access_token'])) {
-      return false;
-    }
-
-    $this->destroySession();
-
-<<<<<<< HEAD
-    $this->setPersistentData(
-      'access_token', $response_params['access_token']
-=======
+        } catch (FacebookApiException $e) {
+            // most likely that user very recently revoked authorization.
+            // In any event, we don't have an access token, so say so.
+            return false;
+        }
+
+        if (empty($access_token_response)) {
+            return false;
+        }
+
+        $response_params = array();
+        parse_str($access_token_response, $response_params);
+
+        if (!isset($response_params['access_token'])) {
+            return false;
+        }
+
+        $this->destroySession();
+
         $this->setPersistentData(
             'access_token',
             $response_params['access_token']
->>>>>>> 19ad0466
     );
-  }
-
-  /**
-   * Determines the access token that should be used for API calls.
-   * The first time this is called, $this->accessToken is set equal
-   * to either a valid user access token, or it's set to the application
-   * access token if a valid user access token wasn't available.  Subsequent
-   * calls return whatever the first call returned.
-   *
-   * @return string The access token
-   */
-  public function getAccessToken() {
-    if ($this->accessToken !== null) {
-      // we've done this already and cached it.  Just return.
-      return $this->accessToken;
-    }
-
-    // first establish access token to be the application
-    // access token, in case we navigate to the /oauth/access_token
-    // endpoint, where SOME access token is required.
-    $this->setAccessToken($this->getApplicationAccessToken());
-    $user_access_token = $this->getUserAccessToken();
-    if ($user_access_token) {
-      $this->setAccessToken($user_access_token);
-    }
-
-    return $this->accessToken;
-  }
-
-  /**
-   * Determines and returns the user access token, first using
-   * the signed request if present, and then falling back on
-   * the authorization code if present.  The intent is to
-   * return a valid user access token, or false if one is determined
-   * to not be available.
-   *
-   * @return string A valid user access token, or false if one
-   *                could not be determined.
-   */
-  protected function getUserAccessToken() {
-    // first, consider a signed request if it's supplied.
-    // if there is a signed request, then it alone determines
-    // the access token.
-    $signed_request = $this->getSignedRequest();
-    if ($signed_request) {
-      // apps.facebook.com hands the access_token in the signed_request
-      if (array_key_exists('oauth_token', $signed_request)) {
-        $access_token = $signed_request['oauth_token'];
-        $this->setPersistentData('access_token', $access_token);
-        return $access_token;
-      }
-
-      // the JS SDK puts a code in with the redirect_uri of ''
-      if (array_key_exists('code', $signed_request)) {
-        $code = $signed_request['code'];
-        if ($code && $code == $this->getPersistentData('code')) {
-          // short-circuit if the code we have is the same as the one presented
-          return $this->getPersistentData('access_token');
-        }
-
-        $access_token = $this->getAccessTokenFromCode($code, '');
-        if ($access_token) {
-          $this->setPersistentData('code', $code);
-          $this->setPersistentData('access_token', $access_token);
-          return $access_token;
-        }
-      }
-
-      // signed request states there's no access token, so anything
-      // stored should be cleared.
-      $this->clearAllPersistentData();
-      return false; // respect the signed request's data, even
+    }
+
+    /**
+     * Determines the access token that should be used for API calls.
+     * The first time this is called, $this->accessToken is set equal
+     * to either a valid user access token, or it's set to the application
+     * access token if a valid user access token wasn't available.  Subsequent
+     * calls return whatever the first call returned.
+     *
+     * @return string The access token
+     */
+    public function getAccessToken()
+    {
+        if ($this->accessToken !== null) {
+            // we've done this already and cached it.  Just return.
+            return $this->accessToken;
+        }
+
+        // first establish access token to be the application
+        // access token, in case we navigate to the /oauth/access_token
+        // endpoint, where SOME access token is required.
+        $this->setAccessToken($this->getApplicationAccessToken());
+        $user_access_token = $this->getUserAccessToken();
+        if ($user_access_token) {
+            $this->setAccessToken($user_access_token);
+        }
+
+        return $this->accessToken;
+    }
+
+    /**
+     * Determines and returns the user access token, first using
+     * the signed request if present, and then falling back on
+     * the authorization code if present.  The intent is to
+     * return a valid user access token, or false if one is determined
+     * to not be available.
+     *
+     * @return string A valid user access token, or false if one
+     *                could not be determined.
+     */
+    protected function getUserAccessToken()
+    {
+        // first, consider a signed request if it's supplied.
+        // if there is a signed request, then it alone determines
+        // the access token.
+        $signed_request = $this->getSignedRequest();
+        if ($signed_request) {
+            // apps.facebook.com hands the access_token in the signed_request
+            if (array_key_exists('oauth_token', $signed_request)) {
+                $access_token = $signed_request['oauth_token'];
+                $this->setPersistentData('access_token', $access_token);
+                return $access_token;
+            }
+
+            // the JS SDK puts a code in with the redirect_uri of ''
+            if (array_key_exists('code', $signed_request)) {
+                $code = $signed_request['code'];
+                if ($code && $code == $this->getPersistentData('code')) {
+                    // short-circuit if the code we have is the same as the one presented
+                    return $this->getPersistentData('access_token');
+                }
+
+                $access_token = $this->getAccessTokenFromCode($code, '');
+                if ($access_token) {
+                    $this->setPersistentData('code', $code);
+                    $this->setPersistentData('access_token', $access_token);
+                    return $access_token;
+                }
+            }
+
+            // signed request states there's no access token, so anything
+            // stored should be cleared.
+            $this->clearAllPersistentData();
+            return false; // respect the signed request's data, even
                     // if there's an authorization code or something else
-    }
-
-    $code = $this->getCode();
-    if ($code && $code != $this->getPersistentData('code')) {
-      $access_token = $this->getAccessTokenFromCode($code);
-      if ($access_token) {
-        $this->setPersistentData('code', $code);
-        $this->setPersistentData('access_token', $access_token);
-        return $access_token;
-      }
-
-      // code was bogus, so everything based on it should be invalidated.
-      $this->clearAllPersistentData();
-      return false;
-    }
-
-<<<<<<< HEAD
-    // as a fallback, just return whatever is in the persistent
-    // store, knowing nothing explicit (signed request, authorization
-    // code, etc.) was present to shadow it (or we saw a code in $_REQUEST,
-    // but it's the same as what's in the persistent store)
-    return $this->getPersistentData('access_token');
-  }
-
-  /**
-   * Retrieve the signed request, either from a request parameter or,
-   * if not present, from a cookie.
-   *
-   * @return string the signed request, if available, or null otherwise.
-   */
-  public function getSignedRequest() {
-    if (!$this->signedRequest) {
-      if ($this->allowSignedRequest && !empty($_REQUEST['signed_request'])) {
-        $this->signedRequest = $this->parseSignedRequest(
-          $_REQUEST['signed_request']
-        );
-      } else if (!empty($_COOKIE[$this->getSignedRequestCookieName()])) {
-        $this->signedRequest = $this->parseSignedRequest(
-          $_COOKIE[$this->getSignedRequestCookieName()]);
-      }
-    }
-    return $this->signedRequest;
-  }
-
-  /**
-   * Get the UID of the connected user, or 0
-   * if the Facebook user is not connected.
-   *
-   * @return string the UID if available.
-   */
-  public function getUser() {
-    if ($this->user !== null) {
-      // we've already determined this and cached the value.
-      return $this->user;
-    }
-=======
+        }
+
+        $code = $this->getCode();
+        if ($code && $code != $this->getPersistentData('code')) {
+            $access_token = $this->getAccessTokenFromCode($code);
+            if ($access_token) {
+                $this->setPersistentData('code', $code);
+                $this->setPersistentData('access_token', $access_token);
+                return $access_token;
+            }
+
+            // code was bogus, so everything based on it should be invalidated.
+            $this->clearAllPersistentData();
+            return false;
+        }
+
         // as a fallback, just return whatever is in the persistent
         // store, knowing nothing explicit (signed request, authorization
         // code, etc.) was present to shadow it (or we saw a code in $_REQUEST,
@@ -740,121 +570,94 @@
             // we've already determined this and cached the value.
             return $this->user;
         }
->>>>>>> 19ad0466
-
-    return $this->user = $this->getUserFromAvailableData();
-  }
-
-  /**
-   * Determines the connected user by first examining any signed
-   * requests, then considering an authorization code, and then
-   * falling back to any persistent store storing the user.
-   *
-   * @return integer The id of the connected Facebook user,
-   *                 or 0 if no such user exists.
-   */
-  protected function getUserFromAvailableData() {
-    // if a signed request is supplied, then it solely determines
-    // who the user is.
-    $signed_request = $this->getSignedRequest();
-    if ($signed_request) {
-      if (array_key_exists('user_id', $signed_request)) {
-        $user = $signed_request['user_id'];
-
-        if($user != $this->getPersistentData('user_id')){
-          $this->clearAllPersistentData();
-        }
-
-        $this->setPersistentData('user_id', $signed_request['user_id']);
-        return $user;
-      }
-
-      // if the signed request didn't present a user id, then invalidate
-      // all entries in any persistent store.
-      $this->clearAllPersistentData();
-      return 0;
-    }
-
-    $user = $this->getPersistentData('user_id', $default = 0);
-    $persisted_access_token = $this->getPersistentData('access_token');
-
-    // use access_token to fetch user id if we have a user access_token, or if
-    // the cached access token has changed.
-    $access_token = $this->getAccessToken();
-    if ($access_token &&
+
+        return $this->user = $this->getUserFromAvailableData();
+    }
+
+    /**
+     * Determines the connected user by first examining any signed
+     * requests, then considering an authorization code, and then
+     * falling back to any persistent store storing the user.
+     *
+     * @return integer The id of the connected Facebook user,
+     *                 or 0 if no such user exists.
+     */
+    protected function getUserFromAvailableData()
+    {
+        // if a signed request is supplied, then it solely determines
+        // who the user is.
+        $signed_request = $this->getSignedRequest();
+        if ($signed_request) {
+            if (array_key_exists('user_id', $signed_request)) {
+                $user = $signed_request['user_id'];
+
+                if ($user != $this->getPersistentData('user_id')) {
+                    $this->clearAllPersistentData();
+                }
+
+                $this->setPersistentData('user_id', $signed_request['user_id']);
+                return $user;
+            }
+
+            // if the signed request didn't present a user id, then invalidate
+            // all entries in any persistent store.
+            $this->clearAllPersistentData();
+            return 0;
+        }
+
+        $user = $this->getPersistentData('user_id', $default = 0);
+        $persisted_access_token = $this->getPersistentData('access_token');
+
+        // use access_token to fetch user id if we have a user access_token, or if
+        // the cached access token has changed.
+        $access_token = $this->getAccessToken();
+        if ($access_token &&
         $access_token != $this->getApplicationAccessToken() &&
         !($user && $persisted_access_token == $access_token)) {
-      $user = $this->getUserFromAccessToken();
-      if ($user) {
-        $this->setPersistentData('user_id', $user);
-      } else {
-        $this->clearAllPersistentData();
-      }
-    }
-
-    return $user;
-  }
-
-  /**
-   * Get a Login URL for use with redirects. By default, full page redirect is
-   * assumed. If you are using the generated URL with a window.open() call in
-   * JavaScript, you can pass in display=popup as part of the $params.
-   *
-   * The parameters:
-   * - redirect_uri: the url to go to after a successful login
-   * - scope: comma separated list of requested extended perms
-   *
-   * @param array $params Provide custom parameters
-   * @return string The URL for the login flow
-   */
-  public function getLoginUrl($params=array()) {
-    $this->establishCSRFTokenState();
-    $currentUrl = $this->getCurrentUrl();
-
-    // if 'scope' is passed as an array, convert to comma separated list
-    $scopeParams = isset($params['scope']) ? $params['scope'] : null;
-    if ($scopeParams && is_array($scopeParams)) {
-      $params['scope'] = implode(',', $scopeParams);
-    }
-
-<<<<<<< HEAD
-    return $this->getUrl(
-      'www',
-      'dialog/oauth',
-      array_merge(
-        array(
-=======
+            $user = $this->getUserFromAccessToken();
+            if ($user) {
+                $this->setPersistentData('user_id', $user);
+            } else {
+                $this->clearAllPersistentData();
+            }
+        }
+
+        return $user;
+    }
+
+    /**
+     * Get a Login URL for use with redirects. By default, full page redirect is
+     * assumed. If you are using the generated URL with a window.open() call in
+     * JavaScript, you can pass in display=popup as part of the $params.
+     *
+     * The parameters:
+     * - redirect_uri: the url to go to after a successful login
+     * - scope: comma separated list of requested extended perms
+     *
+     * @param array $params Provide custom parameters
+     * @return string The URL for the login flow
+     */
+    public function getLoginUrl($params=array())
+    {
+        $this->establishCSRFTokenState();
+        $currentUrl = $this->getCurrentUrl();
+
+        // if 'scope' is passed as an array, convert to comma separated list
+        $scopeParams = isset($params['scope']) ? $params['scope'] : null;
+        if ($scopeParams && is_array($scopeParams)) {
+            $params['scope'] = implode(',', $scopeParams);
+        }
+
         return $this->getUrl(
             'www',
             'dialog/oauth',
             array_merge(
           array(
->>>>>>> 19ad0466
           'client_id' => $this->getAppId(),
           'redirect_uri' => $currentUrl, // possibly overwritten
           'state' => $this->state,
           'sdk' => 'php-sdk-'.self::VERSION
         ),
-<<<<<<< HEAD
-        $params
-      ));
-  }
-
-  /**
-   * Get a Logout URL suitable for use with redirects.
-   *
-   * The parameters:
-   * - next: the url to go to after a successful logout
-   *
-   * @param array $params Provide custom parameters
-   * @return string The URL for the logout flow
-   */
-  public function getLogoutUrl($params=array()) {
-    return $this->getUrl(
-      'www',
-      'logout.php',
-      array_merge(array(
-=======
           $params
       )
         );
@@ -875,24 +678,10 @@
             'www',
             'logout.php',
             array_merge(array(
->>>>>>> 19ad0466
         'next' => $this->getCurrentUrl(),
         'access_token' => $this->getUserAccessToken(),
       ), $params)
     );
-<<<<<<< HEAD
-  }
-
-  /**
-   * Get a login status URL to fetch the status from Facebook.
-   *
-   * @param array $params Provide custom parameters
-   * @return string The URL for the logout flow
-   */
-  public function getLoginStatusUrl($params=array()) {
-    return $this->getLoginUrl(
-      array_merge(array(
-=======
     }
 
     /**
@@ -905,356 +694,351 @@
     {
         return $this->getLoginUrl(
             array_merge(array(
->>>>>>> 19ad0466
         'response_type' => 'code',
         'display' => 'none',
       ), $params)
     );
-  }
-
-  /**
-   * Make an API call.
-   *
-   * @return mixed The decoded response
-   */
-  public function api(/* polymorphic */) {
-    $args = func_get_args();
-    if (is_array($args[0])) {
-      return $this->_restserver($args[0]);
-    } else {
-      return call_user_func_array(array($this, '_graph'), $args);
-    }
-  }
-
-  /**
-   * Constructs and returns the name of the cookie that
-   * potentially houses the signed request for the app user.
-   * The cookie is not set by the BaseFacebook class, but
-   * it may be set by the JavaScript SDK.
-   *
-   * @return string the name of the cookie that would house
-   *         the signed request value.
-   */
-  protected function getSignedRequestCookieName() {
-    return 'fbsr_'.$this->getAppId();
-  }
-
-  /**
-   * Constructs and returns the name of the cookie that potentially contain
-   * metadata. The cookie is not set by the BaseFacebook class, but it may be
-   * set by the JavaScript SDK.
-   *
-   * @return string the name of the cookie that would house metadata.
-   */
-  protected function getMetadataCookieName() {
-    return 'fbm_'.$this->getAppId();
-  }
-
-  /**
-   * Get the authorization code from the query parameters, if it exists,
-   * and otherwise return false to signal no authorization code was
-   * discoverable.
-   *
-   * @return mixed The authorization code, or false if the authorization
-   *               code could not be determined.
-   */
-  protected function getCode() {
-    if (!isset($_REQUEST['code']) || !isset($_REQUEST['state'])) {
-      return false;
-    }
-    if ($this->state === $_REQUEST['state']) {
-        // CSRF state has done its job, so clear it
-        $this->state = null;
-        $this->clearPersistentData('state');
-        return $_REQUEST['code'];
-    }
-    self::errorLog('CSRF state token does not match one provided.');
-
-    return false;
-  }
-
-  /**
-   * Retrieves the UID with the understanding that
-   * $this->accessToken has already been set and is
-   * seemingly legitimate.  It relies on Facebook's Graph API
-   * to retrieve user information and then extract
-   * the user ID.
-   *
-   * @return integer Returns the UID of the Facebook user, or 0
-   *                 if the Facebook user could not be determined.
-   */
-  protected function getUserFromAccessToken() {
-    try {
-      $user_info = $this->api('/me');
-      return $user_info['id'];
-    } catch (FacebookApiException $e) {
-      return 0;
-    }
-  }
-
-  /**
-   * Returns the access token that should be used for logged out
-   * users when no authorization code is available.
-   *
-   * @return string The application access token, useful for gathering
-   *                public information about users and applications.
-   */
-  public function getApplicationAccessToken() {
-    return $this->appId.'|'.$this->appSecret;
-  }
-
-  /**
-   * Lays down a CSRF state token for this process.
-   *
-   * @return void
-   */
-  protected function establishCSRFTokenState() {
-    if ($this->state === null) {
-      $this->state = md5(uniqid(mt_rand(), true));
-      $this->setPersistentData('state', $this->state);
-    }
-  }
-
-  /**
-   * Retrieves an access token for the given authorization code
-   * (previously generated from www.facebook.com on behalf of
-   * a specific user).  The authorization code is sent to graph.facebook.com
-   * and a legitimate access token is generated provided the access token
-   * and the user for which it was generated all match, and the user is
-   * either logged in to Facebook or has granted an offline access permission.
-   *
-   * @param string $code An authorization code.
-   * @param string $redirect_uri Optional redirect URI. Default null
-   *
-   * @return mixed An access token exchanged for the authorization code, or
-   *               false if an access token could not be generated.
-   */
-  protected function getAccessTokenFromCode($code, $redirect_uri = null) {
-    if (empty($code)) {
-      return false;
-    }
-
-    if ($redirect_uri === null) {
-      $redirect_uri = $this->getCurrentUrl();
-    }
-
-    try {
-      // need to circumvent json_decode by calling _oauthRequest
-      // directly, since response isn't JSON format.
-      $access_token_response =
+    }
+
+    /**
+     * Make an API call.
+     *
+     * @return mixed The decoded response
+     */
+    public function api(/* polymorphic */)
+    {
+        $args = func_get_args();
+        if (is_array($args[0])) {
+            return $this->_restserver($args[0]);
+        }
+        return call_user_func_array(array($this, '_graph'), $args);
+    }
+
+    /**
+     * Constructs and returns the name of the cookie that
+     * potentially houses the signed request for the app user.
+     * The cookie is not set by the BaseFacebook class, but
+     * it may be set by the JavaScript SDK.
+     *
+     * @return string the name of the cookie that would house
+     *         the signed request value.
+     */
+    protected function getSignedRequestCookieName()
+    {
+        return 'fbsr_'.$this->getAppId();
+    }
+
+    /**
+     * Constructs and returns the name of the cookie that potentially contain
+     * metadata. The cookie is not set by the BaseFacebook class, but it may be
+     * set by the JavaScript SDK.
+     *
+     * @return string the name of the cookie that would house metadata.
+     */
+    protected function getMetadataCookieName()
+    {
+        return 'fbm_'.$this->getAppId();
+    }
+
+    /**
+     * Get the authorization code from the query parameters, if it exists,
+     * and otherwise return false to signal no authorization code was
+     * discoverable.
+     *
+     * @return mixed The authorization code, or false if the authorization
+     *               code could not be determined.
+     */
+    protected function getCode()
+    {
+        if (!isset($_REQUEST['code']) || !isset($_REQUEST['state'])) {
+            return false;
+        }
+        if ($this->state === $_REQUEST['state']) {
+            // CSRF state has done its job, so clear it
+            $this->state = null;
+            $this->clearPersistentData('state');
+            return $_REQUEST['code'];
+        }
+        self::errorLog('CSRF state token does not match one provided.');
+
+        return false;
+    }
+
+    /**
+     * Retrieves the UID with the understanding that
+     * $this->accessToken has already been set and is
+     * seemingly legitimate.  It relies on Facebook's Graph API
+     * to retrieve user information and then extract
+     * the user ID.
+     *
+     * @return integer Returns the UID of the Facebook user, or 0
+     *                 if the Facebook user could not be determined.
+     */
+    protected function getUserFromAccessToken()
+    {
+        try {
+            $user_info = $this->api('/me');
+            return $user_info['id'];
+        } catch (FacebookApiException $e) {
+            return 0;
+        }
+    }
+
+    /**
+     * Returns the access token that should be used for logged out
+     * users when no authorization code is available.
+     *
+     * @return string The application access token, useful for gathering
+     *                public information about users and applications.
+     */
+    public function getApplicationAccessToken()
+    {
+        return $this->appId.'|'.$this->appSecret;
+    }
+
+    /**
+     * Lays down a CSRF state token for this process.
+     *
+     * @return void
+     */
+    protected function establishCSRFTokenState()
+    {
+        if ($this->state === null) {
+            $this->state = md5(uniqid(mt_rand(), true));
+            $this->setPersistentData('state', $this->state);
+        }
+    }
+
+    /**
+     * Retrieves an access token for the given authorization code
+     * (previously generated from www.facebook.com on behalf of
+     * a specific user).  The authorization code is sent to graph.facebook.com
+     * and a legitimate access token is generated provided the access token
+     * and the user for which it was generated all match, and the user is
+     * either logged in to Facebook or has granted an offline access permission.
+     *
+     * @param string $code An authorization code.
+     * @param string $redirect_uri Optional redirect URI. Default null
+     *
+     * @return mixed An access token exchanged for the authorization code, or
+     *               false if an access token could not be generated.
+     */
+    protected function getAccessTokenFromCode($code, $redirect_uri = null)
+    {
+        if (empty($code)) {
+            return false;
+        }
+
+        if ($redirect_uri === null) {
+            $redirect_uri = $this->getCurrentUrl();
+        }
+
+        try {
+            // need to circumvent json_decode by calling _oauthRequest
+            // directly, since response isn't JSON format.
+            $access_token_response =
         $this->_oauthRequest(
             $this->getUrl('graph', '/oauth/access_token'),
             $params = array('client_id' => $this->getAppId(),
                           'client_secret' => $this->getAppSecret(),
                           'redirect_uri' => $redirect_uri,
-                          'code' => $code));
-    } catch (FacebookApiException $e) {
-      // most likely that user very recently revoked authorization.
-      // In any event, we don't have an access token, so say so.
-      return false;
-    }
-
-    if (empty($access_token_response)) {
-      return false;
-    }
-
-    $response_params = array();
-    parse_str($access_token_response, $response_params);
-    if (!isset($response_params['access_token'])) {
-      return false;
-    }
-
-<<<<<<< HEAD
-    return $response_params['access_token'];
-  }
-
-  /**
-   * Invoke the old restserver.php endpoint.
-   *
-   * @param array $params Method call object
-   *
-   * @return mixed The decoded response object
-   * @throws FacebookApiException
-   */
-  protected function _restserver($params) {
-    // generic application level parameters
-    $params['api_key'] = $this->getAppId();
-    $params['format'] = 'json-strings';
-
-    $result = json_decode($this->_oauthRequest(
-      $this->getApiUrl($params['method']),
-      $params
-=======
+                          'code' => $code)
+        );
+        } catch (FacebookApiException $e) {
+            // most likely that user very recently revoked authorization.
+            // In any event, we don't have an access token, so say so.
+            return false;
+        }
+
+        if (empty($access_token_response)) {
+            return false;
+        }
+
+        $response_params = array();
+        parse_str($access_token_response, $response_params);
+        if (!isset($response_params['access_token'])) {
+            return false;
+        }
+
+        return $response_params['access_token'];
+    }
+
+    /**
+     * Invoke the old restserver.php endpoint.
+     *
+     * @param array $params Method call object
+     *
+     * @return mixed The decoded response object
+     * @throws FacebookApiException
+     */
+    protected function _restserver($params)
+    {
+        // generic application level parameters
+        $params['api_key'] = $this->getAppId();
+        $params['format'] = 'json-strings';
+
         $result = json_decode($this->_oauthRequest(
             $this->getApiUrl($params['method']),
             $params
->>>>>>> 19ad0466
     ), true);
 
-    // results are returned, errors are thrown
-    if (is_array($result) && isset($result['error_code'])) {
-      $this->throwAPIException($result);
-      // @codeCoverageIgnoreStart
-    }
-    // @codeCoverageIgnoreEnd
-
-    $method = strtolower($params['method']);
-    if ($method === 'auth.expiresession' ||
+        // results are returned, errors are thrown
+        if (is_array($result) && isset($result['error_code'])) {
+            $this->throwAPIException($result);
+            // @codeCoverageIgnoreStart
+        }
+        // @codeCoverageIgnoreEnd
+
+        $method = strtolower($params['method']);
+        if ($method === 'auth.expiresession' ||
         $method === 'auth.revokeauthorization') {
-      $this->destroySession();
-    }
-
-    return $result;
-  }
-
-  /**
-   * Return true if this is video post.
-   *
-   * @param string $path The path
-   * @param string $method The http method (default 'GET')
-   *
-   * @return boolean true if this is video post
-   */
-  protected function isVideoPost($path, $method = 'GET') {
-    if ($method == 'POST' && preg_match("/^(\/)(.+)(\/)(videos)$/", $path)) {
-      return true;
-    }
-    return false;
-  }
-
-  /**
-   * Invoke the Graph API.
-   *
-   * @param string $path The path (required)
-   * @param string $method The http method (default 'GET')
-   * @param array $params The query/post data
-   *
-   * @return mixed The decoded response object
-   * @throws FacebookApiException
-   */
-  protected function _graph($path, $method = 'GET', $params = array()) {
-    if (is_array($method) && empty($params)) {
-      $params = $method;
-      $method = 'GET';
-    }
-    $params['method'] = $method; // method override as we always do a POST
-
-    if ($this->isVideoPost($path, $method)) {
-      $domainKey = 'graph_video';
-    } else {
-      $domainKey = 'graph';
-    }
-
-<<<<<<< HEAD
-    $result = json_decode($this->_oauthRequest(
-      $this->getUrl($domainKey, $path),
-      $params
-=======
+            $this->destroySession();
+        }
+
+        return $result;
+    }
+
+    /**
+     * Return true if this is video post.
+     *
+     * @param string $path The path
+     * @param string $method The http method (default 'GET')
+     *
+     * @return boolean true if this is video post
+     */
+    protected function isVideoPost($path, $method = 'GET')
+    {
+        if ($method == 'POST' && preg_match("/^(\/)(.+)(\/)(videos)$/", $path)) {
+            return true;
+        }
+        return false;
+    }
+
+    /**
+     * Invoke the Graph API.
+     *
+     * @param string $path The path (required)
+     * @param string $method The http method (default 'GET')
+     * @param array $params The query/post data
+     *
+     * @return mixed The decoded response object
+     * @throws FacebookApiException
+     */
+    protected function _graph($path, $method = 'GET', $params = array())
+    {
+        if (is_array($method) && empty($params)) {
+            $params = $method;
+            $method = 'GET';
+        }
+        $params['method'] = $method; // method override as we always do a POST
+
+        if ($this->isVideoPost($path, $method)) {
+            $domainKey = 'graph_video';
+        } else {
+            $domainKey = 'graph';
+        }
+
         $result = json_decode($this->_oauthRequest(
             $this->getUrl($domainKey, $path),
             $params
->>>>>>> 19ad0466
     ), true);
 
-    // results are returned, errors are thrown
-    if (is_array($result) && isset($result['error'])) {
-      $this->throwAPIException($result);
-      // @codeCoverageIgnoreStart
-    }
-    // @codeCoverageIgnoreEnd
-
-    return $result;
-  }
-
-  /**
-   * Make a OAuth Request.
-   *
-   * @param string $url The path (required)
-   * @param array $params The query/post data
-   *
-   * @return string The decoded response object
-   * @throws FacebookApiException
-   */
-  protected function _oauthRequest($url, $params) {
-    if (!isset($params['access_token'])) {
-      $params['access_token'] = $this->getAccessToken();
-    }
-
-    if (isset($params['access_token']) && !isset($params['appsecret_proof'])) {
-      $params['appsecret_proof'] = $this->getAppSecretProof($params['access_token']);
-    }
-
-    // json_encode all params values that are not strings
-    foreach ($params as $key => $value) {
-      if (!is_string($value) && !($value instanceof CURLFile)) {
-        $params[$key] = json_encode($value);
-      }
-    }
-
-    return $this->makeRequest($url, $params);
-  }
-
-  /**
-   * Generate a proof of App Secret
-   * This is required for all API calls originating from a server
-   * It is a sha256 hash of the access_token made using the app secret
-   *
-   * @param string $access_token The access_token to be hashed (required)
-   *
-   * @return string The sha256 hash of the access_token
-   */
-  protected function getAppSecretProof($access_token) {
-    return hash_hmac('sha256', $access_token, $this->getAppSecret());
-  }
-
-  /**
-   * Makes an HTTP request. This method can be overridden by subclasses if
-   * developers want to do fancier things or use something other than curl to
-   * make the request.
-   *
-   * @param string $url The URL to make the request to
-   * @param array $params The parameters to use for the POST body
-   * @param CurlHandler $ch Initialized curl handle
-   *
-   * @return string The response text
-   */
-  protected function makeRequest($url, $params, $ch=null) {
-    if (!$ch) {
-      $ch = curl_init();
-    }
-
-    $opts = self::$CURL_OPTS;
-    if ($this->getFileUploadSupport()) {
-      $opts[CURLOPT_POSTFIELDS] = $params;
-    } else {
-      $opts[CURLOPT_POSTFIELDS] = http_build_query($params, null, '&');
-    }
-    $opts[CURLOPT_URL] = $url;
-
-    // disable the 'Expect: 100-continue' behaviour. This causes CURL to wait
-    // for 2 seconds if the server does not support this header.
-    if (isset($opts[CURLOPT_HTTPHEADER])) {
-      $existing_headers = $opts[CURLOPT_HTTPHEADER];
-      $existing_headers[] = 'Expect:';
-      $opts[CURLOPT_HTTPHEADER] = $existing_headers;
-    } else {
-      $opts[CURLOPT_HTTPHEADER] = array('Expect:');
-    }
-
-    curl_setopt_array($ch, $opts);
-    $result = curl_exec($ch);
-
-    $errno = curl_errno($ch);
-    // CURLE_SSL_CACERT || CURLE_SSL_CACERT_BADFILE
-    if ($errno == 60 || $errno == 77) {
-      self::errorLog('Invalid or no certificate authority found, '.
+        // results are returned, errors are thrown
+        if (is_array($result) && isset($result['error'])) {
+            $this->throwAPIException($result);
+            // @codeCoverageIgnoreStart
+        }
+        // @codeCoverageIgnoreEnd
+
+        return $result;
+    }
+
+    /**
+     * Make a OAuth Request.
+     *
+     * @param string $url The path (required)
+     * @param array $params The query/post data
+     *
+     * @return string The decoded response object
+     * @throws FacebookApiException
+     */
+    protected function _oauthRequest($url, $params)
+    {
+        if (!isset($params['access_token'])) {
+            $params['access_token'] = $this->getAccessToken();
+        }
+
+        if (isset($params['access_token']) && !isset($params['appsecret_proof'])) {
+            $params['appsecret_proof'] = $this->getAppSecretProof($params['access_token']);
+        }
+
+        // json_encode all params values that are not strings
+        foreach ($params as $key => $value) {
+            if (!is_string($value) && !($value instanceof CURLFile)) {
+                $params[$key] = json_encode($value);
+            }
+        }
+
+        return $this->makeRequest($url, $params);
+    }
+
+    /**
+     * Generate a proof of App Secret
+     * This is required for all API calls originating from a server
+     * It is a sha256 hash of the access_token made using the app secret
+     *
+     * @param string $access_token The access_token to be hashed (required)
+     *
+     * @return string The sha256 hash of the access_token
+     */
+    protected function getAppSecretProof($access_token)
+    {
+        return hash_hmac('sha256', $access_token, $this->getAppSecret());
+    }
+
+    /**
+     * Makes an HTTP request. This method can be overridden by subclasses if
+     * developers want to do fancier things or use something other than curl to
+     * make the request.
+     *
+     * @param string $url The URL to make the request to
+     * @param array $params The parameters to use for the POST body
+     * @param CurlHandler $ch Initialized curl handle
+     *
+     * @return string The response text
+     */
+    protected function makeRequest($url, $params, $ch=null)
+    {
+        if (!$ch) {
+            $ch = curl_init();
+        }
+
+        $opts = self::$CURL_OPTS;
+        if ($this->getFileUploadSupport()) {
+            $opts[CURLOPT_POSTFIELDS] = $params;
+        } else {
+            $opts[CURLOPT_POSTFIELDS] = http_build_query($params, null, '&');
+        }
+        $opts[CURLOPT_URL] = $url;
+
+        // disable the 'Expect: 100-continue' behaviour. This causes CURL to wait
+        // for 2 seconds if the server does not support this header.
+        if (isset($opts[CURLOPT_HTTPHEADER])) {
+            $existing_headers = $opts[CURLOPT_HTTPHEADER];
+            $existing_headers[] = 'Expect:';
+            $opts[CURLOPT_HTTPHEADER] = $existing_headers;
+        } else {
+            $opts[CURLOPT_HTTPHEADER] = array('Expect:');
+        }
+
+        curl_setopt_array($ch, $opts);
+        $result = curl_exec($ch);
+
+        $errno = curl_errno($ch);
+        // CURLE_SSL_CACERT || CURLE_SSL_CACERT_BADFILE
+        if ($errno == 60 || $errno == 77) {
+            self::errorLog('Invalid or no certificate authority found, '.
                      'using bundled information');
-<<<<<<< HEAD
-      curl_setopt($ch, CURLOPT_CAINFO,
-                  dirname(__FILE__) . DIRECTORY_SEPARATOR . 'fb_ca_chain_bundle.crt');
-      $result = curl_exec($ch);
-    }
-=======
             curl_setopt(
                 $ch,
                 CURLOPT_CAINFO,
@@ -1262,71 +1046,64 @@
             );
             $result = curl_exec($ch);
         }
->>>>>>> 19ad0466
-
-    // With dual stacked DNS responses, it's possible for a server to
-    // have IPv6 enabled but not have IPv6 connectivity.  If this is
-    // the case, curl will try IPv4 first and if that fails, then it will
-    // fall back to IPv6 and the error EHOSTUNREACH is returned by the
-    // operating system.
-    if ($result === false && empty($opts[CURLOPT_IPRESOLVE])) {
-        $matches = array();
-        $regex = '/Failed to connect to ([^:].*): Network is unreachable/';
-        if (preg_match($regex, curl_error($ch), $matches)) {
-          if (strlen(@inet_pton($matches[1])) === 16) {
-            self::errorLog('Invalid IPv6 configuration on server, '.
+
+        // With dual stacked DNS responses, it's possible for a server to
+        // have IPv6 enabled but not have IPv6 connectivity.  If this is
+        // the case, curl will try IPv4 first and if that fails, then it will
+        // fall back to IPv6 and the error EHOSTUNREACH is returned by the
+        // operating system.
+        if ($result === false && empty($opts[CURLOPT_IPRESOLVE])) {
+            $matches = array();
+            $regex = '/Failed to connect to ([^:].*): Network is unreachable/';
+            if (preg_match($regex, curl_error($ch), $matches)) {
+                if (strlen(@inet_pton($matches[1])) === 16) {
+                    self::errorLog('Invalid IPv6 configuration on server, '.
                            'Please disable or get native IPv6 on your server.');
-            self::$CURL_OPTS[CURLOPT_IPRESOLVE] = CURL_IPRESOLVE_V4;
-            curl_setopt($ch, CURLOPT_IPRESOLVE, CURL_IPRESOLVE_V4);
-            $result = curl_exec($ch);
-          }
-        }
-    }
-
-    if ($result === false) {
-      $e = new FacebookApiException(array(
+                    self::$CURL_OPTS[CURLOPT_IPRESOLVE] = CURL_IPRESOLVE_V4;
+                    curl_setopt($ch, CURLOPT_IPRESOLVE, CURL_IPRESOLVE_V4);
+                    $result = curl_exec($ch);
+                }
+            }
+        }
+
+        if ($result === false) {
+            $e = new FacebookApiException(array(
         'error_code' => curl_errno($ch),
         'error' => array(
         'message' => curl_error($ch),
         'type' => 'CurlException',
         ),
       ));
-      curl_close($ch);
-      throw $e;
-    }
-    curl_close($ch);
-    return $result;
-  }
-
-  /**
-   * Parses a signed_request and validates the signature.
-   *
-   * @param string $signed_request A signed token
-   *
-   * @return array The payload inside it or null if the sig is wrong
-   */
-  protected function parseSignedRequest($signed_request) {
-
-    if (!$signed_request || strpos($signed_request, '.') === false) {
-        self::errorLog('Signed request was invalid!');
-        return null;
-    }
-
-    list($encoded_sig, $payload) = explode('.', $signed_request, 2);
-
-    // decode the data
-    $sig = self::base64UrlDecode($encoded_sig);
-    $data = json_decode(self::base64UrlDecode($payload), true);
-
-    if (!isset($data['algorithm'])
+            curl_close($ch);
+            throw $e;
+        }
+        curl_close($ch);
+        return $result;
+    }
+
+    /**
+     * Parses a signed_request and validates the signature.
+     *
+     * @param string $signed_request A signed token
+     *
+     * @return array The payload inside it or null if the sig is wrong
+     */
+    protected function parseSignedRequest($signed_request)
+    {
+        if (!$signed_request || strpos($signed_request, '.') === false) {
+            self::errorLog('Signed request was invalid!');
+            return null;
+        }
+
+        list($encoded_sig, $payload) = explode('.', $signed_request, 2);
+
+        // decode the data
+        $sig = self::base64UrlDecode($encoded_sig);
+        $data = json_decode(self::base64UrlDecode($payload), true);
+
+        if (!isset($data['algorithm'])
         || strtoupper($data['algorithm']) !==  self::SIGNED_REQUEST_ALGORITHM
     ) {
-<<<<<<< HEAD
-      self::errorLog(
-        'Unknown algorithm. Expected ' . self::SIGNED_REQUEST_ALGORITHM);
-      return null;
-    }
-=======
             self::errorLog(
                 'Unknown algorithm. Expected ' . self::SIGNED_REQUEST_ALGORITHM
             );
@@ -1340,62 +1117,24 @@
             $this->getAppSecret(),
             $raw = true
         );
->>>>>>> 19ad0466
-
-    // check sig
-    $expected_sig = hash_hmac('sha256', $payload,
-                              $this->getAppSecret(), $raw = true);
-
-    if (strlen($expected_sig) !== strlen($sig)) {
-      self::errorLog('Bad Signed JSON signature!');
-      return null;
-    }
-
-    $result = 0;
-    for ($i = 0; $i < strlen($expected_sig); $i++) {
-      $result |= ord($expected_sig[$i]) ^ ord($sig[$i]);
-    }
-
-<<<<<<< HEAD
-    if ($result == 0) {
-      return $data;
-    } else {
-      self::errorLog('Bad Signed JSON signature!');
-      return null;
-    }
-  }
-
-  /**
-   * Makes a signed_request blob using the given data.
-   *
-   * @param array $data The data array.
-   *
-   * @return string The signed request.
-   */
-  protected function makeSignedRequest($data) {
-    if (!is_array($data)) {
-      throw new InvalidArgumentException(
-        'makeSignedRequest expects an array. Got: ' . print_r($data, true));
-    }
-    $data['algorithm'] = self::SIGNED_REQUEST_ALGORITHM;
-    $data['issued_at'] = time();
-    $json = json_encode($data);
-    $b64 = self::base64UrlEncode($json);
-    $raw_sig = hash_hmac('sha256', $b64, $this->getAppSecret(), $raw = true);
-    $sig = self::base64UrlEncode($raw_sig);
-    return $sig.'.'.$b64;
-  }
-
-  /**
-   * Build the URL for api given parameters.
-   *
-   * @param string $method The method name.
-   *
-   * @return string The URL for the given parameters
-   */
-  protected function getApiUrl($method) {
-    static $READ_ONLY_CALLS =
-=======
+
+        if (strlen($expected_sig) !== strlen($sig)) {
+            self::errorLog('Bad Signed JSON signature!');
+            return null;
+        }
+
+        $result = 0;
+        for ($i = 0; $i < strlen($expected_sig); $i++) {
+            $result |= ord($expected_sig[$i]) ^ ord($sig[$i]);
+        }
+
+        if ($result == 0) {
+            return $data;
+        }
+        self::errorLog('Bad Signed JSON signature!');
+        return null;
+    }
+
     /**
      * Makes a signed_request blob using the given data.
      *
@@ -1429,7 +1168,6 @@
     protected function getApiUrl($method)
     {
         static $READ_ONLY_CALLS =
->>>>>>> 19ad0466
       array('admin.getallocation' => 1,
             'admin.getappproperties' => 1,
             'admin.getbannedusers' => 1,
@@ -1490,167 +1228,174 @@
             'users.isappuser' => 1,
             'users.isverified' => 1,
             'video.getuploadlimits' => 1);
-    $name = 'api';
-    if (isset($READ_ONLY_CALLS[strtolower($method)])) {
-      $name = 'api_read';
-    } else if (strtolower($method) == 'video.upload') {
-      $name = 'api_video';
-    }
-    return self::getUrl($name, 'restserver.php');
-  }
-
-  /**
-   * Build the URL for given domain alias, path and parameters.
-   *
-   * @param string $name   The name of the domain
-   * @param string $path   Optional path (without a leading slash)
-   * @param array  $params Optional query parameters
-   *
-   * @return string The URL for the given parameters
-   */
-  protected function getUrl($name, $path='', $params=array()) {
-    $url = self::$DOMAIN_MAP[$name];
-    if ($path) {
-      if ($path[0] === '/') {
-        $path = substr($path, 1);
-      }
-      $url .= $path;
-    }
-    if ($params) {
-      $url .= '?' . http_build_query($params, null, '&');
-    }
-
-    return $url;
-  }
-
-  /**
-   * Returns the HTTP Host
-   *
-   * @return string The HTTP Host
-   */
-  protected function getHttpHost() {
-    if ($this->trustForwarded && isset($_SERVER['HTTP_X_FORWARDED_HOST'])) {
-      $forwardProxies = explode(',', $_SERVER['HTTP_X_FORWARDED_HOST']);
-      if (!empty($forwardProxies)) {
-        return $forwardProxies[0];
-      }
-    }
-    return $_SERVER['HTTP_HOST'];
-  }
-
-  /**
-   * Returns the HTTP Protocol
-   *
-   * @return string The HTTP Protocol
-   */
-  protected function getHttpProtocol() {
-    if ($this->trustForwarded && isset($_SERVER['HTTP_X_FORWARDED_PROTO'])) {
-      if ($_SERVER['HTTP_X_FORWARDED_PROTO'] === 'https') {
-        return 'https';
-      }
-      return 'http';
-    }
-    /*apache + variants specific way of checking for https*/
-    if (isset($_SERVER['HTTPS']) &&
+        $name = 'api';
+        if (isset($READ_ONLY_CALLS[strtolower($method)])) {
+            $name = 'api_read';
+        } elseif (strtolower($method) == 'video.upload') {
+            $name = 'api_video';
+        }
+        return self::getUrl($name, 'restserver.php');
+    }
+
+    /**
+     * Build the URL for given domain alias, path and parameters.
+     *
+     * @param string $name   The name of the domain
+     * @param string $path   Optional path (without a leading slash)
+     * @param array  $params Optional query parameters
+     *
+     * @return string The URL for the given parameters
+     */
+    protected function getUrl($name, $path='', $params=array())
+    {
+        $url = self::$DOMAIN_MAP[$name];
+        if ($path) {
+            if ($path[0] === '/') {
+                $path = substr($path, 1);
+            }
+            $url .= $path;
+        }
+        if ($params) {
+            $url .= '?' . http_build_query($params, null, '&');
+        }
+
+        return $url;
+    }
+
+    /**
+     * Returns the HTTP Host
+     *
+     * @return string The HTTP Host
+     */
+    protected function getHttpHost()
+    {
+        if ($this->trustForwarded && isset($_SERVER['HTTP_X_FORWARDED_HOST'])) {
+            $forwardProxies = explode(',', $_SERVER['HTTP_X_FORWARDED_HOST']);
+            if (!empty($forwardProxies)) {
+                return $forwardProxies[0];
+            }
+        }
+        return $_SERVER['HTTP_HOST'];
+    }
+
+    /**
+     * Returns the HTTP Protocol
+     *
+     * @return string The HTTP Protocol
+     */
+    protected function getHttpProtocol()
+    {
+        if ($this->trustForwarded && isset($_SERVER['HTTP_X_FORWARDED_PROTO'])) {
+            if ($_SERVER['HTTP_X_FORWARDED_PROTO'] === 'https') {
+                return 'https';
+            }
+            return 'http';
+        }
+        /*apache + variants specific way of checking for https*/
+        if (isset($_SERVER['HTTPS']) &&
         ($_SERVER['HTTPS'] === 'on' || $_SERVER['HTTPS'] == 1)) {
-      return 'https';
-    }
-    /*nginx way of checking for https*/
-    if (isset($_SERVER['SERVER_PORT']) &&
+            return 'https';
+        }
+        /*nginx way of checking for https*/
+        if (isset($_SERVER['SERVER_PORT']) &&
         ($_SERVER['SERVER_PORT'] === '443')) {
-      return 'https';
-    }
-    return 'http';
-  }
-
-  /**
-   * Returns the base domain used for the cookie.
-   *
-   * @return string The base domain
-   */
-  protected function getBaseDomain() {
-    // The base domain is stored in the metadata cookie if not we fallback
-    // to the current hostname
-    $metadata = $this->getMetadataCookie();
-    if (array_key_exists('base_domain', $metadata) &&
+            return 'https';
+        }
+        return 'http';
+    }
+
+    /**
+     * Returns the base domain used for the cookie.
+     *
+     * @return string The base domain
+     */
+    protected function getBaseDomain()
+    {
+        // The base domain is stored in the metadata cookie if not we fallback
+        // to the current hostname
+        $metadata = $this->getMetadataCookie();
+        if (array_key_exists('base_domain', $metadata) &&
         !empty($metadata['base_domain'])) {
-      return trim($metadata['base_domain'], '.');
-    }
-    return $this->getHttpHost();
-  }
-
-  /**
-   * Returns the Current URL, stripping it of known FB parameters that should
-   * not persist.
-   *
-   * @return string The current URL
-   */
-  protected function getCurrentUrl() {
-    $protocol = $this->getHttpProtocol() . '://';
-    $host = $this->getHttpHost();
-    $currentUrl = $protocol.$host.$_SERVER['REQUEST_URI'];
-    $parts = parse_url($currentUrl);
-
-    $query = '';
-    if (!empty($parts['query'])) {
-      // drop known fb params
-      $params = explode('&', $parts['query']);
-      $retained_params = array();
-      foreach ($params as $param) {
-        if ($this->shouldRetainParam($param)) {
-          $retained_params[] = $param;
-        }
-      }
-
-      if (!empty($retained_params)) {
-        $query = '?'.implode($retained_params, '&');
-      }
-    }
-
-    // use port if non default
-    $port =
+            return trim($metadata['base_domain'], '.');
+        }
+        return $this->getHttpHost();
+    }
+
+    /**
+     * Returns the Current URL, stripping it of known FB parameters that should
+     * not persist.
+     *
+     * @return string The current URL
+     */
+    protected function getCurrentUrl()
+    {
+        $protocol = $this->getHttpProtocol() . '://';
+        $host = $this->getHttpHost();
+        $currentUrl = $protocol.$host.$_SERVER['REQUEST_URI'];
+        $parts = parse_url($currentUrl);
+
+        $query = '';
+        if (!empty($parts['query'])) {
+            // drop known fb params
+            $params = explode('&', $parts['query']);
+            $retained_params = array();
+            foreach ($params as $param) {
+                if ($this->shouldRetainParam($param)) {
+                    $retained_params[] = $param;
+                }
+            }
+
+            if (!empty($retained_params)) {
+                $query = '?'.implode($retained_params, '&');
+            }
+        }
+
+        // use port if non default
+        $port =
       isset($parts['port']) &&
       (($protocol === 'http://' && $parts['port'] !== 80) ||
        ($protocol === 'https://' && $parts['port'] !== 443))
       ? ':' . $parts['port'] : '';
 
-    // rebuild
-    return $protocol . $parts['host'] . $port . $parts['path'] . $query;
-  }
-
-  /**
-   * Returns true if and only if the key or key/value pair should
-   * be retained as part of the query string.  This amounts to
-   * a brute-force search of the very small list of Facebook-specific
-   * params that should be stripped out.
-   *
-   * @param string $param A key or key/value pair within a URL's query (e.g.
-   *                      'foo=a', 'foo=', or 'foo'.
-   *
-   * @return boolean
-   */
-  protected function shouldRetainParam($param) {
-    foreach (self::$DROP_QUERY_PARAMS as $drop_query_param) {
-      if ($param === $drop_query_param ||
+        // rebuild
+        return $protocol . $parts['host'] . $port . $parts['path'] . $query;
+    }
+
+    /**
+     * Returns true if and only if the key or key/value pair should
+     * be retained as part of the query string.  This amounts to
+     * a brute-force search of the very small list of Facebook-specific
+     * params that should be stripped out.
+     *
+     * @param string $param A key or key/value pair within a URL's query (e.g.
+     *                      'foo=a', 'foo=', or 'foo'.
+     *
+     * @return boolean
+     */
+    protected function shouldRetainParam($param)
+    {
+        foreach (self::$DROP_QUERY_PARAMS as $drop_query_param) {
+            if ($param === $drop_query_param ||
           strpos($param, $drop_query_param.'=') === 0) {
-        return false;
-      }
-    }
-
-    return true;
-  }
-
-  /**
-   * Analyzes the supplied result to see if it was thrown
-   * because the access token is no longer valid.  If that is
-   * the case, then we destroy the session.
-   *
-   * @param array $result A record storing the error message returned
-   *                      by a failed API call.
-   */
-  protected function throwAPIException($result) {
-    $e = new FacebookApiException($result);
-    switch ($e->getType()) {
+                return false;
+            }
+        }
+
+        return true;
+    }
+
+    /**
+     * Analyzes the supplied result to see if it was thrown
+     * because the access token is no longer valid.  If that is
+     * the case, then we destroy the session.
+     *
+     * @param array $result A record storing the error message returned
+     *                      by a failed API call.
+     */
+    protected function throwAPIException($result)
+    {
+        $e = new FacebookApiException($result);
+        switch ($e->getType()) {
       // OAuth 2.0 Draft 00 style
       case 'OAuthException':
         // OAuth 2.0 Draft 10 style
@@ -1662,84 +1407,30 @@
             (strpos($message, 'Invalid OAuth access token') !== false) ||
             (strpos($message, 'An active access token must be used') !== false)
         ) {
-          $this->destroySession();
+            $this->destroySession();
         }
         break;
     }
 
-    throw $e;
-  }
-
-
-  /**
-   * Prints to the error log if you aren't in command line mode.
-   *
-   * @param string $msg Log message
-   */
-  protected static function errorLog($msg) {
-    // disable error log if we are running in a CLI environment
-    // @codeCoverageIgnoreStart
-    if (php_sapi_name() != 'cli') {
-      error_log($msg);
-    }
-    // uncomment this if you want to see the errors on the page
+        throw $e;
+    }
+
+
+    /**
+     * Prints to the error log if you aren't in command line mode.
+     *
+     * @param string $msg Log message
+     */
+    protected static function errorLog($msg)
+    {
+        // disable error log if we are running in a CLI environment
+        // @codeCoverageIgnoreStart
+        if (php_sapi_name() != 'cli') {
+            error_log($msg);
+        }
+        // uncomment this if you want to see the errors on the page
     // print 'error_log: '.$msg."\n";
     // @codeCoverageIgnoreEnd
-<<<<<<< HEAD
-  }
-
-  /**
-   * Base64 encoding that doesn't need to be urlencode()ed.
-   * Exactly the same as base64_encode except it uses
-   *   - instead of +
-   *   _ instead of /
-   *   No padded =
-   *
-   * @param string $input base64UrlEncoded input
-   *
-   * @return string The decoded string
-   */
-  protected static function base64UrlDecode($input) {
-    return base64_decode(strtr($input, '-_', '+/'));
-  }
-
-  /**
-   * Base64 encoding that doesn't need to be urlencode()ed.
-   * Exactly the same as base64_encode except it uses
-   *   - instead of +
-   *   _ instead of /
-   *
-   * @param string $input The input to encode
-   * @return string The base64Url encoded input, as a string.
-   */
-  protected static function base64UrlEncode($input) {
-    $str = strtr(base64_encode($input), '+/', '-_');
-    $str = str_replace('=', '', $str);
-    return $str;
-  }
-
-  /**
-   * Destroy the current session
-   */
-  public function destroySession() {
-    $this->accessToken = null;
-    $this->signedRequest = null;
-    $this->user = null;
-    $this->clearAllPersistentData();
-
-    // Javascript sets a cookie that will be used in getSignedRequest that we
-    // need to clear if we can
-    $cookie_name = $this->getSignedRequestCookieName();
-    if (array_key_exists($cookie_name, $_COOKIE)) {
-      unset($_COOKIE[$cookie_name]);
-      if (!headers_sent()) {
-        $base_domain = $this->getBaseDomain();
-        setcookie($cookie_name, '', 1, '/', '.'.$base_domain, false, true);
-      } else {
-        // @codeCoverageIgnoreStart
-        self::errorLog(
-          'There exists a cookie that we wanted to clear that we couldn\'t '.
-=======
     }
 
     /**
@@ -1796,121 +1487,123 @@
                 // @codeCoverageIgnoreStart
                 self::errorLog(
                     'There exists a cookie that we wanted to clear that we couldn\'t '.
->>>>>>> 19ad0466
           'clear because headers was already sent. Make sure to do the first '.
           'API call before outputing anything.'
         );
-        // @codeCoverageIgnoreEnd
-      }
-    }
-  }
-
-  /**
-   * Parses the metadata cookie that our Javascript API set
-   *
-   * @return array an array mapping key to value
-   */
-  protected function getMetadataCookie() {
-    $cookie_name = $this->getMetadataCookieName();
-    if (!array_key_exists($cookie_name, $_COOKIE)) {
-      return array();
-    }
-
-    // The cookie value can be wrapped in "-characters so remove them
-    $cookie_value = trim($_COOKIE[$cookie_name], '"');
-
-    if (empty($cookie_value)) {
-      return array();
-    }
-
-    $parts = explode('&', $cookie_value);
-    $metadata = array();
-    foreach ($parts as $part) {
-      $pair = explode('=', $part, 2);
-      if (!empty($pair[0])) {
-        $metadata[urldecode($pair[0])] =
+                // @codeCoverageIgnoreEnd
+            }
+        }
+    }
+
+    /**
+     * Parses the metadata cookie that our Javascript API set
+     *
+     * @return array an array mapping key to value
+     */
+    protected function getMetadataCookie()
+    {
+        $cookie_name = $this->getMetadataCookieName();
+        if (!array_key_exists($cookie_name, $_COOKIE)) {
+            return array();
+        }
+
+        // The cookie value can be wrapped in "-characters so remove them
+        $cookie_value = trim($_COOKIE[$cookie_name], '"');
+
+        if (empty($cookie_value)) {
+            return array();
+        }
+
+        $parts = explode('&', $cookie_value);
+        $metadata = array();
+        foreach ($parts as $part) {
+            $pair = explode('=', $part, 2);
+            if (!empty($pair[0])) {
+                $metadata[urldecode($pair[0])] =
           (count($pair) > 1) ? urldecode($pair[1]) : '';
-      }
-    }
-
-    return $metadata;
-  }
-
-  /**
-   * Finds whether the given domain is allowed or not
-   *
-   * @param string $big   The value to be checked against $small
-   * @param string $small The input string
-   *
-   * @return boolean Returns TRUE if $big matches $small
-   */
-  protected static function isAllowedDomain($big, $small) {
-    if ($big === $small) {
-      return true;
-    }
-    return self::endsWith($big, '.'.$small);
-  }
-
-  /**
-   * Checks if $big string ends with $small string
-   *
-   * @param string $big   The value to be checked against $small
-   * @param string $small The input string
-   *
-   * @return boolean TRUE if $big ends with $small
-   */
-  protected static function endsWith($big, $small) {
-    $len = strlen($small);
-    if ($len === 0) {
-      return true;
-    }
-    return substr($big, -$len) === $small;
-  }
-
-  /**
-   * Each of the following four methods should be overridden in
-   * a concrete subclass, as they are in the provided Facebook class.
-   * The Facebook class uses PHP sessions to provide a primitive
-   * persistent store, but another subclass--one that you implement--
-   * might use a database, memcache, or an in-memory cache.
-   *
-   * @see Facebook
-   */
-
-  /**
-   * Stores the given ($key, $value) pair, so that future calls to
-   * getPersistentData($key) return $value. This call may be in another request.
-   *
-   * @param string $key
-   * @param array $value
-   *
-   * @return void
-   */
-  abstract protected function setPersistentData($key, $value);
-
-  /**
-   * Get the data for $key, persisted by BaseFacebook::setPersistentData()
-   *
-   * @param string $key The key of the data to retrieve
-   * @param boolean $default The default value to return if $key is not found
-   *
-   * @return mixed
-   */
-  abstract protected function getPersistentData($key, $default = false);
-
-  /**
-   * Clear the data with $key from the persistent storage
-   *
-   * @param string $key
-   *
-   * @return void
-   */
-  abstract protected function clearPersistentData($key);
-
-  /**
-   * Clear all data from the persistent storage
-   *
-   * @return void
-   */
-  abstract protected function clearAllPersistentData();
+            }
+        }
+
+        return $metadata;
+    }
+
+    /**
+     * Finds whether the given domain is allowed or not
+     *
+     * @param string $big   The value to be checked against $small
+     * @param string $small The input string
+     *
+     * @return boolean Returns TRUE if $big matches $small
+     */
+    protected static function isAllowedDomain($big, $small)
+    {
+        if ($big === $small) {
+            return true;
+        }
+        return self::endsWith($big, '.'.$small);
+    }
+
+    /**
+     * Checks if $big string ends with $small string
+     *
+     * @param string $big   The value to be checked against $small
+     * @param string $small The input string
+     *
+     * @return boolean TRUE if $big ends with $small
+     */
+    protected static function endsWith($big, $small)
+    {
+        $len = strlen($small);
+        if ($len === 0) {
+            return true;
+        }
+        return substr($big, -$len) === $small;
+    }
+
+    /**
+     * Each of the following four methods should be overridden in
+     * a concrete subclass, as they are in the provided Facebook class.
+     * The Facebook class uses PHP sessions to provide a primitive
+     * persistent store, but another subclass--one that you implement--
+     * might use a database, memcache, or an in-memory cache.
+     *
+     * @see Facebook
+     */
+
+    /**
+     * Stores the given ($key, $value) pair, so that future calls to
+     * getPersistentData($key) return $value. This call may be in another request.
+     *
+     * @param string $key
+     * @param array $value
+     *
+     * @return void
+     */
+    abstract protected function setPersistentData($key, $value);
+
+    /**
+     * Get the data for $key, persisted by BaseFacebook::setPersistentData()
+     *
+     * @param string $key The key of the data to retrieve
+     * @param boolean $default The default value to return if $key is not found
+     *
+     * @return mixed
+     */
+    abstract protected function getPersistentData($key, $default = false);
+
+    /**
+     * Clear the data with $key from the persistent storage
+     *
+     * @param string $key
+     *
+     * @return void
+     */
+    abstract protected function clearPersistentData($key);
+
+    /**
+     * Clear all data from the persistent storage
+     *
+     * @return void
+     */
+    abstract protected function clearAllPersistentData();
 }