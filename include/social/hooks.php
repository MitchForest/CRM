<?php
/*********************************************************************************
 * SugarCRM Community Edition is a customer relationship management program developed by
 * SugarCRM, Inc. Copyright (C) 2004-2013 SugarCRM Inc.

 * SuiteCRM is an extension to SugarCRM Community Edition developed by Salesagility Ltd.
 * Copyright (C) 2011 - 2016 Salesagility Ltd.
 *
 * This program is free software; you can redistribute it and/or modify it under
 * the terms of the GNU Affero General Public License version 3 as published by the
 * Free Software Foundation with the addition of the following permission added
 * to Section 15 as permitted in Section 7(a): FOR ANY PART OF THE COVERED WORK
 * IN WHICH THE COPYRIGHT IS OWNED BY SUGARCRM, SUGARCRM DISCLAIMS THE WARRANTY
 * OF NON INFRINGEMENT OF THIRD PARTY RIGHTS.
 *
 * This program is distributed in the hope that it will be useful, but WITHOUT
 * ANY WARRANTY; without even the implied warranty of MERCHANTABILITY or FITNESS
 * FOR A PARTICULAR PURPOSE.  See the GNU Affero General Public License for more
 * details.
 *
 * You should have received a copy of the GNU Affero General Public License along with
 * this program; if not, see http://www.gnu.org/licenses or write to the Free
 * Software Foundation, Inc., 51 Franklin Street, Fifth Floor, Boston, MA
 * 02110-1301 USA.
 *
 * You can contact SugarCRM, Inc. headquarters at 10050 North Wolfe Road,
 * SW2-130, Cupertino, CA 95014, USA. or at email address contact@sugarcrm.com.
 *
 * The interactive user interfaces in modified source and object code versions
 * of this program must display Appropriate Legal Notices, as required under
 * Section 5 of the GNU Affero General Public License version 3.
 *
 * In accordance with Section 7(b) of the GNU Affero General Public License version 3,
 * these Appropriate Legal Notices must retain the display of the "Powered by
 * SugarCRM" logo and "Supercharged by SuiteCRM" logo. If the display of the logos is not
 * reasonably feasible for  technical reasons, the Appropriate Legal Notices must
 * display the words  "Powered by SugarCRM" and "Supercharged by SuiteCRM".
 ********************************************************************************/


class hooks{

    function load_js($event, $arguments){
        $mapping = '';

        if($_REQUEST['action'] == 'DetailView'){
<<<<<<< HEAD
            include("modules/Connectors/connectors/sources/ext/rest/facebook/mapping.php");
=======
	    include("modules/Connectors/connectors/sources/ext/rest/facebook/mapping.php");
	    if (file_exists("custom/modules/Connectors/connectors/sources/ext/rest/facebook/mapping.php")) {
	        include("custom/modules/Connectors/connectors/sources/ext/rest/facebook/mapping.php");
	    }
>>>>>>> 5bcd0f7d
            if(array_key_exists($_REQUEST['module'], $mapping['beans'])){
                echo '<script src="include/social/facebook/facebook_subpanel.js"></script>';
                echo '<script src="include/social/facebook/facebook.js"></script>';
                $facebook = true;
            }

            $mapping = '';
            include('modules/Connectors/connectors/sources/ext/rest/twitter/mapping.php');
<<<<<<< HEAD
=======
	    if (file_exists("custom/modules/Connectors/connectors/sources/ext/rest/twitter/mapping.php")) {
	        include("custom/modules/Connectors/connectors/sources/ext/rest/twitter/mapping.php");
	    }
>>>>>>> 5bcd0f7d
            if(array_key_exists($_REQUEST['module'], $mapping['beans'])){
               echo '<script src="include/social/twitter/twitter_feed.js"></script>';
               echo '<script src="include/social/twitter/twitter.js"></script>';
            }
        }
    }

}
<|MERGE_RESOLUTION|>--- conflicted
+++ resolved
@@ -44,14 +44,10 @@
         $mapping = '';
 
         if($_REQUEST['action'] == 'DetailView'){
-<<<<<<< HEAD
-            include("modules/Connectors/connectors/sources/ext/rest/facebook/mapping.php");
-=======
 	    include("modules/Connectors/connectors/sources/ext/rest/facebook/mapping.php");
 	    if (file_exists("custom/modules/Connectors/connectors/sources/ext/rest/facebook/mapping.php")) {
 	        include("custom/modules/Connectors/connectors/sources/ext/rest/facebook/mapping.php");
 	    }
->>>>>>> 5bcd0f7d
             if(array_key_exists($_REQUEST['module'], $mapping['beans'])){
                 echo '<script src="include/social/facebook/facebook_subpanel.js"></script>';
                 echo '<script src="include/social/facebook/facebook.js"></script>';
@@ -60,12 +56,9 @@
 
             $mapping = '';
             include('modules/Connectors/connectors/sources/ext/rest/twitter/mapping.php');
-<<<<<<< HEAD
-=======
 	    if (file_exists("custom/modules/Connectors/connectors/sources/ext/rest/twitter/mapping.php")) {
 	        include("custom/modules/Connectors/connectors/sources/ext/rest/twitter/mapping.php");
 	    }
->>>>>>> 5bcd0f7d
             if(array_key_exists($_REQUEST['module'], $mapping['beans'])){
                echo '<script src="include/social/twitter/twitter_feed.js"></script>';
                echo '<script src="include/social/twitter/twitter.js"></script>';
