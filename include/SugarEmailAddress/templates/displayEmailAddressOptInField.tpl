{*
/**
 *
 * SugarCRM Community Edition is a customer relationship management program developed by
 * SugarCRM, Inc. Copyright (C) 2004-2013 SugarCRM Inc.
 *
 * SuiteCRM is an extension to SugarCRM Community Edition developed by SalesAgility Ltd.
 * Copyright (C) 2011 - 2018 SalesAgility Ltd.
 *
 * This program is free software; you can redistribute it and/or modify it under
 * the terms of the GNU Affero General Public License version 3 as published by the
 * Free Software Foundation with the addition of the following permission added
 * to Section 15 as permitted in Section 7(a): FOR ANY PART OF THE COVERED WORK
 * IN WHICH THE COPYRIGHT IS OWNED BY SUGARCRM, SUGARCRM DISCLAIMS THE WARRANTY
 * OF NON INFRINGEMENT OF THIRD PARTY RIGHTS.
 *
 * This program is distributed in the hope that it will be useful, but WITHOUT
 * ANY WARRANTY; without even the implied warranty of MERCHANTABILITY or FITNESS
 * FOR A PARTICULAR PURPOSE. See the GNU Affero General Public License for more
 * details.
 *
 * You should have received a copy of the GNU Affero General Public License along with
 * this program; if not, see http://www.gnu.org/licenses or write to the Free
 * Software Foundation, Inc., 51 Franklin Street, Fifth Floor, Boston, MA
 * 02110-1301 USA.
 *
 * You can contact SugarCRM, Inc. headquarters at 10050 North Wolfe Road,
 * SW2-130, Cupertino, CA 95014, USA. or at email address contact@sugarcrm.com.
 *
 * The interactive user interfaces in modified source and object code versions
 * of this program must display Appropriate Legal Notices, as required under
 * Section 5 of the GNU Affero General Public License version 3.
 *
 * In accordance with Section 7(b) of the GNU Affero General Public License version 3,
 * these Appropriate Legal Notices must retain the display of the "Powered by
 * SugarCRM" logo and "Supercharged by SuiteCRM" logo. If the display of the logos is not
 * reasonably feasible for technical reasons, the Appropriate Legal Notices must
 * display the words "Powered by SugarCRM" and "Supercharged by SuiteCRM".
 */
*}
<span class="email-opt-in-container">
<<<<<<< HEAD
    {if $APP_CONFIG.email_enable_confirm_opt_in == 'opt-in'}
        {*opt-in*}
        {if $OPT_IN_STATUS === 'OPT_IN_PENDING_EMAIL_CONFIRMED'}
            <span class="email-opt-in email-opt-in-confirmed" title="{$APP.LBL_OPT_IN}">✓</span>
        {elseif $OPT_IN_STATUS === 'OPT_IN_PENDING_EMAIL_SENT'}
            <span class="email-opt-in email-opt-in-confirmed" title="{$APP.LBL_OPT_IN}">✓</span>
        {elseif $OPT_IN_STATUS === 'OPT_IN_PENDING_EMAIL_NOT_SENT'}
            <span class="email-opt-in email-opt-in-confirmed" title="{$APP.LBL_OPT_IN}">✓</span>
        {elseif $OPT_IN_STATUS === 'OPT_OUT'}
            <span class="email-opt-in email-opt-in-opt-out" title="{$APP.LBL_OPT_IN_OPT_OUT}">❌</span>
        {elseif $OPT_IN_STATUS === 'INVALID'}
=======
    {if $OPT_IN_STATUS === 'OPT_IN_PENDING_EMAIL_CONFIRMED'}
        <span class="email-opt-in email-opt-in-confirmed" title="{$APP.LBL_OPT_IN_CONFIRMED}">✓</span>
        <span class="email-opt-in email-opt-in-confirmed" title="{$APP.LBL_OPT_IN}">✓</span>
    {elseif $OPT_IN_STATUS === 'OPT_IN_PENDING_EMAIL_SENT'}
        <span class="email-opt-in email-opt-in-sent" title="{$APP.LBL_OPT_IN_PENDING_EMAIL_SENT}">✓</span>
    {elseif $OPT_IN_STATUS === 'OPT_IN_PENDING_EMAIL_NOT_SENT'}
        <span class="email-opt-in email-opt-in-not-sent" title="{$APP.LBL_OPT_IN_PENDING_EMAIL_NOT_SENT}">✓</span>
    {elseif $OPT_IN_STATUS === 'OPT_IN_PENDING_EMAIL_FAILED'}
        <span class="email-opt-in email-opt-in-failed" title="{$APP.LBL_OPT_IN_PENDING_EMAIL_FAILED}">✓</span>
    {elseif $OPT_IN_STATUS === 'OPT_OUT'}
        <span class="email-opt-in email-opt-in-opt-out" title="{$APP.LBL_OPT_IN_OPT_OUT}">❌</span>
    {elseif $OPT_IN_STATUS === 'INVALID'}
>>>>>>> 01c6a108
        <span class="email-opt-in email-opt-in-invalid" title="{$APP.LBL_OPT_IN_INVALID}">?</span>
        {/if}
    {elseif $APP_CONFIG.email_enable_confirm_opt_in == 'confirmed-opt-in'}
        {*confirmed-opt-in*}
        {if $OPT_IN_STATUS === 'OPT_IN_PENDING_EMAIL_CONFIRMED'}
        <span class="email-opt-in email-opt-in-confirmed" title="{$APP.LBL_OPT_IN_CONFIRMED}">✓✓</span>
        {elseif $OPT_IN_STATUS === 'OPT_IN_PENDING_EMAIL_SENT'}
            <span class="email-opt-in email-opt-in-sent" title="{$APP.LBL_OPT_IN_PENDING_EMAIL_SENT}">✓</span>
        {elseif $OPT_IN_STATUS === 'OPT_IN_PENDING_EMAIL_NOT_SENT'}
            <span class="email-opt-in email-opt-in-not-sent" title="{$APP.LBL_OPT_IN_PENDING_EMAIL_NOT_SENT}">✓</span>
        {elseif $OPT_IN_STATUS === 'OPT_OUT'}
            <span class="email-opt-in email-opt-in-opt-out" title="{$APP.LBL_OPT_IN_OPT_OUT}">❌</span>
        {elseif $OPT_IN_STATUS === 'INVALID'}
        <span class="email-opt-in email-opt-in-invalid" title="{$APP.LBL_OPT_IN_INVALID}">?</span>
        {/if}
    {/if}

</span><|MERGE_RESOLUTION|>--- conflicted
+++ resolved
@@ -39,7 +39,6 @@
  */
 *}
 <span class="email-opt-in-container">
-<<<<<<< HEAD
     {if $APP_CONFIG.email_enable_confirm_opt_in == 'opt-in'}
         {*opt-in*}
         {if $OPT_IN_STATUS === 'OPT_IN_PENDING_EMAIL_CONFIRMED'}
@@ -48,23 +47,11 @@
             <span class="email-opt-in email-opt-in-confirmed" title="{$APP.LBL_OPT_IN}">✓</span>
         {elseif $OPT_IN_STATUS === 'OPT_IN_PENDING_EMAIL_NOT_SENT'}
             <span class="email-opt-in email-opt-in-confirmed" title="{$APP.LBL_OPT_IN}">✓</span>
+        {elseif $OPT_IN_STATUS === 'OPT_IN_PENDING_EMAIL_FAILED'}
+            <span class="email-opt-in email-opt-in-failed" title="{$APP.LBL_OPT_IN_PENDING_EMAIL_FAILED}">✓</span>
         {elseif $OPT_IN_STATUS === 'OPT_OUT'}
             <span class="email-opt-in email-opt-in-opt-out" title="{$APP.LBL_OPT_IN_OPT_OUT}">❌</span>
         {elseif $OPT_IN_STATUS === 'INVALID'}
-=======
-    {if $OPT_IN_STATUS === 'OPT_IN_PENDING_EMAIL_CONFIRMED'}
-        <span class="email-opt-in email-opt-in-confirmed" title="{$APP.LBL_OPT_IN_CONFIRMED}">✓</span>
-        <span class="email-opt-in email-opt-in-confirmed" title="{$APP.LBL_OPT_IN}">✓</span>
-    {elseif $OPT_IN_STATUS === 'OPT_IN_PENDING_EMAIL_SENT'}
-        <span class="email-opt-in email-opt-in-sent" title="{$APP.LBL_OPT_IN_PENDING_EMAIL_SENT}">✓</span>
-    {elseif $OPT_IN_STATUS === 'OPT_IN_PENDING_EMAIL_NOT_SENT'}
-        <span class="email-opt-in email-opt-in-not-sent" title="{$APP.LBL_OPT_IN_PENDING_EMAIL_NOT_SENT}">✓</span>
-    {elseif $OPT_IN_STATUS === 'OPT_IN_PENDING_EMAIL_FAILED'}
-        <span class="email-opt-in email-opt-in-failed" title="{$APP.LBL_OPT_IN_PENDING_EMAIL_FAILED}">✓</span>
-    {elseif $OPT_IN_STATUS === 'OPT_OUT'}
-        <span class="email-opt-in email-opt-in-opt-out" title="{$APP.LBL_OPT_IN_OPT_OUT}">❌</span>
-    {elseif $OPT_IN_STATUS === 'INVALID'}
->>>>>>> 01c6a108
         <span class="email-opt-in email-opt-in-invalid" title="{$APP.LBL_OPT_IN_INVALID}">?</span>
         {/if}
     {elseif $APP_CONFIG.email_enable_confirm_opt_in == 'confirmed-opt-in'}
@@ -75,6 +62,8 @@
             <span class="email-opt-in email-opt-in-sent" title="{$APP.LBL_OPT_IN_PENDING_EMAIL_SENT}">✓</span>
         {elseif $OPT_IN_STATUS === 'OPT_IN_PENDING_EMAIL_NOT_SENT'}
             <span class="email-opt-in email-opt-in-not-sent" title="{$APP.LBL_OPT_IN_PENDING_EMAIL_NOT_SENT}">✓</span>
+        {elseif $OPT_IN_STATUS === 'OPT_IN_PENDING_EMAIL_FAILED'}
+            <span class="email-opt-in email-opt-in-failed" title="{$APP.LBL_OPT_IN_PENDING_EMAIL_FAILED}">✓</span>
         {elseif $OPT_IN_STATUS === 'OPT_OUT'}
             <span class="email-opt-in email-opt-in-opt-out" title="{$APP.LBL_OPT_IN_OPT_OUT}">❌</span>
         {elseif $OPT_IN_STATUS === 'INVALID'}
