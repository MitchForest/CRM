<?php
/**
 *
 * SugarCRM Community Edition is a customer relationship management program developed by
 * SugarCRM, Inc. Copyright (C) 2004-2013 SugarCRM Inc.
 *
 * SuiteCRM is an extension to SugarCRM Community Edition developed by SalesAgility Ltd.
 * Copyright (C) 2011 - 2018 SalesAgility Ltd.
 *
 * This program is free software; you can redistribute it and/or modify it under
 * the terms of the GNU Affero General Public License version 3 as published by the
 * Free Software Foundation with the addition of the following permission added
 * to Section 15 as permitted in Section 7(a): FOR ANY PART OF THE COVERED WORK
 * IN WHICH THE COPYRIGHT IS OWNED BY SUGARCRM, SUGARCRM DISCLAIMS THE WARRANTY
 * OF NON INFRINGEMENT OF THIRD PARTY RIGHTS.
 *
 * This program is distributed in the hope that it will be useful, but WITHOUT
 * ANY WARRANTY; without even the implied warranty of MERCHANTABILITY or FITNESS
 * FOR A PARTICULAR PURPOSE. See the GNU Affero General Public License for more
 * details.
 *
 * You should have received a copy of the GNU Affero General Public License along with
 * this program; if not, see http://www.gnu.org/licenses or write to the Free
 * Software Foundation, Inc., 51 Franklin Street, Fifth Floor, Boston, MA
 * 02110-1301 USA.
 *
 * You can contact SugarCRM, Inc. headquarters at 10050 North Wolfe Road,
 * SW2-130, Cupertino, CA 95014, USA. or at email address contact@sugarcrm.com.
 *
 * The interactive user interfaces in modified source and object code versions
 * of this program must display Appropriate Legal Notices, as required under
 * Section 5 of the GNU Affero General Public License version 3.
 *
 * In accordance with Section 7(b) of the GNU Affero General Public License version 3,
 * these Appropriate Legal Notices must retain the display of the "Powered by
 * SugarCRM" logo and "Supercharged by SuiteCRM" logo. If the display of the logos is not
 * reasonably feasible for technical reasons, the Appropriate Legal Notices must
 * display the words "Powered by SugarCRM" and "Supercharged by SuiteCRM".
 */


if (!defined('sugarEntry') || !sugarEntry) {
    die('Not A Valid Entry Point');
}

require_once("include/JSON.php");


class SugarEmailAddress extends SugarBean
{

    // Opt In Flags (for Ticks)
    const COI_FLAG_OPT_IN = 'OPT_IN';
    const COI_FLAG_OPT_IN_DISABLED = 'OPT_IN_DISABLED';
    const COI_FLAG_OPT_IN_PENDING_EMAIL_CONFIRMED = 'OPT_IN_PENDING_EMAIL_CONFIRMED';
    const COI_FLAG_OPT_IN_PENDING_EMAIL_FAILED = 'OPT_IN_PENDING_EMAIL_FAILED';
    const COI_FLAG_OPT_IN_PENDING_EMAIL_NOT_SENT = 'OPT_IN_PENDING_EMAIL_NOT_SENT';
    const COI_FLAG_OPT_IN_PENDING_EMAIL_SENT = 'OPT_IN_PENDING_EMAIL_SENT';
    const COI_FLAG_OPT_OUT = 'OPT_OUT';
    const COI_FLAG_UNKNOWN_OPT_IN_STATUS = 'UNKNOWN_OPT_IN_STATUS';
    const COI_FLAG_INVALID = 'INVALID';
    const COI_FLAG_NO_OPT_IN_STATUS = 'NO_OPT_IN_STATUS';

    // Opt In Status
    const COI_STAT_DISABLED = 'not-opt-in';
    const COI_STAT_OPT_IN = 'opt-in';
    const COI_STAT_CONFIRMED_OPT_IN = 'confirmed-opt-in';

    /** @var boolean $tracker_visibility */
    public $tracker_visibility = false;
    
    /**
     * @var string $table_name
     */
    public $table_name = 'email_addresses';

    /**
     * @var string $module_name
     */
    public $module_name = "EmailAddresses";

    /** @var string $module_dir */
    public $module_dir = 'EmailAddresses';

    /** @var string  $object_name */
    public $object_name = 'EmailAddress';


    /**
     * bug 40068, According to rules in page 6 of http://www.apps.ietf.org/rfc/rfc3696.html#sec-3,
     * allowed special characters ! # $ % & ' * + - / = ?  ^ _ ` . { | } ~ in local part
     * @var string  $regex
     */
    public $regex = "/^(?:['\.\-\+&#!\$\*=\?\^_`\{\}~\/\w]+)@(?:(?:\d{1,3}\.\d{1,3}\.\d{1,3}\.\d{1,3})|\w+(?:[\.-]*\w+)*(?:\.[\w-]{2,})+)\$/";

    /** @var bool $disable_custom_fields */
    public $disable_custom_fields = true;

    /**
     * @var DBManager
     */
    public $db;
    /**
     * @var Sugar_Smarty  $smarty
     */
    public $smarty;

    /** @var EmailAddress[] $addresses email addresses*/
    public $addresses = array();

    /**
     * @var string $view
     */
    public $view = '';

    /**
     * @var
     */
    private $stateBeforeWorkflow;

    /**
     * @var string $email_address
     */
    public $email_address;

    /**
     * @var string $email_address_caps
     */
    public $email_address_caps;

    public static $count = 0;

    /**
     * @var int
     */
    public $index;


    /**
     * @see SugarEmailAddress::COI_STAT_DISABLED
     * @see SugarEmailAddress::COI_STAT_OPT_IN
     * @see SugarEmailAddress::COI_STAT_CONFIRMED_OPT_IN
     * @var string $confirm_opt_in
     */
    public $confirm_opt_in = '';

    /**
     * @var int|bool $opt_out
     */
    public $opt_out;

    /**
     * @var int|bool $invalid_email
     */
    public $invalid_email;

    /**
     * @var TimeDate $confirm_opt_in_date
     */
    public $confirm_opt_in_date;

    /**
     * @var TimeDate $confirm_opt_in_sent_date
     */
    public $confirm_opt_in_sent_date;

    /**
     * @var TimeDate $confirm_opt_in_fail_date
     */
    public $confirm_opt_in_fail_date;
    
    /**
     *
     * @var string
     */
    public $confirm_opt_in_token;

    /**
     * @var array $doNotDisplayOptInTickForModule
     */
    protected static $doNotDisplayOptInTickForModule = array(
        'Users',
        'Employees'
    );

    /**
     * Sole constructor
     */
    public function __construct()
    {
        parent::__construct();
        $this->index = self::$count;
        self::$count++;
    }

    /**
     * @deprecated deprecated since version 7.6, PHP4 Style Constructors are deprecated and will be remove in 7.8, please update your code, use __construct instead
     */
    public function SugarEmailAddress()
    {
        $deprecatedMessage = 'PHP4 Style Constructors are deprecated and will be remove in 7.8, please update your code';
        if (isset($GLOBALS['log'])) {
            $GLOBALS['log']->deprecated($deprecatedMessage);
        } else {
            trigger_error($deprecatedMessage, E_USER_DEPRECATED);
        }
        self::__construct();
    }

    /**
     * Legacy email address handling.  This is to allow support for SOAP or customizations
     * @param SugarBean $bean
     */
    public function handleLegacySave($bean)
    {
        if ($this->needsToParseLegacyAddresses($bean)) {
            $this->parseLegacyEmailAddresses($bean);
        }
        $this->populateAddresses($bean->id, $bean->module_dir, array(), '');
        if (isset($_REQUEST) && isset($_REQUEST[$bean->module_dir . '_email_widget_id'])) {
            $this->populateLegacyFields($bean);
        }
    }

    /**
     * @param SugarBean $bean
     * @return bool
     */
    private function needsToParseLegacyAddresses($bean)
    {
        if (
            !isset($_REQUEST)
            || !isset($_REQUEST[$bean->module_dir . '_email_widget_id'])
            || !isset($_REQUEST['massupdate'])
        ) {
            if (empty($this->addresses) || (!empty($bean->email1))) {
                $this->addresses = array();
                $optOut = (isset($bean->email_opt_out) && $bean->email_opt_out == '1');
                $invalid = (isset($bean->invalid_email) && $bean->invalid_email == '1');

                $isPrimary = true;
                for ($i = 1; $i <= 10; $i++) {
                    $email = 'email' . $i;
                    if (isset($bean->$email) && !empty($bean->$email)) {
                        $opt_out_field = $email . '_opt_out';
                        $invalid_field = $email . '_invalid';
                        $field_optOut = (isset($bean->$opt_out_field)) ? $bean->$opt_out_field : $optOut;
                        $field_invalid = (isset($bean->$invalid_field)) ? $bean->$invalid_field : $invalid;
                        $this->addAddress($bean->$email, $isPrimary, false, $field_invalid, $field_optOut);
                        $isPrimary = false;
                    }
                }
            }
        }
    }

    /**
     * User Profile specific save email addresses,
     * returns:
     * true - success
     * false - error
     *
     * @param array $request $_REQUEST
     * @return bool
     */
    public function saveAtUserProfile($request)
    {

        // validate the request first

        if (!$this->isUserProfileEditViewPageSaveAction($request)) {
            $GLOBALS['log']->error('Invalid Referrer: '.
                'expected the Save action to be called from the User\'s Profile Edit View');
            return false;
        }

        if (!$request) {
            $GLOBALS['log']->error('This function requires a request array');
            return false;
        }

        // first grab the needed information from a messy request

        $neededRequest = array();
        foreach ($request as $key => $value) {
            if (preg_match('/^Users\d+emailAddress/', $key)) {
                $neededRequest[$key] = $value;
            }
        }

        if (!$neededRequest) {
            $GLOBALS['log']->error('Email info is not found in request');
            return false;
        }

        // re-parsing the request and convert into a useful format

        $usefulRequest = array();
        foreach ($neededRequest as $key => $value) {
            if (preg_match('/^Users(\d+)emailAddress(\d+)/', $key, $matches)) {
                $usefulRequest['Users'][$matches[1]]['emailAddress'][$matches[2]] = array(
                    'email' => $neededRequest["Users{$matches[1]}emailAddress{$matches[2]}"],
                    'id' => $neededRequest["Users{$matches[1]}emailAddressId{$matches[2]}"],
                    'primary' => false,
                    'replyTo' => false,
                );
            }
        }

        if (!$usefulRequest) {
            $GLOBALS['log']->error('Cannot find valid email address(es) in request');
            return false;
        }

        if (!isset($usefulRequest['Users']) || !$usefulRequest['Users']) {
            $GLOBALS['log']->error('Cannot find valid user in request');
            return false;
        }

        // find the selected primary and replyTo

        $primary = null;
        $replyTo = null;
        foreach ($usefulRequest['Users'] as $ukey => $user) {
            if (
                !$primary &&
                isset($neededRequest["Users{$ukey}emailAddressPrimaryFlag"]) &&
                $neededRequest["Users{$ukey}emailAddressPrimaryFlag"]
            ) {
                $primary = $neededRequest["Users{$ukey}emailAddressPrimaryFlag"];
            }

            if (
                !$replyTo &&
                isset($neededRequest["Users{$ukey}emailAddressReplyToFlag"]) &&
                $neededRequest["Users{$ukey}emailAddressReplyToFlag"]
            ) {
                $replyTo = $neededRequest["Users{$ukey}emailAddressReplyToFlag"];
            }

            // founds?
            if ($primary && $replyTo) {
                break;
            }
        }

        // add primary and replyTo into useful formatted request

        if ($primary && preg_match('/^Users(\d+)emailAddress(\d+)$/', $primary, $matches)) {
            $usefulRequest['Users'][$matches[1]]['emailAddress'][$matches[2]]['primary'] = true;
        } else {
            $GLOBALS['log']->warn("Primary email is not selected.");
        }

        if ($replyTo && preg_match('/^Users(\d+)emailAddress(\d+)$/', $replyTo, $matches)) {
            $usefulRequest['Users'][$matches[1]]['emailAddress'][$matches[2]]['replyTo'] = true;
        } else {
            $GLOBALS['log']->warn("Reply-to email is not selected.");
        }

        if (count($usefulRequest['Users']) < 1) {
            $GLOBALS['log']->error("Cannot find valid user in request");
            return false;
        }

        if (count($usefulRequest['Users']) > 1) {
            $GLOBALS['log']->warn("Expected only one user in request");
        }

        $return = true;
        foreach ($usefulRequest['Users'] as $user) {
            foreach ($user['emailAddress'] as $email) {
                if (!$this->handleEmailSaveAtUserProfile($email['id'], $email['email'], $email['primary'], $email['replyTo'])) {
                    $GLOBALS['log']->warn("Some emails were not saved or updated: {$email['id']} ({$email['email']})");
                    $return = false;
                }
            }
        }


        return $return;
    }


    /**
     * Handle save on User Profile specific Email Addresses,
     * returns:
     * true - success
     * false - error
     *
     * @param string $id Email address ID
     * @param string $address Valid Email address
     * @param bool $primary
     * @param bool $replyTo
     * @return bool
     */
    protected function handleEmailSaveAtUserProfile($id, $address, $primary, $replyTo)
    {
        global $current_user;

        // first validations

        if (!$id) {
            $GLOBALS['log']->error("Missing email ID");
            return false;
        }

        if (!$address) {
            $GLOBALS['log']->error("Missing email address");
            return false;
        }

        if (!$this->isValidEmail($address)) {
            $GLOBALS['log']->error("Invalid email address format");
            return false;
        }

        $email = new SugarEmailAddress();
        if (!$email->retrieve($id)) {
            $GLOBALS['log']->error('Email retrieve error, please ensure that the email ID is correct');
            return false;
        }

        $db = DBManagerFactory::getInstance();
        $query = sprintf("SELECT * FROM email_addresses WHERE id = %s AND deleted = 0", $db->quoted($id));
        if ($db->getOne($query) === false) {
            $GLOBALS['log']->error("Missing Email ID ($id)");
            return false;
        }

        // do we have to update the address?

        if ($email->email_address != $address) {
            $_address = $db->quote($address);
            $_addressCaps = $db->quote(strtoupper($address));
            $_id = $db->quoted($id);
            $query =
                "UPDATE email_addresses 
                  SET 
                    email_address = '$_address', 
                    email_address_caps = '$_addressCaps' 
                  WHERE 
                    id = '{$_id}' AND
                    deleted = 0";
            $result = $db->query($query);
            if (!$result) {
                $GLOBALS['log']->warn("Undefined behavior: Missing error information about email save (1)");
            }
            if ($db->getAffectedRowCount($result) != 1) {
                $GLOBALS['log']->debug("Email address has not change");
            }
        }

        // update primary and replyTo

        $_primary = (bool)$primary ? '1' : '0';
        $_replyTo = (bool)$replyTo ? '1' : '0';
        $_id = $db->quoted($id);
        $query =
            "UPDATE email_addr_bean_rel 
              SET 
                primary_address = '{$_primary}', 
                reply_to_address = '{$_replyTo}' 
              WHERE 
                email_address_id = {$_id} AND             
                bean_module = 'Users' AND 
                bean_id = '{$current_user->id}' AND
                deleted = 0";
        $result = $db->query($query);
        if (!$result) {
            $GLOBALS['log']->warn("Undefined behavior: Missing error information about email save (2)");
        }
        if ($db->getAffectedRowCount($result) != 1) {
            $GLOBALS['log']->debug("Primary or reply-to Email address has not change");
        }

        return true;
    }


    /**
     * Check a valid email format,
     * return false if the email validation failed
     *
     * @param string $email
     * @return mixed
     */
    protected function isValidEmail($email)
    {
        $return = filter_var($email, FILTER_VALIDATE_EMAIL);
        return $return;
    }


    /**
     * Check for User Profile EditView / Save action for
     * Email Addresses updates
     * returns:
     * true - User Profile Save action called by request
     *
     * @param array $request $_REQUEST
     * @return bool
     */
    protected function isUserProfileEditViewPageSaveAction($request)
    {
        $return =
            (isset($request['page']) && $request['page'] == 'EditView') &&
            (isset($request['module']) && $request['module'] == 'Users') &&
            (isset($request['action']) && $request['action'] == 'Save');

        return $return;
    }


    /**
     * Fills standard email1 legacy fields
     * @param string id
     * @param string module
     * @return object
     */
    public function handleLegacyRetrieve(&$bean)
    {
        $module_dir = $this->getCorrectedModule($bean->module_dir);
        $this->addresses = $this->getAddressesByGUID($bean->id, $module_dir);
        $this->populateLegacyFields($bean);
        if (isset($bean->email1) && !isset($bean->fetched_row['email1'])) {
            $bean->fetched_row['email1'] = $bean->email1;
        }

        return;
    }

    public function populateLegacyFields(&$bean)
    {
        $primary_found = false;
        $alternate_found = false;
        $alternate2_found = false;
        foreach ($this->addresses as $k => $address) {
            if ($primary_found && $alternate_found) {
                break;
            }
            if ($address['primary_address'] == 1 && !$primary_found) {
                $primary_index = $k;
                $primary_found = true;
            } elseif (!$alternate_found) {
                $alternate_index = $k;
                $alternate_found = true;
            } elseif (!$alternate2_found) {
                $alternate2_index = $k;
                $alternate2_found = true;
            }
        }

        if ($primary_found) {
            $bean->email1 = $this->addresses[$primary_index]['email_address'];
            $bean->email_opt_out = $this->addresses[$primary_index]['opt_out'];
            $bean->invalid_email = $this->addresses[$primary_index]['invalid_email'];
            if ($alternate_found) {
                $bean->email2 = $this->addresses[$alternate_index]['email_address'];
            }
        } elseif ($alternate_found) {
            // Use the first found alternate as email1.
            $bean->email1 = $this->addresses[$alternate_index]['email_address'];
            $bean->email_opt_out = $this->addresses[$alternate_index]['opt_out'];
            $bean->invalid_email = $this->addresses[$alternate_index]['invalid_email'];
            if ($alternate2_found) {
                $bean->email2 = $this->addresses[$alternate2_index]['email_address'];
            }
        }
    }

    /**
     * @deprecated
     * @param bool $check_notify
     * @return null
     */
    public function save($check_notify = false)
    {
        $deprecatedMessage = 'SugarEmailAddress::save() function calls are deprecated use SugarEmailAddress::saveEmail() function instead';
        if (isset($GLOBALS['log'])) {
            $GLOBALS['log']->deprecated($deprecatedMessage);
        } else {
            trigger_error($deprecatedMessage, E_USER_DEPRECATED);
        }

        list($id, $module, $new_addrs, $primary, $replyTo, $invalid, $optOut, $in_workflow) = func_get_args();

        return $this->saveEmail($id, $module, $new_addrs, $primary, $replyTo, $invalid, $optOut, $in_workflow);
    }

    /**
     * Saves email addresses for a parent bean.
     * The base class SugarBean::save($check_notify) method is never called from SugarEmailAddresses::saveEmail(...)
     * The method's signature has been changed to correctly represent the save method call for SugarEmailAddress.
     * @param string $id Parent bean ID
     * @param string $module Parent bean's module
     * @param array $new_addrs Override of $_REQUEST vars, used to handle non-standard bean saves
     * @param string $primary GUID of primary address
     * @param string $replyTo GUID of reply-to address
     * @param string $invalid GUID of invalid address
     * @param string $optOut
     * @param bool $in_workflow
     * @param bool|null $opt_in
     * @return null
     */
    public function saveEmail(
        $id,
        $module,
        $new_addrs = array(),
        $primary = '',
        $replyTo = '',
        $invalid = '',
        $optOut = '',
        $in_workflow = false,
        $optIn = null
    ) {
        if (gettype($id) == "boolean") {
            $GLOBALS['log']->fatal('SugarEmailAddress::saveEmail() Invalid arguments - Parent method SugarBean::save
            ($checknotify) is not implemented. Please pass the correct arguments into SugarEmailAddress::saveEmail()');
        }

        if (
            empty($this->addresses)
            || $in_workflow === true
        ) {
            $this->populateAddresses($id, $module, $new_addrs, $primary);
        }

        // handle the Employee/User split
        $module = $this->getCorrectedModule($module);

        // find all email addresses
        $current_links = array();
        $q2 = "SELECT *  FROM email_addr_bean_rel eabr WHERE eabr.bean_id = '" . $this->db->quote($id) . "' AND eabr.bean_module = '" . $this->db->quote($module) . "' AND eabr.deleted=0";
        $r2 = $this->db->query($q2);
        while (($row2 = $this->db->fetchByAssoc($r2)) != null) {
            $current_links[$row2['email_address_id']] = $row2;
        }

        $isConversion = (isset($_REQUEST) && isset($_REQUEST['action']) && $_REQUEST['action'] == 'ConvertLead') ? true : false;

        if (!empty($this->addresses)) {
            // insert new relationships and create email address record, if they don't exist
            foreach ($this->addresses as $address) {
                if (!empty($address['email_address'])) {
                    $guid = create_guid();
                    $emailId = isset($address['email_address_id'])
                    && isset($current_links[$address['email_address_id']])
                        ? $address['email_address_id'] : null;
                    $emailId = $this->AddUpdateEmailAddress(
                        $address['email_address'],
                        $address['invalid_email'],
                        $address['opt_out'],
                        $emailId,
                        !is_null($optIn) ? $address['confirm_opt_in_flag'] : null
                    );// this will save the email address if not found

                    //verify linkage and flags.
                    $upd_eabr = "";
                    if (isset($current_links[$emailId])) {
                        if (!$isConversion) { // do not update anything if this is for lead conversion
                            if ($address['primary_address'] != $current_links[$emailId]['primary_address'] or $address['reply_to_address'] != $current_links[$emailId]['reply_to_address']) {
                                $upd_eabr = "UPDATE email_addr_bean_rel SET primary_address='" . $this->db->quote($address['primary_address']) . "', reply_to_address='" . $this->db->quote($address['reply_to_address']) . "' WHERE id='" . $this->db->quote($current_links[$emailId]['id']) . "'";
                            }

                            unset($current_links[$emailId]);
                        }
                    } else {
                        $primary = $address['primary_address'];
                        if (!empty($current_links) && $isConversion) {
                            foreach ($current_links as $eabr) {
                                if ($eabr['primary_address'] == 1) {
                                    // for lead conversion, if there is already a primary email, do not insert another primary email
                                    $primary = 0;
                                    break;
                                }
                            }
                        }
                        $now = $this->db->now();
                        $upd_eabr = "INSERT INTO email_addr_bean_rel (id, email_address_id,bean_id, bean_module,primary_address,reply_to_address,date_created,date_modified,deleted) VALUES('" . $this->db->quote($guid) . "', '" . $this->db->quote($emailId) . "', '" . $this->db->quote($id) . "', '" . $this->db->quote($module) . "', " . intval($primary) . ", " . intval($address['reply_to_address']) . ", $now, $now, 0)";
                    }

                    if (!empty($upd_eabr)) {
                        $r2 = $this->db->query($upd_eabr);
                    }
                }
            }
        }

        //delete link to dropped email address.
        // for lead conversion, do not delete email addresses
        if (!empty($current_links) && !$isConversion) {
            $delete = "";
            foreach ($current_links as $eabr) {
                $delete .= empty($delete) ? "'" . $this->db->quote($eabr['id']) . "' " : ",'" . $this->db->quote($eabr['id']) . "'";
            }

            $eabr_unlink = "update email_addr_bean_rel set deleted=1 where id in ({$delete})";
            $this->db->query($eabr_unlink);
        }
        $this->stateBeforeWorkflow = null;
    }

    /**
     * returns the number of email addresses found for a specifed bean
     *
     * @param  string $email Address to match
     * @param  SugarBean $bean Bean to query against
     * @param  string $addressType Optional, pass a 1 to query against the primary address, 0 for the other addresses
     * @return int                 Count of records found
     * @throws \InvalidArgumentException
     */
    public function getCountEmailAddressByBean(
        $email,
        $bean,
        $addressType
    ) {
        $addressTypeInt = (int)$addressType;
        if ($addressType != 0 && $addressType != 1) {
            throw new InvalidArgumentException(
                'Invalid Address Type Argument: ' .
                'pass a 1 to query against the primary address, 0 for the other addresses'
            );
        }
        $emailCaps = strtoupper(trim($email));
        if (empty($emailCaps)) {
            return 0;
        }

        $q = "SELECT *
                FROM email_addr_bean_rel eabl JOIN email_addresses ea
                        ON (ea.id = eabl.email_address_id)
                    JOIN {$bean->table_name} bean
                        ON (eabl.bean_id = bean.id)
                WHERE ea.email_address_caps = '" . $this->db->quote($emailCaps) . "'
                    and eabl.bean_module = '" . $this->db->quote($bean->module_dir) . "'
                    and eabl.primary_address = '" . $this->db->quote($addressTypeInt) . "'
                    and eabl.deleted=0 ";

        $r = $this->db->query($q);

        // do it this way to make the count accurate in oracle
        $i = 0;
        while ($this->db->fetchByAssoc($r)) {
            ++$i;
        }

        return $i;
    }

    /**
     * This function returns a contact or user ID if a matching email is found
     * @param   string $email      the email address to match
     * @param   string $table      which table to query
     */
    public function getRelatedId($email, $module)
    {
        $email = $this->db->quote(trim(strtoupper($email)));
        $module = $this->db->quote(ucfirst($module));

        $q = "SELECT bean_id FROM email_addr_bean_rel eabr
                JOIN email_addresses ea ON (eabr.email_address_id = ea.id)
                WHERE bean_module = '$module' AND ea.email_address_caps = '$email' AND eabr.deleted=0";

        $r = $this->db->query($q, true);

        $returnArray = array();
        while ($a = $this->db->fetchByAssoc($r)) {
            $returnArray[] = $a['bean_id'];
        }
        if (count($returnArray) > 0) {
            return $returnArray;
        }
        return false;
    }

    /**
     * returns a collection of beans matching the email address
     * @param string $email Address to match
     * @return array
     */
    public function getBeansByEmailAddress($email)
    {
        global $beanList;
        global $beanFiles;

        $return = array();

        $email = trim($email);

        if (empty($email)) {
            return array();
        }

        $emailCaps = "'" . $this->db->quote(strtoupper($email)) . "'";
        $q = "SELECT * FROM email_addr_bean_rel eabl JOIN email_addresses ea ON (ea.id = eabl.email_address_id)
                WHERE ea.email_address_caps = $emailCaps and eabl.deleted=0 ";
        $r = $this->db->query($q);

        while ($a = $this->db->fetchByAssoc($r)) {
            if (isset($beanList[$a['bean_module']]) && !empty($beanList[$a['bean_module']])) {
                $className = $beanList[$a['bean_module']];

                if (isset($beanFiles[$className]) && !empty($beanFiles[$className])) {
                    if (!class_exists($className)) {
                        require_once($beanFiles[$className]);
                    }

                    $bean = new $className();
                    $bean->retrieve($a['bean_id']);

                    $return[] = $bean;
                } else {
                    $GLOBALS['log']->fatal("SUGAREMAILADDRESS: could not find valid class file for [ {$className} ]");
                }
            } else {
                $GLOBALS['log']->fatal("SUGAREMAILADDRESS: could not find valid class [ {$a['bean_module']} ]");
            }
        }

        return $return;
    }

    /**
     * Saves email addresses for a parent bean
     * @param string $id Parent bean ID
     * @param string $module  Parent bean's module
     * @param array $new_addrs Override of $_REQUEST vars, used to handle non-standard bean saves
     * @param string $primary GUID of primary address
     * @param string $replyTo GUID of reply-to address
     */
    public function populateAddresses(
        $id,
        $module,
        $new_addrs = array(),
        $primary = '',
        $replyTo = '',
        $invalid = '',
        $optOut = ''
    ) {
        if (!is_array($new_addrs)) {
            $GLOBALS['log']->fatal(
                'Invalid Argument: new address should be an array of strings, ' .
                gettype($new_addrs) . ' given.'
            );
        }
        $module = $this->getCorrectedModule($module);
        //One last check for the ConvertLead action in which case we need to change $module to 'Leads'
        $module = (isset($_REQUEST) && isset($_REQUEST['action']) && $_REQUEST['action'] === 'ConvertLead') ? 'Leads' : $module;

        $post_from_email_address_widget = (isset($_REQUEST[$module . '_email_widget_id']));
        $primaryValue = $primary;
        $widgetCount = 0;
        $widget_id = '';
        $hasEmailValue = false;
        $email_ids = array();

        if (isset($_REQUEST[$module . '_email_widget_id'])) {
            $fromRequest = false;
            // determine which array to process
            foreach ($_REQUEST as $k => $v) {
                if (strpos($k, 'emailAddress') !== false) {
                    $fromRequest = true;
                    break;
                }
                $widget_id = $_REQUEST[$module . '_email_widget_id'];
            }


            if (empty($widget_id)) {
                $GLOBALS['log']->debug('Widget not found, so it should be an update and not a create');
            }

            //Iterate over the widgets for this module, in case there are multiple email widgets for this module
            while (isset($_REQUEST[$module . $widget_id . 'emailAddress' . $widgetCount])) {
                if (empty($_REQUEST[$module . $widget_id . 'emailAddress' . $widgetCount])) {
                    $widgetCount++;
                    continue;
                }

                $hasEmailValue = true;

                $eId = $module . $widget_id;
                if (isset($_REQUEST[$eId . 'emailAddressPrimaryFlag'])) {
                    $primaryValue = $_REQUEST[$eId . 'emailAddressPrimaryFlag'];
                } elseif (isset($_REQUEST[$module . 'emailAddressPrimaryFlag'])) {
                    $primaryValue = $_REQUEST[$module . 'emailAddressPrimaryFlag'];
                }

                $optOutValues = array();
                if (isset($_REQUEST[$eId . 'emailAddressOptOutFlag'])) {
                    $optOutValues = $_REQUEST[$eId . 'emailAddressOptOutFlag'];
                } elseif (isset($_REQUEST[$module . 'emailAddressOptOutFlag'])) {
                    $optOutValues = $_REQUEST[$module . 'emailAddressOptOutFlag'];
                }

                $invalidValues = array();
                if (isset($_REQUEST[$eId . 'emailAddressInvalidFlag'])) {
                    $invalidValues = $_REQUEST[$eId . 'emailAddressInvalidFlag'];
                } elseif (isset($_REQUEST[$module . 'emailAddressInvalidFlag'])) {
                    $invalidValues = $_REQUEST[$module . 'emailAddressInvalidFlag'];
                }


                $optInValues = array();
                if (isset($_REQUEST[$eId . 'emailAddressOptInFlag'])) {
                    $optInValues = $_REQUEST[$eId . 'emailAddressOptInFlag'];
                } elseif (isset($_REQUEST[$module . 'emailAddressOptInFlag'])) {
                    $optInValues = $_REQUEST[$module . 'emailAddressOptInFlag'];
                }

                $deleteValues = array();
                if (isset($_REQUEST[$eId . 'emailAddressDeleteFlag'])) {
                    $deleteValues = $_REQUEST[$eId . 'emailAddressDeleteFlag'];
                } elseif (isset($_REQUEST[$module . 'emailAddressDeleteFlag'])) {
                    $deleteValues = $_REQUEST[$module . 'emailAddressDeleteFlag'];
                }

                // prep from form save
                $replyToField = '';
                $invalidField = '';
                $optOutField = '';
                $optInField = '';
                if ($fromRequest && empty($primary) && isset($primaryValue)) {
                    $primaryField = $primaryValue;
                }

                if ($fromRequest && empty($replyTo)) {
                    if (isset($_REQUEST[$eId . 'emailAddressReplyToFlag'])) {
                        $replyToField = $_REQUEST[$eId . 'emailAddressReplyToFlag'];
                    } elseif (isset($_REQUEST[$module . 'emailAddressReplyToFlag'])) {
                        $replyToField = $_REQUEST[$module . 'emailAddressReplyToFlag'];
                    }
                }
                if ($fromRequest && empty($new_addrs)) {
                    foreach ($_REQUEST as $k => $v) {
                        if (preg_match('/' . $eId . 'emailAddress[0-9]+$/i', $k) && !empty($v)) {
                            $new_addrs[$k] = $v;
                        }
                    }
                }
                if ($fromRequest && empty($email_ids)) {
                    foreach ($_REQUEST as $k => $v) {
                        if (preg_match('/' . $eId . 'emailAddressId[0-9]+$/i', $k) && !empty($v)) {
                            $key = str_replace('emailAddressId', 'emailAddress', $k);
                            $email_ids[$key] = $v;
                        }
                    }
                }

                // NOTE: probably it's never gonna happen:
                // $fromRequest became true if there is any emailAddress in request but
                // $new_addrs never empty because it's got a value if there is any emailAddress
                if ($fromRequest && empty($new_addrs)) {
                    foreach ($_REQUEST as $k => $v) {
                        if (preg_match('/' . $eId . 'emailAddressVerifiedValue[0-9]+$/i', $k) && !empty($v)) {
                            $validateFlag = str_replace("Value", "Flag", $k);
                            if (isset($_REQUEST[$validateFlag]) && $_REQUEST[$validateFlag] == "true") {
                                $new_addrs[$k] = $v;
                            }
                        }
                    }
                }

                //empty the addresses array if the post happened from email address widget.
                if ($post_from_email_address_widget) {
                    $this->addresses = array();  //this gets populated during retrieve of the contact bean.
                } else {
                    $optOutValues = array();
                    $invalidValues = array();
                    foreach ($new_addrs as $k => $email) {
                        preg_match('/emailAddress([0-9])+$/', $k, $matches);
                        $count = $matches[1];
                        $query = "SELECT opt_out, invalid_email, confirm_opt_in FROM email_addresses WHERE email_address_caps = '" . $this->db->quote(strtoupper($email)) . "'";
                        $result = $this->db->query($query);
                        if (!empty($result)) {
                            $row = $this->db->fetchByAssoc($result);
                            if (!empty($row['opt_out'])) {
                                $optOutValues[$k] = "emailAddress$count";
                            }

                            if (!empty($row['invalid_email'])) {
                                $invalidValues[$k] = "emailAddress$count";
                            }

                            if (!empty($row['confirm_opt_in'])) {
                                $optInValues[$k] = "emailAddress$count";
                            }
                        }
                    }
                }
                // Re-populate the addresses class variable if we have new address(es).
                if (!empty($new_addrs)) {
                    foreach ($new_addrs as $k => $reqVar) {
                        //$key = preg_match("/^$eId/s", $k) ? substr($k, strlen($eId)) : $k;
                        $reqVar = trim($reqVar);
                        if (strpos($k, 'emailAddress') !== false) {
                            if (!is_array($deleteValues)) {
                                $GLOBALS['log']->fatal('Invalid Argument: Delete Values to be an array, ' . gettype($deleteValues) . ' given.');
                            } else {
                                if (!empty($reqVar) && !in_array($k, $deleteValues)) {
                                    $email_id = (array_key_exists($k, $email_ids)) ? $email_ids[$k] : null;
                                    $primary = ($k == $primaryValue) ? true : false;
                                    $replyTo = ($k == $replyToField) ? true : false;
                                    $invalid = (in_array($k, (array)$invalidValues)) ? true : false;
                                    $optOut = (in_array($k, (array)$optOutValues)) ? true : false;
                                    $optIn = (in_array($k, $optInValues)) ? true : false;
                                    $this->addAddress(
                                        trim($new_addrs[$k]),
                                        $primary,
                                        $replyTo,
                                        $invalid,
                                        $optOut,
                                        $email_id,
                                        $optIn
                                    );
                                }
                            }
                        }
                    } //foreach
                }

                $widgetCount++;
            }//End of Widget for loop
        }

        //If no widgets, set addresses array to empty
        if ($post_from_email_address_widget && !$hasEmailValue) {
            $this->addresses = array();
        }
    }

    /**
     * Preps internal array structure for email addresses
     * @param string $addr Email address
     * @param bool $primary Default false
     * @param bool $replyTo Default false
     * @param bool $invalid Default false
     * @param bool $optOut Default false
     * @param string $email_id
     * @param bool $optIn Default false
     */
    public function addAddress(
        $addr,
        $primary = false,
        $replyTo = false,
        $invalid = false,
        $optOut = false,
        $email_id = null,
        $optIn = null
    ) {
        $addr = html_entity_decode($addr, ENT_QUOTES);
        if (preg_match($this->regex, $addr)) {
            $primaryFlag = ($primary) ? '1' : '0';
            $replyToFlag = ($replyTo) ? '1' : '0';
            $invalidFlag = ($invalid) ? '1' : '0';
            $optOutFlag = ($optOut) ? '1' : '0';
            if (!is_null($optIn)) {
                $optInFlag = ($optIn) ? '1' : '0';
            }

            $addr = trim($addr);

            // If we have such address already, remove it and add new one in.
            foreach ($this->addresses as $k => $address) {
                if ($address['email_address'] == $addr) {
                    unset($this->addresses[$k]);
                } elseif ($primary && $address['primary_address'] == '1') {
                    // We should only have one primary. If we are adding a primary but
                    // we find an existing primary, reset this one's primary flag.
                    $this->addresses[$k]['primary_address'] = '0';
                }
            }

            $addr = array(
                'email_address' => $addr,
                'primary_address' => $primaryFlag,
                'reply_to_address' => $replyToFlag,
                'invalid_email' => $invalidFlag,
                'opt_out' => $optOutFlag,
                'email_address_id' => $email_id,
                'confirm_opt_in_flag' => null,
            );

            if (!is_null($optIn)) {
                $addr['confirm_opt_in_flag'] = $optInFlag;
            }

            $this->addresses[] = $addr;
        } else {
            $GLOBALS['log']->fatal("SUGAREMAILADDRESS: address did not valid [ {$addr} ]");
        }
    }

    /**
     * Updates invalid_email and opt_out flags for each address
     */
    public function updateFlags()
    {
        if (!empty($this->addresses)) {
            foreach ($this->addresses as $addressMeta) {
                if (isset($addressMeta['email_address']) && !empty($addressMeta['email_address'])) {
                    $address = $this->db->quote($this->_cleanAddress($addressMeta['email_address']));

                    $q = "SELECT * FROM email_addresses WHERE email_address = '{$address}'";
                    $r = $this->db->query($q);
                    $a = $this->db->fetchByAssoc($r);

                    if (
                        !empty($a) &&
                        (
                            isset($a['invalid_email']) &&
                            isset($addressMeta['invalid_email']) &&
                            isset($addressMeta['opt_out']) &&
                            $a['invalid_email'] != $addressMeta['invalid_email'] ||
                            $a['opt_out'] != $addressMeta['opt_out']
                        )
                    ) {
                        $addressMetaInvalidEmailInt = (int)$addressMeta['invalid_email'];
                        $addressMetaOptOutInt = (int)$addressMeta['opt_out'];
                        $now = TimeDate::getInstance()->nowDb();
                        $id = $this->db->quote($a['id']);

                        $qUpdate = /** @lang sql */
                            "UPDATE email_addresses SET 
                              invalid_email = {$addressMetaInvalidEmailInt}, 
                              opt_out = {$addressMetaOptOutInt}, 
                              date_modified = '{$now}' 
                            WHERE id = '{$id}'";

                        $this->db->query($qUpdate);
                    }
                }
            }
        }
    }

    public function splitEmailAddress($addr)
    {
        $email = $this->_cleanAddress($addr);
        if (!preg_match($this->regex, $email)) {
            $email = ''; // remove bad email addr
        }
        $name = trim(str_replace(array($email, '<', '>', '"', "'"), '', $addr));

        return array("name" => $name, "email" => strtolower($email));
    }

    /**
     * PRIVATE UTIL
     * Normalizes an RFC-clean email address, returns a string that is the email address only
     * @param string $addr Dirty email address
     * @return string clean email address
     */
    public function _cleanAddress($addr)
    {
        $addr = trim(from_html($addr));

        if (strpos($addr, "<") !== false && strpos($addr, ">") !== false) {
            $address = trim(substr($addr, strrpos($addr, "<") + 1, strrpos($addr, ">") - strrpos($addr, "<") - 1));
        } else {
            $address = trim($addr);
        }

        return $address;
    }

    /**
     * preps a passed email address for email address storage
     * @param string $addr Address in focus, must be RFC compliant
     * @return string $id email_addresses ID
     */
    public function getEmailGUID($addr)
    {
        $address = $this->db->quote($this->_cleanAddress($addr));
        $addressCaps = strtoupper($address);

        $q = "SELECT id FROM email_addresses WHERE email_address_caps = '{$addressCaps}'";
        $r = $this->db->query($q);
        $a = $this->db->fetchByAssoc($r);

        if (!empty($a) && !empty($a['id'])) {
            return $a['id'];
        }
        $guid = '';
        if (!empty($address)) {
            $guid = create_guid();
            $now = TimeDate::getInstance()->nowDb();
            $query = "INSERT INTO email_addresses (id, email_address, email_address_caps, date_created, date_modified, deleted)
                        VALUES('{$guid}', '{$address}', '{$addressCaps}', '$now', '$now', 0)";
            $this->db->query($query);
        }

        return $guid;
    }

    /**
     * Creates or Updates an entry in the email_addresses table, depending
     * on if the email address submitted matches a previous entry (case-insensitive)
     * @param string $addr - email address
     * @param int $invalid - is the email address marked as Invalid?
     * @param int $opt_out - is the email address marked as Opt-Out?
     * @param string $id - the GUID of the original SugarEmailAddress bean,
     *        in case a "email has changed" WorkFlow has triggered - hack to allow workflow-induced changes
     *        to propagate to the new SugarEmailAddress - see bug 39188
     * @param int|null $optInFlag
     * @return string GUID of Email Address or '' if cleaned address was empty.
     */
    public function AddUpdateEmailAddress($addr, $invalid = 0, $opt_out = 0, $id = null, $optInFlag = null)
    {
        // sanity checks to avoid SQL injection.
        $invalid = intval($invalid);
        $opt_out = intval($opt_out);

        $address = $this->db->quote($this->_cleanAddress($addr));
        $addressCaps = strtoupper($address);

        // determine if we have a matching email address
        $q = "SELECT * FROM email_addresses WHERE email_address_caps = '{$addressCaps}' and deleted=0";
        $r = $this->db->query($q);
        $duplicate_email = $this->db->fetchByAssoc($r);

        // check if we are changing an email address, where workflow might be in play
        if ($id) {
            $query = "SELECT * FROM email_addresses WHERE id='" . $this->db->quote($id) . "'";
            $r = $this->db->query($query);
            $current_email = $this->db->fetchByAssoc($r);
        } else {
            $current_email = null;
        }

        // unless workflow made changes, assume parameters are what to use.
        $new_opt_out = $opt_out;
        $new_invalid = $invalid;
        if (!empty($current_email['id']) && isset($this->stateBeforeWorkflow[$current_email['id']])) {
            if ($current_email['invalid_email'] != $invalid ||
                $current_email['opt_out'] != $opt_out
            ) {

                // workflow could be in play
                $before_email = $this->stateBeforeWorkflow[$current_email['id']];

                // our logic is as follows: choose from parameter, unless workflow made a change to the value, then choose final value
                if (intval($before_email['opt_out']) != intval($current_email['opt_out'])) {
                    $new_opt_out = intval($current_email['opt_out']);
                }
                if (intval($before_email['invalid_email']) != intval($current_email['invalid_email'])) {
                    $new_invalid = intval($current_email['invalid_email']);
                }
            }
        }

        // confirmed opt in check
        if (!is_null($optInFlag)) {
            $optInFlag = (int)$optInFlag;
        }

        $isValidEmailAddress = ($opt_out !== 1 && $invalid !== 1);
        $this->retrieve($id);
        $optInIndication = $this->getOptInStatus();
        if (
           $isValidEmailAddress
           && $this->isOptedInStatus($optInIndication)
           && (int)$optInFlag === 1
        ) {
            $new_confirmed_opt_in = $this->getConfirmedOptInState();
        } elseif (
            $isValidEmailAddress
            && (int)$optInFlag === 1
        ) {
            $new_confirmed_opt_in = self::COI_STAT_OPT_IN;
        } else {
            // Reset the opt in status
            $new_confirmed_opt_in = self::COI_STAT_DISABLED;
        }

        // determine how we are going to put in this address - UPDATE or INSERT
        if (!empty($duplicate_email['id'])) {
            $duplicate = clone $this;
            $duplicate->retrieve($duplicate_email['id']);
            // address_caps matches - see if we're changing fields
            if (
                $duplicate_email['invalid_email'] != $new_invalid
                || $duplicate_email['opt_out'] != $new_opt_out
                || (!is_null($optInFlag) && $duplicate_email['confirm_opt_in'] != $new_confirmed_opt_in)
                || (trim($duplicate_email['email_address']) != $address)
            ) {
                $upd_q = 'UPDATE ' . $this->table_name . ' ' .
                    'SET email_address=\'' . $address . '\', ' .
                    'invalid_email=' . $new_invalid . ', ' .
                    'opt_out=' . $new_opt_out . ', ' .
                    (!is_null($optInFlag) ? ('confirm_opt_in=\'' . $this->db->quote($new_confirmed_opt_in) . '\', ') : '') .
                    'date_modified=' . $this->db->now() . ' ' .
                    'WHERE id=\'' . $this->db->quote($duplicate_email['id']) . '\'';
                // set for audit table detection
                $duplicate->invalid_email = $new_invalid;
                $duplicate->opt_out = $new_opt_out;
                $duplicate->confirm_opt_in = $new_confirmed_opt_in;
                $upd_r = $this->db->query($upd_q);


                if ($new_confirmed_opt_in === self::COI_STAT_DISABLED) {
                    // reset confirm opt in
                    $upd_q = 'UPDATE ' . $this->table_name . ' ' .
                            'SET '.
                            'confirm_opt_in_date=NULL,' .
                            'confirm_opt_in_sent_date=NULL,' .
                            'confirm_opt_in_fail_date=NULL ' .
                            'WHERE id=\'' . $this->db->quote($duplicate_email['id']) . '\'';
                    $upd_r = $this->db->query($upd_q);
                    // set for audit table detection
                    $duplicate->confirm_opt_in = null;
                }
            }

            if (!empty($this->fetched_row)) {
                foreach ($this->fetched_row as $fieldName => $fieldValue) {
                    $this->{$fieldName} = $duplicate->{$fieldName};
                }
            }

            $this->auditBean(true);

            return $duplicate_email['id'];
        }
        // no case-insensitive address match - it's new, or undeleted.
        $guid = '';
        $isUpdate = true;
        if (!empty($address)) {
            $guid = create_guid();
            $now = TimeDate::getInstance()->nowDb();
            $qa = "INSERT INTO email_addresses (id, email_address, email_address_caps, date_created, date_modified, deleted, invalid_email, opt_out" . (!is_null($optInFlag) ? ", confirm_opt_in" : '') . ")
                        VALUES('{$guid}', '{$address}', '{$addressCaps}', '$now', '$now', 0 , $new_invalid, $new_opt_out" . (!is_null($optInFlag) ? ", '" . $this->db->quote($new_confirmed_opt_in) ."'" : '') . ")";
            $this->db->query($qa);
            $isUpdate = false;
        }

        $this->auditBean($isUpdate);
        return $guid;
    }

    /**
     * @return string
     */
    public function getConfirmedOptInState()
    {
        return $this->confirm_opt_in;
    }

    /**
     * Returns Primary or newest email address
     * @param object $focus Object in focus
     * @return string email
     */
    public function getPrimaryAddress($focus, $parent_id = null, $parent_type = null)
    {
        $parent_type = empty($parent_type) ? $focus->module_dir : $parent_type;
        // Bug63174: Email address is not shown in the list view for employees
        $parent_type = $this->getCorrectedModule($parent_type);
        $parent_id = empty($parent_id) ? $focus->id : $parent_id;

        $q = "SELECT ea.email_address FROM email_addresses ea
                LEFT JOIN email_addr_bean_rel ear ON ea.id = ear.email_address_id
                WHERE ear.bean_module = '" . $this->db->quote($parent_type) . "'
                AND ear.bean_id = '" . $this->db->quote($parent_id) . "'
                AND ear.deleted = 0
                AND ea.invalid_email = 0
                ORDER BY ear.primary_address DESC";
        $r = $this->db->limitQuery($q, 0, 1);
        $a = $this->db->fetchByAssoc($r);

        if (isset($a['email_address'])) {
            return $a['email_address'];
        }

        return '';
    }

    /**
     * As long as this function is used not only to retrieve user's Reply-To
     * address, but also notification address and so on, there were added
     * $replyToOnly optional parameter used to retrieve only address marked as
     * Reply-To (bug #43643).
     *
     * @param SugarBean $focus
     * @param bool $replyToOnly
     * @return string
     */
    public function getReplyToAddress($focus, $replyToOnly = false)
    {
        $q = "SELECT ea.email_address FROM email_addresses ea
                LEFT JOIN email_addr_bean_rel ear ON ea.id = ear.email_address_id
                WHERE ear.bean_module = '" . $this->db->quote($focus->module_dir) . "'
                AND ear.bean_id = '" . $this->db->quote($focus->id) . "'
                AND ear.deleted = 0
                AND ea.invalid_email = 0";

        if (!$replyToOnly) {
            // retrieve reply-to address if it exists or any other address
            // otherwise
            $q .= "
                ORDER BY ear.reply_to_address DESC";
        } else {
            // retrieve reply-to address only
            $q .= "
                AND ear.reply_to_address = 1";
        }

        $r = $this->db->query($q);
        $a = $this->db->fetchByAssoc($r);

        if (isset($a['email_address'])) {
            return $a['email_address'];
        }

        return '';
    }

    /**
     * Returns all email addresses by parent's GUID
     * @param string $id Parent's GUID
     * @param string $module Parent's module
     * @return array
     */
    public function getAddressesByGUID($id, $module)
    {
        $return = array();
        $module = $this->getCorrectedModule($module);

        $q = "SELECT 
                    ea.email_address,
                    ea.email_address_caps,
                    ea.invalid_email,
                    ea.opt_out,
                    ea.confirm_opt_in,
                    ea.date_created,
                    ea.date_modified,
                    ear.id,
                    ear.email_address_id,
                    ear.bean_id,
                    ear.bean_module,
                    ear.primary_address,
                    ear.reply_to_address,
                    ear.deleted
                FROM email_addresses ea LEFT JOIN email_addr_bean_rel ear ON ea.id = ear.email_address_id
                WHERE 
                    ear.bean_module = '" . $this->db->quote($module) . "'
                    AND ear.bean_id = '" . $this->db->quote($id) . "'
                    AND ear.deleted = 0
                ORDER BY ear.reply_to_address, ear.primary_address DESC";
        $r = $this->db->query($q);

        while ($a = $this->db->fetchByAssoc($r, false)) {
            $return[] = $a;
        }

        return $return;
    }

    /**
     * Returns the HTML/JS for the EmailAddress widget
     * @global LoggerManager $log
     * @global array $app_strings
     * @global array $dictionary
     * @global array $beanList
     * @param string $parent_id ID of parent bean, generally $focus
     * @param string $module $focus' module
     * @param bool asMetadata Default false
     * @return string HTML/JS for widget
     */
    public function getEmailAddressWidgetEditView($id, $module, $asMetadata = false, $tpl = '', $tabindex = '0')
    {
        if (null === $id) {
            $GLOBALS['log']->debug('ID is null so it should be a create and NOT an update');
        }
        if (null === $module) {
            $GLOBALS['log']->fatal('Invalid Argument: module');

            return false;
        }

        if (!($this->smarty instanceof Sugar_Smarty)) {
            $this->smarty = new Sugar_Smarty();
        }

        global $app_strings;
        global $dictionary;
        global $beanList;
        $configurator = new Configurator();

        $prefill = 'false';

        $prefillData = 'new Object()';
        $passedModule = $module;
        $module = $this->getCorrectedModule($module);
        $saveModule = $module;
        if (isset($_POST['is_converted']) && $_POST['is_converted'] == true) {
            if (!isset($_POST['return_id'])) {
                $GLOBALS['log']->fatal('return_id not set');
                $id = null;
            } else {
                $id = $_POST['return_id'];
            }
            if (!isset($_POST['return_module'])) {
                $GLOBALS['log']->fatal('return_module not set');
                $module = '';
            } else {
                $module = $_POST['return_module'];
            }
        }
        $prefillDataArr = array();
        if (!empty($id)) {
            $prefillDataArr = $this->getAddressesByGUID($id, $module);
            //When coming from convert leads, sometimes module is Contacts while the id is for a lead.
            if (empty($prefillDataArr) && $module == "Contacts") {
                $prefillDataArr = $this->getAddressesByGUID($id, "Leads");
            }
        } elseif (isset($_REQUEST['full_form']) && !empty($_REQUEST['emailAddressWidget'])) {
            $widget_id = isset($_REQUEST[$module . '_email_widget_id']) ? $_REQUEST[$module . '_email_widget_id'] : '0';
            $count = 0;
            $key = $module . $widget_id . 'emailAddress' . $count;
            while (isset($_REQUEST[$key])) {
                $email = $_REQUEST[$key];
                $prefillDataArr[] = array(
                    'email_address' => $email,
                    'primary_address' => isset($_REQUEST['emailAddressPrimaryFlag']) && $_REQUEST['emailAddressPrimaryFlag'] == $key,
                    'invalid_email' => isset($_REQUEST['emailAddressInvalidFlag']) && in_array(
                        $key,
                            $_REQUEST['emailAddressInvalidFlag']
                    ),
                    'opt_out' => isset($_REQUEST['emailAddressOptOutFlag']) && in_array(
                        $key,
                            $_REQUEST['emailAddressOptOutFlag']
                    ),
                    'reply_to_address' => false
                );
                $key = $module . $widget_id . 'emailAddress' . ++$count;
            } //while
        }

        if (!empty($prefillDataArr)) {
            $json = new JSON();
            $prefillData = $json->encode($prefillDataArr);
            $prefill = !empty($prefillDataArr) ? 'true' : 'false';
        }

        $required = false;
        $moduleFound = true;
        if (!isset($beanList[$passedModule])) {
            $GLOBALS['log']->fatal('Module not found in bean list: ' . $passedModule);
            $moduleFound = false;
        } elseif (!isset($dictionary[$beanList[$passedModule]])) {
            $GLOBALS['log']->fatal('Module bean not found in dictionary: ' . $beanList[$passedModule]);
            $moduleFound = false;
        }
        if ($moduleFound) {
            $vardefs = $dictionary[$beanList[$passedModule]]['fields'];
        } else {
            return false;
        }
        if (!empty($vardefs['email1']) && isset($vardefs['email1']['required']) && $vardefs['email1']['required']) {
            $required = true;
        }
        $this->smarty->assign('required', $required);

        $this->smarty->assign('module', $saveModule);
        $this->smarty->assign('index', $this->index);
        $this->smarty->assign('app_strings', $app_strings);
        $this->smarty->assign('prefillEmailAddresses', $prefill);
        $this->smarty->assign('prefillData', $prefillData);
        $this->smarty->assign('tabindex', $tabindex);
        //Set addDefaultAddress flag (do not add if it's from the Email module)
        $this->smarty->assign(
            'addDefaultAddress',
            (isset($_REQUEST['module']) && $_REQUEST['module'] == 'Emails') ? 'false' : 'true'
        );
        $form = $this->view;

        //determine if this should be a quickcreate form, or a quick create form under subpanels
        if ($this->view == "QuickCreate") {
            // Fixed #1120 - fixed email validation for: Accounts -> Contacts subpanel -> Select -> Create Contact -> Save.
            // If email is required it should highlight this field and show an error message.
            // It didnt because the the form was named form_DCSubpanelQuickCreate_Contacts instead of expected form_SubpanelQuickCreate_Contacts
            if ($this->object_name = 'EmailAddress' && $saveModule == 'Contacts') {
                $form = 'form_' . $this->view . '_' . $module;
            } else {
                $form = 'form_DC' . $this->view . '_' . $module;
            }
<<<<<<< HEAD
            if (isset($_REQUEST['action']) && (isset($_REQUEST['action']) && $_REQUEST['action'] == 'SubpanelCreates' || $_REQUEST['action'] == 'SubpanelEdits')) {
                $form = 'form_Subpanel' . $this->view . '_' . $module;
=======
            
            if (!isset($_REQUEST['action'])) {
                LoggerManager::getLogger()->warn('Undefined index: action');
            }
            
            if(isset($_REQUEST['action']) && ($_REQUEST['action']=='SubpanelCreates' ||  $_REQUEST['action']=='SubpanelEdits')){
                $form = 'form_Subpanel'.$this->view .'_'.$module;
>>>>>>> f2b355db
            }
        }

        $this->smarty->assign('emailView', $form);

        if ($module == 'Users') {
            $this->smarty->assign('useReplyTo', true);
        } else {
            $this->smarty->assign('useOptOut', true);
            $this->smarty->assign('useInvalid', true);
            if (
                $configurator->isOptInEnabled()
                || $configurator->isConfirmOptInEnabled()
            ) {
                $this->smarty->assign('useOptIn', true);
            } else {
                $this->smarty->assign('useOptIn', false);
            }
        }

        $template = empty($tpl) ? "include/SugarEmailAddress/templates/forEditView.tpl" : $tpl;
        $newEmail = $this->smarty->fetch($template);


        if ($asMetadata) {
            // used by Email 2.0
            $return = array();
            $return['prefillData'] = $prefillDataArr;
            $return['html'] = $newEmail;

            return $return;
        }

        return $newEmail;
    }


    /**
     * Returns the HTML/JS for the EmailAddress widget
     * @param object $focus Bean in focus
     * @return string HTML/JS for widget
     */
    public function getEmailAddressWidgetDetailView($focus, $tpl = '')
    {
        if (!($this->smarty instanceof Sugar_Smarty)) {
            $this->smarty = new Sugar_Smarty();
        }

        global $app_strings;
        global $current_user;
        $assign = array();
        if (empty($focus->id)) {
            return '';
        }
        $prefillData = $this->getAddressesByGUID($focus->id, $focus->module_dir);

        foreach ($prefillData as $addressItem) {
            $key = ($addressItem['primary_address'] == 1) ? 'primary' : '';
            $key = ($addressItem['reply_to_address'] == 1) ? 'reply_to' : $key;
            $key = ($addressItem['opt_out'] == 1) ? 'opt_out' : $key;
            $key = ($addressItem['invalid_email'] == 1) ? 'invalid' : $key;
            $key = ($addressItem['opt_out'] == 1) && ($addressItem['invalid_email'] == 1) ? 'opt_out_invalid' : $key;

            $emailAddress = array(
                'key' => $key,
                'address' => $current_user->getEmailLink2($addressItem['email_address'], $focus)
            );

            if (empty($emailAddress['address'])) {
                // Email Link is missing, lets just print the email address in plain text instead.
                $emailAddress['address'] = $addressItem['email_address'];
            }

            $assign[] =$emailAddress;
        }


        $this->smarty->assign('app_strings', $app_strings);
        $this->smarty->assign('emailAddresses', $assign);
        $templateFile = empty($tpl) ? "include/SugarEmailAddress/templates/forDetailView.tpl" : $tpl;
        $return = $this->smarty->fetch($templateFile);

        return $return;
    }


    /**
     * getEmailAddressWidgetDuplicatesView($focus)
     * @param object $focus Bean in focus
     * @return string HTML that contains hidden input values based off of HTML request
     */
    public function getEmailAddressWidgetDuplicatesView($focus)
    {
        if (!($this->smarty instanceof Sugar_Smarty)) {
            $this->smarty = new Sugar_Smarty();
        }

        $count = 0;
        $emails = array();
        $primary = null;
        $optOut = array();
        $invalid = array();
        $mod = isset($focus) ? $focus->module_dir : "";

        if (!isset($_POST) || !isset($_POST[$mod . '_email_widget_id'])) {
            $GLOBALS['log']->fatal("Missing Argument: a required post variable not found: {$mod}_email_widget_id");
            $widget_id = null;
        } else {
            $widget_id = $_POST[$mod . '_email_widget_id'];
        }
        $this->smarty->assign('email_widget_id', $widget_id);

        $emailAddressWidget = null;
        if (isset($_POST['emailAddressWidget'])) {
            $emailAddressWidget = $_POST['emailAddressWidget'];
        } else {
            $GLOBALS['log']->fatal('Missing Argument: a required post variable not found: emailAddressWidget');
        }

        $this->smarty->assign('emailAddressWidget', $emailAddressWidget);

        if (isset($_POST[$mod . $widget_id . 'emailAddressPrimaryFlag'])) {
            $primary = $_POST[$mod . $widget_id . 'emailAddressPrimaryFlag'];
        }

        while (isset($_POST[$mod . $widget_id . "emailAddress" . $count])) {
            $emails[] = $_POST[$mod . $widget_id . 'emailAddress' . $count];
            $count++;
        }

        if ($count == 0) {
            return "";
        }

        if (isset($_POST[$mod . $widget_id . 'emailAddressOptOutFlag'])) {
            if (
                !is_array($_POST[$mod . $widget_id . 'emailAddressOptOutFlag']) ||
                !is_object($_POST[$mod . $widget_id . 'emailAddressOptOutFlag'])
            ) {
                $GLOBALS['log']->fatal(
                    'Invalid Argument: post variable ' .
                    $mod . $widget_id . 'emailAddressOptOutFlag' .
                    ' should be an array, ' .
                    gettype($_POST[$mod . $widget_id . 'emailAddressOptOutFlag']) . ' given'
                );
            }
            foreach ((array)$_POST[$mod . $widget_id . 'emailAddressOptOutFlag'] as $v) {
                $optOut[] = $v;
            }
        }

        if (isset($_POST[$mod . $widget_id . 'emailAddressInvalidFlag'])) {
            if (
                !is_array($_POST[$mod . $widget_id . 'emailAddressInvalidFlag']) ||
                !is_object($_POST[$mod . $widget_id . 'emailAddressInvalidFlag'])
            ) {
                $GLOBALS['log']->fatal(
                    'Invalid Argument: post variable ' .
                    $mod . $widget_id . 'emailAddressInvalidFlag' .
                    ' should be an array, ' .
                    gettype($_POST[$mod . $widget_id . 'emailAddressInvalidFlag']) . ' given'
                );
            }
            foreach ((array)$_POST[$mod . $widget_id . 'emailAddressInvalidFlag'] as $v) {
                $invalid[] = $v;
            }
        }

        if (isset($_POST[$mod . $widget_id . 'emailAddressReplyToFlag'])) {
            if (
                !is_array($_POST[$mod . $widget_id . 'emailAddressReplyToFlag']) ||
                !is_object($_POST[$mod . $widget_id . 'emailAddressReplyToFlag'])
            ) {
                $GLOBALS['log']->fatal(
                    'Invalid Argument: post variable ' .
                    $mod . $widget_id . 'emailAddressReplyToFlag' .
                    ' should be an array, ' .
                    gettype($_POST[$mod . $widget_id . 'emailAddressReplyToFlag']) . ' given'
                );
            }
            foreach ((array)$_POST[$mod . $widget_id . 'emailAddressReplyToFlag'] as $v) {
                $replyTo[] = $v;
            }
        }

        if (isset($_POST[$mod . $widget_id . 'emailAddressDeleteFlag'])) {
            if (
                !is_array($_POST[$mod . $widget_id . 'emailAddressDeleteFlag']) ||
                !is_object($_POST[$mod . $widget_id . 'emailAddressDeleteFlag'])
            ) {
                $GLOBALS['log']->fatal(
                    'Invalid Argument: post variable ' .
                    $mod . $widget_id . 'emailAddressDeleteFlag' .
                    ' should be an array, ' .
                    gettype($_POST[$mod . $widget_id . 'emailAddressDeleteFlag']) . ' given'
                );
            }
            foreach ((array)$_POST[$mod . $widget_id . 'emailAddressDeleteFlag'] as $v) {
                $delete[] = $v;
            }
        }

        while (isset($_POST[$mod . $widget_id . "emailAddressVerifiedValue" . $count])) {
            if (
                !is_array($_POST[$mod . $widget_id . 'emailAddressVerifiedValue' . $count]) ||
                !is_object($_POST[$mod . $widget_id . 'emailAddressVerifiedValue' . $count])
            ) {
                $GLOBALS['log']->fatal(
                    'Invalid Argument: post variable ' .
                    $mod . $widget_id . 'emailAddressVerifiedValue' . $count .
                    ' not found.'
                );
            }
            $verified[] = $_POST[$mod . $widget_id . 'emailAddressVerifiedValue' . $count];
            $count++;
        }

        $this->smarty->assign('emails', $emails);
        $this->smarty->assign('primary', $primary);
        $this->smarty->assign('optOut', $optOut);
        $this->smarty->assign('invalid', $invalid);
        $this->smarty->assign('replyTo', $invalid);
        $this->smarty->assign('delete', $invalid);
        $this->smarty->assign('verified', $invalid);
        $this->smarty->assign('moduleDir', $mod);

        return $this->smarty->fetch("include/SugarEmailAddress/templates/forDuplicatesView.tpl");
    }

    /**
     * getFormBaseURL
     *
     */
    public function getFormBaseURL($focus)
    {
        $get = "";
        $count = 0;
        $mod = isset($focus) ? $focus->module_dir : "";

        if (!$mod) {
            $GLOBALS['log']->fatal('Invalid Argument: Missing module dir.');

            return false;
        }

        $widget_id = '';
        if (!isset($_POST[$mod . '_email_widget_id'])) {
            $GLOBALS['log']->fatal('Invalid Argument: requested argument missing: "' . $mod . '_email_widget_id"');
        } else {
            $widget_id = $_POST[$mod . '_email_widget_id'];
        }

        $get .= '&' . $mod . '_email_widget_id=' . $widget_id;

        if (!isset($_POST['emailAddressWidget'])) {
            $GLOBALS['log']->fatal('Invalid Argument: requested argument missing: "emailAddressWidget"');
            $get .= '&emailAddressWidget=';
        } else {
            $get .= '&emailAddressWidget=' . $_POST['emailAddressWidget'];
        }


        while (isset($_REQUEST[$mod . $widget_id . 'emailAddress' . $count])) {
            $get .= "&" . $mod . $widget_id . "emailAddress" . $count . "=" . urlencode($_REQUEST[$mod . $widget_id . 'emailAddress' . $count]);
            $count++;
        } //while

        while (isset($_REQUEST[$mod . $widget_id . 'emailAddressVerifiedValue' . $count])) {
            $get .= "&" . $mod . $widget_id . "emailAddressVerifiedValue" . $count . "=" . urlencode($_REQUEST[$mod . $widget_id . 'emailAddressVerifiedValue' . $count]);
            $count++;
        } //while

        $options = array(
            'emailAddressPrimaryFlag',
            'emailAddressOptOutFlag',
            'emailAddressInvalidFlag',
            'emailAddressDeleteFlag',
            'emailAddressReplyToFlag'
        );

        foreach ($options as $option) {
            $count = 0;
            $optionIdentifier = $mod . $widget_id . $option;
            if (isset($_REQUEST[$optionIdentifier])) {
                if (is_array($_REQUEST[$optionIdentifier])) {
                    foreach ($_REQUEST[$optionIdentifier] as $optOut) {
                        $get .= "&" . $optionIdentifier . "[" . $count . "]=" . $optOut;
                        $count++;
                    } //foreach
                } else {
                    $get .= "&" . $optionIdentifier . "=" . $_REQUEST[$optionIdentifier];
                }
            } //if
        } //foreach

        return $get;
    }

    public function setView($view)
    {
        $this->view = $view;
    }

    /**
     * This function is here so the Employees/Users division can be handled cleanly in one place
     * @param object $focus SugarBean
     * @return string The value for the bean_module column in the email_addr_bean_rel table
     */
    public function getCorrectedModule(&$module)
    {
        return ($module == "Employees") ? "Users" : $module;
    }

    public function stash($parentBeanId, $moduleName)
    {
        $result = $this->db->query("SELECT email_address_id FROM email_addr_bean_rel eabr WHERE eabr.bean_id = '" . $this->db->quote($parentBeanId) . "' AND eabr.bean_module = '" . $this->db->quote($moduleName) . "' AND eabr.deleted=0");
        $this->stateBeforeWorkflow = array();
        $ids = array();
        while ($row = $this->db->fetchByAssoc($result, false)) {
            $ids[] = $this->db->quote($row['email_address_id']); // avoid 2nd order SQL Injection
        }
        if (!empty($ids)) {
            $ids = implode("', '", $ids);
            $queryEmailData = "SELECT id, email_address, invalid_email, opt_out FROM {$this->table_name} WHERE id IN ('$ids') AND deleted=0";
            $result = $this->db->query($queryEmailData);
            while ($row = $this->db->fetchByAssoc($result, false)) {
                $this->stateBeforeWorkflow[$row['id']] = array_diff_key($row, array('id' => null));
            }
        }
    }


    /**
     * Confirm opt in
     */
    public function confirmOptIn()
    {
        global $timedate;
        $date = new DateTime();
        $this->confirm_opt_in_date = $date->format($timedate::DB_DATETIME_FORMAT);
        $this->confirm_opt_in = self::COI_STAT_CONFIRMED_OPT_IN;
    }

    /**
     * Reset opt in
     */
    public function resetOptIn()
    {
        $this->confirm_opt_in = self::COI_STAT_DISABLED;
        parent::save();
    }

    /**
     * Update Opt In state to SugarEmailAddress::COI_STAT_OPT_IN
     *
     * @see SugarEmailAddress::COI_STAT_OPT_IN
     * @return string|bool ID or false on failed
     * @throws RuntimeException this function updates an exists SugarEmailAddress bean should have ID
     */
    public function optIn()
    {
        if (!$this->id) {
            $msg = 'Trying to update opt-in email address without email address ID.';
            LoggerManager::getLogger()->fatal($msg);
            throw new RuntimeException($msg);
        }

        if (!$this->retrieve()) {
            $msg = 'Retrieve email address for opt-in failed.';
            LoggerManager::getLogger()->fatal($msg);
            throw new RuntimeException($msg);
        }

        $state = $this->isConfirmedOptIn() ? self::COI_STAT_CONFIRMED_OPT_IN : self::COI_STAT_OPT_IN;
        if (!$this->setConfirmedOptInState($state)) {
            $msg = 'set confirm opt in state of email address "' . $this->email_address . '" failed.';
            LoggerManager::getLogger()->fatal($msg);
            throw new RuntimeException($msg);
        }

        $ret = parent::save();


        return $ret;
    }

    /**
     *
     * @param string $state
     * @return boolean
     */
    public function setConfirmedOptInState($state)
    {
        $this->confirm_opt_in = $state;
        $ret = parent::save();
        return $ret;
    }

    /**
     * It returns a ViewDefs for Confirm Opt In action link on DetailViews, specially for Accounts/Contacts/Leads/Prospects
     *
     * @param string $module module name
     * @param string $returnModule optional, using module name if null
     * @param string $returnAction optional, using module name if null
     * @param string $moduleTab optional, using module name if null
     * @return array ViewDefs for Confirm Opt In action link
     */
    public static function getSendConfirmOptInEmailActionLinkDefs($module, $returnModule = null, $returnAction = null, $moduleTab = null)
    {
        $configurator = new Configurator();
        $configOptInEnabled = $configurator->isConfirmOptInEnabled();

        $disabledAttribute = $configOptInEnabled ? '' : 'disabled="disabled"';
        $hiddenClass = $configOptInEnabled ? '' : 'hidden';

        if (is_null($returnModule)) {
            $returnModule = $module;
        }

        if (is_null($returnAction)) {
            $returnAction = $module;
        }

        if (is_null($moduleTab)) {
            $moduleTab = $module;
        }

        $ret = array(
            'customCode' =>
            '<input type="submit" class="button ' .
            $hiddenClass . '" ' . $disabledAttribute .
            ' title="{$APP.LBL_SEND_CONFIRM_OPT_IN_EMAIL}" onclick="this.form.return_module.value=\'' .
            $returnModule . '\'; this.form.return_action.value=\'' .
            $returnAction . '\'; this.form.return_id.value=\'{$fields.id.value}\'; ' .
            'this.form.action.value=\'sendConfirmOptInEmail\'; this.form.module.value=\'' .
            $module . '\'; this.form.module_tab.value=\'' . $moduleTab .
            '\';" name="send_confirm_opt_in_email" value="{$APP.LBL_SEND_CONFIRM_OPT_IN_EMAIL}"/>',
            'sugar_html' =>
            array(
                'type' => 'submit',
                'value' => '{$APP.LBL_SEND_CONFIRM_OPT_IN_EMAIL}',
                'htmlOptions' =>
                array(
                    'class' => 'button ' . $hiddenClass,
                    'id' => 'send_confirm_opt_in_email',
                    'title' => '{$APP.LBL_SEND_CONFIRM_OPT_IN_EMAIL}',
                    'onclick' => 'this.form.return_module.value=\'' . $returnModule .
                    '\'; this.form.return_action.value=\'DetailView\'; this.form.return_id.value=\'{$fields.id.value}\'; ' .
                    'this.form.action.value=\'sendConfirmOptInEmail\'; this.form.module.value=\'' . $module .
                    '\'; this.form.module_tab.value=\'' . $moduleTab . '\';',
                    'name' => 'send_confirm_opt_in_email',
                ),
            ),
        );

        if (!$configOptInEnabled) {
            $ret['sugar_html']['htmlOptions']['disabled'] = true;
        }

        return $ret;
    }


    /**
     * Uses the configuration to determine opt in status
     * @return string
     */
    public function getOptInStatus()
    {
        $configurator = new Configurator();
        
        $enableConfirmedOptIn = null;
        if (isset($configurator->config['email_enable_confirm_opt_in'])) {
            $enableConfirmedOptIn = $configurator->config['email_enable_confirm_opt_in'];
        } else {
            LoggerManager::getLogger()->warn('EmailUI::populateComposeViewFields: $configurator->config[email_enable_confirm_opt_in] is not set');
        }
        
        $optInFromFlags = $this->getOptInIndicationFromFlags();

        if ($enableConfirmedOptIn === self::COI_STAT_DISABLED) {
            $ret = self::COI_FLAG_OPT_IN_DISABLED;
        } elseif (
            $enableConfirmedOptIn === self::COI_STAT_OPT_IN
            && $this->isOptedInStatus($optInFromFlags)
        ) {
            $ret = self::COI_FLAG_OPT_IN;
        } elseif ($enableConfirmedOptIn === self::COI_STAT_CONFIRMED_OPT_IN) {
            $ret = $optInFromFlags;
        } elseif ($optInFromFlags === self::COI_FLAG_INVALID) {
            $ret = $optInFromFlags;
        } elseif ($optInFromFlags === self::COI_FLAG_OPT_OUT) {
            $ret = $optInFromFlags;
        } else {
            $msg = 'Invalid ENUM value of Opt In settings: ' . $enableConfirmedOptIn;
            LoggerManager::getLogger()->warn($msg);
            $ret = self::COI_FLAG_NO_OPT_IN_STATUS;
        }

        return $ret;
    }

    /**
     * Determines the opt in status without considering the configuration
     * @return string
     * @throws  RuntimeException
     */
    private function getOptInIndicationFromFlags()
    {
        $log = LoggerManager::getLogger();

        if (!in_array($this->module_name, self::$doNotDisplayOptInTickForModule, true)) {
            if ((int)$this->invalid_email === 1) {
                $ret = self::COI_FLAG_INVALID;
                return $ret;
            }

            if ((int)$this->opt_out === 1) {
                $ret = self::COI_FLAG_OPT_OUT;
                return $ret;
            }

            if ($this->isNotOptIn()) {
                $ret = self::COI_STAT_DISABLED;
                return $ret;
            }

            $ret = self::COI_FLAG_UNKNOWN_OPT_IN_STATUS;

            if ($this->isConfirmedOptIn()) {
                $ret = self::COI_FLAG_OPT_IN_PENDING_EMAIL_CONFIRMED;
            } elseif (
                $this->isConfirmOptInEmailNotSent()
                && $this->getConfirmedOptInState() !== self::COI_STAT_DISABLED
            ) {
                $ret = self::COI_FLAG_OPT_IN_PENDING_EMAIL_NOT_SENT;
            } elseif ($this->isConfirmOptInEmailSent()) {
                $ret = self::COI_FLAG_OPT_IN_PENDING_EMAIL_SENT;
            } elseif ($this->isConfirmOptInEmailFailed()) {
                $ret = self::COI_FLAG_OPT_IN_PENDING_EMAIL_FAILED;
            }
            return $ret;
        }

        $ret = self::COI_FLAG_NO_OPT_IN_STATUS;
        return $ret;
    }


    /**
     * @return bool true when the an confirm optin email was successfully sent
     * @throws Exception
     */
    private function isConfirmOptInEmailSent()
    {
        if (empty($this->confirm_opt_in_sent_date)) {
            return false;
        }

        try {
            $maxdate = $this->dateMax($this->confirm_opt_in_sent_date, $this->confirm_opt_in_fail_date);
            if ($maxdate === $this->confirm_opt_in_fail_date) {
                return false;
            } elseif ($maxdate === $this->confirm_opt_in_sent_date) {
                return true;
            }
            throw new Exception('its impossible email sending state');
        } catch (RuntimeException $e) {
            if (!empty($this->confirm_opt_in_fail_date)) {
                throw $e;
            }
            return true;
        }
    }

    /**
     * @return bool true when the an confirm optin email failed to send
     * @throws Exception
     */
    private function isConfirmOptInEmailFailed()
    {
        if (empty($this->confirm_opt_in_fail_date)) {
            return false;
        }

        try {
            $maxdate = $this->dateMax($this->confirm_opt_in_sent_date, $this->confirm_opt_in_fail_date);
            if ($maxdate === $this->confirm_opt_in_fail_date) {
                return true;
            } elseif ($maxdate === $this->confirm_opt_in_sent_date) {
                return false;
            }
            throw new Exception('its impossible email sending state');
        } catch (RuntimeException $e) {
            if (!empty($this->confirm_opt_in_sent_date)) {
                throw $e;
            }
            return false;
        }
    }

    /**
     * @return bool if confirm opt in email has not yet been sent
     */
    private function isConfirmOptInEmailNotSent()
    {
        if (
            empty($this->confirm_opt_in_sent_date)
            && empty($this->confirm_opt_in_fail_date)
        ) {
            return true;
        }
        return false;
    }

    /**
     * @return bool true when confirmed opt in has been set
     */
    private function isConfirmedOptIn()
    {
        $ret =  $this->getConfirmedOptInState() === self::COI_STAT_CONFIRMED_OPT_IN;
        return $ret;
    }

    /**
     * @return bool
     */
    private function isNotOptIn()
    {
        return $this->confirm_opt_in === self::COI_STAT_DISABLED;
    }

    /**
     * @param string $date1
     * @param string $date2
     * @return bool
     * @throws \RuntimeException
     */
    private function dateCompare($date1, $date2)
    {
        $time1 = strtotime($date1);
        $time2 = strtotime($date2);

        $err = 'unable to convert strtotime: ';
        if ($time1 === -1) {
            throw new RuntimeException($err . $date1);
        }

        if ($time2 === -1) {
            throw new RuntimeException($err . $date2);
        }

        return $time1 > $time2;
    }


    /**
     * @param string $date1
     * @param string $date2
     * @return string
     */
    private function dateMax($date1, $date2)
    {
        return $this->dateCompare($date1, $date2) ? $date1 : $date2;
    }

    /**
     * @param string $emailAddressIndicatorStatus
     * @return bool
     */
    private function isOptedInStatus($emailAddressIndicatorStatus = self::COI_FLAG_NO_OPT_IN_STATUS)
    {
        $ret = in_array($emailAddressIndicatorStatus, array(
            self::COI_FLAG_OPT_IN_PENDING_EMAIL_CONFIRMED,
            self::COI_FLAG_OPT_IN_PENDING_EMAIL_SENT,
            self::COI_FLAG_OPT_IN_PENDING_EMAIL_NOT_SENT,
            self::COI_FLAG_OPT_IN_PENDING_EMAIL_FAILED,
        ), true);
        return $ret;
    }



    /**
     * @global array $app_strings
     * @return string
     */
    public function getOptInStatusTickHTML()
    {
        global $app_strings;

        $configurator = new Configurator();
        $sugar_config = $configurator->config;

        $tickHtml = '';

        if (isset($sugar_config['email_enable_confirm_opt_in'])) {
            $emailConfigEnableConfirmOptIn = $sugar_config['email_enable_confirm_opt_in'];

            $template = new Sugar_Smarty();

            $optInStatus = $this->getOptInStatus();
            switch ($optInStatus) {
                    case self::COI_FLAG_OPT_IN:
                        $optInFlagClass = 'email-opt-in-confirmed';
                        $optInFlagTitle = $app_strings['LBL_OPT_IN'];
                        $optInFlagText = '<span class="suitepicon suitepicon-action-confirm"></span>';
                        break;
                    case self::COI_FLAG_OPT_IN_PENDING_EMAIL_CONFIRMED:
                        $optInFlagClass = 'email-opt-in-confirmed';
                        $optInFlagTitle = $app_strings['LBL_OPT_IN_CONFIRMED'];
                        $optInFlagText = '<span class="suitepicon suitepicon-action-confirm">';
                        $optInFlagText .= '</span><span class="suitepicon suitepicon-action-confirm"></span>';
                        break;
                    case self::COI_FLAG_OPT_IN_PENDING_EMAIL_SENT:
                        $optInFlagClass = 'email-opt-in-sent';
                        $optInFlagTitle = $app_strings['LBL_OPT_IN_PENDING_EMAIL_SENT'];
                        $optInFlagText = '<span class="suitepicon suitepicon-action-confirm"></span>';
                        break;
                    case self::COI_FLAG_OPT_IN_PENDING_EMAIL_NOT_SENT:
                        $optInFlagClass = 'email-opt-in-not-sent';
                        $optInFlagTitle = $app_strings['LBL_OPT_IN_PENDING_EMAIL_NOT_SENT'];
                        $optInFlagText = '<span class="suitepicon suitepicon-action-confirm"></span>';
                        break;
                    case self::COI_FLAG_OPT_IN_PENDING_EMAIL_FAILED:
                        $optInFlagClass = 'email-opt-in-failed';
                        $optInFlagTitle = $app_strings['LBL_OPT_IN_PENDING_EMAIL_FAILED'];
                        $optInFlagText = '<span class="suitepicon suitepicon-action-confirm"></span>';
                        break;
                    case self::COI_FLAG_OPT_OUT:
                        $optInFlagClass = 'email-opt-in-opt-out';
                        $optInFlagTitle = $app_strings['LBL_OPT_IN_OPT_OUT'];
                        $optInFlagText = '❌';
                        break;
                    case self::COI_FLAG_INVALID:
                        $optInFlagClass = 'email-opt-in-invalid';
                        $optInFlagTitle = $app_strings['LBL_OPT_IN_INVALID'];
                        $optInFlagText = '?';
                        break;
                    default:
                        $optInFlagClass = '';
                        $optInFlagTitle = '';
                        $optInFlagText = '';
                        break;
                }

            $template->assign('optInFlagClass', $optInFlagClass);
            $template->assign('optInFlagTitle', $optInFlagTitle);
            $template->assign('optInFlagText', $optInFlagText);
            $tickHtml = $template->fetch('include/SugarEmailAddress/templates/optInStatusTick.tpl');
        }

        return $tickHtml;
    }
    
    /**
     *
     * @return string
     */
    public function getConfirmOptInTokenGenerateIfNotExists()
    {
        if (!$this->confirm_opt_in_token) {
            $this->confirm_opt_in_token = md5(time() . md5($this->email_address) . md5(rand(0, 9999999))) . md5(rand(0, 9999999));
            $this->save();
        }
        return $this->confirm_opt_in_token;
    }
} // end class def

require_once __DIR__.'/getEmailAddressWidget.php';<|MERGE_RESOLUTION|>--- conflicted
+++ resolved
@@ -68,7 +68,7 @@
 
     /** @var boolean $tracker_visibility */
     public $tracker_visibility = false;
-    
+
     /**
      * @var string $table_name
      */
@@ -168,7 +168,7 @@
      * @var TimeDate $confirm_opt_in_fail_date
      */
     public $confirm_opt_in_fail_date;
-    
+
     /**
      *
      * @var string
@@ -1586,18 +1586,8 @@
             } else {
                 $form = 'form_DC' . $this->view . '_' . $module;
             }
-<<<<<<< HEAD
             if (isset($_REQUEST['action']) && (isset($_REQUEST['action']) && $_REQUEST['action'] == 'SubpanelCreates' || $_REQUEST['action'] == 'SubpanelEdits')) {
                 $form = 'form_Subpanel' . $this->view . '_' . $module;
-=======
-            
-            if (!isset($_REQUEST['action'])) {
-                LoggerManager::getLogger()->warn('Undefined index: action');
-            }
-            
-            if(isset($_REQUEST['action']) && ($_REQUEST['action']=='SubpanelCreates' ||  $_REQUEST['action']=='SubpanelEdits')){
-                $form = 'form_Subpanel'.$this->view .'_'.$module;
->>>>>>> f2b355db
             }
         }
 
@@ -2068,14 +2058,14 @@
     public function getOptInStatus()
     {
         $configurator = new Configurator();
-        
+
         $enableConfirmedOptIn = null;
         if (isset($configurator->config['email_enable_confirm_opt_in'])) {
             $enableConfirmedOptIn = $configurator->config['email_enable_confirm_opt_in'];
         } else {
             LoggerManager::getLogger()->warn('EmailUI::populateComposeViewFields: $configurator->config[email_enable_confirm_opt_in] is not set');
         }
-        
+
         $optInFromFlags = $this->getOptInIndicationFromFlags();
 
         if ($enableConfirmedOptIn === self::COI_STAT_DISABLED) {
@@ -2352,7 +2342,7 @@
 
         return $tickHtml;
     }
-    
+
     /**
      *
      * @return string
