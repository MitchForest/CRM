<?php
/**
 *
 * SugarCRM Community Edition is a customer relationship management program developed by
 * SugarCRM, Inc. Copyright (C) 2004-2013 SugarCRM Inc.
 *
 * SuiteCRM is an extension to SugarCRM Community Edition developed by SalesAgility Ltd.
 * Copyright (C) 2011 - 2018 SalesAgility Ltd.
 *
 * This program is free software; you can redistribute it and/or modify it under
 * the terms of the GNU Affero General Public License version 3 as published by the
 * Free Software Foundation with the addition of the following permission added
 * to Section 15 as permitted in Section 7(a): FOR ANY PART OF THE COVERED WORK
 * IN WHICH THE COPYRIGHT IS OWNED BY SUGARCRM, SUGARCRM DISCLAIMS THE WARRANTY
 * OF NON INFRINGEMENT OF THIRD PARTY RIGHTS.
 *
 * This program is distributed in the hope that it will be useful, but WITHOUT
 * ANY WARRANTY; without even the implied warranty of MERCHANTABILITY or FITNESS
 * FOR A PARTICULAR PURPOSE. See the GNU Affero General Public License for more
 * details.
 *
 * You should have received a copy of the GNU Affero General Public License along with
 * this program; if not, see http://www.gnu.org/licenses or write to the Free
 * Software Foundation, Inc., 51 Franklin Street, Fifth Floor, Boston, MA
 * 02110-1301 USA.
 *
 * You can contact SugarCRM, Inc. headquarters at 10050 North Wolfe Road,
 * SW2-130, Cupertino, CA 95014, USA. or at email address contact@sugarcrm.com.
 *
 * The interactive user interfaces in modified source and object code versions
 * of this program must display Appropriate Legal Notices, as required under
 * Section 5 of the GNU Affero General Public License version 3.
 *
 * In accordance with Section 7(b) of the GNU Affero General Public License version 3,
 * these Appropriate Legal Notices must retain the display of the "Powered by
 * SugarCRM" logo and "Supercharged by SuiteCRM" logo. If the display of the logos is not
 * reasonably feasible for technical reasons, the Appropriate Legal Notices must
 * display the words "Powered by SugarCRM" and "Supercharged by SuiteCRM".
 */


if (!defined('sugarEntry') || !sugarEntry) {
    die('Not A Valid Entry Point');
}

require_once("include/JSON.php");


class SugarEmailAddress extends SugarBean
{

    // Opt In Flags (for Ticks)
    const COI_FLAG_OPT_IN = 'OPT_IN';
    const COI_FLAG_OPT_IN_DISABLED = 'OPT_IN_DISABLED';
    const COI_FLAG_OPT_IN_PENDING_EMAIL_CONFIRMED = 'OPT_IN_PENDING_EMAIL_CONFIRMED';
    const COI_FLAG_OPT_IN_PENDING_EMAIL_FAILED = 'OPT_IN_PENDING_EMAIL_FAILED';
    const COI_FLAG_OPT_IN_PENDING_EMAIL_NOT_SENT = 'OPT_IN_PENDING_EMAIL_NOT_SENT';
    const COI_FLAG_OPT_IN_PENDING_EMAIL_SENT = 'OPT_IN_PENDING_EMAIL_SENT';
    const COI_FLAG_OPT_OUT = 'OPT_OUT';
    const COI_FLAG_UNKNOWN_OPT_IN_STATUS = 'UNKNOWN_OPT_IN_STATUS';
    const COI_FLAG_INVALID = 'INVALID';
    const COI_FLAG_NO_OPT_IN_STATUS = 'NO_OPT_IN_STATUS';
    
    // Opt In Status    
    const COI_STAT_DISABLED = '';
    const COI_STAT_OPT_IN = 'opt-in';
    const COI_STAT_CONFIRMED_OPT_IN = 'confirmed-opt-in';
    
    /**
     * @var string $table_name
     */
    public $table_name = 'email_addresses';

    /**
     * @var string $module_name
     */
    public $module_name = "EmailAddresses";

    /** @var string $module_dir */
    public $module_dir = 'EmailAddresses';

    /** @var string  $object_name */
    public $object_name = 'EmailAddress';


    /**
     * bug 40068, According to rules in page 6 of http://www.apps.ietf.org/rfc/rfc3696.html#sec-3,
     * allowed special characters ! # $ % & ' * + - / = ?  ^ _ ` . { | } ~ in local part
     * @var string  $regex
     */
    public $regex = "/^(?:['\.\-\+&#!\$\*=\?\^_`\{\}~\/\w]+)@(?:(?:\d{1,3}\.\d{1,3}\.\d{1,3}\.\d{1,3})|\w+(?:[\.-]*\w+)*(?:\.[\w-]{2,})+)\$/";

    /** @var bool $disable_custom_fields */
    public $disable_custom_fields = true;

    /**
     * @var DBManager
     */
    public $db;

<<<<<<< HEAD
    /**
     * @var Sugar_Smarty  $smarty
     */
=======
>>>>>>> a3f56579
    public $smarty;

    /** @var EmailAddress[] $addresses email addresses*/
    public $addresses = array();

    /**
     * @var string $view
     */
    public $view = '';

    /**
     * @var
     */
    private $stateBeforeWorkflow;

    /**
     * @var string $email_address
     */
    public $email_address;

    /**
     * @var string $email_address_caps
     */
    public $email_address_caps;

    public static $count = 0;

    /**
     * @var int
     */
    public $index;


    /**
     * @see SugarEmailAddress::COI_STAT_DISABLED
     * @see SugarEmailAddress::COI_STAT_OPT_IN
     * @see SugarEmailAddress::COI_STAT_CONFIRMED_OPT_IN
     * @var string $confirm_opt_in
     */
    public $confirm_opt_in = '';

    /**
     * @var int|bool $opt_out
     */
    public $opt_out;

    /**
     * @var int|bool $invalid_email
     */
    public $invalid_email;

    /**
     * @var TimeDate $confirm_opt_in_date
     */
    public $confirm_opt_in_date;

    /**
     * @var TimeDate $confirm_opt_in_sent_date
     */
    public $confirm_opt_in_sent_date;

    /**
     * @var TimeDate $confirm_opt_in_sent_date
     */
    public $confirm_opt_in_fail_date;

    /**
     * @var array $doNotDisplayOptInTickForModule
     */
    protected static $doNotDisplayOptInTickForModule = array(
        'Users',
        'Employees'
    );

    /**
     * Sole constructor
     */
    public function __construct()
    {
        parent::__construct();
        $this->index = self::$count;
        self::$count++;
    }

    /**
     * @deprecated deprecated since version 7.6, PHP4 Style Constructors are deprecated and will be remove in 7.8, please update your code, use __construct instead
     */
    public function SugarEmailAddress()
    {
        $deprecatedMessage = 'PHP4 Style Constructors are deprecated and will be remove in 7.8, please update your code';
        if (isset($GLOBALS['log'])) {
            $GLOBALS['log']->deprecated($deprecatedMessage);
        } else {
            trigger_error($deprecatedMessage, E_USER_DEPRECATED);
        }
        self::__construct();
    }

    /**
     * Legacy email address handling.  This is to allow support for SOAP or customizations
     * @param SugarBean $bean
     */
    public function handleLegacySave($bean)
    {
        if ($this->needsToParseLegacyAddresses($bean)){
            $this->parseLegacyEmailAddresses($bean);
        }
        $this->populateAddresses($bean->id, $bean->module_dir, array(), '');
        if (isset($_REQUEST) && isset($_REQUEST[$bean->module_dir . '_email_widget_id'])) {
            $this->populateLegacyFields($bean);
        }
    }

    /**
     * @param SugarBean $bean
     * @return bool
     */
    private function needsToParseLegacyAddresses($bean)
    {
        if (
            !isset($_REQUEST)
            || !isset($_REQUEST[$bean->module_dir . '_email_widget_id'])
            || !isset($_REQUEST['massupdate'])
        ) {
            if (empty($this->addresses)) {
                $this->addresses = array();
                $optOut = (isset($bean->email_opt_out) && $bean->email_opt_out == '1');
                $invalid = (isset($bean->invalid_email) && $bean->invalid_email == '1');

                $isPrimary = true;
                for ($i = 1; $i <= 10; $i++) {
                    $email = 'email' . $i;
                    if (isset($bean->$email) && !empty($bean->$email)) {
                        $opt_out_field = $email . '_opt_out';
                        $invalid_field = $email . '_invalid';
                        $field_optOut = (isset($bean->$opt_out_field)) ? $bean->$opt_out_field : $optOut;
                        $field_invalid = (isset($bean->$invalid_field)) ? $bean->$invalid_field : $invalid;
                        $this->addAddress($bean->$email, $isPrimary, false, $field_invalid, $field_optOut);
                        $isPrimary = false;
                    }
                }
            }
        }
    }

    /**
     * User Profile specific save email addresses,
     * returns:
     * true - success
     * false - error
     *
     * @param array $request $_REQUEST
     * @return bool
     */
    public function saveAtUserProfile($request)
    {

        // validate the request first

        if (!$this->isUserProfileEditViewPageSaveAction($request)) {
            $GLOBALS['log']->error('Invalid Referrer: '.
                'expected the Save action to be called from the User\'s Profile Edit View');
            return false;
        }

        if (!$request) {
            $GLOBALS['log']->error('This function requires a request array');
            return false;
        }

        // first grab the needed information from a messy request

        $neededRequest = array();
        foreach ($request as $key => $value) {
            if (preg_match('/^Users\d+emailAddress/', $key)) {
                $neededRequest[$key] = $value;
            }
        }

        if (!$neededRequest) {
            $GLOBALS['log']->error('Email info is not found in request');
            return false;
        }

        // re-parsing the request and convert into a useful format

        $usefulRequest = array();
        foreach ($neededRequest as $key => $value) {
            if (preg_match('/^Users(\d+)emailAddress(\d+)/', $key, $matches)) {
                $usefulRequest['Users'][$matches[1]]['emailAddress'][$matches[2]] = array(
                    'email' => $neededRequest["Users{$matches[1]}emailAddress{$matches[2]}"],
                    'id' => $neededRequest["Users{$matches[1]}emailAddressId{$matches[2]}"],
                    'primary' => false,
                    'replyTo' => false,
                );
            }
        }

        if (!$usefulRequest) {
            $GLOBALS['log']->error('Cannot find valid email address(es) in request');
            return false;
        }

        if (!isset($usefulRequest['Users']) || !$usefulRequest['Users']) {
            $GLOBALS['log']->error('Cannot find valid user in request');
            return false;
        }

        // find the selected primary and replyTo

        $primary = null;
        $replyTo = null;
        foreach ($usefulRequest['Users'] as $ukey => $user) {
            if (
                !$primary &&
                isset($neededRequest["Users{$ukey}emailAddressPrimaryFlag"]) &&
                $neededRequest["Users{$ukey}emailAddressPrimaryFlag"]
            ) {
                $primary = $neededRequest["Users{$ukey}emailAddressPrimaryFlag"];
            }

            if (
                !$replyTo &&
                isset($neededRequest["Users{$ukey}emailAddressReplyToFlag"]) &&
                $neededRequest["Users{$ukey}emailAddressReplyToFlag"]
            ) {
                $replyTo = $neededRequest["Users{$ukey}emailAddressReplyToFlag"];
            }

            // founds?
            if ($primary && $replyTo) {
                break;
            }
        }

        // add primary and replyTo into useful formatted request

        if ($primary && preg_match('/^Users(\d+)emailAddress(\d+)$/', $primary, $matches)) {
            $usefulRequest['Users'][$matches[1]]['emailAddress'][$matches[2]]['primary'] = true;
        } else {
            $GLOBALS['log']->warn("Primary email is not selected.");
        }

        if ($replyTo && preg_match('/^Users(\d+)emailAddress(\d+)$/', $replyTo, $matches)) {
            $usefulRequest['Users'][$matches[1]]['emailAddress'][$matches[2]]['replyTo'] = true;
        } else {
            $GLOBALS['log']->warn("Reply-to email is not selected.");
        }

        if (count($usefulRequest['Users']) < 1) {
            $GLOBALS['log']->error("Cannot find valid user in request");
            return false;
        }

        if (count($usefulRequest['Users']) > 1) {
            $GLOBALS['log']->warn("Expected only one user in request");
        }

        $return = true;
        foreach ($usefulRequest['Users'] as $user) {
            foreach ($user['emailAddress'] as $email) {
                if (!$this->handleEmailSaveAtUserProfile($email['id'], $email['email'], $email['primary'], $email['replyTo'])) {
                    $GLOBALS['log']->warn("Some emails were not saved or updated: {$email['id']} ({$email['email']})");
                    $return = false;
                }
            }
        }


        return $return;
    }


    /**
     * Handle save on User Profile specific Email Addresses,
     * returns:
     * true - success
     * false - error
     *
     * @param string $id Email address ID
     * @param string $address Valid Email address
     * @param bool $primary
     * @param bool $replyTo
     * @return bool
     */
    protected function handleEmailSaveAtUserProfile($id, $address, $primary, $replyTo)
    {
        global $current_user;

        // first validations

        if (!$id) {
            $GLOBALS['log']->error("Missing email ID");
            return false;
        }

        if (!$address) {
            $GLOBALS['log']->error("Missing email address");
            return false;
        }

        if (!$this->isValidEmail($address)) {
            $GLOBALS['log']->error("Invalid email address format");
            return false;
        }

        $email = new SugarEmailAddress();
        if (!$email->retrieve($id)) {
            $GLOBALS['log']->error('Email retrieve error, please ensure that the email ID is correct');
            return false;
        }

        $db = DBManagerFactory::getInstance();
        $query = sprintf("SELECT * FROM email_addresses WHERE id = %s AND deleted = 0", $db->quoted($id));
        if ($db->getOne($query) === false) {
            $GLOBALS['log']->error("Missing Email ID ($id)");
            return false;
        }

        // do we have to update the address?

        if ($email->email_address != $address) {
            $_address = $db->quote($address);
            $_addressCaps = $db->quote(strtoupper($address));
            $_id = $db->quoted($id);
            $query =
                "UPDATE email_addresses 
                  SET 
                    email_address = '$_address', 
                    email_address_caps = '$_addressCaps' 
                  WHERE 
                    id = '{$_id}' AND
                    deleted = 0";
            $result = $db->query($query);
            if (!$result) {
                $GLOBALS['log']->warn("Undefined behavior: Missing error information about email save (1)");
            }
            if ($db->getAffectedRowCount($result) != 1) {
                $GLOBALS['log']->debug("Email address has not change");
            }
        }

        // update primary and replyTo

        $_primary = (bool)$primary ? '1' : '0';
        $_replyTo = (bool)$replyTo ? '1' : '0';
        $_id = $db->quoted($id);
        $query =
            "UPDATE email_addr_bean_rel 
              SET 
                primary_address = '{$_primary}', 
                reply_to_address = '{$_replyTo}' 
              WHERE 
                email_address_id = {$_id} AND             
                bean_module = 'Users' AND 
                bean_id = '{$current_user->id}' AND
                deleted = 0";
        $result = $db->query($query);
        if (!$result) {
            $GLOBALS['log']->warn("Undefined behavior: Missing error information about email save (2)");
        }
        if ($db->getAffectedRowCount($result) != 1) {
            $GLOBALS['log']->debug("Primary or reply-to Email address has not change");
        }

        return true;
    }


    /**
     * Check a valid email format,
     * return false if the email validation failed
     *
     * @param string $email
     * @return mixed
     */
    protected function isValidEmail($email)
    {
        $return = filter_var($email, FILTER_VALIDATE_EMAIL);
        return $return;
    }


    /**
     * Check for User Profile EditView / Save action for
     * Email Addresses updates
     * returns:
     * true - User Profile Save action called by request
     *
     * @param array $request $_REQUEST
     * @return bool
     */
    protected function isUserProfileEditViewPageSaveAction($request)
    {
        $return =
            (isset($request['page']) && $request['page'] == 'EditView') &&
            (isset($request['module']) && $request['module'] == 'Users') &&
            (isset($request['action']) && $request['action'] == 'Save');

        return $return;
    }


    /**
     * Fills standard email1 legacy fields
     * @param string id
     * @param string module
     * @return object
     */
    public function handleLegacyRetrieve(&$bean)
    {
        $module_dir = $this->getCorrectedModule($bean->module_dir);
        $this->addresses = $this->getAddressesByGUID($bean->id, $module_dir);
        $this->populateLegacyFields($bean);
        if (isset($bean->email1) && !isset($bean->fetched_row['email1'])) {
            $bean->fetched_row['email1'] = $bean->email1;
        }

        return;
    }

    public function populateLegacyFields(&$bean)
    {
        $primary_found = false;
        $alternate_found = false;
        $alternate2_found = false;
        foreach ($this->addresses as $k => $address) {
            if ($primary_found && $alternate_found) {
                break;
            }
            if ($address['primary_address'] == 1 && !$primary_found) {
                $primary_index = $k;
                $primary_found = true;
            } elseif (!$alternate_found) {
                $alternate_index = $k;
                $alternate_found = true;
            } elseif (!$alternate2_found) {
                $alternate2_index = $k;
                $alternate2_found = true;
            }
        }

        if ($primary_found) {
            $bean->email1 = $this->addresses[$primary_index]['email_address'];
            $bean->email_opt_out = $this->addresses[$primary_index]['opt_out'];
            $bean->invalid_email = $this->addresses[$primary_index]['invalid_email'];
            if ($alternate_found) {
                $bean->email2 = $this->addresses[$alternate_index]['email_address'];
            }
        } elseif ($alternate_found) {
            // Use the first found alternate as email1.
            $bean->email1 = $this->addresses[$alternate_index]['email_address'];
            $bean->email_opt_out = $this->addresses[$alternate_index]['opt_out'];
            $bean->invalid_email = $this->addresses[$alternate_index]['invalid_email'];
            if ($alternate2_found) {
                $bean->email2 = $this->addresses[$alternate2_index]['email_address'];
            }
        }
    }

    /**
     * @deprecated
     * @param bool $check_notify
     * @return null
     */
    public function save($check_notify = false)
    {
        $deprecatedMessage = 'SugarEmailAddress::save() function calls are deprecated use SugarEmailAddress::saveEmail() function instead';
        if (isset($GLOBALS['log'])) {
            $GLOBALS['log']->deprecated($deprecatedMessage);
        } else {
            trigger_error($deprecatedMessage, E_USER_DEPRECATED);
        }

        list($id, $module, $new_addrs, $primary, $replyTo, $invalid, $optOut, $in_workflow) = func_get_args();

        return $this->saveEmail($id, $module, $new_addrs, $primary, $replyTo, $invalid, $optOut, $in_workflow);
    }

    /**
     * Saves email addresses for a parent bean.
     * The base class SugarBean::save($check_notify) method is never called from SugarEmailAddresses::saveEmail(...)
     * The method's signature has been changed to correctly represent the save method call for SugarEmailAddress.
     * @param string $id Parent bean ID
     * @param string $module Parent bean's module
     * @param array $new_addrs Override of $_REQUEST vars, used to handle non-standard bean saves
     * @param string $primary GUID of primary address
     * @param string $replyTo GUID of reply-to address
     * @param string $invalid GUID of invalid address
     * @param string $optOut
     * @param bool $in_workflow
     * @param bool|null $opt_in
     * @return null
     */
    public function saveEmail(
        $id,
        $module,
        $new_addrs = array(),
        $primary = '',
        $replyTo = '',
        $invalid = '',
        $optOut = '',
        $in_workflow = false,
        $optIn = null
    ) {
        if (gettype($id) == "boolean") {
            $GLOBALS['log']->fatal('SugarEmailAddress::saveEmail() Invalid arguments - Parent method SugarBean::save
            ($checknotify) is not implemented. Please pass the correct arguments into SugarEmailAddress::saveEmail()');
        }

        if(
            empty($this->addresses)
            || $in_workflow === true
        ) {
            $this->populateAddresses($id, $module, $new_addrs, $primary);
        }

        // handle the Employee/User split
        $module = $this->getCorrectedModule($module);

        // find all email addresses
        $current_links = array();
        $q2 = "SELECT *  FROM email_addr_bean_rel eabr WHERE eabr.bean_id = '" . $this->db->quote($id) . "' AND eabr.bean_module = '" . $this->db->quote($module) . "' AND eabr.deleted=0";
        $r2 = $this->db->query($q2);
        while (($row2 = $this->db->fetchByAssoc($r2)) != null) {
            $current_links[$row2['email_address_id']] = $row2;
        }

        $isConversion = (isset($_REQUEST) && isset($_REQUEST['action']) && $_REQUEST['action'] == 'ConvertLead') ? true : false;

        if (!empty($this->addresses)) {
            // insert new relationships and create email address record, if they don't exist
            foreach ($this->addresses as $address) {
                if (!empty($address['email_address'])) {
                    $guid = create_guid();
                    $emailId = isset($address['email_address_id'])
                    && isset($current_links[$address['email_address_id']])
                        ? $address['email_address_id'] : null;
                    $emailId = $this->AddUpdateEmailAddress($address['email_address'],
                        $address['invalid_email'],
                        $address['opt_out'],
                        $emailId,
                        !is_null($optIn) ? $address['confirm_opt_in_flag'] : null);// this will save the email address if not found

                    //verify linkage and flags.
                    $upd_eabr = "";
                    if (isset($current_links[$emailId])) {
                        if (!$isConversion) { // do not update anything if this is for lead conversion
                            if ($address['primary_address'] != $current_links[$emailId]['primary_address'] or $address['reply_to_address'] != $current_links[$emailId]['reply_to_address']) {
                                $upd_eabr = "UPDATE email_addr_bean_rel SET primary_address='" . $this->db->quote($address['primary_address']) . "', reply_to_address='" . $this->db->quote($address['reply_to_address']) . "' WHERE id='" . $this->db->quote($current_links[$emailId]['id']) . "'";
                            }

                            unset($current_links[$emailId]);
                        }
                    } else {
                        $primary = $address['primary_address'];
                        if (!empty($current_links) && $isConversion) {
                            foreach ($current_links as $eabr) {
                                if ($eabr['primary_address'] == 1) {
                                    // for lead conversion, if there is already a primary email, do not insert another primary email
                                    $primary = 0;
                                    break;
                                }
                            }
                        }
                        $now = $this->db->now();
                        $upd_eabr = "INSERT INTO email_addr_bean_rel (id, email_address_id,bean_id, bean_module,primary_address,reply_to_address,date_created,date_modified,deleted) VALUES('" . $this->db->quote($guid) . "', '" . $this->db->quote($emailId) . "', '" . $this->db->quote($id) . "', '" . $this->db->quote($module) . "', " . intval($primary) . ", " . intval($address['reply_to_address']) . ", $now, $now, 0)";
                    }

                    if (!empty($upd_eabr)) {
                        $r2 = $this->db->query($upd_eabr);
                    }
                }
            }
        }

        //delete link to dropped email address.
        // for lead conversion, do not delete email addresses
        if (!empty($current_links) && !$isConversion) {
            $delete = "";
            foreach ($current_links as $eabr) {
                $delete .= empty($delete) ? "'" . $this->db->quote($eabr['id']) . "' " : ",'" . $this->db->quote($eabr['id']) . "'";
            }

            $eabr_unlink = "update email_addr_bean_rel set deleted=1 where id in ({$delete})";
            $this->db->query($eabr_unlink);
        }
        $this->stateBeforeWorkflow = null;
    }

    /**
     * returns the number of email addresses found for a specifed bean
     *
     * @param  string $email Address to match
     * @param  SugarBean $bean Bean to query against
     * @param  string $addressType Optional, pass a 1 to query against the primary address, 0 for the other addresses
     * @return int                 Count of records found
     * @throws \InvalidArgumentException
     */
    public function getCountEmailAddressByBean(
        $email,
        $bean,
        $addressType
    ) {
        $addressTypeInt = (int)$addressType;
        if ($addressType != 0 && $addressType != 1) {
            throw new InvalidArgumentException(
                'Invalid Address Type Argument: ' .
                'pass a 1 to query against the primary address, 0 for the other addresses'
            );
        }
        $emailCaps = strtoupper(trim($email));
        if (empty($emailCaps)) {
            return 0;
        }

        $q = "SELECT *
                FROM email_addr_bean_rel eabl JOIN email_addresses ea
                        ON (ea.id = eabl.email_address_id)
                    JOIN {$bean->table_name} bean
                        ON (eabl.bean_id = bean.id)
                WHERE ea.email_address_caps = '" . $this->db->quote($emailCaps) . "'
                    and eabl.bean_module = '" . $this->db->quote($bean->module_dir) . "'
                    and eabl.primary_address = '" . $this->db->quote($addressTypeInt) . "'
                    and eabl.deleted=0 ";

        $r = $this->db->query($q);

        // do it this way to make the count accurate in oracle
        $i = 0;
        while ($this->db->fetchByAssoc($r)) {
            ++$i;
        }

        return $i;
    }

    /**
     * This function returns a contact or user ID if a matching email is found
     * @param   string $email      the email address to match
     * @param   string $table      which table to query
     */
    public function getRelatedId($email, $module)
    {
        $email = $this->db->quote(trim(strtoupper($email)));
        $module = $this->db->quote(ucfirst($module));

        $q = "SELECT bean_id FROM email_addr_bean_rel eabr
                JOIN email_addresses ea ON (eabr.email_address_id = ea.id)
                WHERE bean_module = '$module' AND ea.email_address_caps = '$email' AND eabr.deleted=0";

        $r = $this->db->query($q, true);

        $returnArray = array();
        while ($a = $this->db->fetchByAssoc($r)) {
            $returnArray[] = $a['bean_id'];
        }
        if (count($returnArray) > 0) {
            return $returnArray;
        } else {
            return false;
        }
    }

    /**
     * returns a collection of beans matching the email address
     * @param string $email Address to match
     * @return array
     */
    public function getBeansByEmailAddress($email)
    {
        global $beanList;
        global $beanFiles;

        $return = array();

        $email = trim($email);

        if (empty($email)) {
            return array();
        }

        $emailCaps = "'" . $this->db->quote(strtoupper($email)) . "'";
        $q = "SELECT * FROM email_addr_bean_rel eabl JOIN email_addresses ea ON (ea.id = eabl.email_address_id)
                WHERE ea.email_address_caps = $emailCaps and eabl.deleted=0 ";
        $r = $this->db->query($q);

        while ($a = $this->db->fetchByAssoc($r)) {
            if (isset($beanList[$a['bean_module']]) && !empty($beanList[$a['bean_module']])) {
                $className = $beanList[$a['bean_module']];

                if (isset($beanFiles[$className]) && !empty($beanFiles[$className])) {
                    if (!class_exists($className)) {
                        require_once($beanFiles[$className]);
                    }

                    $bean = new $className();
                    $bean->retrieve($a['bean_id']);

                    $return[] = $bean;
                } else {
                    $GLOBALS['log']->fatal("SUGAREMAILADDRESS: could not find valid class file for [ {$className} ]");
                }
            } else {
                $GLOBALS['log']->fatal("SUGAREMAILADDRESS: could not find valid class [ {$a['bean_module']} ]");
            }
        }

        return $return;
    }

    /**
     * Saves email addresses for a parent bean
     * @param string $id Parent bean ID
     * @param string $module  Parent bean's module
     * @param array $new_addrs Override of $_REQUEST vars, used to handle non-standard bean saves
     * @param string $primary GUID of primary address
     * @param string $replyTo GUID of reply-to address
     */
    public function populateAddresses(
        $id,
        $module,
        $new_addrs = array(),
        $primary = '',
        $replyTo = '',
        $invalid = '',
        $optOut = ''
    ) {
        if (!is_array($new_addrs)) {
            $GLOBALS['log']->fatal(
                'Invalid Argument: new address should be an array of strings, ' .
                gettype($new_addrs) . ' given.'
            );
        }
        $module = $this->getCorrectedModule($module);
        //One last check for the ConvertLead action in which case we need to change $module to 'Leads'
        $module = (isset($_REQUEST) && isset($_REQUEST['action']) && $_REQUEST['action'] === 'ConvertLead') ? 'Leads' : $module;

        $post_from_email_address_widget = (isset($_REQUEST[$module . '_email_widget_id']));
        $primaryValue = $primary;
        $widgetCount = 0;
        $hasEmailValue = false;
        $email_ids = array();

        if (isset($_REQUEST[$module . '_email_widget_id'])) {
            $fromRequest = false;
            // determine which array to process
            foreach ($_REQUEST as $k => $v) {
                if (strpos($k, 'emailAddress') !== false) {
                    $fromRequest = true;
                    break;
                }
                $widget_id = $_REQUEST[$module . '_email_widget_id'];
            }


            if (empty($widget_id)) {
                $GLOBALS['log']->debug('Widget not found, so it should be an update and not a create');
            }


            //Iterate over the widgets for this module, in case there are multiple email widgets for this module
            while (isset($_REQUEST[$module . $widget_id . 'emailAddress' . $widgetCount])) {
                if (empty($_REQUEST[$module . $widget_id . 'emailAddress' . $widgetCount])) {
                    $widgetCount++;
                    continue;
                }

                $hasEmailValue = true;

                $eId = $module . $widget_id;
                if (isset($_REQUEST[$eId . 'emailAddressPrimaryFlag'])) {
                    $primaryValue = $_REQUEST[$eId . 'emailAddressPrimaryFlag'];
                } elseif (isset($_REQUEST[$module . 'emailAddressPrimaryFlag'])) {
                    $primaryValue = $_REQUEST[$module . 'emailAddressPrimaryFlag'];
                }

                $optOutValues = array();
                if (isset($_REQUEST[$eId . 'emailAddressOptOutFlag'])) {
                    $optOutValues = $_REQUEST[$eId . 'emailAddressOptOutFlag'];
                } elseif (isset($_REQUEST[$module . 'emailAddressOptOutFlag'])) {
                    $optOutValues = $_REQUEST[$module . 'emailAddressOptOutFlag'];
                }

                $invalidValues = array();
                if (isset($_REQUEST[$eId . 'emailAddressInvalidFlag'])) {
                    $invalidValues = $_REQUEST[$eId . 'emailAddressInvalidFlag'];
                } elseif (isset($_REQUEST[$module . 'emailAddressInvalidFlag'])) {
                    $invalidValues = $_REQUEST[$module . 'emailAddressInvalidFlag'];
                }


                $optInValues = array();
                if (isset($_REQUEST[$eId . 'emailAddressOptInFlag'])) {
                    $optInValues = $_REQUEST[$eId . 'emailAddressOptInFlag'];
                } elseif (isset($_REQUEST[$module . 'emailAddressOptInFlag'])) {
                    $optInValues = $_REQUEST[$module . 'emailAddressOptInFlag'];
                }

                $deleteValues = array();
                if (isset($_REQUEST[$eId . 'emailAddressDeleteFlag'])) {
                    $deleteValues = $_REQUEST[$eId . 'emailAddressDeleteFlag'];
                } elseif (isset($_REQUEST[$module . 'emailAddressDeleteFlag'])) {
                    $deleteValues = $_REQUEST[$module . 'emailAddressDeleteFlag'];
                }

                // prep from form save
                $replyToField = '';
                $invalidField = '';
                $optOutField = '';
                $optInField = '';
                if ($fromRequest && empty($primary) && isset($primaryValue)) {
                    $primaryField = $primaryValue;
                }

                if ($fromRequest && empty($replyTo)) {
                    if (isset($_REQUEST[$eId . 'emailAddressReplyToFlag'])) {
                        $replyToField = $_REQUEST[$eId . 'emailAddressReplyToFlag'];
                    } elseif (isset($_REQUEST[$module . 'emailAddressReplyToFlag'])) {
                        $replyToField = $_REQUEST[$module . 'emailAddressReplyToFlag'];
                    }
                }
                if ($fromRequest && empty($new_addrs)) {
                    foreach ($_REQUEST as $k => $v) {
                        if (preg_match('/' . $eId . 'emailAddress[0-9]+$/i', $k) && !empty($v)) {
                            $new_addrs[$k] = $v;
                        }
                    }
                }
                if ($fromRequest && empty($email_ids)) {
                    foreach ($_REQUEST as $k => $v) {
                        if (preg_match('/' . $eId . 'emailAddressId[0-9]+$/i', $k) && !empty($v)) {
                            $key = str_replace('emailAddressId', 'emailAddress', $k);
                            $email_ids[$key] = $v;
                        }
                    }
                }

                // NOTE: probably it's never gonna happen:
                // $fromRequest became true if there is any emailAddress in request but
                // $new_addrs never empty because it's got a value if there is any emailAddress
                if ($fromRequest && empty($new_addrs)) {
                    foreach ($_REQUEST as $k => $v) {
                        if (preg_match('/' . $eId . 'emailAddressVerifiedValue[0-9]+$/i', $k) && !empty($v)) {
                            $validateFlag = str_replace("Value", "Flag", $k);
                            if (isset($_REQUEST[$validateFlag]) && $_REQUEST[$validateFlag] == "true") {
                                $new_addrs[$k] = $v;
                            }
                        }
                    }
                }

                //empty the addresses array if the post happened from email address widget.
                if ($post_from_email_address_widget) {
                    $this->addresses = array();  //this gets populated during retrieve of the contact bean.
                } else {
                    $optOutValues = array();
                    $invalidValues = array();
                    foreach ($new_addrs as $k => $email) {
                        preg_match('/emailAddress([0-9])+$/', $k, $matches);
                        $count = $matches[1];
                        $query = "SELECT opt_out, invalid_email, confirm_opt_in FROM email_addresses WHERE email_address_caps = '" . $this->db->quote(strtoupper($email)) . "'";
                        $result = $this->db->query($query);
                        if (!empty($result)) {
                            $row = $this->db->fetchByAssoc($result);
                            if (!empty($row['opt_out'])) {
                                $optOutValues[$k] = "emailAddress$count";
                            }

                            if (!empty($row['invalid_email'])) {
                                $invalidValues[$k] = "emailAddress$count";
                            }

                            if (!empty($row['confirm_opt_in'])) {
                                $optInValues[$k] = "emailAddress$count";
                            }
                        }
                    }
                }
                // Re-populate the addresses class variable if we have new address(es).
                if (!empty($new_addrs)) {
                    foreach ($new_addrs as $k => $reqVar) {
                        //$key = preg_match("/^$eId/s", $k) ? substr($k, strlen($eId)) : $k;
                        $reqVar = trim($reqVar);
                        if (strpos($k, 'emailAddress') !== false) {
                            if (!is_array($deleteValues)) {
                                $GLOBALS['log']->fatal('Invalid Argument: Delete Values to be an array, ' . gettype($deleteValues) . ' given.');
                            } else {
                                if (!empty($reqVar) && !in_array($k, $deleteValues)) {
                                    $email_id = (array_key_exists($k, $email_ids)) ? $email_ids[$k] : null;
                                    $primary = ($k == $primaryValue) ? true : false;
                                    $replyTo = ($k == $replyToField) ? true : false;
                                    $invalid = (in_array($k, $invalidValues)) ? true : false;
                                    $optOut = (in_array($k, $optOutValues)) ? true : false;
                                    $optIn = (in_array($k, $optInValues)) ? true : false;
                                    $this->addAddress(
                                        trim($new_addrs[$k]),
                                        $primary,
                                        $replyTo,
                                        $invalid,
                                        $optOut,
                                        $email_id,
                                        $optIn
                                    );
                                }
                            }
                        }
                    } //foreach
                }

                $widgetCount++;
            }//End of Widget for loop
        }

        //If no widgets, set addresses array to empty
        if ($post_from_email_address_widget && !$hasEmailValue) {
            $this->addresses = array();
        }
    }

    /**
     * Preps internal array structure for email addresses
     * @param string $addr Email address
     * @param bool $primary Default false
     * @param bool $replyTo Default false
     * @param bool $invalid Default false
     * @param bool $optOut Default false
     * @param string $email_id
     * @param bool $optIn Default false
     */
    public function addAddress(
        $addr,
        $primary = false,
        $replyTo = false,
        $invalid = false,
        $optOut = false,
        $email_id = null,
        $optIn = null
    ) {
        $addr = html_entity_decode($addr, ENT_QUOTES);
        if (preg_match($this->regex, $addr)) {
            $primaryFlag = ($primary) ? '1' : '0';
            $replyToFlag = ($replyTo) ? '1' : '0';
            $invalidFlag = ($invalid) ? '1' : '0';
            $optOutFlag = ($optOut) ? '1' : '0';
            if(!is_null($optIn)) {
                $optInFlag = ($optIn) ? '1' : '0';
            }

            $addr = trim($addr);

            // If we have such address already, remove it and add new one in.
            foreach ($this->addresses as $k => $address) {
                if ($address['email_address'] == $addr) {
                    unset($this->addresses[$k]);
                } elseif ($primary && $address['primary_address'] == '1') {
                    // We should only have one primary. If we are adding a primary but
                    // we find an existing primary, reset this one's primary flag.
                    $this->addresses[$k]['primary_address'] = '0';
                }
            }
            
            $addr = array(
                'email_address' => $addr,
                'primary_address' => $primaryFlag,
                'reply_to_address' => $replyToFlag,
                'invalid_email' => $invalidFlag,
                'opt_out' => $optOutFlag,
                'email_address_id' => $email_id,
                'confirm_opt_in_flag' => null,
            );
            
            if(!is_null($optIn)) {
                $addr['confirm_opt_in_flag'] = $optInFlag;
            }

            $this->addresses[] = $addr;
        } else {
            $GLOBALS['log']->fatal("SUGAREMAILADDRESS: address did not valid [ {$addr} ]");
        }
    }

    /**
     * Updates invalid_email and opt_out flags for each address
     */
    public function updateFlags()
    {
        if (!empty($this->addresses)) {
            foreach ($this->addresses as $addressMeta) {
                if (isset($addressMeta['email_address']) && !empty($addressMeta['email_address'])) {
                    $address = $this->db->quote($this->_cleanAddress($addressMeta['email_address']));

                    $q = "SELECT * FROM email_addresses WHERE email_address = '{$address}'";
                    $r = $this->db->query($q);
                    $a = $this->db->fetchByAssoc($r);

                    if (
                        !empty($a) &&
                        (
                            isset($a['invalid_email']) &&
                            isset($addressMeta['invalid_email']) &&
                            isset($addressMeta['opt_out']) &&
                            $a['invalid_email'] != $addressMeta['invalid_email'] ||
                            $a['opt_out'] != $addressMeta['opt_out']
                        )
                    ) {
                        $addressMetaInvalidEmailInt = (int)$addressMeta['invalid_email'];
                        $addressMetaOptOutInt = (int)$addressMeta['opt_out'];
                        $now = TimeDate::getInstance()->nowDb();
                        $id = $this->db->quote($a['id']);

                        $qUpdate = /** @lang sql */
                            "UPDATE email_addresses SET 
                              invalid_email = {$addressMetaInvalidEmailInt}, 
                              opt_out = {$addressMetaOptOutInt}, 
                              date_modified = '{$now}' 
                            WHERE id = '{$id}'";

                        $this->db->query($qUpdate);
                    }
                }
            }
        }
    }

    public function splitEmailAddress($addr)
    {
        $email = $this->_cleanAddress($addr);
        if (!preg_match($this->regex, $email)) {
            $email = ''; // remove bad email addr
        }
        $name = trim(str_replace(array($email, '<', '>', '"', "'"), '', $addr));

        return array("name" => $name, "email" => strtolower($email));
    }

    /**
     * PRIVATE UTIL
     * Normalizes an RFC-clean email address, returns a string that is the email address only
     * @param string $addr Dirty email address
     * @return string clean email address
     */
    public function _cleanAddress($addr)
    {
        $addr = trim(from_html($addr));

        if (strpos($addr, "<") !== false && strpos($addr, ">") !== false) {
            $address = trim(substr($addr, strrpos($addr, "<") + 1, strrpos($addr, ">") - strrpos($addr, "<") - 1));
        } else {
            $address = trim($addr);
        }

        return $address;
    }

    /**
     * preps a passed email address for email address storage
     * @param string $addr Address in focus, must be RFC compliant
     * @return string $id email_addresses ID
     */
    public function getEmailGUID($addr)
    {
        $address = $this->db->quote($this->_cleanAddress($addr));
        $addressCaps = strtoupper($address);

        $q = "SELECT id FROM email_addresses WHERE email_address_caps = '{$addressCaps}'";
        $r = $this->db->query($q);
        $a = $this->db->fetchByAssoc($r);

        if (!empty($a) && !empty($a['id'])) {
            return $a['id'];
        } else {
            $guid = '';
            if (!empty($address)) {
                $guid = create_guid();
                $now = TimeDate::getInstance()->nowDb();
                $qa = "INSERT INTO email_addresses (id, email_address, email_address_caps, date_created, date_modified, deleted)
                        VALUES('{$guid}', '{$address}', '{$addressCaps}', '$now', '$now', 0)";
                $ra = $this->db->query($qa);
            }

            return $guid;
        }
    }

    /**
     * Creates or Updates an entry in the email_addresses table, depending
     * on if the email address submitted matches a previous entry (case-insensitive)
     * @param string $addr - email address
     * @param int $invalid - is the email address marked as Invalid?
     * @param int $opt_out - is the email address marked as Opt-Out?
     * @param string $id - the GUID of the original SugarEmailAddress bean,
     *        in case a "email has changed" WorkFlow has triggered - hack to allow workflow-induced changes
     *        to propagate to the new SugarEmailAddress - see bug 39188
     * @param int|null $optInFlag
     * @return string GUID of Email Address or '' if cleaned address was empty.
     */
    public function AddUpdateEmailAddress($addr, $invalid = 0, $opt_out = 0, $id = null, $optInFlag = null)
    {
        // sanity checks to avoid SQL injection.
        $invalid = intval($invalid);
        $opt_out = intval($opt_out);

        $address = $this->db->quote($this->_cleanAddress($addr));
        $addressCaps = strtoupper($address);

        // determine if we have a matching email address
        $q = "SELECT * FROM email_addresses WHERE email_address_caps = '{$addressCaps}' and deleted=0";
        $r = $this->db->query($q);
        $duplicate_email = $this->db->fetchByAssoc($r);

        // check if we are changing an email address, where workflow might be in play
        if ($id) {
            $query = "SELECT * FROM email_addresses WHERE id='" . $this->db->quote($id) . "'";
            $r = $this->db->query($query);
            $current_email = $this->db->fetchByAssoc($r);
        } else {
            $current_email = null;
        }

        // unless workflow made changes, assume parameters are what to use.
        $new_opt_out = $opt_out;
        $new_invalid = $invalid;
        if (!empty($current_email['id']) && isset($this->stateBeforeWorkflow[$current_email['id']])) {
            if ($current_email['invalid_email'] != $invalid ||
                $current_email['opt_out'] != $opt_out
            ) {

                // workflow could be in play
                $before_email = $this->stateBeforeWorkflow[$current_email['id']];

                // our logic is as follows: choose from parameter, unless workflow made a change to the value, then choose final value
                if (intval($before_email['opt_out']) != intval($current_email['opt_out'])) {
                    $new_opt_out = intval($current_email['opt_out']);
                }
                if (intval($before_email['invalid_email']) != intval($current_email['invalid_email'])) {
                    $new_invalid = intval($current_email['invalid_email']);
                }
            }
        }

        // confirmed opt in check
        if(!is_null($optInFlag)) {
            $isValidEmailAddress = ($opt_out !== 1 && $invalid !== 1);
            $this->retrieve($id);
            $optInIndication = $this->getOptInStatus();
            if (
               $isValidEmailAddress
               && $this->isOptedInStatus($optInIndication)
               && (int)$optInFlag === 1
            ) {
               $new_confirmed_opt_in = $this->getConfirmedOptInState();
            } elseif (
                $isValidEmailAddress
                && (int)$optInFlag === 1
            ) {
                $new_confirmed_opt_in = self::COI_STAT_OPT_IN;
            } else {
                // Reset the opt in status
               $new_confirmed_opt_in = self::COI_STAT_DISABLED;
            }
        }

        // determine how we are going to put in this address - UPDATE or INSERT
        if (!empty($duplicate_email['id'])) {

            // address_caps matches - see if we're changing fields
            if (
                $duplicate_email['invalid_email'] != $new_invalid
                || $duplicate_email['opt_out'] != $new_opt_out
                || (!is_null($optInFlag) && $duplicate_email['confirm_opt_in'] != $new_confirmed_opt_in)
                || (trim($duplicate_email['email_address']) != $address)
            ) {
                $upd_q = 'UPDATE ' . $this->table_name . ' ' .
                    'SET email_address=\'' . $address . '\', ' .
                    'invalid_email=' . $new_invalid . ', ' .
                    'opt_out=' . $new_opt_out . ', ' .
                    (!is_null($optInFlag) ? ('confirm_opt_in=\'' . $this->db->quote($new_confirmed_opt_in) . '\', ') : '') .
                    'date_modified=' . $this->db->now() . ' ' .
                    'WHERE id=\'' . $this->db->quote($duplicate_email['id']) . '\'';
                $upd_r = $this->db->query($upd_q);

                if(!is_null($optInFlag)) {
                    if ($new_confirmed_opt_in === self::COI_STAT_DISABLED) {
                        // reset confirm opt in
                        $upd_q = 'UPDATE ' . $this->table_name . ' ' .
                            'SET '.
                            'confirm_opt_in_date=NULL,' .
                            'confirm_opt_in_sent_date=NULL,' .
                            'confirm_opt_in_fail_date=NULL ' .
                            'WHERE id=\'' . $this->db->quote($duplicate_email['id']) . '\'';
                        $upd_r = $this->db->query($upd_q);
                    }
                }
            }

            return $duplicate_email['id'];
        } else {
            // no case-insensitive address match - it's new, or undeleted.
            $guid = '';
            if (!empty($address)) {
                $guid = create_guid();
                $now = TimeDate::getInstance()->nowDb();
                $qa = "INSERT INTO email_addresses (id, email_address, email_address_caps, date_created, date_modified, deleted, invalid_email, opt_out" . (!is_null($optInFlag) ? ", confirm_opt_in" : '') . ")
                        VALUES('{$guid}', '{$address}', '{$addressCaps}', '$now', '$now', 0 , $new_invalid, $new_opt_out" . (!is_null($optInFlag) ? ", '" . $this->db->quote($new_confirmed_opt_in) ."'" : '') . ")";
                $this->db->query($qa);
            }

            return $guid;
        }
    }
    
    /**
     * @return string
     */
    public function getConfirmedOptInState() {
        return $this->confirm_opt_in;
    }

    /**
     * Returns Primary or newest email address
     * @param object $focus Object in focus
     * @return string email
     */
    public function getPrimaryAddress($focus, $parent_id = null, $parent_type = null)
    {
        $parent_type = empty($parent_type) ? $focus->module_dir : $parent_type;
        // Bug63174: Email address is not shown in the list view for employees
        $parent_type = $this->getCorrectedModule($parent_type);
        $parent_id = empty($parent_id) ? $focus->id : $parent_id;

        $q = "SELECT ea.email_address FROM email_addresses ea
                LEFT JOIN email_addr_bean_rel ear ON ea.id = ear.email_address_id
                WHERE ear.bean_module = '" . $this->db->quote($parent_type) . "'
                AND ear.bean_id = '" . $this->db->quote($parent_id) . "'
                AND ear.deleted = 0
                AND ea.invalid_email = 0
                ORDER BY ear.primary_address DESC";
        $r = $this->db->limitQuery($q, 0, 1);
        $a = $this->db->fetchByAssoc($r);

        if (isset($a['email_address'])) {
            return $a['email_address'];
        }

        return '';
    }

    /**
     * As long as this function is used not only to retrieve user's Reply-To
     * address, but also notification address and so on, there were added
     * $replyToOnly optional parameter used to retrieve only address marked as
     * Reply-To (bug #43643).
     *
     * @param SugarBean $focus
     * @param bool $replyToOnly
     * @return string
     */
    public function getReplyToAddress($focus, $replyToOnly = false)
    {
        $q = "SELECT ea.email_address FROM email_addresses ea
                LEFT JOIN email_addr_bean_rel ear ON ea.id = ear.email_address_id
                WHERE ear.bean_module = '" . $this->db->quote($focus->module_dir) . "'
                AND ear.bean_id = '" . $this->db->quote($focus->id) . "'
                AND ear.deleted = 0
                AND ea.invalid_email = 0";

        if (!$replyToOnly) {
            // retrieve reply-to address if it exists or any other address
            // otherwise
            $q .= "
                ORDER BY ear.reply_to_address DESC";
        } else {
            // retrieve reply-to address only
            $q .= "
                AND ear.reply_to_address = 1";
        }

        $r = $this->db->query($q);
        $a = $this->db->fetchByAssoc($r);

        if (isset($a['email_address'])) {
            return $a['email_address'];
        }

        return '';
    }

    /**
     * Returns all email addresses by parent's GUID
     * @param string $id Parent's GUID
     * @param string $module Parent's module
     * @return array
     */
    public function getAddressesByGUID($id, $module)
    {
        $return = array();
        $module = $this->getCorrectedModule($module);

        $q = "SELECT 
                    ea.email_address,
                    ea.email_address_caps,
                    ea.invalid_email,
                    ea.opt_out,
                    ea.confirm_opt_in,
                    ea.date_created,
                    ea.date_modified,
                    ear.id,
                    ear.email_address_id,
                    ear.bean_id,
                    ear.bean_module,
                    ear.primary_address,
                    ear.reply_to_address,
                    ear.deleted
                FROM email_addresses ea LEFT JOIN email_addr_bean_rel ear ON ea.id = ear.email_address_id
                WHERE 
                    ear.bean_module = '" . $this->db->quote($module) . "'
                    AND ear.bean_id = '" . $this->db->quote($id) . "'
                    AND ear.deleted = 0
                ORDER BY ear.reply_to_address, ear.primary_address DESC";
        $r = $this->db->query($q);

        while ($a = $this->db->fetchByAssoc($r, false)) {
            $return[] = $a;
        }

        return $return;
    }

    /**
     * Returns the HTML/JS for the EmailAddress widget
     * @param string $parent_id ID of parent bean, generally $focus
     * @param string $module $focus' module
     * @param bool asMetadata Default false
     * @return string HTML/JS for widget
     */
    public function getEmailAddressWidgetEditView($id, $module, $asMetadata = false, $tpl = '', $tabindex = '0')
    {
        if (null === $id) {
            $GLOBALS['log']->debug('ID is null so it should be a create and NOT an update');
        }
        if (null === $module) {
            $GLOBALS['log']->fatal('Invalid Argument: module');

            return false;
        }

        if (!($this->smarty instanceof Sugar_Smarty)) {
            $this->smarty = new Sugar_Smarty();
        }

        global $app_strings, $dictionary, $beanList;

        $prefill = 'false';

        $prefillData = 'new Object()';
        $passedModule = $module;
        $module = $this->getCorrectedModule($module);
        $saveModule = $module;
        if (isset($_POST['is_converted']) && $_POST['is_converted'] == true) {
            if (!isset($_POST['return_id'])) {
                $GLOBALS['log']->fatal('return_id not set');
                $id = null;
            } else {
                $id = $_POST['return_id'];
            }
            if (!isset($_POST['return_module'])) {
                $GLOBALS['log']->fatal('return_module not set');
                $module = '';
            } else {
                $module = $_POST['return_module'];
            }
        }
        $prefillDataArr = array();
        if (!empty($id)) {
            $prefillDataArr = $this->getAddressesByGUID($id, $module);
            //When coming from convert leads, sometimes module is Contacts while the id is for a lead.
            if (empty($prefillDataArr) && $module == "Contacts") {
                $prefillDataArr = $this->getAddressesByGUID($id, "Leads");
            }
        } elseif (isset($_REQUEST['full_form']) && !empty($_REQUEST['emailAddressWidget'])) {
            $widget_id = isset($_REQUEST[$module . '_email_widget_id']) ? $_REQUEST[$module . '_email_widget_id'] : '0';
            $count = 0;
            $key = $module . $widget_id . 'emailAddress' . $count;
            while (isset($_REQUEST[$key])) {
                $email = $_REQUEST[$key];
                $prefillDataArr[] = array(
                    'email_address' => $email,
                    'primary_address' => isset($_REQUEST['emailAddressPrimaryFlag']) && $_REQUEST['emailAddressPrimaryFlag'] == $key,
                    'invalid_email' => isset($_REQUEST['emailAddressInvalidFlag']) && in_array($key,
                            $_REQUEST['emailAddressInvalidFlag']),
                    'opt_out' => isset($_REQUEST['emailAddressOptOutFlag']) && in_array($key,
                            $_REQUEST['emailAddressOptOutFlag']),
                    'reply_to_address' => false
                );
                $key = $module . $widget_id . 'emailAddress' . ++$count;
            } //while
        }

        if (!empty($prefillDataArr)) {
            $json = new JSON();
            $prefillData = $json->encode($prefillDataArr);
            $prefill = !empty($prefillDataArr) ? 'true' : 'false';
        }

        $required = false;
        $moduleFound = true;
        if (!isset($beanList[$passedModule])) {
            $GLOBALS['log']->fatal('Module not found in bean list: ' . $passedModule);
            $moduleFound = false;
        } elseif (!isset($dictionary[$beanList[$passedModule]])) {
            $GLOBALS['log']->fatal('Module bean not found in dictionary: ' . $beanList[$passedModule]);
            $moduleFound = false;
        }
        if ($moduleFound) {
            $vardefs = $dictionary[$beanList[$passedModule]]['fields'];
        } else {
            return false;
        }
        if (!empty($vardefs['email1']) && isset($vardefs['email1']['required']) && $vardefs['email1']['required']) {
            $required = true;
        }
        $this->smarty->assign('required', $required);

        $this->smarty->assign('module', $saveModule);
        $this->smarty->assign('index', $this->index);
        $this->smarty->assign('app_strings', $app_strings);
        $this->smarty->assign('prefillEmailAddresses', $prefill);
        $this->smarty->assign('prefillData', $prefillData);
        $this->smarty->assign('tabindex', $tabindex);
        //Set addDefaultAddress flag (do not add if it's from the Email module)
        $this->smarty->assign('addDefaultAddress',
            (isset($_REQUEST['module']) && $_REQUEST['module'] == 'Emails') ? 'false' : 'true');
        $form = $this->view;

        //determine if this should be a quickcreate form, or a quick create form under subpanels
        if ($this->view == "QuickCreate") {
            // Fixed #1120 - fixed email validation for: Accounts -> Contacts subpanel -> Select -> Create Contact -> Save.
            // If email is required it should highlight this field and show an error message.
            // It didnt because the the form was named form_DCSubpanelQuickCreate_Contacts instead of expected form_SubpanelQuickCreate_Contacts
            if ($this->object_name = 'EmailAddress' && $saveModule == 'Contacts') {
                $form = 'form_' . $this->view . '_' . $module;
            } else {
                $form = 'form_DC' . $this->view . '_' . $module;
            }
            if (isset($_REQUEST['action']) && (isset($_REQUEST['action']) && $_REQUEST['action'] == 'SubpanelCreates' || $_REQUEST['action'] == 'SubpanelEdits')) {
                $form = 'form_Subpanel' . $this->view . '_' . $module;
            }
        }

        $this->smarty->assign('emailView', $form);

        if ($module == 'Users') {
            $this->smarty->assign('useReplyTo', true);
        } else {
            $this->smarty->assign('useOptOut', true);
            $this->smarty->assign('useInvalid', true);
            $this->smarty->assign('useOptIn', true);
        }

        $template = empty($tpl) ? "include/SugarEmailAddress/templates/forEditView.tpl" : $tpl;
        $newEmail = $this->smarty->fetch($template);


        if ($asMetadata) {
            // used by Email 2.0
            $return = array();
            $return['prefillData'] = $prefillDataArr;
            $return['html'] = $newEmail;

            return $return;
        }

        return $newEmail;
    }


    /**
     * Returns the HTML/JS for the EmailAddress widget
     * @param object $focus Bean in focus
     * @return string HTML/JS for widget
     */
    public function getEmailAddressWidgetDetailView($focus, $tpl = '')
    {
        if (!($this->smarty instanceof Sugar_Smarty)) {
            $this->smarty = new Sugar_Smarty();
        }

        global $app_strings;
        global $current_user;
        $assign = array();
        if (empty($focus->id)) {
            return '';
        }
        $prefillData = $this->getAddressesByGUID($focus->id, $focus->module_dir);

        foreach ($prefillData as $addressItem) {
            $key = ($addressItem['primary_address'] == 1) ? 'primary' : '';
            $key = ($addressItem['reply_to_address'] == 1) ? 'reply_to' : $key;
            $key = ($addressItem['opt_out'] == 1) ? 'opt_out' : $key;
            $key = ($addressItem['invalid_email'] == 1) ? 'invalid' : $key;
            $key = ($addressItem['opt_out'] == 1) && ($addressItem['invalid_email'] == 1) ? 'opt_out_invalid' : $key;

            $emailAddress = array(
                'key' => $key,
                'address' => $current_user->getEmailLink2($addressItem['email_address'], $focus)
            );

            if(empty($emailAddress['address'])) {
                // Email Link is missing, lets just print the email address in plain text instead.
                $emailAddress['address'] = $addressItem['email_address'];
            }

            $assign[] =$emailAddress;
        }


        $this->smarty->assign('app_strings', $app_strings);
        $this->smarty->assign('emailAddresses', $assign);
        $templateFile = empty($tpl) ? "include/SugarEmailAddress/templates/forDetailView.tpl" : $tpl;
        $return = $this->smarty->fetch($templateFile);

        return $return;
    }


    /**
     * getEmailAddressWidgetDuplicatesView($focus)
     * @param object $focus Bean in focus
     * @return string HTML that contains hidden input values based off of HTML request
     */
    public function getEmailAddressWidgetDuplicatesView($focus)
    {
        if (!($this->smarty instanceof Sugar_Smarty)) {
            $this->smarty = new Sugar_Smarty();
        }

        $count = 0;
        $emails = array();
        $primary = null;
        $optOut = array();
        $invalid = array();
        $mod = isset($focus) ? $focus->module_dir : "";

        if (!isset($_POST) || !isset($_POST[$mod . '_email_widget_id'])) {
            $GLOBALS['log']->fatal("Missing Argument: a required post variable not found: {$mod}_email_widget_id");
            $widget_id = null;
        } else {
            $widget_id = $_POST[$mod . '_email_widget_id'];
        }
        $this->smarty->assign('email_widget_id', $widget_id);

        $emailAddressWidget = null;
        if (isset($_POST['emailAddressWidget'])) {
            $emailAddressWidget = $_POST['emailAddressWidget'];
        } else {
            $GLOBALS['log']->fatal('Missing Argument: a required post variable not found: emailAddressWidget');
        }

        $this->smarty->assign('emailAddressWidget', $emailAddressWidget);

        if (isset($_POST[$mod . $widget_id . 'emailAddressPrimaryFlag'])) {
            $primary = $_POST[$mod . $widget_id . 'emailAddressPrimaryFlag'];
        }

        while (isset($_POST[$mod . $widget_id . "emailAddress" . $count])) {
            $emails[] = $_POST[$mod . $widget_id . 'emailAddress' . $count];
            $count++;
        }

        if ($count == 0) {
            return "";
        }

        if (isset($_POST[$mod . $widget_id . 'emailAddressOptOutFlag'])) {
            if (
                !is_array($_POST[$mod . $widget_id . 'emailAddressOptOutFlag']) ||
                !is_object($_POST[$mod . $widget_id . 'emailAddressOptOutFlag'])
            ) {
                $GLOBALS['log']->fatal(
                    'Invalid Argument: post variable ' .
                    $mod . $widget_id . 'emailAddressOptOutFlag' .
                    ' should be an array, ' .
                    gettype($_POST[$mod . $widget_id . 'emailAddressOptOutFlag']) . ' given'
                );
            }
            foreach ((array)$_POST[$mod . $widget_id . 'emailAddressOptOutFlag'] as $v) {
                $optOut[] = $v;
            }
        }

        if (isset($_POST[$mod . $widget_id . 'emailAddressInvalidFlag'])) {
            if (
                !is_array($_POST[$mod . $widget_id . 'emailAddressInvalidFlag']) ||
                !is_object($_POST[$mod . $widget_id . 'emailAddressInvalidFlag'])
            ) {
                $GLOBALS['log']->fatal(
                    'Invalid Argument: post variable ' .
                    $mod . $widget_id . 'emailAddressInvalidFlag' .
                    ' should be an array, ' .
                    gettype($_POST[$mod . $widget_id . 'emailAddressInvalidFlag']) . ' given'
                );
            }
            foreach ((array)$_POST[$mod . $widget_id . 'emailAddressInvalidFlag'] as $v) {
                $invalid[] = $v;
            }
        }

        if (isset($_POST[$mod . $widget_id . 'emailAddressReplyToFlag'])) {
            if (
                !is_array($_POST[$mod . $widget_id . 'emailAddressReplyToFlag']) ||
                !is_object($_POST[$mod . $widget_id . 'emailAddressReplyToFlag'])
            ) {
                $GLOBALS['log']->fatal(
                    'Invalid Argument: post variable ' .
                    $mod . $widget_id . 'emailAddressReplyToFlag' .
                    ' should be an array, ' .
                    gettype($_POST[$mod . $widget_id . 'emailAddressReplyToFlag']) . ' given'
                );
            }
            foreach ((array)$_POST[$mod . $widget_id . 'emailAddressReplyToFlag'] as $v) {
                $replyTo[] = $v;
            }
        }

        if (isset($_POST[$mod . $widget_id . 'emailAddressDeleteFlag'])) {
            if (
                !is_array($_POST[$mod . $widget_id . 'emailAddressDeleteFlag']) ||
                !is_object($_POST[$mod . $widget_id . 'emailAddressDeleteFlag'])
            ) {
                $GLOBALS['log']->fatal(
                    'Invalid Argument: post variable ' .
                    $mod . $widget_id . 'emailAddressDeleteFlag' .
                    ' should be an array, ' .
                    gettype($_POST[$mod . $widget_id . 'emailAddressDeleteFlag']) . ' given'
                );
            }
            foreach ((array)$_POST[$mod . $widget_id . 'emailAddressDeleteFlag'] as $v) {
                $delete[] = $v;
            }
        }

        while (isset($_POST[$mod . $widget_id . "emailAddressVerifiedValue" . $count])) {
            if (
                !is_array($_POST[$mod . $widget_id . 'emailAddressVerifiedValue' . $count]) ||
                !is_object($_POST[$mod . $widget_id . 'emailAddressVerifiedValue' . $count])
            ) {
                $GLOBALS['log']->fatal(
                    'Invalid Argument: post variable ' .
                    $mod . $widget_id . 'emailAddressVerifiedValue' . $count .
                    ' not found.'
                );
            }
            $verified[] = $_POST[$mod . $widget_id . 'emailAddressVerifiedValue' . $count];
            $count++;
        }

        $this->smarty->assign('emails', $emails);
        $this->smarty->assign('primary', $primary);
        $this->smarty->assign('optOut', $optOut);
        $this->smarty->assign('invalid', $invalid);
        $this->smarty->assign('replyTo', $invalid);
        $this->smarty->assign('delete', $invalid);
        $this->smarty->assign('verified', $invalid);
        $this->smarty->assign('moduleDir', $mod);

        return $this->smarty->fetch("include/SugarEmailAddress/templates/forDuplicatesView.tpl");
    }

    /**
     * getFormBaseURL
     *
     */
    public function getFormBaseURL($focus)
    {
        $get = "";
        $count = 0;
        $mod = isset($focus) ? $focus->module_dir : "";

        if (!$mod) {
            $GLOBALS['log']->fatal('Invalid Argument: Missing module dir.');

            return false;
        }

        $widget_id = '';
        if (!isset($_POST[$mod . '_email_widget_id'])) {
            $GLOBALS['log']->fatal('Invalid Argument: requested argument missing: "' . $mod . '_email_widget_id"');
        } else {
            $widget_id = $_POST[$mod . '_email_widget_id'];
        }

        $get .= '&' . $mod . '_email_widget_id=' . $widget_id;

        if (!isset($_POST['emailAddressWidget'])) {
            $GLOBALS['log']->fatal('Invalid Argument: requested argument missing: "emailAddressWidget"');
            $get .= '&emailAddressWidget=';
        } else {
            $get .= '&emailAddressWidget=' . $_POST['emailAddressWidget'];
        }


        while (isset($_REQUEST[$mod . $widget_id . 'emailAddress' . $count])) {
            $get .= "&" . $mod . $widget_id . "emailAddress" . $count . "=" . urlencode($_REQUEST[$mod . $widget_id . 'emailAddress' . $count]);
            $count++;
        } //while

        while (isset($_REQUEST[$mod . $widget_id . 'emailAddressVerifiedValue' . $count])) {
            $get .= "&" . $mod . $widget_id . "emailAddressVerifiedValue" . $count . "=" . urlencode($_REQUEST[$mod . $widget_id . 'emailAddressVerifiedValue' . $count]);
            $count++;
        } //while

        $options = array(
            'emailAddressPrimaryFlag',
            'emailAddressOptOutFlag',
            'emailAddressInvalidFlag',
            'emailAddressDeleteFlag',
            'emailAddressReplyToFlag'
        );

        foreach ($options as $option) {
            $count = 0;
            $optionIdentifier = $mod . $widget_id . $option;
            if (isset($_REQUEST[$optionIdentifier])) {
                if (is_array($_REQUEST[$optionIdentifier])) {
                    foreach ($_REQUEST[$optionIdentifier] as $optOut) {
                        $get .= "&" . $optionIdentifier . "[" . $count . "]=" . $optOut;
                        $count++;
                    } //foreach
                } else {
                    $get .= "&" . $optionIdentifier . "=" . $_REQUEST[$optionIdentifier];
                }
            } //if
        } //foreach

        return $get;
    }

    public function setView($view)
    {
        $this->view = $view;
    }

    /**
     * This function is here so the Employees/Users division can be handled cleanly in one place
     * @param object $focus SugarBean
     * @return string The value for the bean_module column in the email_addr_bean_rel table
     */
    public function getCorrectedModule(&$module)
    {
        return ($module == "Employees") ? "Users" : $module;
    }

    public function stash($parentBeanId, $moduleName)
    {
        $result = $this->db->query("SELECT email_address_id FROM email_addr_bean_rel eabr WHERE eabr.bean_id = '" . $this->db->quote($parentBeanId) . "' AND eabr.bean_module = '" . $this->db->quote($moduleName) . "' AND eabr.deleted=0");
        $this->stateBeforeWorkflow = array();
        $ids = array();
        while ($row = $this->db->fetchByAssoc($result, false)) {
            $ids[] = $this->db->quote($row['email_address_id']); // avoid 2nd order SQL Injection
        }
        if (!empty($ids)) {
            $ids = implode("', '", $ids);
            $queryEmailData = "SELECT id, email_address, invalid_email, opt_out FROM {$this->table_name} WHERE id IN ('$ids') AND deleted=0";
            $result = $this->db->query($queryEmailData);
            while ($row = $this->db->fetchByAssoc($result, false)) {
                $this->stateBeforeWorkflow[$row['id']] = array_diff_key($row, array('id' => null));
            }
        }
    }


    /**
     * Confirm opt in
     */
    public function confirmOptIn()
    {
        global $timedate;
        $date = new DateTime();
        $this->confirm_opt_in_date = $date->format($timedate::DB_DATETIME_FORMAT);
        $this->confirm_opt_in = self::COI_STAT_CONFIRMED_OPT_IN;
    }

    /**
<<<<<<< HEAD
     * Update Opt In state to SugarEmailAddress::COI_STAT_OPT_IN
     *
     * @see SugarEmailAddress::COI_STAT_OPT_IN
     * @return string|bool ID or false on failed
=======
     * Update Opt In state to 'opt-in'
     *
     * @return string| ID or false on failed
>>>>>>> a3f56579
     * @throws RuntimeException this function updates an exists SugarEmailAddress bean should have ID
     */
    public function optIn() {

        if (!$this->id) {
            $msg = 'Trying to update opt-in email address without email address ID.';
            LoggerManager::getLogger()->fatal($msg);
            throw new RuntimeException($msg);
        }
<<<<<<< HEAD
        
        if(!$this->retrieve()) {
            $msg = 'Retrieve email address for opt-in failed.';
            LoggerManager::getLogger()->fatal($msg);
            throw new RuntimeException($msg);
        }
        
        $state = $this->isConfirmedOptIn() ? self::COI_STAT_CONFIRMED_OPT_IN : self::COI_STAT_OPT_IN;
        if(!$this->setConfirmedOptInState($state)) {
            $msg = 'set confirm opt in state of email address "' . $this->email_address . '" failed.';
            LoggerManager::getLogger()->fatal($msg);
            throw new RuntimeException($msg);
        }
        
        $ret = parent::save();
       
        
        return $ret;
    }
    
    /**
     * 
     * @param string $state
     * @return boolean
     */
    public function setConfirmedOptInState($state) {
        $this->confirm_opt_in = $state;
        $ret = parent::save();
        return $ret;
    }
    
    /**
     * It returns a ViewDefs for Confirm Opt In action link on DetailViews, specially for Accounts/Contacts/Leads/Prospects
     * 
     * @param string $module module name
     * @param string $returnModule optional, using module name if null
     * @param string $returnAction optional, using module name if null
     * @param string $moduleTab optional, using module name if null
     * @return array ViewDefs for Confirm Opt In action link
     */
    public static function getSendConfirmOptInEmailActionLinkDefs($module, $returnModule = null, $returnAction = null, $moduleTab = null) {

        $configurator = new Configurator();
        $configOptInEnabled = $configurator->isConfirmOptInEnabled();

        $disabledAttribute = $configOptInEnabled ? '' : 'disabled="disabled"';
        $hiddenClass = $configOptInEnabled ? '' : 'hidden';

        if (is_null($returnModule)) {
            $returnModule = $module;
        }

        if (is_null($returnAction)) {
            $returnAction = $module;
        }

        if (is_null($moduleTab)) {
            $moduleTab = $module;
        }

        $ret = array(
            'customCode' =>
            '<input type="submit" class="button ' .
            $hiddenClass . '" ' . $disabledAttribute .
            ' title="{$APP.LBL_SEND_CONFIRM_OPT_IN_EMAIL}" onclick="this.form.return_module.value=\'' .
            $returnModule . '\'; this.form.return_action.value=\'' .
            $returnAction . '\'; this.form.return_id.value=\'{$fields.id.value}\'; ' .
            'this.form.action.value=\'sendConfirmOptInEmail\'; this.form.module.value=\'' .
            $module . '\'; this.form.module_tab.value=\'' . $moduleTab .
            '\';" name="send_confirm_opt_in_email" value="{$APP.LBL_SEND_CONFIRM_OPT_IN_EMAIL}"/>',
            'sugar_html' =>
            array(
                'type' => 'submit',
                'value' => '{$APP.LBL_SEND_CONFIRM_OPT_IN_EMAIL}',
                'htmlOptions' =>
                array(
                    'class' => 'button ' . $hiddenClass,
                    'id' => 'send_confirm_opt_in_email',
                    'title' => '{$APP.LBL_SEND_CONFIRM_OPT_IN_EMAIL}',
                    'onclick' => 'this.form.return_module.value=\'' . $returnModule .
                    '\'; this.form.return_action.value=\'DetailView\'; this.form.return_id.value=\'{$fields.id.value}\'; ' .
                    'this.form.action.value=\'sendConfirmOptInEmail\'; this.form.module.value=\'' . $module .
                    '\'; this.form.module_tab.value=\'' . $moduleTab . '\';',
                    'name' => 'send_confirm_opt_in_email',
                ),
            ),
        );

        if (!$configOptInEnabled) {
            $ret['sugar_html']['htmlOptions']['disabled'] = true;
        }

        return $ret;
    }


    /**
     * Uses the configuration to determine opt in status
     * @return string
     */
    public function getOptInStatus() {
        $configurator = new Configurator();
        $enableConfirmedOptIn = $configurator->config['email_enable_confirm_opt_in'];
        $optInFromFlags = $this->getOptInIndicationFromFlags();

        if ($enableConfirmedOptIn === self::COI_STAT_DISABLED) {
            $ret = self::COI_FLAG_OPT_IN_DISABLED;
        } elseif (
            $enableConfirmedOptIn === self::COI_STAT_OPT_IN
            && $this->isOptedInStatus($optInFromFlags)
        ) {
            $ret = self::COI_FLAG_OPT_IN;
        } elseif ($enableConfirmedOptIn === self::COI_STAT_CONFIRMED_OPT_IN) {
            $ret = $optInFromFlags;
        } elseif ($optInFromFlags === self::COI_FLAG_INVALID) {
            $ret = $optInFromFlags;
        } elseif ($optInFromFlags === self::COI_FLAG_OPT_OUT) {
            $ret = $optInFromFlags;
=======

        if ($this->retrieve() && !$this->confirm_opt_in) {
            $this->confirm_opt_in = 'opt-in';
            $ret = parent::save();
>>>>>>> a3f56579
        } else {
            $msg = 'Invalid ENUM value of Opt In settings: ' . $enableConfirmedOptIn;
            LoggerManager::getLogger()->warn($msg);
            $ret = self::COI_FLAG_NO_OPT_IN_STATUS;
        }

        return $ret;
    }

    /**
     * Determines the opt in status without considering the configuration
     * @return string
     * @throws  RuntimeException
     */
    private function getOptInIndicationFromFlags()
    {
        $log = LoggerManager::getLogger();

        if (!in_array($this->module_name, self::$doNotDisplayOptInTickForModule, true)) {
            if ((int)$this->invalid_email === 1) {
                $ret = self::COI_FLAG_INVALID;
                return $ret;
            }

            if ((int)$this->opt_out === 1) {
                $ret = self::COI_FLAG_OPT_OUT;
                return $ret;
            }

            $ret = self::COI_FLAG_UNKNOWN_OPT_IN_STATUS;

            if ($this->isConfirmedOptIn()) {
                $ret = self::COI_FLAG_OPT_IN_PENDING_EMAIL_CONFIRMED;
            } elseif (
                $this->isConfirmOptInEmailNotSent()
                && $this->getConfirmedOptInState() !== self::COI_STAT_DISABLED
            ) {
                $ret = self::COI_FLAG_OPT_IN_PENDING_EMAIL_NOT_SENT;
            } elseif ($this->isConfirmOptInEmailSent()) {
                $ret = self::COI_FLAG_OPT_IN_PENDING_EMAIL_SENT;
            } elseif ($this->isConfirmOptInEmailFailed()) {
                $ret = self::COI_FLAG_OPT_IN_PENDING_EMAIL_FAILED;
            }
            return $ret;
        }

        $ret = self::COI_FLAG_NO_OPT_IN_STATUS;
        return $ret;
    }


    /**
     * @return bool true when the an confirm optin email was successfully sent
     * @throws Exception
     */
    private function isConfirmOptInEmailSent ()
    {
        if (empty($this->confirm_opt_in_sent_date)) {
            return false;
        }

        try {
            $maxdate = $this->dateMax($this->confirm_opt_in_sent_date, $this->confirm_opt_in_fail_date);
            if ($maxdate === $this->confirm_opt_in_fail_date) {
                return false;
            } elseif ($maxdate === $this->confirm_opt_in_sent_date) {
                return true;
            } else {
                throw new Exception('its impossible email sending state');
            }
        } catch (RuntimeException $e) {
            if (!empty($this->confirm_opt_in_fail_date)) {
                throw $e;
            }
            return true;
        }
    }

    /**
     * @return bool true when the an confirm optin email failed to send
     * @throws Exception
     */
    private function isConfirmOptInEmailFailed ()
    {
        if (empty($this->confirm_opt_in_fail_date)) {
            return false;
        }

        try {
            $maxdate = $this->dateMax($this->confirm_opt_in_sent_date, $this->confirm_opt_in_fail_date);
            if ($maxdate === $this->confirm_opt_in_fail_date) {
                return true;
            } elseif ($maxdate === $this->confirm_opt_in_sent_date) {
                return false;
            } else {
                throw new Exception('its impossible email sending state');
            }
        } catch (RuntimeException $e) {
            if (!empty($this->confirm_opt_in_sent_date)) {
                throw $e;
            }
            return false;
        }
    }

    /**
     * @return bool if confirm opt in email has not yet been sent
     */
    private function isConfirmOptInEmailNotSent ()
    {
        if (
            empty($this->confirm_opt_in_sent_date)
            && empty($this->confirm_opt_in_fail_date)
        ) {
            return true;
        }
        return false;
    }

    /**
     * @return bool true when confirmed opt in has been set
     */
    private function isConfirmedOptIn()
    {
        $ret =  $this->getConfirmedOptInState() === self::COI_STAT_CONFIRMED_OPT_IN;
        return $ret;
    }

    /**
     * @param string $date1
     * @param string $date2
     * @return bool
     * @throws \RuntimeException
     */
    private function dateCompare($date1, $date2)
    {
        $time1 = strtotime($date1);
        $time2 = strtotime($date2);

        $err = 'unable to convert strtotime: ';
        if ($time1 === -1) {
            throw new RuntimeException($err . $date1);
        }

        if ($time2 === -1) {
            throw new RuntimeException($err . $date2);
        }

        return $time1 > $time2;
    }


    /**
     * @param string $date1
     * @param string $date2
     * @return string
     */
    private function dateMax($date1, $date2)
    {
        return $this->dateCompare($date1, $date2) ? $date1 : $date2;
    }

    /**
     * @param string $emailAddressIndicatorStatus
     * @return bool
     */
    private function isOptedInStatus($emailAddressIndicatorStatus = self::COI_FLAG_NO_OPT_IN_STATUS)
    {
        $ret = in_array($emailAddressIndicatorStatus, array(
            self::COI_FLAG_OPT_IN_PENDING_EMAIL_CONFIRMED,
            self::COI_FLAG_OPT_IN_PENDING_EMAIL_SENT,
            self::COI_FLAG_OPT_IN_PENDING_EMAIL_NOT_SENT,
            self::COI_FLAG_OPT_IN_PENDING_EMAIL_FAILED,
        ), true);
        return $ret;
    }
    
    
    
    /**
     * @global array $app_strings
     * @return string
     */
    public function getOptInStatusTickHTML()
    {
        
        global $app_strings;
        
        $configurator = new Configurator();
        $sugar_config = $configurator->config;

        $tickHtml = '';

        if(isset($sugar_config['email_enable_confirm_opt_in'])) {
            $emailConfigEnableConfirmOptIn = $sugar_config['email_enable_confirm_opt_in'];

            if ($emailConfigEnableConfirmOptIn !== self::COI_STAT_DISABLED) {
                $template = new Sugar_Smarty();
                
                $optInStatus = $this->getOptInStatus();
                switch($optInStatus) {
                    case self::COI_FLAG_OPT_IN:
                        $optInFlagClass = 'email-opt-in-confirmed';
                        $optInFlagTitle = $app_strings['LBL_OPT_IN'];
                        $optInFlagText = '&#10004;';
                        break;
                    case self::COI_FLAG_OPT_IN_PENDING_EMAIL_CONFIRMED:
                        $optInFlagClass = 'email-opt-in-confirmed';
                        $optInFlagTitle = $app_strings['LBL_OPT_IN_CONFIRMED'];
                        $optInFlagText = '&#10004;&#10004;';
                        break;
                    case self::COI_FLAG_OPT_IN_PENDING_EMAIL_SENT:
                        $optInFlagClass = 'email-opt-in-sent';
                        $optInFlagTitle = $app_strings['LBL_OPT_IN_PENDING_EMAIL_SENT'];
                        $optInFlagText = '&#10004;';
                        break;
                    case self::COI_FLAG_OPT_IN_PENDING_EMAIL_NOT_SENT:
                        $optInFlagClass = 'email-opt-in-not-sent';
                        $optInFlagTitle = $app_strings['LBL_OPT_IN_PENDING_EMAIL_NOT_SENT'];
                        $optInFlagText = '&#10004;';
                        break;
                    case self::COI_FLAG_OPT_IN_PENDING_EMAIL_FAILED:
                        $optInFlagClass = 'email-opt-in-failed';
                        $optInFlagTitle = $app_strings['LBL_OPT_IN_PENDING_EMAIL_FAILED'];
                        $optInFlagText = '&#10004;';
                        break;
                    case self::COI_FLAG_OPT_OUT:
                        $optInFlagClass = 'email-opt-in-opt-out';
                        $optInFlagTitle = $app_strings['LBL_OPT_IN_OPT_OUT'];
                        $optInFlagText = '❌';
                        break;
                    case self::COI_FLAG_INVALID:
                        $optInFlagClass = 'email-opt-in-invalid';
                        $optInFlagTitle = $app_strings['LBL_OPT_IN_INVALID'];
                        $optInFlagText = '?';
                        break;
                    default:
                        $optInFlagClass = 'hidden';
                        $optInFlagTitle = '';
                        $optInFlagText = '';
                        break;
                }
                
                $template->assign('optInFlagClass', $optInFlagClass);
                $template->assign('optInFlagTitle', $optInFlagTitle);
                $template->assign('optInFlagText', $optInFlagText);
                $tickHtml = $template->fetch('include/SugarEmailAddress/templates/optInStatusTick.tpl');
            }
        }

        return $tickHtml;
    }

} // end class def

require_once __DIR__.'/getEmailAddressWidget.php';<|MERGE_RESOLUTION|>--- conflicted
+++ resolved
@@ -60,12 +60,12 @@
     const COI_FLAG_UNKNOWN_OPT_IN_STATUS = 'UNKNOWN_OPT_IN_STATUS';
     const COI_FLAG_INVALID = 'INVALID';
     const COI_FLAG_NO_OPT_IN_STATUS = 'NO_OPT_IN_STATUS';
-    
-    // Opt In Status    
+
+    // Opt In Status
     const COI_STAT_DISABLED = '';
     const COI_STAT_OPT_IN = 'opt-in';
     const COI_STAT_CONFIRMED_OPT_IN = 'confirmed-opt-in';
-    
+
     /**
      * @var string $table_name
      */
@@ -97,13 +97,9 @@
      * @var DBManager
      */
     public $db;
-
-<<<<<<< HEAD
     /**
      * @var Sugar_Smarty  $smarty
      */
-=======
->>>>>>> a3f56579
     public $smarty;
 
     /** @var EmailAddress[] $addresses email addresses*/
@@ -1065,7 +1061,7 @@
                     $this->addresses[$k]['primary_address'] = '0';
                 }
             }
-            
+
             $addr = array(
                 'email_address' => $addr,
                 'primary_address' => $primaryFlag,
@@ -1075,7 +1071,7 @@
                 'email_address_id' => $email_id,
                 'confirm_opt_in_flag' => null,
             );
-            
+
             if(!is_null($optIn)) {
                 $addr['confirm_opt_in_flag'] = $optInFlag;
             }
@@ -1315,7 +1311,7 @@
             return $guid;
         }
     }
-    
+
     /**
      * @return string
      */
@@ -1888,16 +1884,10 @@
     }
 
     /**
-<<<<<<< HEAD
      * Update Opt In state to SugarEmailAddress::COI_STAT_OPT_IN
      *
      * @see SugarEmailAddress::COI_STAT_OPT_IN
      * @return string|bool ID or false on failed
-=======
-     * Update Opt In state to 'opt-in'
-     *
-     * @return string| ID or false on failed
->>>>>>> a3f56579
      * @throws RuntimeException this function updates an exists SugarEmailAddress bean should have ID
      */
     public function optIn() {
@@ -1907,29 +1897,28 @@
             LoggerManager::getLogger()->fatal($msg);
             throw new RuntimeException($msg);
         }
-<<<<<<< HEAD
-        
+
         if(!$this->retrieve()) {
             $msg = 'Retrieve email address for opt-in failed.';
             LoggerManager::getLogger()->fatal($msg);
             throw new RuntimeException($msg);
         }
-        
+
         $state = $this->isConfirmedOptIn() ? self::COI_STAT_CONFIRMED_OPT_IN : self::COI_STAT_OPT_IN;
         if(!$this->setConfirmedOptInState($state)) {
             $msg = 'set confirm opt in state of email address "' . $this->email_address . '" failed.';
             LoggerManager::getLogger()->fatal($msg);
             throw new RuntimeException($msg);
         }
-        
+
         $ret = parent::save();
-       
-        
+
+
         return $ret;
     }
-    
-    /**
-     * 
+
+    /**
+     *
      * @param string $state
      * @return boolean
      */
@@ -1938,10 +1927,10 @@
         $ret = parent::save();
         return $ret;
     }
-    
+
     /**
      * It returns a ViewDefs for Confirm Opt In action link on DetailViews, specially for Accounts/Contacts/Leads/Prospects
-     * 
+     *
      * @param string $module module name
      * @param string $returnModule optional, using module name if null
      * @param string $returnAction optional, using module name if null
@@ -2026,12 +2015,6 @@
             $ret = $optInFromFlags;
         } elseif ($optInFromFlags === self::COI_FLAG_OPT_OUT) {
             $ret = $optInFromFlags;
-=======
-
-        if ($this->retrieve() && !$this->confirm_opt_in) {
-            $this->confirm_opt_in = 'opt-in';
-            $ret = parent::save();
->>>>>>> a3f56579
         } else {
             $msg = 'Invalid ENUM value of Opt In settings: ' . $enableConfirmedOptIn;
             LoggerManager::getLogger()->warn($msg);
@@ -2208,18 +2191,18 @@
         ), true);
         return $ret;
     }
-    
-    
-    
+
+
+
     /**
      * @global array $app_strings
      * @return string
      */
     public function getOptInStatusTickHTML()
     {
-        
+
         global $app_strings;
-        
+
         $configurator = new Configurator();
         $sugar_config = $configurator->config;
 
@@ -2230,7 +2213,7 @@
 
             if ($emailConfigEnableConfirmOptIn !== self::COI_STAT_DISABLED) {
                 $template = new Sugar_Smarty();
-                
+
                 $optInStatus = $this->getOptInStatus();
                 switch($optInStatus) {
                     case self::COI_FLAG_OPT_IN:
@@ -2274,7 +2257,7 @@
                         $optInFlagText = '';
                         break;
                 }
-                
+
                 $template->assign('optInFlagClass', $optInFlagClass);
                 $template->assign('optInFlagTitle', $optInFlagTitle);
                 $template->assign('optInFlagText', $optInFlagText);
