--- conflicted
+++ resolved
@@ -2053,9 +2053,6 @@
     public function getOptInStatus()
     {
         $configurator = new Configurator();
-<<<<<<< HEAD
-        $enableConfirmedOptIn = $configurator->config['email_enable_confirm_opt_in'];
-=======
 
         $enableConfirmedOptIn = null;
         if (isset($configurator->config['email_enable_confirm_opt_in'])) {
@@ -2064,7 +2061,6 @@
             LoggerManager::getLogger()->warn('EmailUI::populateComposeViewFields: $configurator->config[email_enable_confirm_opt_in] is not set');
         }
 
->>>>>>> b29c16a8
         $optInFromFlags = $this->getOptInIndicationFromFlags();
 
         if ($enableConfirmedOptIn === self::COI_STAT_DISABLED) {
