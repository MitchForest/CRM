--- conflicted
+++ resolved
@@ -43,14 +43,6 @@
     die('Not A Valid Entry Point');
 }
 
-
-/*********************************************************************************
- * Description:
- * Portions created by SugarCRM are Copyright (C) SugarCRM, Inc. All Rights
- * Reserved. Contributor(s): ______________________________________..
- *********************************************************************************/
-
-
 require_once("include/JSON.php");
 
 
@@ -65,12 +57,12 @@
     //allowed special characters ! # $ % & ' * + - / = ?  ^ _ ` . { | } ~ in local part
     public $regex = "/^(?:['\.\-\+&#!\$\*=\?\^_`\{\}~\/\w]+)@(?:(?:\d{1,3}\.\d{1,3}\.\d{1,3}\.\d{1,3})|\w+(?:[\.-]*\w+)*(?:\.[\w-]{2,})+)\$/";
     public $disable_custom_fields = true;
- 
+
     /**
      * @var DBManager
      */
     public $db;
-    
+
     public $smarty;
     public $addresses = array(); // array of emails
     public $view = '';
@@ -84,7 +76,7 @@
      * @var int
      */
     public $index;
-    
+
 
     /**
      * possible values: ['', 'opt-in', 'confirmed-opt-in']
@@ -141,12 +133,22 @@
      * Legacy email address handling.  This is to allow support for SOAP or customizations
      * @param SugarBean $bean
      */
-<<<<<<< HEAD
-    public function handleLegacySave($bean) {
+    public function handleLegacySave($bean)
+    {
         if ($this->needsToParseLegacyAddresses($bean)){
             $this->parseLegacyEmailAddresses($bean);
-=======
-    public function handleLegacySave($bean)
+        }
+        $this->populateAddresses($bean->id, $bean->module_dir, array(), '');
+        if (isset($_REQUEST) && isset($_REQUEST[$bean->module_dir . '_email_widget_id'])) {
+            $this->populateLegacyFields($bean);
+        }
+    }
+
+    /**
+     * @param SugarBean $bean
+     * @return bool
+     */
+    private function needsToParseLegacyAddresses($bean)
     {
         if (
             !isset($_REQUEST)
@@ -170,55 +172,6 @@
                         $isPrimary = false;
                     }
                 }
-            }
->>>>>>> ff05eaa4
-        }
-        $this->populateAddresses($bean->id, $bean->module_dir, array(), '');
-        if (isset($_REQUEST) && isset($_REQUEST[$bean->module_dir . '_email_widget_id'])) {
-            $this->populateLegacyFields($bean);
-        }
-    }
-
-    /**
-     * @param SugarBean $bean
-     * @return bool
-     */
-    private function needsToParseLegacyAddresses($bean)
-    {
-        if (!empty($this->addresses)){
-            // We already have addresses, don't want to overwrite them
-            return false;
-        }
-        if(isset($_REQUEST) && isset($_REQUEST[$bean->module_dir . '_email_widget_id'])){
-            // Non legacy way of handling emails
-            return false;
-        }
-        if (isset($_REQUEST) && isset($_REQUEST['massupdate'])){
-            // No need to update the emails on a mass update
-            return false;
-        }
-        return true;
-    }
-
-    /**
-     * @param SugarBean $bean
-     */
-    private function parseLegacyEmailAddresses($bean)
-    {
-        $this->addresses = array();
-        $optOut = (isset($bean->email_opt_out) && $bean->email_opt_out == '1');
-        $invalid = (isset($bean->invalid_email) && $bean->invalid_email == '1');
-
-        $isPrimary = true;
-        for ($i = 1; $i <= 10; $i++) {
-            $email = 'email' . $i;
-            if (isset($bean->$email) && !empty($bean->$email)) {
-                $opt_out_field = $email . '_opt_out';
-                $invalid_field = $email . '_invalid';
-                $field_optOut = (isset($bean->$opt_out_field)) ? $bean->$opt_out_field : $optOut;
-                $field_invalid = (isset($bean->$invalid_field)) ? $bean->$invalid_field : $invalid;
-                $this->addAddress($bean->$email, $isPrimary, false, $field_invalid, $field_optOut);
-                $isPrimary = false;
             }
         }
     }
@@ -584,14 +537,10 @@
             ($checknotify) is not implemented. Please pass the correct arguments into SugarEmailAddress::saveEmail()');
         }
 
-<<<<<<< HEAD
-        if (empty($this->addresses) || $in_workflow) {
-=======
         if(
             empty($this->addresses)
             || $in_workflow === true
         ) {
->>>>>>> ff05eaa4
             $this->populateAddresses($id, $module, $new_addrs, $primary);
         }
 
@@ -1737,7 +1686,7 @@
             }
         }
     }
-    
+
 
     /**
      * Confirm opt in
@@ -1749,28 +1698,28 @@
         $this->confirm_opt_in_date = $date->format($timedate::DB_DATETIME_FORMAT);
         $this->confirm_opt_in = 'confirmed-opt-in';
     }
-    
+
     /**
      * Update Opt In state to 'opt-in'
-     * 
+     *
      * @return string| ID or false on failed
      * @throws RuntimeException this function updates an exists SugarEmailAddress bean should have ID
      */
     public function optIn() {
-        
+
         if (!$this->id) {
             $msg = 'Trying to update opt-in email address without email address ID.';
             LoggerManager::getLogger()->fatal($msg);
             throw new RuntimeException($msg);
         }
-        
+
         if ($this->retrieve() && !$this->confirm_opt_in) {
             $this->confirm_opt_in = 'opt-in';
             $ret = parent::save();
         } else {
             $ret = false;
         }
-        
+
         return $ret;
     }
 
