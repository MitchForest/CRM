<?php
/**
 *
 * SugarCRM Community Edition is a customer relationship management program developed by
 * SugarCRM, Inc. Copyright (C) 2004-2013 SugarCRM Inc.
 *
 * SuiteCRM is an extension to SugarCRM Community Edition developed by SalesAgility Ltd.
 * Copyright (C) 2011 - 2017 SalesAgility Ltd.
 *
 * This program is free software; you can redistribute it and/or modify it under
 * the terms of the GNU Affero General Public License version 3 as published by the
 * Free Software Foundation with the addition of the following permission added
 * to Section 15 as permitted in Section 7(a): FOR ANY PART OF THE COVERED WORK
 * IN WHICH THE COPYRIGHT IS OWNED BY SUGARCRM, SUGARCRM DISCLAIMS THE WARRANTY
 * OF NON INFRINGEMENT OF THIRD PARTY RIGHTS.
 *
 * This program is distributed in the hope that it will be useful, but WITHOUT
 * ANY WARRANTY; without even the implied warranty of MERCHANTABILITY or FITNESS
 * FOR A PARTICULAR PURPOSE.  See the GNU Affero General Public License for more
 * details.
 *
 * You should have received a copy of the GNU Affero General Public License along with
 * this program; if not, see http://www.gnu.org/licenses or write to the Free
 * Software Foundation, Inc., 51 Franklin Street, Fifth Floor, Boston, MA
 * 02110-1301 USA.
 *
 * You can contact SugarCRM, Inc. headquarters at 10050 North Wolfe Road,
 * SW2-130, Cupertino, CA 95014, USA. or at email address contact@sugarcrm.com.
 *
 * The interactive user interfaces in modified source and object code versions
 * of this program must display Appropriate Legal Notices, as required under
 * Section 5 of the GNU Affero General Public License version 3.
 *
 * In accordance with Section 7(b) of the GNU Affero General Public License version 3,
 * these Appropriate Legal Notices must retain the display of the "Powered by
 * SugarCRM" logo and "Supercharged by SuiteCRM" logo. If the display of the logos is not
 * reasonably feasible for  technical reasons, the Appropriate Legal Notices must
 * display the words  "Powered by SugarCRM" and "Supercharged by SuiteCRM".
 */
if (!defined('sugarEntry') || !sugarEntry) {
    die('Not A Valid Entry Point');
}


require_once('include/ytree/Tree.php');
require_once('include/JSON.php');

/**
 * Class Tree
 *    usage:
 * initialize the tree, add nodes, generate header for required files inclusion.
 * generate function that has tree data and script to convert data into tree init.
 * generate call to tree init function.
 * subsequent tree data calls will be served by the node class.
 * tree view by default make ajax based calls for all requests.
 */
class Tree
{
    public $tree_style = 'include/ytree/TreeView/css/folders/tree.css';
    public $_header_files = array(
        'include/javascript/yui/build/treeview/treeview.js',
        'include/ytree/treeutil.js',
    );

    public $_debug_window = false;
    public $_debug_div_name = 'debug_tree';
    public $_name;
    public $_nodes = array();
    public $json;
    //collection of parmeter properties;
    public $_params = array();

    public function __construct($name)
    {
        $this->_name = $name;
        $this->json = new JSON();
    }

    /**
     * @deprecated deprecated since version 7.6, PHP4 Style Constructors are deprecated and will be remove in 7.8,
     * please update your code, use __construct instead
     */
    public function Tree($name)
    {
        $deprecatedMessage = 'PHP4 Style Constructors are deprecated and will be remove in 7.8,'.
            ' please update your code';
        if (isset($GLOBALS['log'])) {
            $GLOBALS['log']->deprecated($deprecatedMessage);
        } else {
            trigger_error($deprecatedMessage, E_USER_DEPRECATED);
        }
        self::__construct($name);
    }

    /**
     * optionally add json.js, required for making AJAX Calls.
     * @param null $reference
     */
    public function include_json_reference($reference = null)
    {
        // TODO: possibly deprecate
        // if (empty($reference)) {
        //  $this->_header_files[]='include/JSON.js';
        // } else {
        //  $this->_header_files[]=$reference;
        // }
    }

<<<<<<< HEAD
  //optionally add json.js, required for making AJAX Calls.
  function include_json_reference($reference=null) {
    // if (empty($reference)) {
    //  $this->_header_files[]='include/JSON.js';
    // } else {
    //  $this->_header_files[]=$reference;
    // }
  }

  function add_node($node) {
  		$this->_nodes[$node->uid]=$node;
  }

// returns html for including necessary javascript files.
  function generate_header() {
    $ret="<link rel='stylesheet' href='{$this->tree_style}'>\n";
   	foreach ($this->_header_files as $filename) {
   		$ret.="<script language='JavaScript' src='" . getJSPath($filename) . "'></script>\n";
   	}
	return $ret;
  }

//properties set here will be accessible from
//the tree's name space..
  function set_param($name, $value) {
  	if (!empty($name) && !empty($value)) {
 		$this->_params[$name]=$value;
 	}
  }

  function generate_nodes_array($scriptTags = true) {
	global $sugar_config;
	$node=null;
	$ret=array();
	foreach ($this->_nodes as $node ) {
		$ret['nodes'][]=$node->get_definition();
	}

	//todo removed site_url setting from here.
	//todo make these variables unique.
  	$tree_data="var TREE_DATA= " . $this->json->encode($ret) . ";\n";
  	$tree_data.="var param= " . $this->json->encode($this->_params) . ";\n";

  	$tree_data.="var mytree;\n";
  	$tree_data.="treeinit(mytree,TREE_DATA,'{$this->_name}',param);\n";
  	if($scriptTags) return '<script>'.$tree_data.'</script>';
    else return $tree_data;
  }


	/**
	 * Generates the javascript node arrays without calling treeinit().  Also generates a callback function that can be
	 * easily called to instatiate the treeview object onload().
	 *
	 * IE6/7 will throw an "Operation Aborted" error when calling certain types of scripts before the page is fully
	 * loaded.  The workaround is to move the init() call to the onload handler.  See: http://www.viavirtualearth.
	 * com/wiki/DeferScript.ashx
	 *
	 * @param bool insertScriptTags Flag to add <script> tags
	 * @param string customInitFunction Defaults to "onloadTreeInit"
	 * @return string
	 */
	function generateNodesNoInit($insertScriptTags=true, $customInitFunction="") {
		$node = null;
		$ret = array();

		$initFunction = (empty($customInitFunction)) ? 'treeinit' : $customInitFunction;

		foreach($this->_nodes as $node) {
			$ret['nodes'][] = $node->get_definition();
		}

		$treeData  = "var TREE_DATA = ".$this->json->encode($ret).";\n";
		$treeData .= "var param = ".$this->json->encode($this->_params).";\n";
		$treeData .= "var mytree;\n";
		$treeData .= "function onloadTreeinit() { {$initFunction}(mytree,TREE_DATA,'{$this->_name}',param); }\n";

		if($insertScriptTags) {
			$treeData = "<script type='text/javascript' language='javascript'>{$treeData}</script>";
		}

		return $treeData;
	}

	function generateNodesRaw() {
		$node = null;
		$ret = array();
		$return = array();

		foreach($this->_nodes as $node) {
			$ret['nodes'][] = $node->get_definition();
		}

		$return['tree_data'] = $ret;
		$return['param'] = $this->_params;

		return $return;
	}
}
=======
    /**
     * @param $node
     */
    public function add_node($node)
    {
        $this->_nodes[$node->uid] = $node;
    }

    /**
     * @return string - html for including necessary javascript files.
     */
    public function generate_header()
    {
        $ret = "<link rel='stylesheet' href='{$this->tree_style}'>\n";
        foreach ($this->_header_files as $filename) {
            $ret .= "<script language='JavaScript' src='" . getJSPath($filename) . "'></script>\n";
        }

        return $ret;
    }

    /**
     * properties set here will be accessible from the tree's name space..
     * @param $name
     * @param $value
     */
    public function set_param($name, $value)
    {
        if (!empty($name) && !empty($value)) {
            $this->_params[$name] = $value;
        }
    }

    /**
     * @param bool $scriptTags
     * @return string
     */
    public function generate_nodes_array($scriptTags = true)
    {
        global $sugar_config;
        $node = null;
        $ret = array();
        foreach ($this->_nodes as $node) {
            $ret['nodes'][] = $node->get_definition();
        }

        //todo removed site_url setting from here.
        //todo make these variables unique.
        $tree_data = "var TREE_DATA= " . $this->json->encode($ret) . ";\n";
        $tree_data .= "var param= " . $this->json->encode($this->_params) . ";\n";

        $tree_data .= "var mytree;\n";
        $tree_data .= "treeinit(mytree,TREE_DATA,'{$this->_name}',param);\n";
        if ($scriptTags) {
            return '<script>' . $tree_data . '</script>';
        } else {
            return $tree_data;
        }
    }

    /**
     * Generates the javascript node arrays without calling treeinit().  Also generates a callback function that can be
     * easily called to instatiate the treeview object onload().
     *
     * IE6/7 will throw an "Operation Aborted" error when calling certain types of scripts before the page is fully
     * loaded.  The workaround is to move the init() call to the onload handler.  See: http://www.viavirtualearth.
     * com/wiki/DeferScript.ashx
     *
     * @param bool insertScriptTags Flag to add <script> tags
     * @param string customInitFunction Defaults to "onloadTreeInit"
     * @return string
     */
    public function generateNodesNoInit($insertScriptTags = true, $customInitFunction = "")
    {
        $node = null;
        $ret = array();

        $initFunction = (empty($customInitFunction)) ? 'treeinit' : $customInitFunction;

        foreach ($this->_nodes as $node) {
            $ret['nodes'][] = $node->get_definition();
        }

        $treeData = "var TREE_DATA = " . $this->json->encode($ret) . ";\n";
        $treeData .= "var param = " . $this->json->encode($this->_params) . ";\n";
        $treeData .= "var mytree;\n";
        $treeData .= "function onloadTreeinit() { {$initFunction}(mytree,TREE_DATA,'{$this->_name}',param); }\n";

        if ($insertScriptTags) {
            $treeData = "<script type='text/javascript' language='javascript'>{$treeData}</script>";
        }

        return $treeData;
    }

    /**
     * @return array
     */
    public function generateNodesRaw()
    {
        $node = null;
        $ret = array();
        $return = array();

        foreach ($this->_nodes as $node) {
            $ret['nodes'][] = $node->get_definition();
        }

        $return['tree_data'] = $ret;
        $return['param'] = $this->_params;

        return $return;
    }
}
>>>>>>> 6fff9dbc
<|MERGE_RESOLUTION|>--- conflicted
+++ resolved
@@ -106,107 +106,6 @@
         // }
     }
 
-<<<<<<< HEAD
-  //optionally add json.js, required for making AJAX Calls.
-  function include_json_reference($reference=null) {
-    // if (empty($reference)) {
-    //  $this->_header_files[]='include/JSON.js';
-    // } else {
-    //  $this->_header_files[]=$reference;
-    // }
-  }
-
-  function add_node($node) {
-  		$this->_nodes[$node->uid]=$node;
-  }
-
-// returns html for including necessary javascript files.
-  function generate_header() {
-    $ret="<link rel='stylesheet' href='{$this->tree_style}'>\n";
-   	foreach ($this->_header_files as $filename) {
-   		$ret.="<script language='JavaScript' src='" . getJSPath($filename) . "'></script>\n";
-   	}
-	return $ret;
-  }
-
-//properties set here will be accessible from
-//the tree's name space..
-  function set_param($name, $value) {
-  	if (!empty($name) && !empty($value)) {
- 		$this->_params[$name]=$value;
- 	}
-  }
-
-  function generate_nodes_array($scriptTags = true) {
-	global $sugar_config;
-	$node=null;
-	$ret=array();
-	foreach ($this->_nodes as $node ) {
-		$ret['nodes'][]=$node->get_definition();
-	}
-
-	//todo removed site_url setting from here.
-	//todo make these variables unique.
-  	$tree_data="var TREE_DATA= " . $this->json->encode($ret) . ";\n";
-  	$tree_data.="var param= " . $this->json->encode($this->_params) . ";\n";
-
-  	$tree_data.="var mytree;\n";
-  	$tree_data.="treeinit(mytree,TREE_DATA,'{$this->_name}',param);\n";
-  	if($scriptTags) return '<script>'.$tree_data.'</script>';
-    else return $tree_data;
-  }
-
-
-	/**
-	 * Generates the javascript node arrays without calling treeinit().  Also generates a callback function that can be
-	 * easily called to instatiate the treeview object onload().
-	 *
-	 * IE6/7 will throw an "Operation Aborted" error when calling certain types of scripts before the page is fully
-	 * loaded.  The workaround is to move the init() call to the onload handler.  See: http://www.viavirtualearth.
-	 * com/wiki/DeferScript.ashx
-	 *
-	 * @param bool insertScriptTags Flag to add <script> tags
-	 * @param string customInitFunction Defaults to "onloadTreeInit"
-	 * @return string
-	 */
-	function generateNodesNoInit($insertScriptTags=true, $customInitFunction="") {
-		$node = null;
-		$ret = array();
-
-		$initFunction = (empty($customInitFunction)) ? 'treeinit' : $customInitFunction;
-
-		foreach($this->_nodes as $node) {
-			$ret['nodes'][] = $node->get_definition();
-		}
-
-		$treeData  = "var TREE_DATA = ".$this->json->encode($ret).";\n";
-		$treeData .= "var param = ".$this->json->encode($this->_params).";\n";
-		$treeData .= "var mytree;\n";
-		$treeData .= "function onloadTreeinit() { {$initFunction}(mytree,TREE_DATA,'{$this->_name}',param); }\n";
-
-		if($insertScriptTags) {
-			$treeData = "<script type='text/javascript' language='javascript'>{$treeData}</script>";
-		}
-
-		return $treeData;
-	}
-
-	function generateNodesRaw() {
-		$node = null;
-		$ret = array();
-		$return = array();
-
-		foreach($this->_nodes as $node) {
-			$ret['nodes'][] = $node->get_definition();
-		}
-
-		$return['tree_data'] = $ret;
-		$return['param'] = $this->_params;
-
-		return $return;
-	}
-}
-=======
     /**
      * @param $node
      */
@@ -321,4 +220,3 @@
         return $return;
     }
 }
->>>>>>> 6fff9dbc
