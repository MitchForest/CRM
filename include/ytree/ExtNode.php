<?php
/**
 *
 * SugarCRM Community Edition is a customer relationship management program developed by
 * SugarCRM, Inc. Copyright (C) 2004-2013 SugarCRM Inc.
 *
 * SuiteCRM is an extension to SugarCRM Community Edition developed by SalesAgility Ltd.
 * Copyright (C) 2011 - 2017 SalesAgility Ltd.
 *
 * This program is free software; you can redistribute it and/or modify it under
 * the terms of the GNU Affero General Public License version 3 as published by the
 * Free Software Foundation with the addition of the following permission added
 * to Section 15 as permitted in Section 7(a): FOR ANY PART OF THE COVERED WORK
 * IN WHICH THE COPYRIGHT IS OWNED BY SUGARCRM, SUGARCRM DISCLAIMS THE WARRANTY
 * OF NON INFRINGEMENT OF THIRD PARTY RIGHTS.
 *
 * This program is distributed in the hope that it will be useful, but WITHOUT
 * ANY WARRANTY; without even the implied warranty of MERCHANTABILITY or FITNESS
 * FOR A PARTICULAR PURPOSE.  See the GNU Affero General Public License for more
 * details.
 *
 * You should have received a copy of the GNU Affero General Public License along with
 * this program; if not, see http://www.gnu.org/licenses or write to the Free
 * Software Foundation, Inc., 51 Franklin Street, Fifth Floor, Boston, MA
 * 02110-1301 USA.
 *
 * You can contact SugarCRM, Inc. headquarters at 10050 North Wolfe Road,
 * SW2-130, Cupertino, CA 95014, USA. or at email address contact@sugarcrm.com.
 *
 * The interactive user interfaces in modified source and object code versions
 * of this program must display Appropriate Legal Notices, as required under
 * Section 5 of the GNU Affero General Public License version 3.
 *
 * In accordance with Section 7(b) of the GNU Affero General Public License version 3,
 * these Appropriate Legal Notices must retain the display of the "Powered by
 * SugarCRM" logo and "Supercharged by SuiteCRM" logo. If the display of the logos is not
 * reasonably feasible for  technical reasons, the Appropriate Legal Notices must
 * display the words  "Powered by SugarCRM" and "Supercharged by SuiteCRM".
 */
if (!defined('sugarEntry') || !sugarEntry) {
    die('Not A Valid Entry Point');
}

/**
 * @package ExtNode
 * node the tree view. no need to add a root node,a invisible root node will be added to the
 * tree by default.
 * predefined properties for a node are  id, label, target and href. label is required property.
 * set the target and href property for cases where target is an iframe.
 */
class ExtNode
{
    // predefined node properties.
    // this is the only required property for a node.
    public $_label;
    public $_href;
    public $id;
    // ad-hoc collection of node properties
    public $_properties = array();
    // collection of parmeter properties;
    public $_params = array();
    // sent to the javascript.
    // unique id for the node.
    public $uid;
    public $nodes = array();
    // false means child records are pre-loaded.
    public $dynamic_load = false;
    //default script to load node data (children)
    public $dynamicloadfunction = 'loadDataForNode';
    //show node expanded during initial load.
    public $expanded = false;

    /**
     * ExtNode constructor.
     * @param $id
     * @param $label
     * @param bool $show_expanded
     *
     * properties set here will be accessible via
     * node.data object in javascript.
     * users can add a collection of paramaters that will
     * be passed to objects responding to tree events
     */
    public function __construct($id, $label, $show_expanded = true)
    {
        $this->_label = $label;
        $this->id = $id;
        $this->_properties['text'] = $label;
        $this->uid = microtime();
        $this->set_property('id', $id);
        $this->expanded = $show_expanded;
    }

    /**
     * @deprecated deprecated since version 7.6, PHP4 Style Constructors are deprecated and will be remove in 7.8, please update your code, use __construct instead
     */
    public function ExtNode($id, $label, $show_expanded = true)
    {
        $deprecatedMessage = 'PHP4 Style Constructors are deprecated and will be remove in 7.8, please update your code';
        if (isset($GLOBALS['log'])) {
            $GLOBALS['log']->deprecated($deprecatedMessage);
        } else {
            trigger_error($deprecatedMessage, E_USER_DEPRECATED);
        }
        self::__construct($id, $label, $show_expanded);
    }


    /**
     * @param $name
     * @param $value
     * @param bool $is_param
     */
    public function set_property($name, $value, $is_param = false)
    {
        if (!empty($name) && ($value === 0 || !empty($value))) {
            if ($is_param == false) {
                $this->_properties[$name] = $value;
            } else {
                $this->_params[$name] = $value;
            }
        }
    }

    /**
     * add a child node.
     * @param $node
     */
    function add_node($node)
    {
        $this->nodes[$node->uid] = $node;
    }

    /**
     * @return array - definition of the node. the definition is a multi-dimension array and has 3 parts.
     * data-> definition of the current node.
     * attributes=> collection of additional attributes such as style class etc..
     * nodes: definition of children nodes.
     *
     */
    function get_definition()
    {
        $ret = array();

        $ret = $this->_properties;
        if (!empty($this->_params)) {
            $ret[] = $this->_params;
        }

        $ret['dynamicload'] = $this->dynamic_load;
        $ret['dynamicloadfunction'] = $this->dynamicloadfunction;
        $ret['expanded'] = $this->expanded;
        $ret['children'] = array();
        $ret['type'] = 1;

        foreach ($this->nodes as $node) {
            $ret['children'][] = $node->get_definition();
        }

<<<<<<< HEAD
 		foreach ($this->nodes as $node) {
 			$ret['children'][]=$node->get_definition();
 		}
		//$ret['leaf'] = empty($ret['children']);
		return $ret;
 	}
=======
        //$ret['leaf'] = empty($ret['children']);
        return $ret;
    }
>>>>>>> 6fff9dbc
}<|MERGE_RESOLUTION|>--- conflicted
+++ resolved
@@ -157,16 +157,7 @@
             $ret['children'][] = $node->get_definition();
         }
 
-<<<<<<< HEAD
- 		foreach ($this->nodes as $node) {
- 			$ret['children'][]=$node->get_definition();
- 		}
-		//$ret['leaf'] = empty($ret['children']);
-		return $ret;
- 	}
-=======
         //$ret['leaf'] = empty($ret['children']);
         return $ret;
     }
->>>>>>> 6fff9dbc
 }