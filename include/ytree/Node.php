<?php
/**
 *
 * SugarCRM Community Edition is a customer relationship management program developed by
 * SugarCRM, Inc. Copyright (C) 2004-2013 SugarCRM Inc.
 *
 * SuiteCRM is an extension to SugarCRM Community Edition developed by SalesAgility Ltd.
 * Copyright (C) 2011 - 2017 SalesAgility Ltd.
 *
 * This program is free software; you can redistribute it and/or modify it under
 * the terms of the GNU Affero General Public License version 3 as published by the
 * Free Software Foundation with the addition of the following permission added
 * to Section 15 as permitted in Section 7(a): FOR ANY PART OF THE COVERED WORK
 * IN WHICH THE COPYRIGHT IS OWNED BY SUGARCRM, SUGARCRM DISCLAIMS THE WARRANTY
 * OF NON INFRINGEMENT OF THIRD PARTY RIGHTS.
 *
 * This program is distributed in the hope that it will be useful, but WITHOUT
 * ANY WARRANTY; without even the implied warranty of MERCHANTABILITY or FITNESS
 * FOR A PARTICULAR PURPOSE.  See the GNU Affero General Public License for more
 * details.
 *
 * You should have received a copy of the GNU Affero General Public License along with
 * this program; if not, see http://www.gnu.org/licenses or write to the Free
 * Software Foundation, Inc., 51 Franklin Street, Fifth Floor, Boston, MA
 * 02110-1301 USA.
 *
 * You can contact SugarCRM, Inc. headquarters at 10050 North Wolfe Road,
 * SW2-130, Cupertino, CA 95014, USA. or at email address contact@sugarcrm.com.
 *
 * The interactive user interfaces in modified source and object code versions
 * of this program must display Appropriate Legal Notices, as required under
 * Section 5 of the GNU Affero General Public License version 3.
 *
 * In accordance with Section 7(b) of the GNU Affero General Public License version 3,
 * these Appropriate Legal Notices must retain the display of the "Powered by
 * SugarCRM" logo and "Supercharged by SuiteCRM" logo. If the display of the logos is not
 * reasonably feasible for  technical reasons, the Appropriate Legal Notices must
 * display the words  "Powered by SugarCRM" and "Supercharged by SuiteCRM".
 */

if (!defined('sugarEntry') || !sugarEntry) {
    die('Not A Valid Entry Point');
}

/**
 * @package Node
 * node the tree view. no need to add a root node,a invisible root node will be added to the
 * tree by default.
 * predefined properties for a node are  id, label, target and href. label is required property.
 * set the target and href property for cases where target is an iframe.
 */
class Node
{
    // predefined node properties.
    // this is the only required property for a node.
    public $_label;
    public $_href;
    public $_id;

    // ad-hoc collection of node properties
    public $_properties = array();
    // collection of parmeter properties;
    public $_params = array();

    // sent to the javascript.
    // unique id for the node.
    public $uid;

    public $nodes = array();
    // false means child records are pre-loaded.
    public $dynamic_load = false;
    // default script to load node data (children)
    public $dynamicloadfunction = 'loadDataForNode';
    // show node expanded during initial load.
    public $expanded = false;

    public function __construct($id, $label, $show_expanded = false)
    {
        $this->_label = $label;
        $this->_properties['label'] = $label;
        $this->uid = create_guid();
        $this->set_property('id', $id);
        $this->expanded = $show_expanded;
    }

    /**
     * @deprecated deprecated since version 7.6, PHP4 Style Constructors are deprecated and will be remove in 7.8, please update your code, use __construct instead
     */
    public function Node($id, $label, $show_expanded = false)
    {
        $deprecatedMessage = 'PHP4 Style Constructors are deprecated and will be remove in 7.8, please update your code';
        if (isset($GLOBALS['log'])) {
            $GLOBALS['log']->deprecated($deprecatedMessage);
        } else {
            trigger_error($deprecatedMessage, E_USER_DEPRECATED);
        }
        self::__construct($id, $label, $show_expanded);
    }

    /**
     * @param $name
     * @param $value
     * @param bool $is_param
     *
     * properties set here will be accessible via
     * node.data object in javascript.
     * users can add a collection of paramaters that will
     * be passed to objects responding to tree events
     */
    public function set_property($name, $value, $is_param = false)
    {
        if (!empty($name) && ($value === 0 || !empty($value))) {
            if ($is_param == false) {
                $this->_properties[$name] = $value;
            } else {
                $this->_params[$name] = $value;
            }
        }
    }

    /**
     * add a child node.
     * @param $node
     */
    public function add_node($node)
    {
        $this->nodes[$node->uid] = $node;
    }

    /**
     * @return array - definition of the node. the definition is a multi-dimension array and has 3 parts.
     * data-> definition of the current node.
     * attributes=> collection of additional attributes such as style class etc..
     * nodes: definition of children nodes.
     */
    public function get_definition()
    {
        $ret = array();

        $ret['data'] = $this->_properties;
        if (count($this->_params) > 0) {
            $ret['data']['param'] = $this->_params;
        }

        $ret['custom']['dynamicload'] = $this->dynamic_load;
        $ret['custom']['dynamicloadfunction'] = $this->dynamicloadfunction;
        $ret['custom']['expanded'] = $this->expanded;

        foreach ($this->nodes as $node) {
            $ret['nodes'][] = $node->get_definition();
        }

<<<<<<< HEAD
 		foreach ($this->nodes as $node) {
 			$ret['nodes'][]=$node->get_definition();
 		}
		return $ret;
 	}
=======
        return $ret;
    }
>>>>>>> 6fff9dbc
}<|MERGE_RESOLUTION|>--- conflicted
+++ resolved
@@ -150,14 +150,6 @@
             $ret['nodes'][] = $node->get_definition();
         }
 
-<<<<<<< HEAD
- 		foreach ($this->nodes as $node) {
- 			$ret['nodes'][]=$node->get_definition();
- 		}
-		return $ret;
- 	}
-=======
         return $ret;
     }
->>>>>>> 6fff9dbc
 }