--- conflicted
+++ resolved
@@ -126,9 +126,6 @@
         $this->defs = $viewdefs[$this->module][$this->view];
     }
 
-<<<<<<< HEAD
-}
-=======
     /**
      * @param array $request
      * @return void
@@ -139,6 +136,4 @@
         parent::populateBean($request);
     }
 
-}
-?>
->>>>>>> 6fff9dbc
+}