--- conflicted
+++ resolved
@@ -1,201 +1,203 @@
 <?php
 
-class parseCSV {
+class parseCSV
+{
 
 /*
 
-	Class: parseCSV v0.4.3 beta
-	http://code.google.com/p/parsecsv-for-php/
-
-
-	Fully conforms to the specifications lined out on wikipedia:
-	 - http://en.wikipedia.org/wiki/Comma-separated_values
-
-	Based on the concept of Ming Hong Ng's CsvFileParser class:
-	 - http://minghong.blogspot.com/2006/07/csv-parser-for-php.html
-
-
-
-	Copyright (c) 2007 Jim Myhrberg (jim@zydev.info).
-
-	Permission is hereby granted, free of charge, to any person obtaining a copy
-	of this software and associated documentation files (the "Software"), to deal
-	in the Software without restriction, including without limitation the rights
-	to use, copy, modify, merge, publish, distribute, sublicense, and/or sell
-	copies of the Software, and to permit persons to whom the Software is
-	furnished to do so, subject to the following conditions:
-
-	The above copyright notice and this permission notice shall be included in
-	all copies or substantial portions of the Software.
-
-	THE SOFTWARE IS PROVIDED "AS IS", WITHOUT WARRANTY OF ANY KIND, EXPRESS OR
-	IMPLIED, INCLUDING BUT NOT LIMITED TO THE WARRANTIES OF MERCHANTABILITY,
-	FITNESS FOR A PARTICULAR PURPOSE AND NONINFRINGEMENT. IN NO EVENT SHALL THE
-	AUTHORS OR COPYRIGHT HOLDERS BE LIABLE FOR ANY CLAIM, DAMAGES OR OTHER
-	LIABILITY, WHETHER IN AN ACTION OF CONTRACT, TORT OR OTHERWISE, ARISING FROM,
-	OUT OF OR IN CONNECTION WITH THE SOFTWARE OR THE USE OR OTHER DEALINGS IN
-	THE SOFTWARE.
-
-
-
-	Code Examples
-	----------------
-	# general usage
-	$csv = new parseCSV('data.csv');
-	print_r($csv->data);
-	----------------
-	# tab delimited, and encoding conversion
-	$csv = new parseCSV();
-	$csv->encoding('UTF-16', 'UTF-8');
-	$csv->delimiter = "\t";
-	$csv->parse('data.tsv');
-	print_r($csv->data);
-	----------------
-	# auto-detect delimiter character
-	$csv = new parseCSV();
-	$csv->auto('data.csv');
-	print_r($csv->data);
-	----------------
-	# modify data in a csv file
-	$csv = new parseCSV();
-	$csv->sort_by = 'id';
-	$csv->parse('data.csv');
-	# "4" is the value of the "id" column of the CSV row
-	$csv->data[4] = array('firstname' => 'John', 'lastname' => 'Doe', 'email' => 'john@doe.com');
-	$csv->save();
-	----------------
-	# add row/entry to end of CSV file
-	#  - only recommended when you know the extact sctructure of the file
-	$csv = new parseCSV();
-	$csv->save('data.csv', array('1986', 'Home', 'Nowhere', ''), true);
-	----------------
-	# convert 2D array to csv data and send headers
-	# to browser to treat output as a file and download it
-	$csv = new parseCSV();
-	$csv->output (true, 'movies.csv', $array);
-	----------------
+    Class: parseCSV v0.4.3 beta
+    http://code.google.com/p/parsecsv-for-php/
+
+
+    Fully conforms to the specifications lined out on wikipedia:
+     - http://en.wikipedia.org/wiki/Comma-separated_values
+
+    Based on the concept of Ming Hong Ng's CsvFileParser class:
+     - http://minghong.blogspot.com/2006/07/csv-parser-for-php.html
+
+
+
+    Copyright (c) 2007 Jim Myhrberg (jim@zydev.info).
+
+    Permission is hereby granted, free of charge, to any person obtaining a copy
+    of this software and associated documentation files (the "Software"), to deal
+    in the Software without restriction, including without limitation the rights
+    to use, copy, modify, merge, publish, distribute, sublicense, and/or sell
+    copies of the Software, and to permit persons to whom the Software is
+    furnished to do so, subject to the following conditions:
+
+    The above copyright notice and this permission notice shall be included in
+    all copies or substantial portions of the Software.
+
+    THE SOFTWARE IS PROVIDED "AS IS", WITHOUT WARRANTY OF ANY KIND, EXPRESS OR
+    IMPLIED, INCLUDING BUT NOT LIMITED TO THE WARRANTIES OF MERCHANTABILITY,
+    FITNESS FOR A PARTICULAR PURPOSE AND NONINFRINGEMENT. IN NO EVENT SHALL THE
+    AUTHORS OR COPYRIGHT HOLDERS BE LIABLE FOR ANY CLAIM, DAMAGES OR OTHER
+    LIABILITY, WHETHER IN AN ACTION OF CONTRACT, TORT OR OTHERWISE, ARISING FROM,
+    OUT OF OR IN CONNECTION WITH THE SOFTWARE OR THE USE OR OTHER DEALINGS IN
+    THE SOFTWARE.
+
+
+
+    Code Examples
+    ----------------
+    # general usage
+    $csv = new parseCSV('data.csv');
+    print_r($csv->data);
+    ----------------
+    # tab delimited, and encoding conversion
+    $csv = new parseCSV();
+    $csv->encoding('UTF-16', 'UTF-8');
+    $csv->delimiter = "\t";
+    $csv->parse('data.tsv');
+    print_r($csv->data);
+    ----------------
+    # auto-detect delimiter character
+    $csv = new parseCSV();
+    $csv->auto('data.csv');
+    print_r($csv->data);
+    ----------------
+    # modify data in a csv file
+    $csv = new parseCSV();
+    $csv->sort_by = 'id';
+    $csv->parse('data.csv');
+    # "4" is the value of the "id" column of the CSV row
+    $csv->data[4] = array('firstname' => 'John', 'lastname' => 'Doe', 'email' => 'john@doe.com');
+    $csv->save();
+    ----------------
+    # add row/entry to end of CSV file
+    #  - only recommended when you know the extact sctructure of the file
+    $csv = new parseCSV();
+    $csv->save('data.csv', array('1986', 'Home', 'Nowhere', ''), true);
+    ----------------
+    # convert 2D array to csv data and send headers
+    # to browser to treat output as a file and download it
+    $csv = new parseCSV();
+    $csv->output (true, 'movies.csv', $array);
+    ----------------
 
 
 */
 
 
-	/**
-	 * Configuration
-	 * - set these options with $object->var_name = 'value';
-	 */
-
-	# use first line/entry as field names
-	var $heading = true;
-
-	# override field names
-	var $fields = array();
-
-	# sort entries by this field
-	var $sort_by = null;
-	var $sort_reverse = false;
-
-	# sort behavior passed to ksort/krsort functions
-	# regular = SORT_REGULAR
-	# numeric = SORT_NUMERIC
-	# string  = SORT_STRING
-	var $sort_type = null;
-
-	# delimiter (comma) and enclosure (double quote)
-	var $delimiter = ',';
-	var $enclosure = '"';
-
-	# basic SQL-like conditions for row matching
-	var $conditions = null;
-
-	# number of rows to ignore from beginning of data
-	var $offset = null;
-
-	# limits the number of returned rows to specified amount
-	var $limit = null;
-
-	# number of rows to analyze when attempting to auto-detect delimiter
-	var $auto_depth = 15;
-
-	# characters to ignore when attempting to auto-detect delimiter
-	var $auto_non_chars = "a-zA-Z0-9\n\r";
-
-	# preferred delimiter characters, only used when all filtering method
-	# returns multiple possible delimiters (happens very rarely)
-	var $auto_preferred = ",;\t.:|";
-
-	# character encoding options
-	var $convert_encoding = false;
-	var $input_encoding = 'ISO-8859-1';
-	var $output_encoding = 'ISO-8859-1';
-
-	# used by unparse(), save(), and output() functions
-	var $linefeed = "\r\n";
-
-	# only used by output() function
-	var $output_delimiter = ',';
-	var $output_filename = 'data.csv';
-
-	# keep raw file data in memory after successful parsing (useful for debugging)
-	var $keep_file_data = false;
-
-	/**
-	 * Internal variables
-	 */
-
-	# current file
-	var $file;
-
-	# loaded file contents
-	var $file_data;
-
-	# error while parsing input data
-	#  0 = No errors found. Everything should be fine :)
-	#  1 = Hopefully correctable syntax error was found.
-	#  2 = Enclosure character (double quote by default)
-	#      was found in non-enclosed field. This means
-	#      the file is either corrupt, or does not
-	#      standard CSV formatting. Please validate
-	#      the parsed data yourself.
-	var $error = 0;
-
-	# detailed error info
-	var $error_info = array();
-
-	# array of field values in data parsed
-	var $titles = array();
-
-	# two dimensional array of CSV data
-	var $data = array();
-
-
-	/**
-	 * Constructor
-	 * @param   input   CSV file or string
-	 */
-	function __construct ($input = null, $offset = null, $limit = null, $conditions = null) {
-		if ( $offset !== null ){
-			$this->offset = $offset;
-		}
-		if ( $limit !== null ){
-			$this->limit = $limit;
-		}
-		if ( is_array($conditions) && count($conditions) > 0 ){
-			$this->conditions = $conditions;
-		}
-		if ( !empty($input) ){
-			$this->parse($input);
-		}
-	}
+    /**
+     * Configuration
+     * - set these options with $object->var_name = 'value';
+     */
+
+    # use first line/entry as field names
+    public $heading = true;
+
+    # override field names
+    public $fields = array();
+
+    # sort entries by this field
+    public $sort_by = null;
+    public $sort_reverse = false;
+
+    # sort behavior passed to ksort/krsort functions
+    # regular = SORT_REGULAR
+    # numeric = SORT_NUMERIC
+    # string  = SORT_STRING
+    public $sort_type = null;
+
+    # delimiter (comma) and enclosure (double quote)
+    public $delimiter = ',';
+    public $enclosure = '"';
+
+    # basic SQL-like conditions for row matching
+    public $conditions = null;
+
+    # number of rows to ignore from beginning of data
+    public $offset = null;
+
+    # limits the number of returned rows to specified amount
+    public $limit = null;
+
+    # number of rows to analyze when attempting to auto-detect delimiter
+    public $auto_depth = 15;
+
+    # characters to ignore when attempting to auto-detect delimiter
+    public $auto_non_chars = "a-zA-Z0-9\n\r";
+
+    # preferred delimiter characters, only used when all filtering method
+    # returns multiple possible delimiters (happens very rarely)
+    public $auto_preferred = ",;\t.:|";
+
+    # character encoding options
+    public $convert_encoding = false;
+    public $input_encoding = 'ISO-8859-1';
+    public $output_encoding = 'ISO-8859-1';
+
+    # used by unparse(), save(), and output() functions
+    public $linefeed = "\r\n";
+
+    # only used by output() function
+    public $output_delimiter = ',';
+    public $output_filename = 'data.csv';
+
+    # keep raw file data in memory after successful parsing (useful for debugging)
+    public $keep_file_data = false;
+
+    /**
+     * Internal variables
+     */
+
+    # current file
+    public $file;
+
+    # loaded file contents
+    public $file_data;
+
+    # error while parsing input data
+    #  0 = No errors found. Everything should be fine :)
+    #  1 = Hopefully correctable syntax error was found.
+    #  2 = Enclosure character (double quote by default)
+    #      was found in non-enclosed field. This means
+    #      the file is either corrupt, or does not
+    #      standard CSV formatting. Please validate
+    #      the parsed data yourself.
+    public $error = 0;
+
+    # detailed error info
+    public $error_info = array();
+
+    # array of field values in data parsed
+    public $titles = array();
+
+    # two dimensional array of CSV data
+    public $data = array();
+
+
+    /**
+     * Constructor
+     * @param   input   CSV file or string
+     */
+    public function __construct($input = null, $offset = null, $limit = null, $conditions = null)
+    {
+        if ($offset !== null) {
+            $this->offset = $offset;
+        }
+        if ($limit !== null) {
+            $this->limit = $limit;
+        }
+        if (is_array($conditions) && count($conditions) > 0) {
+            $this->conditions = $conditions;
+        }
+        if (!empty($input)) {
+            $this->parse($input);
+        }
+    }
 
     /**
      * @deprecated deprecated since version 7.6, PHP4 Style Constructors are deprecated and will be remove in 7.8, please update your code, use __construct instead
      */
-    function parseCSV($input = null, $offset = null, $limit = null, $conditions = null){
+    public function parseCSV($input = null, $offset = null, $limit = null, $conditions = null)
+    {
         $deprecatedMessage = 'PHP4 Style Constructors are deprecated and will be remove in 7.8, please update your code';
-        if(isset($GLOBALS['log'])) {
+        if (isset($GLOBALS['log'])) {
             $GLOBALS['log']->deprecated($deprecatedMessage);
-        }
-        else {
+        } else {
             trigger_error($deprecatedMessage, E_USER_DEPRECATED);
         }
         self::__construct($input, $offset, $limit, $conditions);
@@ -203,594 +205,462 @@
 
 
 
-	// ==============================================
-	// ----- [ Main Functions ] ---------------------
-	// ==============================================
-
-	/**
-	 * Parse CSV file or string
-	 * @param   input   CSV file or string
-	 * @return  nothing
-	 */
-	function parse ($input = null, $offset = null, $limit = null, $conditions = null) {
-		if ( $input === null ) $input = $this->file;
-		if ( !empty($input) ) {
-			if ( $offset !== null ) $this->offset = $offset;
-			if ( $limit !== null ) $this->limit = $limit;
-			if ( count($conditions) > 0 ) $this->conditions = $conditions;
-			if ( is_readable($input) ) {
-				$this->data = $this->parse_file($input);
-			} else {
-				$this->file_data = &$input;
-				$this->data = $this->parse_string();
-			}
-			if ( $this->data === false ) return false;
-		}
-		return true;
-	}
-
-	/**
-	 * Save changes, or new file and/or data
-	 * @param   file     file to save to
-	 * @param   data     2D array with data
-	 * @param   append   append current data to end of target CSV if exists
-	 * @param   fields   field names
-	 * @return  true or false
-	 */
-	function save ($file = null, $data = array(), $append = false, $fields = array()) {
-		if ( empty($file) ) $file = &$this->file;
-		$mode = ( $append ) ? 'at' : 'wt' ;
-		$is_php = ( preg_match('/\.php$/i', $file) ) ? true : false ;
-		return $this->_wfile($file, $this->unparse($data, $fields, $append, $is_php), $mode);
-	}
-
-	/**
-	 * Generate CSV based string for output
-	 * @param   filename    if specified, headers and data will be output directly to browser as a downloable file
-	 * @param   data        2D array with data
-	 * @param   fields      field names
-	 * @param   delimiter   delimiter used to separate data
-	 * @return  CSV data using delimiter of choice, or default
-	 */
-	function output ($filename = null, $data = array(), $fields = array(), $delimiter = null) {
-		if ( empty($filename) ) $filename = $this->output_filename;
-		if ( $delimiter === null ) $delimiter = $this->output_delimiter;
-		$data = $this->unparse($data, $fields, null, null, $delimiter);
-		if ( $filename !== null ) {
-			header('Content-type: application/csv');
-			header('Content-Disposition: attachment; filename="'.$filename.'"');
-			echo $data;
-		}
-		return $data;
-	}
-
-	/**
-	 * Convert character encoding
-	 * @param   input    input character encoding, uses default if left blank
-	 * @param   output   output character encoding, uses default if left blank
-	 * @return  nothing
-	 */
-	function encoding ($input = null, $output = null) {
-		$this->convert_encoding = true;
-		if ( $input !== null ) $this->input_encoding = $input;
-		if ( $output !== null ) $this->output_encoding = $output;
-	}
-
-	/**
-	 * Auto-Detect Delimiter: Find delimiter by analyzing a specific number of
-	 * rows to determine most probable delimiter character
-	 * @param   file           local CSV file
-	 * @param   parse          true/false parse file directly
-	 * @param   search_depth   number of rows to analyze
-	 * @param   preferred      preferred delimiter characters
-	 * @param   enclosure      enclosure character, default is double quote (").
-	 * @return  delimiter character
-	 */
-	function auto ($file = null, $parse = true, $search_depth = null, $preferred = null, $enclosure = null) {
-
-		if ( $file === null ) $file = $this->file;
-		if ( empty($search_depth) ) $search_depth = $this->auto_depth;
-		if ( $enclosure === null ) $enclosure = $this->enclosure;
-                else $this->enclosure = $enclosure;
-
-		if ( $preferred === null ) $preferred = $this->auto_preferred;
-
-		if ( empty($this->file_data) ) {
-			if ( $this->_check_data($file) ) {
-				$data = &$this->file_data;
-			} else return false;
-		} else {
-			$data = &$this->file_data;
-		}
-
-		$chars = array();
-		$strlen = strlen($data);
-		$enclosed = false;
-		$n = 1;
-		$to_end = true;
-
-		// walk specific depth finding possible delimiter characters
-		for ( $i=0; $i < $strlen; $i++ ) {
-			$ch = $data{$i};
-			$nch = ( isset($data{$i+1}) ) ? $data{$i+1} : false ;
-			$pch = ( isset($data{$i-1}) ) ? $data{$i-1} : false ;
-
-			// open and closing quotes
-			if ( $ch == $enclosure ) {
-				if ( !$enclosed || $nch != $enclosure ) {
-					$enclosed = ( $enclosed ) ? false : true ;
-				} elseif ( $enclosed ) {
-					$i++;
-				}
-
-			// end of row
-			} elseif ( ($ch == "\n" && $pch != "\r" || $ch == "\r") && !$enclosed ) {
-				if ( $n >= $search_depth ) {
-					$strlen = 0;
-					$to_end = false;
-				} else {
-					$n++;
-				}
-
-			// count character
-			} elseif (!$enclosed) {
-				if ( !preg_match('/['.preg_quote($this->auto_non_chars, '/').']/i', $ch) ) {
-					if ( !isset($chars[$ch][$n]) ) {
-						$chars[$ch][$n] = 1;
-					} else {
-						$chars[$ch][$n]++;
-					}
-				}
-			}
-		}
-
-		// filtering
-		$depth = ( $to_end ) ? $n-1 : $n ;
-		$filtered = array();
-		foreach( $chars as $char => $value ) {
-			if ( $match = $this->_check_count($char, $value, $depth, $preferred) ) {
-				$filtered[$match] = $char;
-			}
-		}
-
-		// capture most probable delimiter
-		ksort($filtered);
-		$this->delimiter = reset($filtered);
-
-		// parse data
-		if ( $parse ) $this->data = $this->parse_string();
-
-		return $this->delimiter;
-
-	}
-
-
-	// ==============================================
-	// ----- [ Core Functions ] ---------------------
-	// ==============================================
-
-	/**
-	 * Read file to string and call parse_string()
-	 * @param   file   local CSV file
-	 * @return  2D array with CSV data, or false on failure
-	 */
-	function parse_file ($file = null) {
-		if ( $file === null ) $file = $this->file;
-		if ( empty($this->file_data) ) $this->load_data($file);
-		return ( !empty($this->file_data) ) ? $this->parse_string() : false ;
-	}
-
-	/**
-	 * Parse CSV strings to arrays
-	 * @param   data   CSV string
-	 * @return  2D array with CSV data, or false on failure
-	 */
-	function parse_string ($data = null) {
-		if ( empty($data) ) {
-			if ( $this->_check_data() ) {
-				$data = &$this->file_data;
-			} else return false;
-		}
-
-		$white_spaces = str_replace($this->delimiter, '', " \t\x0B\0");
-
-		$rows = array();
-		$row = array();
-		$row_count = 0;
-		$current = '';
-		$head = ( !empty($this->fields) ) ? $this->fields : array() ;
-		$col = 0;
-		$enclosed = false;
-		$was_enclosed = false;
-		$strlen = strlen($data);
-
-		// walk through each character
-		for ( $i=0; $i < $strlen; $i++ ) {
-			$ch = $data{$i};
-			$nch = ( isset($data{$i+1}) ) ? $data{$i+1} : false ;
-			$pch = ( isset($data{$i-1}) ) ? $data{$i-1} : false ;
-
-			// open/close quotes, and inline quotes
-			if ( $ch == $this->enclosure ) {
-				if ( !$enclosed ) {
-					if ( ltrim($current, $white_spaces) == '' ) {
-						$enclosed = true;
-						$was_enclosed = true;
-					} else {
-						$this->error = 2;
-						$error_row = count($rows) + 1;
-						$error_col = $col + 1;
-						if ( !isset($this->error_info[$error_row.'-'.$error_col]) ) {
-							$this->error_info[$error_row.'-'.$error_col] = array(
-								'type' => 2,
-								'info' => 'Syntax error found on row '.$error_row.'. Non-enclosed fields can not contain double-quotes.',
-								'row' => $error_row,
-								'field' => $error_col,
-								'field_name' => (!empty($head[$col])) ? $head[$col] : null,
-							);
-						}
-						$current .= $ch;
-					}
-				} elseif ($nch == $this->enclosure) {
-					$current .= $ch;
-					$i++;
-				} elseif ( $nch != $this->delimiter && $nch != "\r" && $nch != "\n" ) {
-					for ( $x=($i+1); isset($data{$x}) && ltrim($data{$x}, $white_spaces) == ''; $x++ ) {}
-					if ( $data{$x} == $this->delimiter ) {
-						$enclosed = false;
-						$i = $x;
-					} else {
-						if ( $this->error < 1 ) {
-							$this->error = 1;
-						}
-						$error_row = count($rows) + 1;
-						$error_col = $col + 1;
-						if ( !isset($this->error_info[$error_row.'-'.$error_col]) ) {
-							$this->error_info[$error_row.'-'.$error_col] = array(
-								'type' => 1,
-								'info' =>
-									'Syntax error found on row '.(count($rows) + 1).'. '.
-									'A single double-quote was found within an enclosed string. '.
-									'Enclosed double-quotes must be escaped with a second double-quote.',
-								'row' => count($rows) + 1,
-								'field' => $col + 1,
-								'field_name' => (!empty($head[$col])) ? $head[$col] : null,
-							);
-						}
-						$current .= $ch;
-						$enclosed = false;
-					}
-				} else {
-					$enclosed = false;
-				}
-
-			// end of field/row
-			} elseif ( ($ch == $this->delimiter || $ch == "\n" || $ch == "\r") && !$enclosed ) {
-				$key = ( !empty($head[$col]) ) ? $head[$col] : $col ;
-				$row[$key] = ( $was_enclosed ) ? $current : trim($current) ;
-				$current = '';
-				$was_enclosed = false;
-				$col++;
-
-				// end of row
-				if ( $ch == "\n" || $ch == "\r" ) {
-					if ( $this->_validate_offset($row_count) && $this->_validate_row_conditions($row, $this->conditions) ) {
-						if ( $this->heading && empty($head) ) {
-							$head = $row;
-						} elseif ( empty($this->fields) || (!empty($this->fields) && (($this->heading && $row_count > 0) || !$this->heading)) ) {
-							if ( !empty($this->sort_by) && !empty($row[$this->sort_by]) ) {
-								if ( isset($rows[$row[$this->sort_by]]) ) {
-									$rows[$row[$this->sort_by].'_0'] = &$rows[$row[$this->sort_by]];
-									unset($rows[$row[$this->sort_by]]);
-									for ( $sn=1; isset($rows[$row[$this->sort_by].'_'.$sn]); $sn++ ) {}
-									$rows[$row[$this->sort_by].'_'.$sn] = $row;
-								} else $rows[$row[$this->sort_by]] = $row;
-							} else $rows[] = $row;
-						}
-					}
-					$row = array();
-					$col = 0;
-					$row_count++;
-					if ( $this->sort_by === null && $this->limit !== null && count($rows) == $this->limit ) {
-						$i = $strlen;
-					}
-					if ( $ch == "\r" && $nch == "\n" ) $i++;
-				}
-
-			// append character to current field
-			} else {
-				$current .= $ch;
-			}
-		}
-		$this->titles = $head;
-		if ( !empty($this->sort_by) ) {
-			$sort_type = SORT_REGULAR;
-			if ( $this->sort_type == 'numeric' ) {
-				$sort_type = SORT_NUMERIC;
-			} elseif ( $this->sort_type == 'string' ) {
-				$sort_type = SORT_STRING;
-			}
-			( $this->sort_reverse ) ? krsort($rows, $sort_type) : ksort($rows, $sort_type) ;
-			if ( $this->offset !== null || $this->limit !== null ) {
-				$rows = array_slice($rows, ($this->offset === null ? 0 : $this->offset) , $this->limit, true);
-			}
-		}
-		if ( !$this->keep_file_data ) {
-			$this->file_data = null;
-		}
-		return $rows;
-	}
-
-	/**
-	 * Create CSV data from array
-	 * @param   data        2D array with data
-	 * @param   fields      field names
-	 * @param   append      if true, field names will not be output
-	 * @param   is_php      if a php die() call should be put on the first
-	 *                      line of the file, this is later ignored when read.
-	 * @param   delimiter   field delimiter to use
-	 * @return  CSV data (text string)
-	 */
-	function unparse ( $data = array(), $fields = array(), $append = false , $is_php = false, $delimiter = null) {
-		if ( !is_array($data) || empty($data) ) $data = &$this->data;
-		if ( !is_array($fields) || empty($fields) ) $fields = &$this->titles;
-		if ( $delimiter === null ) $delimiter = $this->delimiter;
-
-		$string = ( $is_php ) ? "<?php header('Status: 403'); die(' '); ?>".$this->linefeed : '' ;
-		$entry = array();
-
-		// create heading
-		if ( $this->heading && !$append && !empty($fields) ) {
-			foreach( $fields as $key => $value ) {
-				$entry[] = $this->_enclose_value($value);
-			}
-			$string .= implode($delimiter, $entry).$this->linefeed;
-			$entry = array();
-		}
-
-		// create data
-		foreach( $data as $key => $row ) {
-			foreach( $row as $field => $value ) {
-				$entry[] = $this->_enclose_value($value);
-			}
-			$string .= implode($delimiter, $entry).$this->linefeed;
-			$entry = array();
-		}
-
-		return $string;
-	}
-
-	/**
-	 * Load local file or string
-	 * @param   input   local CSV file
-	 * @return  true or false
-	 */
-	function load_data ($input = null) {
-		$data = null;
-		$file = null;
-		if ( $input === null ) {
-			$file = $this->file;
-		} elseif ( file_exists($input) ) {
-			$file = $input;
-		} else {
-			$data = $input;
-		}
-		if ( !empty($data) || $data = $this->_rfile($file) ) {
-			if ( $this->file != $file ) $this->file = $file;
-			if ( preg_match('/\.php$/i', $file) && preg_match('/<\?.*?\?>(.*)/ims', $data, $strip) ) {
-				$data = ltrim($strip[1]);
-			}
-			if ( $this->convert_encoding ) $data = iconv($this->input_encoding, $this->output_encoding, $data);
-			if ( substr($data, -1) != "\n" ) $data .= "\n";
-			$this->file_data = &$data;
-			return true;
-		}
-		return false;
-	}
-
-
-	// ==============================================
-	// ----- [ Internal Functions ] -----------------
-	// ==============================================
-
-	/**
-	 * Validate a row against specified conditions
-	 * @param   row          array with values from a row
-	 * @param   conditions   specified conditions that the row must match
-	 * @return  true of false
-	 */
-	function _validate_row_conditions ($row = array(), $conditions = null) {
-		if ( !empty($row) ) {
-			if ( !empty($conditions) ) {
-				$conditions = (strpos($conditions, ' OR ') !== false) ? explode(' OR ', $conditions) : array($conditions) ;
-				$or = '';
-				foreach( $conditions as $key => $value ) {
-					if ( strpos($value, ' AND ') !== false ) {
-						$value = explode(' AND ', $value);
-						$and = '';
-						foreach( $value as $k => $v ) {
-							$and .= $this->_validate_row_condition($row, $v);
-						}
-						$or .= (strpos($and, '0') !== false) ? '0' : '1' ;
-					} else {
-						$or .= $this->_validate_row_condition($row, $value);
-					}
-				}
-				return (strpos($or, '1') !== false) ? true : false ;
-			}
-			return true;
-		}
-		return false;
-	}
-
-	/**
-	 * Validate a row against a single condition
-	 * @param   row          array with values from a row
-	 * @param   condition   specified condition that the row must match
-	 * @return  true of false
-	 */
-	function _validate_row_condition ($row, $condition) {
-		$operators = array(
-			'=', 'equals', 'is',
-			'!=', 'is not',
-			'<', 'is less than',
-			'>', 'is greater than',
-			'<=', 'is less than or equals',
-			'>=', 'is greater than or equals',
-			'contains',
-			'does not contain',
-		);
-		$operators_regex = array();
-		foreach( $operators as $value ) {
-			$operators_regex[] = preg_quote($value, '/');
-		}
-		$operators_regex = implode('|', $operators_regex);
-		if ( preg_match('/^(.+) ('.$operators_regex.') (.+)$/i', trim($condition), $capture) ) {
-			$field = $capture[1];
-			$op = $capture[2];
-			$value = $capture[3];
-			if ( preg_match('/^([\'\"]{1})(.*)([\'\"]{1})$/i', $value, $capture) ) {
-				if ( $capture[1] == $capture[3] ) {
-					$value = $capture[2];
-					$value = str_replace("\\n", "\n", $value);
-					$value = str_replace("\\r", "\r", $value);
-					$value = str_replace("\\t", "\t", $value);
-					$value = stripslashes($value);
-				}
-			}
-			if ( array_key_exists($field, $row) ) {
-				if ( ($op == '=' || $op == 'equals' || $op == 'is') && $row[$field] == $value ) {
-					return '1';
-				} elseif ( ($op == '!=' || $op == 'is not') && $row[$field] != $value ) {
-					return '1';
-				} elseif ( ($op == '<' || $op == 'is less than' ) && $row[$field] < $value ) {
-					return '1';
-				} elseif ( ($op == '>' || $op == 'is greater than') && $row[$field] > $value ) {
-					return '1';
-				} elseif ( ($op == '<=' || $op == 'is less than or equals' ) && $row[$field] <= $value ) {
-					return '1';
-				} elseif ( ($op == '>=' || $op == 'is greater than or equals') && $row[$field] >= $value ) {
-					return '1';
-				} elseif ( $op == 'contains' && preg_match('/'.preg_quote($value, '/').'/i', $row[$field]) ) {
-					return '1';
-				} elseif ( $op == 'does not contain' && !preg_match('/'.preg_quote($value, '/').'/i', $row[$field]) ) {
-					return '1';
-				} else {
-					return '0';
-				}
-			}
-		}
-		return '1';
-	}
-
-	/**
-	 * Validates if the row is within the offset or not if sorting is disabled
-	 * @param   current_row   the current row number being processed
-	 * @return  true of false
-	 */
-	function _validate_offset ($current_row) {
-		if ( $this->sort_by === null && $this->offset !== null && $current_row < $this->offset ) return false;
-		return true;
-	}
-
-	/**
-	 * Enclose values if needed
-	 *  - only used by unparse()
-	 * @param   value   string to process
-	 * @return  Processed value
-	 */
-	function _enclose_value ($value = null) {
-		if ( $value !== null && $value != '' ) {
-			$delimiter = preg_quote($this->delimiter, '/');
-			$enclosure = preg_quote($this->enclosure, '/');
-			if ( preg_match("/".$delimiter."|".$enclosure."|\n|\r/i", $value) || ($value{0} == ' ' || substr($value, -1) == ' ') ) {
-				$value = str_replace($this->enclosure, $this->enclosure.$this->enclosure, $value);
-				$value = $this->enclosure.$value.$this->enclosure;
-			}
-		}
-		return $value;
-	}
-
-	/**
-	 * Check file data
-	 * @param   file   local filename
-	 * @return  true or false
-	 */
-	function _check_data ($file = null) {
-		if ( empty($this->file_data) ) {
-			if ( $file === null ) $file = $this->file;
-			return $this->load_data($file);
-		}
-		return true;
-	}
-
-
-	/**
-	 * Check if passed info might be delimiter
-	 *  - only used by find_delimiter()
-	 * @return  special string used for delimiter selection, or false
-	 */
-	function _check_count ($char, $array, $depth, $preferred) {
-		if ( $depth == count($array) ) {
-			$first = null;
-			$equal = null;
-			$almost = false;
-			foreach( $array as $key => $value ) {
-				if ( $first == null ) {
-					$first = $value;
-				} elseif ( $value == $first && $equal !== false) {
-					$equal = true;
-				} elseif ( $value == $first+1 && $equal !== false ) {
-					$equal = true;
-					$almost = true;
-				} else {
-					$equal = false;
-				}
-			}
-			if ( $equal ) {
-				$match = ( $almost ) ? 2 : 1 ;
-				$pref = strpos($preferred, $char);
-				$pref = ( $pref !== false ) ? str_pad($pref, 3, '0', STR_PAD_LEFT) : '999' ;
-				return $pref.$match.'.'.(99999 - str_pad($first, 5, '0', STR_PAD_LEFT));
-			} else return false;
-		}
-	}
-
-	/**
-	 * Read local file
-	 * @param   file   local filename
-	 * @return  Data from file, or false on failure
-	 */
-	function _rfile ($file = null) {
-		if ( is_readable($file) ) {
-			if ( !($fh = fopen($file, 'r')) ) return false;
-			$data = fread($fh, filesize($file));
-			fclose($fh);
-			return $data;
-		}
-		return false;
-	}
-
-	/**
-	 * Write to local file
-	 * @param   file     local filename
-	 * @param   string   data to write to file
-	 * @param   mode     fopen() mode
-	 * @param   lock     flock() mode
-	 * @return  true or false
-	 */
-	function _wfile ($file, $string = '', $mode = 'wb', $lock = 2) {
-		if ( $fp = fopen($file, $mode) ) {
-			flock($fp, $lock);
-			$re = fwrite($fp, $string);
-			$re2 = fclose($fp);
-			if ( $re != false && $re2 != false ) return true;
-		}
-		return false;
-	}
-
-<<<<<<< HEAD
-=======
+    // ==============================================
+    // ----- [ Main Functions ] ---------------------
+    // ==============================================
+
+    /**
+     * Parse CSV file or string
+     * @param   input   CSV file or string
+     * @return  nothing
+     */
+    public function parse($input = null, $offset = null, $limit = null, $conditions = null)
+    {
+        if ($input === null) {
+            $input = $this->file;
+        }
+        if (!empty($input)) {
+            if ($offset !== null) {
+                $this->offset = $offset;
+            }
+            if ($limit !== null) {
+                $this->limit = $limit;
+            }
+            if (count($conditions) > 0) {
+                $this->conditions = $conditions;
+            }
+            if (is_readable($input)) {
+                $this->data = $this->parse_file($input);
+            } else {
+                $this->file_data = &$input;
+                $this->data = $this->parse_string();
+            }
+            if ($this->data === false) {
+                return false;
+            }
+        }
+        return true;
+    }
+
+    /**
+     * Save changes, or new file and/or data
+     * @param   file     file to save to
+     * @param   data     2D array with data
+     * @param   append   append current data to end of target CSV if exists
+     * @param   fields   field names
+     * @return  true or false
+     */
+    public function save($file = null, $data = array(), $append = false, $fields = array())
+    {
+        if (empty($file)) {
+            $file = &$this->file;
+        }
+        $mode = ($append) ? 'at' : 'wt' ;
+        $is_php = (preg_match('/\.php$/i', $file)) ? true : false ;
+        return $this->_wfile($file, $this->unparse($data, $fields, $append, $is_php), $mode);
+    }
+
+    /**
+     * Generate CSV based string for output
+     * @param   filename    if specified, headers and data will be output directly to browser as a downloable file
+     * @param   data        2D array with data
+     * @param   fields      field names
+     * @param   delimiter   delimiter used to separate data
+     * @return  CSV data using delimiter of choice, or default
+     */
+    public function output($filename = null, $data = array(), $fields = array(), $delimiter = null)
+    {
+        if (empty($filename)) {
+            $filename = $this->output_filename;
+        }
+        if ($delimiter === null) {
+            $delimiter = $this->output_delimiter;
+        }
+        $data = $this->unparse($data, $fields, null, null, $delimiter);
+        if ($filename !== null) {
+            header('Content-type: application/csv');
+            header('Content-Disposition: attachment; filename="'.$filename.'"');
+            echo $data;
+        }
+        return $data;
+    }
+
+    /**
+     * Convert character encoding
+     * @param   input    input character encoding, uses default if left blank
+     * @param   output   output character encoding, uses default if left blank
+     * @return  nothing
+     */
+    public function encoding($input = null, $output = null)
+    {
+        $this->convert_encoding = true;
+        if ($input !== null) {
+            $this->input_encoding = $input;
+        }
+        if ($output !== null) {
+            $this->output_encoding = $output;
+        }
+    }
+
+    /**
+     * Auto-Detect Delimiter: Find delimiter by analyzing a specific number of
+     * rows to determine most probable delimiter character
+     * @param   file           local CSV file
+     * @param   parse          true/false parse file directly
+     * @param   search_depth   number of rows to analyze
+     * @param   preferred      preferred delimiter characters
+     * @param   enclosure      enclosure character, default is double quote (").
+     * @return  delimiter character
+     */
+    public function auto($file = null, $parse = true, $search_depth = null, $preferred = null, $enclosure = null)
+    {
+        if ($file === null) {
+            $file = $this->file;
+        }
+        if (empty($search_depth)) {
+            $search_depth = $this->auto_depth;
+        }
+        if ($enclosure === null) {
+            $enclosure = $this->enclosure;
+        } else {
+            $this->enclosure = $enclosure;
+        }
+
+        if ($preferred === null) {
+            $preferred = $this->auto_preferred;
+        }
+
+        if (empty($this->file_data)) {
+            if ($this->_check_data($file)) {
+                $data = &$this->file_data;
+            } else {
+                return false;
+            }
+        } else {
+            $data = &$this->file_data;
+        }
+
+        $chars = array();
+        $strlen = strlen($data);
+        $enclosed = false;
+        $n = 1;
+        $to_end = true;
+
+        // walk specific depth finding possible delimiter characters
+        for ($i=0; $i < $strlen; $i++) {
+            $ch = $data{$i};
+            $nch = (isset($data{$i+1})) ? $data{$i+1} : false ;
+            $pch = (isset($data{$i-1})) ? $data{$i-1} : false ;
+
+            // open and closing quotes
+            if ($ch == $enclosure) {
+                if (!$enclosed || $nch != $enclosure) {
+                    $enclosed = ($enclosed) ? false : true ;
+                } elseif ($enclosed) {
+                    $i++;
+                }
+
+                // end of row
+            } elseif (($ch == "\n" && $pch != "\r" || $ch == "\r") && !$enclosed) {
+                if ($n >= $search_depth) {
+                    $strlen = 0;
+                    $to_end = false;
+                } else {
+                    $n++;
+                }
+
+                // count character
+            } elseif (!$enclosed) {
+                if (!preg_match('/['.preg_quote($this->auto_non_chars, '/').']/i', $ch)) {
+                    if (!isset($chars[$ch][$n])) {
+                        $chars[$ch][$n] = 1;
+                    } else {
+                        $chars[$ch][$n]++;
+                    }
+                }
+            }
+        }
+
+        // filtering
+        $depth = ($to_end) ? $n-1 : $n ;
+        $filtered = array();
+        foreach ($chars as $char => $value) {
+            if ($match = $this->_check_count($char, $value, $depth, $preferred)) {
+                $filtered[$match] = $char;
+            }
+        }
+
+        // capture most probable delimiter
+        ksort($filtered);
+        $this->delimiter = reset($filtered);
+
+        // parse data
+        if ($parse) {
+            $this->data = $this->parse_string();
+        }
+
+        return $this->delimiter;
+    }
+
+
+    // ==============================================
+    // ----- [ Core Functions ] ---------------------
+    // ==============================================
+
+    /**
+     * Read file to string and call parse_string()
+     * @param   file   local CSV file
+     * @return  2D array with CSV data, or false on failure
+     */
+    public function parse_file($file = null)
+    {
+        if ($file === null) {
+            $file = $this->file;
+        }
+        if (empty($this->file_data)) {
+            $this->load_data($file);
+        }
+        return (!empty($this->file_data)) ? $this->parse_string() : false ;
+    }
+
+    /**
+     * Parse CSV strings to arrays
+     * @param   data   CSV string
+     * @return  2D array with CSV data, or false on failure
+     */
+    public function parse_string($data = null)
+    {
+        if (empty($data)) {
+            if ($this->_check_data()) {
+                $data = &$this->file_data;
+            } else {
+                return false;
+            }
+        }
+
+        $white_spaces = str_replace($this->delimiter, '', " \t\x0B\0");
+
+        $rows = array();
+        $row = array();
+        $row_count = 0;
+        $current = '';
+        $head = (!empty($this->fields)) ? $this->fields : array() ;
+        $col = 0;
+        $enclosed = false;
+        $was_enclosed = false;
+        $strlen = strlen($data);
+
+        // walk through each character
+        for ($i=0; $i < $strlen; $i++) {
+            $ch = $data{$i};
+            $nch = (isset($data{$i+1})) ? $data{$i+1} : false ;
+            $pch = (isset($data{$i-1})) ? $data{$i-1} : false ;
+
+            // open/close quotes, and inline quotes
+            if ($ch == $this->enclosure) {
+                if (!$enclosed) {
+                    if (ltrim($current, $white_spaces) == '') {
+                        $enclosed = true;
+                        $was_enclosed = true;
+                    } else {
+                        $this->error = 2;
+                        $error_row = count($rows) + 1;
+                        $error_col = $col + 1;
+                        if (!isset($this->error_info[$error_row.'-'.$error_col])) {
+                            $this->error_info[$error_row.'-'.$error_col] = array(
+                                'type' => 2,
+                                'info' => 'Syntax error found on row '.$error_row.'. Non-enclosed fields can not contain double-quotes.',
+                                'row' => $error_row,
+                                'field' => $error_col,
+                                'field_name' => (!empty($head[$col])) ? $head[$col] : null,
+                            );
+                        }
+                        $current .= $ch;
+                    }
+                } elseif ($nch == $this->enclosure) {
+                    $current .= $ch;
+                    $i++;
+                } elseif ($nch != $this->delimiter && $nch != "\r" && $nch != "\n") {
+                    for ($x=($i+1); isset($data{$x}) && ltrim($data{$x}, $white_spaces) == ''; $x++) {
+                    }
+                    if ($data{$x} == $this->delimiter) {
+                        $enclosed = false;
+                        $i = $x;
+                    } else {
+                        if ($this->error < 1) {
+                            $this->error = 1;
+                        }
+                        $error_row = count($rows) + 1;
+                        $error_col = $col + 1;
+                        if (!isset($this->error_info[$error_row.'-'.$error_col])) {
+                            $this->error_info[$error_row.'-'.$error_col] = array(
+                                'type' => 1,
+                                'info' =>
+                                    'Syntax error found on row '.(count($rows) + 1).'. '.
+                                    'A single double-quote was found within an enclosed string. '.
+                                    'Enclosed double-quotes must be escaped with a second double-quote.',
+                                'row' => count($rows) + 1,
+                                'field' => $col + 1,
+                                'field_name' => (!empty($head[$col])) ? $head[$col] : null,
+                            );
+                        }
+                        $current .= $ch;
+                        $enclosed = false;
+                    }
+                } else {
+                    $enclosed = false;
+                }
+
+                // end of field/row
+            } elseif (($ch == $this->delimiter || $ch == "\n" || $ch == "\r") && !$enclosed) {
+                $key = (!empty($head[$col])) ? $head[$col] : $col ;
+                $row[$key] = ($was_enclosed) ? $current : trim($current) ;
+                $current = '';
+                $was_enclosed = false;
+                $col++;
+
+                // end of row
+                if ($ch == "\n" || $ch == "\r") {
+                    if ($this->_validate_offset($row_count) && $this->_validate_row_conditions($row, $this->conditions)) {
+                        if ($this->heading && empty($head)) {
+                            $head = $row;
+                        } elseif (empty($this->fields) || (!empty($this->fields) && (($this->heading && $row_count > 0) || !$this->heading))) {
+                            if (!empty($this->sort_by) && !empty($row[$this->sort_by])) {
+                                if (isset($rows[$row[$this->sort_by]])) {
+                                    $rows[$row[$this->sort_by].'_0'] = &$rows[$row[$this->sort_by]];
+                                    unset($rows[$row[$this->sort_by]]);
+                                    for ($sn=1; isset($rows[$row[$this->sort_by].'_'.$sn]); $sn++) {
+                                    }
+                                    $rows[$row[$this->sort_by].'_'.$sn] = $row;
+                                } else {
+                                    $rows[$row[$this->sort_by]] = $row;
+                                }
+                            } else {
+                                $rows[] = $row;
+                            }
+                        }
+                    }
+                    $row = array();
+                    $col = 0;
+                    $row_count++;
+                    if ($this->sort_by === null && $this->limit !== null && count($rows) == $this->limit) {
+                        $i = $strlen;
+                    }
+                    if ($ch == "\r" && $nch == "\n") {
+                        $i++;
+                    }
+                }
+
+                // append character to current field
+            } else {
+                $current .= $ch;
+            }
+        }
+        $this->titles = $head;
+        if (!empty($this->sort_by)) {
+            $sort_type = SORT_REGULAR;
+            if ($this->sort_type == 'numeric') {
+                $sort_type = SORT_NUMERIC;
+            } elseif ($this->sort_type == 'string') {
+                $sort_type = SORT_STRING;
+            }
+            ($this->sort_reverse) ? krsort($rows, $sort_type) : ksort($rows, $sort_type) ;
+            if ($this->offset !== null || $this->limit !== null) {
+                $rows = array_slice($rows, ($this->offset === null ? 0 : $this->offset), $this->limit, true);
+            }
+        }
+        if (!$this->keep_file_data) {
+            $this->file_data = null;
+        }
+        return $rows;
+    }
+
+    /**
+     * Create CSV data from array
+     * @param   data        2D array with data
+     * @param   fields      field names
+     * @param   append      if true, field names will not be output
+     * @param   is_php      if a php die() call should be put on the first
+     *                      line of the file, this is later ignored when read.
+     * @param   delimiter   field delimiter to use
+     * @return  CSV data (text string)
+     */
+    public function unparse($data = array(), $fields = array(), $append = false, $is_php = false, $delimiter = null)
+    {
+        if (!is_array($data) || empty($data)) {
+            $data = &$this->data;
+        }
+        if (!is_array($fields) || empty($fields)) {
+            $fields = &$this->titles;
+        }
+        if ($delimiter === null) {
+            $delimiter = $this->delimiter;
+        }
+
+        $string = ($is_php) ? "<?php header('Status: 403'); die(' '); ?>".$this->linefeed : '' ;
+        $entry = array();
+
+        // create heading
+        if ($this->heading && !$append && !empty($fields)) {
+            foreach ($fields as $key => $value) {
+                $entry[] = $this->_enclose_value($value);
+            }
+            $string .= implode($delimiter, $entry).$this->linefeed;
+            $entry = array();
+        }
+
+        // create data
+        foreach ($data as $key => $row) {
+            foreach ($row as $field => $value) {
+                $entry[] = $this->_enclose_value($value);
+            }
+            $string .= implode($delimiter, $entry).$this->linefeed;
+            $entry = array();
+        }
+
+        return $string;
+    }
+
+    /**
+     * Load local file or string
+     * @param   input   local CSV file
+     * @return  true or false
+     */
+    public function load_data($input = null)
+    {
+        $data = null;
+        $file = null;
+        if ($input === null) {
+            $file = $this->file;
+        } elseif (file_exists($input)) {
+            $file = $input;
+        } else {
+            $data = $input;
+        }
+        if (!empty($data) || $data = $this->_rfile($file)) {
+            if ($this->file != $file) {
+                $this->file = $file;
+            }
+            if (preg_match('/\.php$/i', $file) && preg_match('/<\?.*?\?>(.*)/ims', $data, $strip)) {
+                $data = ltrim($strip[1]);
+            }
+            if ($this->convert_encoding) {
+                $data = iconv($this->input_encoding, $this->output_encoding, $data);
+            }
+            if (substr($data, -1) != "\n") {
+                $data .= "\n";
+            }
+            $this->file_data = &$data;
+            return true;
+        }
+        return false;
+    }
+
+
+    // ==============================================
+    // ----- [ Internal Functions ] -----------------
+    // ==============================================
+
     /**
      * Validate a row against specified conditions
      * @param   row          array with values from a row
@@ -1002,5 +872,4 @@
         }
         return false;
     }
->>>>>>> 6c6f667b
 }