<?php
/**
 *
 * SugarCRM Community Edition is a customer relationship management program developed by
 * SugarCRM, Inc. Copyright (C) 2004-2013 SugarCRM Inc.
 *
 * SuiteCRM is an extension to SugarCRM Community Edition developed by SalesAgility Ltd.
 * Copyright (C) 2011 - 2017 SalesAgility Ltd.
 *
 * This program is free software; you can redistribute it and/or modify it under
 * the terms of the GNU Affero General Public License version 3 as published by the
 * Free Software Foundation with the addition of the following permission added
 * to Section 15 as permitted in Section 7(a): FOR ANY PART OF THE COVERED WORK
 * IN WHICH THE COPYRIGHT IS OWNED BY SUGARCRM, SUGARCRM DISCLAIMS THE WARRANTY
 * OF NON INFRINGEMENT OF THIRD PARTY RIGHTS.
 *
 * This program is distributed in the hope that it will be useful, but WITHOUT
 * ANY WARRANTY; without even the implied warranty of MERCHANTABILITY or FITNESS
 * FOR A PARTICULAR PURPOSE. See the GNU Affero General Public License for more
 * details.
 *
 * You should have received a copy of the GNU Affero General Public License along with
 * this program; if not, see http://www.gnu.org/licenses or write to the Free
 * Software Foundation, Inc., 51 Franklin Street, Fifth Floor, Boston, MA
 * 02110-1301 USA.
 *
 * You can contact SugarCRM, Inc. headquarters at 10050 North Wolfe Road,
 * SW2-130, Cupertino, CA 95014, USA. or at email address contact@sugarcrm.com.
 *
 * The interactive user interfaces in modified source and object code versions
 * of this program must display Appropriate Legal Notices, as required under
 * Section 5 of the GNU Affero General Public License version 3.
 *
 * In accordance with Section 7(b) of the GNU Affero General Public License version 3,
 * these Appropriate Legal Notices must retain the display of the "Powered by
 * SugarCRM" logo and "Supercharged by SuiteCRM" logo. If the display of the logos is not
 * reasonably feasible for technical reasons, the Appropriate Legal Notices must
 * display the words "Powered by SugarCRM" and "Supercharged by SuiteCRM".
 */

if (!defined('sugarEntry') || !sugarEntry) {
    die('Not A Valid Entry Point');
}

/**
 * MetaParser.php
 *
 * This is a utility base file to parse HTML
 * @author Collin Lee
 * @api
 */
class MetaParser {

var $mPHPFile;
var $mView;
var $mModule;
var $mCustomPanels;

function __construct() {

}

    /**
     * @deprecated deprecated since version 7.6, PHP4 Style Constructors are deprecated and will be remove in 7.8, please update your code, use __construct instead
     */
    function MetaParser(){
        $deprecatedMessage = 'PHP4 Style Constructors are deprecated and will be remove in 7.8, please update your code';
        if(isset($GLOBALS['log'])) {
            $GLOBALS['log']->deprecated($deprecatedMessage);
        }
        else {
            trigger_error($deprecatedMessage, E_USER_DEPRECATED);
        }
        self::__construct();
    }


function parse() {
   return "NOT AVAILABLE";
}

/**
 * getFormContents
 * Parses for contents enclosed within <form>...</form> tags
 */
function getFormContents($contents, $all = true) {
   if($all) {
      preg_match_all("'(<form[^>]*?>)(.*?)(</form[^>]*?>)'si", $contents, $matches);
      return $matches;
   }

   preg_match("'(<form[^>]*?>)(.*?)(</form[^>]*?>)'si", $contents, $matches);
   return $this->convertToTagElement($matches);
   //return $matches;
}


/**
 * getFormElements
 * Parses for input, select, textarea types from string content
 * @param $contents The String contents to parse
 * @return $matches Array of matches of PREG_SET_ORDER
 */
function getFormElements($contents) {
   preg_match_all("'(<[ ]*?)(textarea|input|select)([^>]*?)(>)'si", $contents, $matches, PREG_PATTERN_ORDER);
   $elems = array();
   foreach($matches[3] as $match) {
   	  $elems[] = $match;
   }
   return $elems;
}


/**
 * getFormElementsNames
 * Parses for the name values of input, select, textarea types from string content
 * @param $contents The String contents to parse
 * @return $matches Array of name/value pairs
 */
function getFormElementsNames($contents) {
   preg_match_all("'(<[ ]*?)(textarea|input|select)[^>]*?name=[\'\"]([^\'\"]*?)(\[\])?(_basic)?[\'\"]([^>]*?>)'si", $contents, $matches, PREG_PATTERN_ORDER);
   return !empty($matches[3]) ? $matches[3] : null;
}


/**
 * getTagAttribute
 * Returns the name/value of a tag attribute where name is set to $name
 * @param $name The name of the attribute
 * @param $contents The contents to parse
 * @param $filter Option regular expression to filter value
 * @return Array of name/value for matching attribute
 */
function getTagAttribute($name, $contents, $filter = '') {
   //$exp = "'".$name."[ ]*?=[ ]*?[\'\"]([a-zA-Z0-9\_\[\]]*)[\'\"]'si";

   $exp = "'".$name."[\s]*?=[\s]*?[\'\"]([^\'^\"]*?)[\'\"]'si";
   preg_match_all($exp, $contents, $matches, PREG_SET_ORDER);
   if(empty($filter)) {
   	  return !empty($matches[0][1]) ? $matches[0][1] : '';
   }

   $filtered = array();
   foreach($matches as $tag) {
   	  if(preg_match($filter, $tag[1])) {
   	  	 $filtered[] = $tag;
   	  }
   }
   return $filtered;
}

/**
 * getTables
 * Returns an Array of the tables found in the file.  If $tableClass parameter
 * is supplied, it'll return only those tables that have a matching class attribute
 * equal to $tableClass
 *
 * @param null $tableClass Optional table class parameter value
 * @param null $contents
 * @return array|false of table elements found
 */
<<<<<<< HEAD
function getTables($tableClass = null, $contents = '') {
=======
public function getTables($tableClass = null, $contents = null)
{
>>>>>>> f5d9dabf
   preg_match_all("'(<table[^>]*?>)(.*?)(</table[^>]*?>)'si", $contents, $matches, PREG_SET_ORDER);
   if($tableClass == null) {
   	  return $matches;
   }

   $tables = array();
   foreach($matches as $key => $table) {
   	  if(strpos($table[1], $tableClass) > 0) {
   	  	 $tables[] = $table;
   	  }
   }
   return $this->convertToTagElement($tables);
}

/**
 * getElementsByType
 *
 * Returns an Array of all elements matching type.  It will match
 * for the outermost tags.  For example given contents:
 * "<tr><td>Text <table><tr><td>a</td></tr></table></td></tr>"
 * and method call getElementsByType("<td>", $contents) returns
 * "<td>Text <table><tr><td>a</td></tr></table></td>"
 *
 * @param $type The type of element to parse out and return
 * @return a tag element format Array
 */
function getElementsByType($type, $contents) {
   $x = strlen($contents);
   $mark = 0;
   $count = 0;
   $stag1 = "<" . trim($type, " <>") . '>';
   $stag2 = "<" . trim($type, " <>") . ' ';
   $etag = "</".$type.">";
   $sincrement = strlen($stag1);
   $eincrement = strlen($etag);
   $sarr = array();
   $values = array();

   while($count < $x) {
   	     $stok = substr($contents, $count, $sincrement);
   	     $etok = substr($contents, $count, $eincrement);
   	     if($stok == $stag1 || $stok == $stag2) {
   	     	//Reset mark;
   	        if(count($sarr) == 0) {
   	           $mark = $count;
   	        }
            $sarr[] = $count;

   	     } else if($etok == $etag) {
   	        array_shift($sarr);
   	        if(count($sarr) == 0) {
   	           $val = substr($contents, $mark, ($count - $mark) + $eincrement);
   	           $values[] = $val;
   	           $mark = $count;
   	        }
   	     }
   	     $count++;
   }

   $count = 0;
   return $values;
}



/**
 * getElementValue
 *
 */
function getElementValue($type, $contents, $filter = "(.*?)") {
   $exp = "'<".$type."[^>]*?>".$filter."</".$type."[^>]*?>'si";
   preg_match($exp, $contents, $matches);
   return isset($matches[1]) ? $matches[1] : '';
}


function stripComments($contents) {
   return preg_replace("'(<!--.*?-->)'si", "", $contents);
}

/**
 * stripFlavorTags
 * This method accepts the file contents and uses the $GLOBALS['sugar_flavor'] value
 * to remove the flavor tags in the file contents if present.  If $GLOBALS['sugar_flavor']
 * is not set, it defaults to PRO flavor
 * @param $contents The file contents as a String value
 * @param $result The file contents with non-matching flavor tags and their nested comments removed
 */
function stripFlavorTags($contents) {
   $flavor = isset($GLOBALS['sugar_flavor']) ? $GLOBALS['sugar_flavor'] : 'PRO';
   $isPro = ($flavor == 'ENT' || $flavor == 'PRO') ? true : false;
   if($isPro) {
   	 $contents = preg_replace('/<!-- BEGIN: open_source -->.*?<!-- END: open_source -->/', '', $contents);
   } else {
   	 $contents = preg_replace('/<!-- BEGIN: pro -->.*?<!-- END: pro -->/', '', $contents);
   }
   return $contents;
}

/**
 * getMaxColumns
 * Returns the highest number of <td>...</td> blocks within a <tr>...</tr> block.
 * @param $contents The table contents to parse
 * @param $filter Optional filter to parse for an attribute within the td block.
 * @return The maximum column count
 */
function getMaxColumns($contents, $filter) {
   preg_match_all("'(<tr[^>]*?>)(.*?)(</tr[^>]*?>)'si", $contents, $matches, PREG_SET_ORDER);
   $max = 0;
   foreach($matches as $tableRows) {
           $count = substr_count($tableRows[2], $filter);
           if($count > $max) {
           	  $max = $count;
           }
   }

   return $max;
}

function convertToTagElement($matches) {

   $elements = array();

   foreach($matches as $data) {
   	   // We need 4 because the 1,2,3 indexes make up start,body,end
	   if(count($data) == 4) {
	   	  $element = array();
	   	  $element['start'] = $data[1];
	   	  $element['body'] = $data[2];
	   	  $element['end'] = $data[3];
	   	  $elements[] = $element;
	   }
   }

   return empty($elements) ? $matches : $elements;
}

/*
 * trimHTML
 * This function removes the \r (return), \n (newline) and \t (tab) markup from string
 */
function trimHTML($contents) {
   $contents = str_replace(array("\r"), array(""), $contents);
   $contents = str_replace(array("\n"), array(""), $contents);
   $contents = str_replace(array("\t"), array(""), $contents);
   return $contents;
}


/**
 * getJavascript
 *
 * This method parses the given $contents String and grabs all <script...>...</script> blocks.
 * The method also converts values enclosed within "{...}" blocks that may need to be converted
 * to Smarty syntax.
 *
 * @param $contents The HTML String contents to parse
 *
 * @return $javascript The formatted script blocks or null if none found
 */
function getJavascript($contents, $addLiterals = true) {

$javascript = null;

//Check if there are Javascript blocks of code to process
preg_match_all("'(<script[^>]*?>)(.*?)(</script[^>]*?>)'si", $contents, $matches, PREG_PATTERN_ORDER);
if(empty($matches)) {
   return $javascript;
}

foreach($matches[0] as $scriptBlock) {
	    $javascript .= "\n" . $scriptBlock;
} //foreach

$javascript = substr($javascript, 1);

//Remove stuff first
//1) Calendar.setup {..} blocks
$javascript = preg_replace('/Calendar.setup[\s]*[\(][^\)]*?[\)][\s]*;/si', '', $javascript);

//Find all blocks that may need to be replaced with Smarty syntax
preg_match_all("'([\{])([a-zA-Z0-9_]*?)([\}])'si", $javascript, $matches, PREG_PATTERN_ORDER);
if(!empty($matches)) {
	$replace = array();

	foreach($matches[0] as $xTemplateCode) {
		    if(!isset($replace[$xTemplateCode])) {
		       $replace[$xTemplateCode] = str_replace("{", "{\$", $xTemplateCode);
		    } //if
	} //foreach

	$javascript = str_replace(array_keys($replace), array_values($replace), $javascript);
} //if

if(!$addLiterals) {
   return $javascript;
}

return $this->parseDelimiters($javascript);

}

static function parseDelimiters($javascript) {
	$newJavascript = '';
	$scriptLength = strlen($javascript);
	$count = 0;
	$inSmartyVariable = false;

	while($count < $scriptLength) {

	      if($inSmartyVariable) {
	      	 $start = $count;
	      	 $numOfChars = 1;
	      	 while(isset($javascript[$count]) && $javascript[$count] != '}') {
	      	 	   $count++;
	      	 	   $numOfChars++;
	      	 }

	      	 $newJavascript .= substr($javascript, $start, $numOfChars);
	      	 $inSmartyVariable = false;

	      } else {

			  $char = $javascript[$count];
			  $nextChar = ($count + 1 >= $scriptLength) ? '' : $javascript[$count + 1];

			  if($char == "{" && $nextChar == "$") {
			  	 $inSmartyVariable = true;
			  	 $newJavascript .= $javascript[$count];
			  } else if($char == "{") {
			  	 $newJavascript .=  " {ldelim} ";
			  } else if($char == "}") {
			  	 $newJavascript .= " {rdelim} ";
			  } else {
			     $newJavascript .= $javascript[$count];
			  }
	      }
		  $count++;
	} //while

	return $newJavascript;
}

/**
 * findAssignedVariableName
 * This method provides additional support in attempting to parse the  module's corresponding
 * PHP file for either the EditView or DetailView.  In the event that the subclasses cannot
 * find a matching vardefs.php entry in the HTML file, this method can be called to parse the
 * PHP file to see if the assignment was made using the bean's variable.  If so, we return
 * this variable name.
 *
 * @param $name The tag name found in the HTML file for which we want to search
 * @param $filePath The full file path for the HTML file
 * @return The variable name found in PHP file, original $name variable if not found
 */
function findAssignedVariableName($name, $filePath) {

	if($this->mPHPFile == "INVALID") {
	   return $name;
	}

	if(!isset($this->mPHPFile)) {
	   if(preg_match('/(.*?)(DetailView).html$/', $filePath, $matches)) {
	   	 $dir = $matches[1];
	   } else if(preg_match('/(.*?)(EditView).html$/', $filePath, $matches)) {
	   	 $dir = $matches[1];
	   }

	   if(!isset($dir) || !is_dir($dir)) {
	      $this->mPHPFile = "INVALID";
	      return $name;
	   }

       $filesInDir = $this->dirList($dir);
       $phpFile = $matches[2].'.*?[\.]php';
       foreach($filesInDir as $file) {
       	  if(preg_match("/$phpFile/", $file)) {
       	  	 $this->mPHPFile = $matches[1] . $file;
       	  	 break;
       	  }
       }

       if(!isset($this->mPHPFile) || !file_exists($this->mPHPFile)) {
       	  $this->mPHPFile = "INVALID";
       	  return $name;
       }
	}

	$phpContents = file_get_contents($this->mPHPFile);
	$uname = strtoupper($name);
	if(preg_match("/xtpl->assign[\(][\"\']".$uname."[\"\'][\s]*?,[\s]*?[\$]focus->(.*?)[\)]/si", $phpContents, $matches)) {
	   return $matches[1];
	}
	return $name;
}


/**
 * dirList
 * Utility method to list all the files in a given directory.
 *
 * @param $directory The directory to scan
 * @return $results The files in the directory that were found
 */
function dirList ($directory) {

    // create an array to hold directory list
    $results = array();

    // create a handler for the directory
    $handler = opendir($directory);

    // keep going until all files in directory have been read
    while ($file = readdir($handler)) {
        // if $file isn't this directory or its parent,
        // add it to the results array
        if ($file != '.' && $file != '..')
            $results[] = $file;
    }

    // tidy up: close the handler
    closedir($handler);
    return $results;
}


/**
 * isCustomField
 * This method checks the mixed variable $elementNames to see if it is a custom field.  A custom
 * field is simply defined as a field that ends with "_c".  If $elementNames is an Array
 * any matching custom field value will result in a true evaluation
 * @param $elementNames Array or String value of form element name(s).
 * @return String name of custom field; null if none found
 */
function getCustomField($elementNames) {

   if(!isset($elementNames) || (!is_string($elementNames) && !is_array($elementNames))) {
   	  return null;
   }

   if(is_string($elementNames)) {
   	  if(preg_match('/(.+_c)(_basic)?(\[\])?$/', $elementNames, $matches)) {
   	  	 return count($matches) == 1 ? $matches[0] : $matches[1];
   	  }
   	  return null;
   }

   foreach($elementNames as $name) {
   	  if(preg_match('/(.+_c)(_basic)?(\[\])?$/', $name, $matches)) {
   	  	 return count($matches) == 1 ? $matches[0] : $matches[1];
   	  }
   }

   return null;
}

function applyPreRules($moduleDir, $panels) {
   if(file_exists("include/SugarFields/Parsers/Rules/".$moduleDir."ParseRule.php")) {
	  require_once("include/SugarFields/Parsers/Rules/".$moduleDir."ParseRule.php");
	  $class = $moduleDir."ParseRule";
	  $parseRule = new $class();
	  $panels = $parseRule->preParse($panels, $this->mView);
   }
   return $panels;
}

function applyRules($moduleDir, $panels) {
   return $this->applyPostRules($moduleDir, $panels);
}

function applyPostRules($moduleDir, $panels) {
   //Run module specific rules
   if(file_exists("include/SugarFields/Parsers/Rules/".$moduleDir."ParseRule.php")) {
	  require_once("include/SugarFields/Parsers/Rules/".$moduleDir."ParseRule.php");
	  $class = $moduleDir."ParseRule";
	  $parseRule = new $class();
	  $panels = $parseRule->parsePanels($panels, $this->mView);
   }

   //Now run defined rules
   require_once("include/SugarFields/Parsers/Rules/ParseRules.php");
   $rules = ParseRules::getRules();

   foreach($rules as $rule) {
   	  if(!file_exists($rule['file'])) {
   	  	 $GLOBALS['log']->error("Cannot run rule for " . $rule['file']);
   	  	 continue;
   	  } //if
   	  require_once($rule['file']);
   	  $runRule = new $rule['class'];
   	  $panels = $runRule->parsePanels($panels, $this->mView);

   } //foreach

   return $panels;
}

<<<<<<< HEAD
function createFileContents($moduleDir, $panels, $templateMeta=array()) {
=======
    /**
     * @param $moduleDir
     * @param $panels
     * @param array $templateMeta
     * @param null $htmlFilePath
     * @return mixed|string
     */
    public function createFileContents($moduleDir, $panels, $templateMeta = array(), $htmlFilePath = null)
    {
>>>>>>> f5d9dabf

$header = "<?php\n\n";

if(empty($templateMeta)) {
$header .= "\$viewdefs['$moduleDir']['$this->mView'] = array(
    'templateMeta' => array('maxColumns' => '2',
                            'widths' => array(
                                            array('label' => '10', 'field' => '30'),
                                            array('label' => '10', 'field' => '30')
                                            ),
    ),";
} else {
$header .= "\$viewdefs['$moduleDir']['$this->mView'] = array(
    'templateMeta' =>" . var_export($templateMeta, true) . ",";
}

//Replace all the @sq (single quote tags that may have been inserted)
$header = preg_replace('/\@sq/', "'", $header);

/*
$contents = file_get_contents($htmlFilePath);

$javascript = $this->getJavascript($contents, true);

if(!empty($javascript)) {
	$javascript = str_replace("'", "\\'", $javascript);
	$header .= "\n 'javascript' => '" . $javascript . "',\n";
} //if
*/
$header .= "\n 'panels' =>";

$footer = "
\n
);
?>";

   $metadata = '';
   $body = var_export($panels, true);
   $metadata = $header . $body . $footer;
   $metadata = preg_replace('/(\d+)[\s]=>[\s]?/',"",$metadata);
   return $metadata;

}


/**
 * mergePanels
 * This function merges the $panels Array against the $masterCopy's meta data definition
 * @param $panels meta data Array to merge
 * @param $moduleDir Directory name of the module
 * @param $masterCopy file path to the meta data master copy
 * @return Array of merged $panel definition
 */
function mergePanels($panels, $vardefs, $moduleDir, $masterCopy) {
   require($masterCopy);
   $masterpanels = $viewdefs[$moduleDir][$this->mView]['panels'];
   $hasMultiplePanels = $this->hasMultiplePanels($masterpanels);

   if(!$hasMultiplePanels) {
   	    $keys = array_keys($viewdefs[$moduleDir][$this->mView]['panels']);
        if(!empty($keys) && count($keys) == 1) {
        	if(strtolower($keys[0]) == 'default') {
        	   $masterpanels = array('default'=>$viewdefs[$moduleDir][$this->mView]['panels'][$keys[0]]);
        	} else {
        	   $firstPanel = array_values($viewdefs[$moduleDir][$this->mView]['panels']);
	           $masterpanels = array('default'=> $firstPanel[0]);
        	}
        } else {
        	$masterpanels = array('default'=>$viewdefs[$moduleDir][$this->mView]['panels']);
        }
   }
   foreach($masterpanels as $name=>$masterpanel) {
   	       if(isset($panels[$name])) {
	   	       	  // Get all the names in the panel
	   	       	  $existingElements = array();
	   	       	  $existingLocation = array();

	   	       	  foreach($panels[$name] as $rowKey=>$row) {
	   	       	  	 foreach($row as $colKey=>$column) {
	   	       	  	 	if(is_array($column) && !empty($column['name'])) {
	   	       	  	 	   $existingElements[$column['name']] = $column['name'];
	   	       	  	 	   $existingLocation[$column['name']] = array("panel"=>$name, "row"=>$rowKey, "col"=>$colKey);
	   	       	  	 	} else if(!is_array($column) && !empty($column)) {
	   	       	  	 	   $existingElements[$column] = $column;
	   	       	  	 	   $existingLocation[$column] = array("panel"=>$name, "row"=>$rowKey, "col"=>$colKey);
	   	       	  	 	}
	   	       	  	 } //foreach
	   	       	  } //foreach

	   	       	  // Now check against the $masterCopy
	   	       	  foreach($masterpanel as $rowKey=>$row) {

	   	       	  	 $addRow = array();

	   	       	  	 foreach($row as $colKey=>$column) {
	   	       	  	 	if(is_array($column) && isset($column['name'])) {
	   	       	  	 	   $id = $column['name'];
	   	       	  	 	} else if(!is_array($column) && !empty($column)) {
	   	       	  	 	   $id = $column;
	   	       	  	 	} else {
	   	       	  	 	   continue;
	   	       	  	 	}
	   	       	  	 	if(empty($existingElements[$id])) {
	   	       	  	 	   //Only add if
	   	       	  	 	   // 1) if it is a required field (as defined in metadata)
	   	       	  	 	   // 2) or if it has a customLabel and customCode (a very deep customization)
	   	       	  	 	   if((is_array($column) && !empty($column['displayParams']['required'])) ||
	   	       	  	 	      (is_array($column) && !empty($column['customCode']) && !empty($column['customLabel']))) {
	   	       	  	 	   	  $addRow[] = $column;
	   	       	  	 	   }
	   	       	  	 	} else {
	   	       	  	 	   //Use definition from master copy instead
	   	       	  	 	   $panels[$existingLocation[$id]['panel']][$existingLocation[$id]['row']][$existingLocation[$id]['col']] = $column;
	   	       	  	 	}
	   	       	  	 } //foreach

	   	       	  	 // Add it to the $panels
	   	       	  	 if(!empty($addRow)) {
	   	       	  	 	$panels[$name][] = $addRow;
	   	       	  	 }
	   	       	  } //foreach

   	       } else {
	   	       	  $panels[$name] = $masterpanel;
   	       }
   } //foreach

   // We're not done yet... go through the $panels Array now and try to remove duplicate
   // or empty panels
   foreach($panels as $name=>$panel) {
   	   if(count($panel) == 0 || !isset($masterpanels[$name])) {
   	   	  unset($panels[$name]);
   	   }
   } //foreach

   return $panels;
}

/**
 * mergeTemplateMeta
 * This function merges the $templateMeta Array against the $masterCopy's meta data definition
 * @param $templateMeta meta data Array to merge
 * @param $moduleDir Directory name of the module
 * @param $masterCopy file path to the meta data master copy
 * @return Array of merged $templateMeta definition
 */
function mergeTemplateMeta($templateMeta, $moduleDir, $masterCopy) {
   require($masterCopy);
   $masterTemplateMeta = $viewdefs[$moduleDir][$this->mView]['templateMeta'];

   if(isset($masterTemplateMeta['javascript'])) {
   	  //Insert the getJSPath code back into src value
   	  $masterTemplateMeta['javascript'] = preg_replace('/src\s*=\s*[\'\"].*?(modules\/|include\/)([^\.]*?\.js)([^\'\"]*?)[\'\"]/i', 'src="@sq . getJSPath(@sq${1}${2}@sq) . @sq"', $masterTemplateMeta['javascript']);
   }

   return $masterTemplateMeta;
}

function hasRequiredSpanLabel($html) {
   if(empty($html)) {
   	  return false;
   }

   return preg_match('/\<(div|span) class=(\")?required(\")?\s?>\*<\/(div|span)>/si', $html);
}

function hasMultiplePanels($panels) {

   if(!isset($panels) || empty($panels) || !is_array($panels)) {
   	  return false;
   }

   if(is_array($panels) && (count($panels) == 0 || count($panels) == 1)) {
   	  return false;
   }

   foreach($panels as $panel) {
   	  if(!empty($panel) && !is_array($panel)) {
   	  	 return false;
   	  } else {
   	  	 foreach($panel as $row) {
   	  	    if(!empty($row) && !is_array($row)) {
   	  	       return false;
   	  	    } //if
   	  	 } //foreach
   	  } //if-else
   } //foreach

   return true;
}

function getRelateFieldName($mixed='') {
   if(!is_array($mixed)) {
   	  return '';
   } else if(count($mixed) == 2){
      $id = '';
   	  $name = '';
   	  foreach($mixed as $el) {
   	  	 if(preg_match('/_id$/', $el)) {
   	  	    $id = $el;
   	  	 } else if(preg_match('/_name$/', $el)) {
   	  	    $name = $el;
   	  	 }
   	  }
   	  return (!empty($id) && !empty($name)) ? $name : '';
   }
   return '';
}

function getCustomPanels() {
   return $this->mCustomPanels;
}

/**
 * fixTablesWithMissingTr
 * This is a very crude function to fix instances where files declared a table as
 * <table...><td> instead of <table...><tr><td>.  Without this helper function, the
 * parsing could messed up.
 *
 */
function fixTablesWithMissingTr($tableContents) {
   if(preg_match('/(<table[^>]*?[\/]?>\s*?<td)/i', $tableContents, $matches)) {
   	  return preg_replace('/(<table[^>]*?[\/]?>\s*?<td)/i', '<table><tr><td', $tableContents);
   }
   return $tableContents;
}

/**
 * fixRowsWithMissingTr
 * This is a very crude function to fix instances where files have an </tr> tag immediately followed by a <td> tag
 */
function fixRowsWithMissingTr($tableContents) {
   if(preg_match('/(<\/tr[^>]*?[\/]?>\s*?<td)/i', $tableContents, $matches)) {
   	  return preg_replace('/(<\/tr[^>]*?[\/]?>\s*?<td)/i', '</tr><tr><td', $tableContents);
   }
   return $tableContents;
}

/**
 * fixDuplicateTrTags
 * This is a very crude function to fix instances where files have two consecutive <tr> tags
 */
function fixDuplicateTrTags($tableContents) {
   if(preg_match('/(<tr[^>]*?[\/]?>\s*?<tr)/i', $tableContents, $matches)) {
   	  return preg_replace('/(<tr[^>]*?[\/]?>\s*?<tr)/i', '<tr', $tableContents);
   }
   return $tableContents;
}

/**
 * findSingleVardefElement
 * Scans array of form elements to see if just one is a vardef element and, if so,
 * return that vardef name
 */
function findSingleVardefElement($formElements=array(), $vardefs=array()) {
   if(empty($formElements) || !is_array($formElements)) {
   	  return '';
   }

   $found = array();
   foreach($formElements as $el) {
   	   if(isset($vardefs[$el])) {
   	   	  $found[] = $el;
   	   }
   }

   return count($found) == 1 ? $found[0] : '';
}


}
<|MERGE_RESOLUTION|>--- conflicted
+++ resolved
@@ -159,12 +159,7 @@
  * @param null $contents
  * @return array|false of table elements found
  */
-<<<<<<< HEAD
 function getTables($tableClass = null, $contents = '') {
-=======
-public function getTables($tableClass = null, $contents = null)
-{
->>>>>>> f5d9dabf
    preg_match_all("'(<table[^>]*?>)(.*?)(</table[^>]*?>)'si", $contents, $matches, PREG_SET_ORDER);
    if($tableClass == null) {
    	  return $matches;
@@ -562,9 +557,6 @@
    return $panels;
 }
 
-<<<<<<< HEAD
-function createFileContents($moduleDir, $panels, $templateMeta=array()) {
-=======
     /**
      * @param $moduleDir
      * @param $panels
@@ -574,7 +566,6 @@
      */
     public function createFileContents($moduleDir, $panels, $templateMeta = array(), $htmlFilePath = null)
     {
->>>>>>> f5d9dabf
 
 $header = "<?php\n\n";
 
