<?php
/**
 *
 * SugarCRM Community Edition is a customer relationship management program developed by
 * SugarCRM, Inc. Copyright (C) 2004-2013 SugarCRM Inc.
 *
 * SuiteCRM is an extension to SugarCRM Community Edition developed by SalesAgility Ltd.
 * Copyright (C) 2011 - 2017 SalesAgility Ltd.
 *
 * This program is free software; you can redistribute it and/or modify it under
 * the terms of the GNU Affero General Public License version 3 as published by the
 * Free Software Foundation with the addition of the following permission added
 * to Section 15 as permitted in Section 7(a): FOR ANY PART OF THE COVERED WORK
 * IN WHICH THE COPYRIGHT IS OWNED BY SUGARCRM, SUGARCRM DISCLAIMS THE WARRANTY
 * OF NON INFRINGEMENT OF THIRD PARTY RIGHTS.
 *
 * This program is distributed in the hope that it will be useful, but WITHOUT
 * ANY WARRANTY; without even the implied warranty of MERCHANTABILITY or FITNESS
 * FOR A PARTICULAR PURPOSE. See the GNU Affero General Public License for more
 * details.
 *
 * You should have received a copy of the GNU Affero General Public License along with
 * this program; if not, see http://www.gnu.org/licenses or write to the Free
 * Software Foundation, Inc., 51 Franklin Street, Fifth Floor, Boston, MA
 * 02110-1301 USA.
 *
 * You can contact SugarCRM, Inc. headquarters at 10050 North Wolfe Road,
 * SW2-130, Cupertino, CA 95014, USA. or at email address contact@sugarcrm.com.
 *
 * The interactive user interfaces in modified source and object code versions
 * of this program must display Appropriate Legal Notices, as required under
 * Section 5 of the GNU Affero General Public License version 3.
 *
 * In accordance with Section 7(b) of the GNU Affero General Public License version 3,
 * these Appropriate Legal Notices must retain the display of the "Powered by
 * SugarCRM" logo and "Supercharged by SuiteCRM" logo. If the display of the logos is not
 * reasonably feasible for technical reasons, the Appropriate Legal Notices must
 * display the words "Powered by SugarCRM" and "Supercharged by SuiteCRM".
 */

if (!defined('sugarEntry') || !sugarEntry) {
    die('Not A Valid Entry Point');
}
<<<<<<< HEAD

=======
>>>>>>> f5d9dabf

require_once('include/SugarFields/Fields/Relate/SugarFieldRelate.php');

class SugarFieldParent extends SugarFieldRelate
{
    /**
     * @param array $parentFieldArray
     * @param array $vardef
     * @param array $displayParams
     * @param integer $tabindex
     * @return string
     */
    public function getDetailViewSmarty($parentFieldArray, $vardef, $displayParams, $tabindex)
    {
        $nolink = array('Users', 'Teams');
        if (in_array($vardef['module'], $nolink)) {
            $this->ss->assign('nolink', true);
        } else {
            $this->ss->assign('nolink', false);
        }
        $this->setup($parentFieldArray, $vardef, $displayParams, $tabindex);

        return $this->fetch($this->findTemplate('DetailView'));
    }

    /**
     * @param array $parentFieldArray
     * @param array $vardef
     * @param array $displayParams
     * @param integer $tabindex
     * @return string
     */
    public function getEditViewSmarty($parentFieldArray, $vardef, $displayParams, $tabindex)
    {
        global $app_list_strings;
        global $focus;

        $form_name = 'EditView';
        if (isset($displayParams['formName'])) {
            $form_name = $displayParams['formName'];
        }

        $popup_request_data = array();

        if (isset($displayParams['call_back_function']) && !empty($displayParams['call_back_function'])) {
            $popup_request_data['call_back_function'] = $displayParams['call_back_function'];
        } else {
            $popup_request_data['call_back_function'] = 'set_return';
        }

        $popup_request_data['form_name'] = $form_name;
        $popup_request_data['field_to_name_array'] = array(
            'id' => $vardef['id_name'],
            'name' => $vardef['name'],
        );

        if (isset($displayParams['field_to_name_array']) && !empty($displayParams['field_to_name_array'])) {
            $popup_request_data['field_to_name_array'] = array_merge(
                $popup_request_data['field_to_name_array'],
                $displayParams['field_to_name_array']
            );
        }

        $parent_types = $app_list_strings['record_type_display'];

        $disabled_parent_types = ACLController::disabledModuleList($parent_types, false, 'list');
        foreach ($disabled_parent_types as $disabled_parent_type) {
            if ($disabled_parent_type != $focus->parent_type) {
                unset($parent_types[$disabled_parent_type]);
            }
        }
        asort($parent_types);
        $json = getJSONobj();
        $displayParams['popupData'] = '{literal}' . $json::encode($popup_request_data) . '{/literal}';
        $displayParams['disabled_parent_types'] = '<script>var disabledModules=' . $json::encode($disabled_parent_types) . ';</script>';
        $this->ss->assign('quickSearchCode', $this->createQuickSearchCode($form_name, $vardef));

        $keys = $this->getAccessKey($vardef, 'PARENT', $vardef['module']);
        $displayParams['accessKeySelect'] = $keys['accessKeySelect'];
        $displayParams['accessKeySelectLabel'] = $keys['accessKeySelectLabel'];
        $displayParams['accessKeySelectTitle'] = $keys['accessKeySelectTitle'];
        $displayParams['accessKeyClear'] = $keys['accessKeyClear'];
        $displayParams['accessKeyClearLabel'] = $keys['accessKeyClearLabel'];
        $displayParams['accessKeyClearTitle'] = $keys['accessKeyClearTitle'];

        $this->setup($parentFieldArray, $vardef, $displayParams, $tabindex);

        return $this->fetch($this->findTemplate('EditView'));
    }

    /**
     * @param array $parentFieldArray
     * @param array $vardef
     * @param array $displayParams
     * @param integer $tabindex
     * @return string
     */
    public function getSearchViewSmarty($parentFieldArray, $vardef, $displayParams, $tabindex)
    {
        global $app_list_strings;
        global $focus;

        $form_name = 'search_form';

        if (isset($displayParams['formName'])) {
            $form_name = $displayParams['formName'];
        }

        if (preg_match('/(_basic|_advanced)$/', $vardef['name'], $match)) {
            $vardef['type_name'] .= $match[1];
        }

        $this->ss->assign('form_name', $form_name);

        $popup_request_data = array(
            'call_back_function' => 'set_return',
            'form_name' => $form_name,
            'field_to_name_array' => array(
                'id' => $vardef['id_name'],
                'name' => $vardef['name'],
            ),
        );

        $parent_types = $app_list_strings['record_type_display'];
        $disabled_parent_types = ACLController::disabledModuleList($parent_types, false, 'list');
        foreach ($disabled_parent_types as $disabled_parent_type) {
            if ($disabled_parent_type !== $focus->parent_type) {
                unset($parent_types[$disabled_parent_type]);
            }
        }

        $json = getJSONobj();
        $displayParams['popupData'] = '{literal}' . $json::encode($popup_request_data) . '{/literal}';
        $displayParams['disabled_parent_types'] = '<script>var disabledModules=' . $json::encode($disabled_parent_types) . ';</script>';
        $this->setup($parentFieldArray, $vardef, $displayParams, $tabindex);

        return $this->fetch($this->findTemplate('SearchView'));
    }

    /**
     * @see SugarFieldBase::importSanitize()
     * @param string $value
     * @param array $vardef
     * @param SugarBean $focus
     * @param ImportFieldSanitize $settings
     * @return array|bool|string
     */
    public function importSanitize(
        $value,
        $vardef,
        $focus,
        ImportFieldSanitize $settings
    ) {
        global $beanList;

        if (isset($vardef['type_name'])) {
            $moduleName = $vardef['type_name'];
            if (isset($focus->$moduleName) && isset($beanList[$focus->$moduleName])) {
                $vardef['module'] = $focus->$moduleName;
                $vardef['rname'] = 'name';
                $relatedBean = loadBean($focus->$moduleName);
                $vardef['table'] = $relatedBean->table_name;

                return parent::importSanitize($value, $vardef, $focus, $settings);
            }
        }

        return false;
    }

    /**
     * @param string $formName
     * @param array $vardef
     * @return string
     */
    public function createQuickSearchCode($formName = 'EditView', $vardef = array())
    {
<<<<<<< HEAD

=======
        
>>>>>>> f5d9dabf
        require_once('include/QuickSearchDefaults.php');
        $json = getJSONobj();

        $dynamicParentTypePlaceHolder = "**@**"; //Placeholder for dynamic parent so smarty tags are not escaped in json encoding.
        $dynamicParentType = '{/literal}{if !empty($fields.parent_type.value)}{$fields.parent_type.value}{else}Accounts{/if}{literal}';

        //Get the parent sqs definition
        $qsd = QuickSearchDefaults::getQuickSearchDefaults();
        $qsd->setFormName($formName);
        $sqsFieldArray = $qsd->getQSParent($dynamicParentTypePlaceHolder);
        $qsFieldName = $formName . "_" . $vardef['name'];

        //Build the javascript
        $quicksearch_js = '<script language="javascript">';
        $quicksearch_js .= "if(typeof sqs_objects == 'undefined'){var sqs_objects = new Array;}";
        $quicksearch_js .= "sqs_objects['$qsFieldName']=" . str_replace($dynamicParentTypePlaceHolder,
                $dynamicParentType, $json::encode($sqsFieldArray)) . ';';
        $quicksearch_js .= '</script>';
        return $quicksearch_js;
    }

    /**
     * This function allows the SugarFields to handle returning the search input value given arguments (typically from $_REQUEST/$_POST)
     * and a search string.
     *
     * @param string $key value of key to search for
     * @param array $args value containing haystack to search for value in
     * @return mixed|string value that the SugarField should return
     */
    public function getSearchInput($key = '', $args = array())
    {
<<<<<<< HEAD
        //Nothing specified return empty string
        if (empty($key) || empty($args)) {
            return '';
        }

        //We are probably getting "parent_type" as the $key value, but this is likely not set since there are
        //advanced and basic tabs.  This next section attempts to resolve this issue.
        $isBasicSearch = isset($args['searchFormTab']) && $args['searchFormTab'] === 'basic_search' ? true : false;
        $searchKey = $isBasicSearch ? "{$key}_basic" : "{$key}_advanced";

        if (isset($args[$searchKey])) {
            return $args[$searchKey];
        }

        return isset($args[$key]) ? $args[$key] : '';
    }
}
=======
    	//Nothing specified return empty string
    	if(empty($key) || empty($args))
    	{
    		return ''; 
    	}
    	
    	//We are probably getting "parent_type" as the $key value, but this is likely not set since there are
    	//advanced and basic tabs.  This next section attempts to resolve this issue.
    	$isBasicSearch = isset($args['searchFormTab']) && $args['searchFormTab'] == 'basic_search' ? true : false;
    	$searchKey = $isBasicSearch ? "{$key}_basic" : "{$key}_advanced";
    	
    	if(isset($args[$searchKey]))
    	{
    	   return $args[$searchKey];  
    	}
    	
    	return isset($args[$key]) ? $args[$key] : '';
    }    
}
>>>>>>> f5d9dabf
<|MERGE_RESOLUTION|>--- conflicted
+++ resolved
@@ -34,17 +34,11 @@
  * In accordance with Section 7(b) of the GNU Affero General Public License version 3,
  * these Appropriate Legal Notices must retain the display of the "Powered by
  * SugarCRM" logo and "Supercharged by SuiteCRM" logo. If the display of the logos is not
- * reasonably feasible for technical reasons, the Appropriate Legal Notices must
- * display the words "Powered by SugarCRM" and "Supercharged by SuiteCRM".
- */
-
-if (!defined('sugarEntry') || !sugarEntry) {
+ * reasonably feasible for  technical reasons, the Appropriate Legal Notices must
+ * display the words  "Powered by SugarCRM" and "Supercharged by SuiteCRM".
+ */if (!defined('sugarEntry') || !sugarEntry) {
     die('Not A Valid Entry Point');
 }
-<<<<<<< HEAD
-
-=======
->>>>>>> f5d9dabf
 
 require_once('include/SugarFields/Fields/Relate/SugarFieldRelate.php');
 
@@ -222,11 +216,6 @@
      */
     public function createQuickSearchCode($formName = 'EditView', $vardef = array())
     {
-<<<<<<< HEAD
-
-=======
-        
->>>>>>> f5d9dabf
         require_once('include/QuickSearchDefaults.php');
         $json = getJSONobj();
 
@@ -258,7 +247,6 @@
      */
     public function getSearchInput($key = '', $args = array())
     {
-<<<<<<< HEAD
         //Nothing specified return empty string
         if (empty($key) || empty($args)) {
             return '';
@@ -275,25 +263,4 @@
 
         return isset($args[$key]) ? $args[$key] : '';
     }
-}
-=======
-    	//Nothing specified return empty string
-    	if(empty($key) || empty($args))
-    	{
-    		return ''; 
-    	}
-    	
-    	//We are probably getting "parent_type" as the $key value, but this is likely not set since there are
-    	//advanced and basic tabs.  This next section attempts to resolve this issue.
-    	$isBasicSearch = isset($args['searchFormTab']) && $args['searchFormTab'] == 'basic_search' ? true : false;
-    	$searchKey = $isBasicSearch ? "{$key}_basic" : "{$key}_advanced";
-    	
-    	if(isset($args[$searchKey]))
-    	{
-    	   return $args[$searchKey];  
-    	}
-    	
-    	return isset($args[$key]) ? $args[$key] : '';
-    }    
-}
->>>>>>> f5d9dabf
+}