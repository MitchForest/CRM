--- conflicted
+++ resolved
@@ -142,11 +142,9 @@
                 $bean->file_ext = $upload_file->file_ext;
                 $move=true;
             }
-        } else {
-            if (!$move && !empty($old_id) && isset($_REQUEST['uploadfile']) && !isset($_REQUEST[$prefix . $field . '_file'])) {
-                // I think we are duplicating a backwards compatibility module.
-                $upload_file = new UploadFile('uploadfile');
-            }
+        } elseif (!$move && !empty($old_id) && isset($_REQUEST['uploadfile']) && !isset($_REQUEST[$prefix . $field . '_file'])) {
+            // I think we are duplicating a backwards compatibility module.
+            $upload_file = new UploadFile('uploadfile');
         }
 
 
@@ -157,19 +155,6 @@
 
         if ($move) {
             $upload_file->final_move($bean->id);
-<<<<<<< HEAD
-            $upload_file->upload_doc($bean, $bean->id, $params[$prefix . $vardef['docType']], $bean->$field, $upload_file->mime_type);
-        } else {
-            if (! empty($old_id)) {
-                // It's a duplicate, I think
-
-                if (empty($params[$prefix . $vardef['docUrl'] ])) {
-                    $upload_file->duplicate_file($old_id, $bean->id, $bean->$field);
-                } else {
-                    $docType = $vardef['docType'];
-                    $bean->$docType = $params[$prefix . $field . '_old_doctype'];
-                }
-=======
             $docType = $prefix . isset($vardef['docType']);
             $upload_file->upload_doc($bean, $bean->id, isset($params[$docType]), $bean->$field, $upload_file->mime_type);
         } elseif (! empty($old_id)) {
@@ -177,27 +162,27 @@
 
             if (empty($params[$prefix . $vardef['docUrl'] ])) {
                 $upload_file->duplicate_file($old_id, $bean->id, $bean->$field);
->>>>>>> 6c6f667b
             } else {
-                if (!empty($params[$prefix . $field . '_remoteName'])) {
-                    // We aren't moving, we might need to do some remote linking
-                    $displayParams = array();
-                    $this->fillInOptions($vardef, $displayParams);
+                $docType = $vardef['docType'];
+                $bean->$docType = $params[$prefix . $field . '_old_doctype'];
+            }
+        } elseif (!empty($params[$prefix . $field . '_remoteName'])) {
+            // We aren't moving, we might need to do some remote linking
+            $displayParams = array();
+            $this->fillInOptions($vardef, $displayParams);
             
-                    if (isset($params[$prefix . $vardef['docId']])
+            if (isset($params[$prefix . $vardef['docId']])
                  && ! empty($params[$prefix . $vardef['docId']])
                  && isset($params[$prefix . $vardef['docType']])
                  && ! empty($params[$prefix . $vardef['docType']])
                 ) {
-                        $bean->$field = $params[$prefix . $field . '_remoteName'];
+                $bean->$field = $params[$prefix . $field . '_remoteName'];
                 
-                        require_once('include/utils/file_utils.php');
-                        $extension = get_file_extension($bean->$field);
-                        if (!empty($extension)) {
-                            $bean->file_ext = $extension;
-                            $bean->file_mime_type = get_mime_content_type_from_filename($bean->$field);
-                        }
-                    }
+                require_once('include/utils/file_utils.php');
+                $extension = get_file_extension($bean->$field);
+                if (!empty($extension)) {
+                    $bean->file_ext = $extension;
+                    $bean->file_mime_type = get_mime_content_type_from_filename($bean->$field);
                 }
             }
         }
