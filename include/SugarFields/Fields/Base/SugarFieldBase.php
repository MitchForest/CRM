<?php
/**
 *
 * SugarCRM Community Edition is a customer relationship management program developed by
 * SugarCRM, Inc. Copyright (C) 2004-2013 SugarCRM Inc.
 *
 * SuiteCRM is an extension to SugarCRM Community Edition developed by SalesAgility Ltd.
 * Copyright (C) 2011 - 2017 SalesAgility Ltd.
 *
 * This program is free software; you can redistribute it and/or modify it under
 * the terms of the GNU Affero General Public License version 3 as published by the
 * Free Software Foundation with the addition of the following permission added
 * to Section 15 as permitted in Section 7(a): FOR ANY PART OF THE COVERED WORK
 * IN WHICH THE COPYRIGHT IS OWNED BY SUGARCRM, SUGARCRM DISCLAIMS THE WARRANTY
 * OF NON INFRINGEMENT OF THIRD PARTY RIGHTS.
 *
 * This program is distributed in the hope that it will be useful, but WITHOUT
 * ANY WARRANTY; without even the implied warranty of MERCHANTABILITY or FITNESS
 * FOR A PARTICULAR PURPOSE. See the GNU Affero General Public License for more
 * details.
 *
 * You should have received a copy of the GNU Affero General Public License along with
 * this program; if not, see http://www.gnu.org/licenses or write to the Free
 * Software Foundation, Inc., 51 Franklin Street, Fifth Floor, Boston, MA
 * 02110-1301 USA.
 *
 * You can contact SugarCRM, Inc. headquarters at 10050 North Wolfe Road,
 * SW2-130, Cupertino, CA 95014, USA. or at email address contact@sugarcrm.com.
 *
 * The interactive user interfaces in modified source and object code versions
 * of this program must display Appropriate Legal Notices, as required under
 * Section 5 of the GNU Affero General Public License version 3.
 *
 * In accordance with Section 7(b) of the GNU Affero General Public License version 3,
 * these Appropriate Legal Notices must retain the display of the "Powered by
 * SugarCRM" logo and "Supercharged by SuiteCRM" logo. If the display of the logos is not
 * reasonably feasible for technical reasons, the Appropriate Legal Notices must
 * display the words "Powered by SugarCRM" and "Supercharged by SuiteCRM".
 */

if (!defined('sugarEntry') || !sugarEntry) {
    die('Not A Valid Entry Point');
}

/**
 * SugarFieldBase translates and displays fields from a vardef definition into different formats
 * including DetailView, ListView, EditView. It also provides Search Inputs and database queries
 * to handle searching
 *
 */
class SugarFieldBase
{
    /**
     * @var Sugar_Smarty $ss
     */
    public $ss;

    /**
     * @var bool $hasButton;
     */
    public $hasButton = false;

    /**
     * SugarFieldBase constructor.
     * @param $type
     */
    public function __construct($type)
    {
        $this->type = $type;
        $this->ss = new Sugar_Smarty();
    }

    /**
     * @deprecated deprecated since version 7.6, PHP4 Style Constructors are deprecated and will be remove in 7.8, please update your code, use __construct instead
     * @param $type
     */
    public function SugarFieldBase($type)
    {
        $deprecatedMessage = 'PHP4 Style Constructors are deprecated and will be remove in 7.8, please update your code';
        if (isset($GLOBALS['log'])) {
            $GLOBALS['log']->deprecated($deprecatedMessage);
        } else {
            trigger_error($deprecatedMessage, E_USER_DEPRECATED);
        }
        self::__construct($type);
    }

    /**
     * parse and fetch template
     * @param string $path template
     * @return string
     */
    public function fetch($path)
    {
        $additional = '';
        if (!$this->hasButton && !empty($this->button)) {
            $additional .= '<input type="button" class="button" ' . $this->button . '>';
        }
        if (!empty($this->buttons)) {
            foreach ($this->buttons as $v) {
                $additional .= ' <input type="button" class="button" ' . $v . '>';
            }

        }
        if (!empty($this->image)) {
            $additional .= ' <img ' . $this->image . '>';
        }

        return $this->ss->fetch($path) . $additional;
    }

    /**
     * @param string $view Eg EditView
     * @return string
     */
    public function findTemplate($view)
    {
        static $tplCache = array();

        if (isset($tplCache[$this->type][$view])) {
            return $tplCache[$this->type][$view];
        }

        $lastClass = get_class($this);
        $classList = array($this->type, str_replace('SugarField', '', $lastClass));
        while ($lastClass = get_parent_class($lastClass)) {
            $classList[] = str_replace('SugarField', '', $lastClass);
        }

        $tplName = '';
        foreach ($classList as $className) {
            global $current_language;
            if (isset($current_language)) {
                $tplName = 'include/SugarFields/Fields/' . $className . '/' . $current_language . '.' . $view . '.tpl';
                if (file_exists('custom/' . $tplName)) {
                    $tplName = 'custom/' . $tplName;
                    break;
                }
                if (file_exists($tplName)) {
                    break;
                }
            }
            $tplName = 'include/SugarFields/Fields/' . $className . '/' . $view . '.tpl';
            if (file_exists('custom/' . $tplName)) {
                $tplName = 'custom/' . $tplName;
                break;
            }
            if (file_exists($tplName)) {
                break;
            }
        }

        $tplCache[$this->type][$view] = $tplName;

        return $tplName;
    }

    /**
     * @param array $rawField
     * @param array $vardef
     * @return mixed
     */
    public function formatField($rawField, $vardef)
    {
        // The base field doesn't do any formatting, so override it in subclasses for more specific actions
        return $rawField;
    }

    /**
     * @param array $rawField
     * @param array $vardef
     * @return mixed
     */
    public function unformatField($formattedField, $vardef)
    {
        // The base field doesn't do any formatting, so override it in subclasses for more specific actions
        return $formattedField;
    }

    /**
     * @param array $parentFieldArray
     * @param array $vardef
     * @param array $displayParams
     * @param integer $tabindex
     * @param string $view
     * @return string
     */
    public function getSmartyView($parentFieldArray, $vardef, $displayParams, $tabindex, $view)
    {

        // set $tabindex = -1 by default
<<<<<<< HEAD
        if (is_null($tabindex)) {
=======
        if (!is_numeric($tabindex)) {
>>>>>>> 546ae8ac
            $tabindex = -1;
        }

        $this->setup($parentFieldArray, $vardef, $displayParams, $tabindex);


        return $this->fetch($this->findTemplate($view));
    }

    /**
     * @param array $parentFieldArray
     * @param array $vardef
     * @param array $displayParams
     * @param string $col (unused)
     * @return string
     */
    public function getListViewSmarty($parentFieldArray, $vardef, $displayParams, $col)
    {
        $tabindex = 1;
        //fixing bug #46666: don't need to format enum and radioenum fields
        //because they are already formated in SugarBean.php in the function get_list_view_array() as fix of bug #21672
        if ($this->type != 'Enum' && $this->type != 'Radioenum') {
            $parentFieldArray = $this->setupFieldArray($parentFieldArray, $vardef);
        } else {
            $vardef['name'] = strtoupper($vardef['name']);
        }

        $this->setup($parentFieldArray, $vardef, $displayParams, $tabindex, false);

        $this->ss->left_delimiter = '{';
        $this->ss->right_delimiter = '}';
        $this->ss->assign('col', $vardef['name']);

        return $this->fetch($this->findTemplate('ListView'));
    }

    /**
     * Returns a smarty template for the DetailViews
     *
     * @param array $parentFieldArray string name of the variable in the parent template for the bean's data
     * @param array $vardef field defintion
     * @param array $displayParam parameters for display
     *      available paramters are:
     *      * labelSpan - column span for the label
     *      * fieldSpan - column span for the field
     * @param integer $tabindex
     * @returns string
     */
    public function getDetailViewSmarty($parentFieldArray, $vardef, $displayParams, $tabindex)
    {
        return $this->getSmartyView($parentFieldArray, $vardef, $displayParams, $tabindex, 'DetailView');
    }

    /**
     *  99% of all fields will just format like a listview, but just in case, it's here to override
     * @param array $parentFieldArray
     * @param array $vardef
     * @param array $displayParams
     * @param integer $tabindex
     * @return mixed
     */
    public function getChangeLogSmarty($parentFieldArray, $vardef, $displayParams, $tabindex)
    {
        return $this->formatField($parentFieldArray[$vardef['name']], $vardef);
    }

    /**
     * @param array $parentFieldArray
     * @param array $vardef
     * @param array $displayParams
     * @param integer $tabindex
     * @return string
     */
    public function getEditViewSmarty($parentFieldArray, $vardef, $displayParams, $tabindex)
    {
        if (!empty($vardef['function']['returns']) && $vardef['function']['returns'] == 'html') {
            $type = $this->type;
            $this->type = 'Base';
            $result = $this->getDetailViewSmarty($parentFieldArray, $vardef, $displayParams, $tabindex);
            $this->type = $type;

            return $result;
        }
        // jpereira@dri - #Bug49513 - Readonly type not working as expected
        // If readonly is set in displayParams, the vardef will be displayed as in DetailView.
        if (isset($displayParams['readonly']) && $displayParams['readonly']) {
            return $this->getSmartyView($parentFieldArray, $vardef, $displayParams, $tabindex, 'DetailView');
        }

        // ~ jpereira@dri - #Bug49513 - Readonly type not working as expected
        return $this->getSmartyView($parentFieldArray, $vardef, $displayParams, $tabindex, 'EditView');
    }

    /**
     * @param array $parentFieldArray
     * @param array $vardef
     * @param array $displayParams
     * @param integer $tabindex
     * @return string
     */
    public function getImportViewSmarty($parentFieldArray, $vardef, $displayParams, $tabindex)
    {
        return $this->getEditViewSmarty($parentFieldArray, $vardef, $displayParams, $tabindex);
    }

    /**
     * @param array $parentFieldArray
     * @param array $vardef
     * @param array $displayParams
     * @param integer $tabindex
     * @return string
     */
    public function getSearchViewSmarty($parentFieldArray, $vardef, $displayParams, $tabindex)
    {
        if (!empty($vardef['auto_increment'])) {
            $vardef['len'] = 255;
        }

        return $this->getSmartyView($parentFieldArray, $vardef, $displayParams, $tabindex, 'EditView');
    }
    /**
     * @param array $parentFieldArray
     * @param array $vardef
     * @param array $displayParams
     * @param integer $tabindex
     * @return string
     */
    public function getPopupViewSmarty($parentFieldArray, $vardef, $displayParams, $tabindex)
    {
        if (is_array($displayParams) && !isset($displayParams['formName'])) {
            $displayParams['formName'] = 'popup_query_form';
        } else {
            if (empty($displayParams)) {
                $displayParams = array('formName' => 'popup_query_form');
            }
        }

        return $this->getSearchViewSmarty($parentFieldArray, $vardef, $displayParams, $tabindex);
    }

    /**
     * @param array $inputField
     * @param array $vardef
     * @param null $context
     * @return mixed
     */
    public function getEmailTemplateValue($inputField, $vardef, $context = null)
    {
        // This does not return a smarty section, instead it returns a direct value
        return $this->formatField($inputField, $vardef);
    }

    public function displayFromFunc($displayType, $parentFieldArray, $vardef, $displayParams, $tabindex = 0)
    {

        if (!is_array($vardef['function'])) {
            $funcName = $vardef['function'];
            $includeFile = '';
            $onListView = false;
            $returnsHtml = false;
        } else {
            $funcName = $vardef['function']['name'];
            $includeFile = '';
            if (isset($vardef['function']['include'])) {
                $includeFile = $vardef['function']['include'];
            }
            if (isset($vardef['function']['onListView']) && $vardef['function']['onListView'] == true) {
                $onListView = true;
            } else {
                $onListView = false;
            }
            if (isset($vardef['function']['returns']) && $vardef['function']['returns'] == 'html') {
                $returnsHtml = true;
            } else {
                $returnsHtml = false;
            }
        }

        if ($displayType === 'ListView'
            || $displayType === 'popupView'
            || $displayType === 'searchView'
        ) {
            // Traditionally, before 6.0, additional functions were never called, so this code doesn't get called unless the vardef forces it
            if ($onListView) {
                if (!empty($includeFile)) {
                    require_once($includeFile);
                }

                return $funcName($parentFieldArray, $vardef['name'], $parentFieldArray[strtoupper($vardef['name'])],
                    $displayType);
            } else {
                $displayTypeFunc = 'get' . $displayType . 'Smarty';

                return $this->$displayTypeFunc($parentFieldArray, $vardef, $displayParams, $tabindex);
            }
        } else {
            if (!empty($displayParams['idName'])) {
                $fieldName = $displayParams['idName'];
            } else {
                $fieldName = $vardef['name'];
            }
            if ($returnsHtml) {
                $this->setup($parentFieldArray, $vardef, $displayParams, $tabindex);
                $tpl = $this->findTemplate($displayType . 'Function');
                if ($tpl === '') {
                    // Can't find a function template, just use the base
                    $tpl = $this->findTemplate('DetailViewFunction');
                }

                return "<span id='{$vardef['name']}_span'>" . $this->fetch($tpl) . '</span>';
            } else {
                return '{sugar_run_helper include="' . $includeFile . '" func="' . $funcName . '" bean=$bean field="' . $fieldName . '" value=$fields.' . $fieldName . '.value displayType="' . $displayType . '"}';
            }
        }
    }

    public function getEditView()
    {
    }

    /**
     * getSearchWhereValue
     *
     * Checks and returns a sane value based on the field type that can be used when building the where clause in a
     * search form.
     *
     * @param $value Mixed value being searched on
     * @return Mixed the value for the where clause used in search
     */
    public function getSearchWhereValue($value)
    {
        return $value;
    }

    /**
     * getSearchInput
     *
     * This function allows the SugarFields to handle returning the search input value given arguments (typically from $_REQUEST/$_POST)
     * and a search string.
     *
     * @param $key String value of key to search for
     * @param $args Mixed value containing haystack to search for value in
     * @return $value Mixed value that the SugarField should return
     */
    public function getSearchInput($key = '', $args = array())
    {
        //Nothing specified return empty string
        if (empty($key) || empty($args)) {
            return '';
        }

        return isset($args[$key]) ? $args[$key] : '';
    }

    public function getQueryLike()
    {

    }

    public function getQueryIn()
    {
    }

    /**
     * Setup function to assign values to the smarty template, should be called before every display function
     * @param $parentFieldArray
     * @param $vardef
     * @param $displayParams
     * @param $tabindex
     * @param bool $twopass
     */
    public function setup($parentFieldArray, $vardef, $displayParams, $tabindex, $twopass = true)
    {
        $this->button = '';
        $this->buttons = '';
        $this->image = '';
        if ($twopass) {
            $this->ss->left_delimiter = '{{';
            $this->ss->right_delimiter = '}}';
        } else {
            $this->ss->left_delimiter = '{';
            $this->ss->right_delimiter = '}';
        }
        $this->ss->assign('parentFieldArray', $parentFieldArray);
        $this->ss->assign('vardef', $vardef);
        $this->ss->assign('tabindex', $tabindex);

        //for adding attributes to the field

        if (!empty($displayParams['field'])) {
            $plusField = '';
            foreach ($displayParams['field'] as $key => $value) {
                $plusField .= ' ' . $key . '="' . $value . '"';//bug 27381
            }
            $displayParams['field'] = $plusField;
        }
        //for adding attributes to the button
        if (!empty($displayParams['button'])) {
            $plusField = '';
            foreach ($displayParams['button'] as $key => $value) {
                $plusField .= ' ' . $key . '="' . $value . '"';
            }
            $displayParams['button'] = $plusField;
            $this->button = $displayParams['button'];
        }
        if (!empty($displayParams['buttons'])) {
            $plusField = '';
            foreach ($displayParams['buttons'] as $keys => $values) {
                foreach ($values as $key => $value) {
                    $plusField[$keys] .= ' ' . $key . '="' . $value . '"';
                }
            }
            $displayParams['buttons'] = $plusField;
            $this->buttons = $displayParams['buttons'];
        }
        if (!empty($displayParams['image'])) {
            $plusField = '';
            foreach ($displayParams['image'] as $key => $value) {
                $plusField .= ' ' . $key . '="' . $value . '"';
            }
            $displayParams['image'] = $plusField;
            $this->image = $displayParams['image'];
        }
        $this->ss->assign('displayParams', $displayParams);


    }

    protected function getAccessKey($vardef, $fieldType = null, $module = null)
    {
        global $app_strings;

        $labelList = array(
            'accessKey' => array(),
            'accessKeySelect' => array(),
            'accessKeyClear' => array(),
        );

        // Labels are always in uppercase
        if (isset($fieldType)) {
            $fieldType = strtoupper($fieldType);
        }

        if (isset($module)) {
            $module = strtoupper($module);
        }

        // The vardef is the most specific, then the module + fieldType, then the module, then the fieldType
        if (isset($vardef['accessKey'])) {
            $labelList['accessKey'][] = $vardef['accessKey'];
        }
        if (isset($vardef['accessKeySelect'])) {
            $labelList['accessKeySelect'][] = $vardef['accessKeySelect'];
        }
        if (isset($vardef['accessKeyClear'])) {
            $labelList['accessKeyClear'][] = $vardef['accessKeyClear'];
        }

        if (isset($fieldType) && isset($module)) {
            $labelList['accessKey'][] = 'LBL_ACCESSKEY_' . $fieldType . '_' . $module;
            $labelList['accessKeySelect'][] = 'LBL_ACCESSKEY_SELECT_' . $fieldType . '_' . $module;
            $labelList['accessKeyClear'][] = 'LBL_ACCESSKEY_CLEAR_' . $fieldType . '_' . $module;
        }

        if (isset($module)) {
            $labelList['accessKey'][] = 'LBL_ACCESSKEY_' . $module;
            $labelList['accessKeySelect'][] = 'LBL_ACCESSKEY_SELECT_' . $module;
            $labelList['accessKeyClear'][] = 'LBL_ACCESSKEY_CLEAR_' . $module;
        }

        if (isset($fieldType)) {
            $labelList['accessKey'][] = 'LBL_ACCESSKEY_' . $fieldType;
            $labelList['accessKeySelect'][] = 'LBL_ACCESSKEY_SELECT_' . $fieldType;
            $labelList['accessKeyClear'][] = 'LBL_ACCESSKEY_CLEAR_' . $fieldType;
        }

        // Attach the defaults to the ends
        $labelList['accessKey'][] = 'LBL_ACCESSKEY';
        $labelList['accessKeySelect'][] = 'LBL_SELECT_BUTTON';
        $labelList['accessKeyClear'][] = 'LBL_CLEAR_BUTTON';

        // Figure out the label and the key for the button.
        // Later on we may attempt to make sure there are no two buttons with the same keys, but for now we will just use whatever is specified.
        $keyTypes = array('accessKey', 'accessKeySelect', 'accessKeyClear');
        $accessKeyList = array(
            'accessKey' => '',
            'accessKeyLabel' => '',
            'accessKeyTitle' => '',
            'accessKeySelect' => '',
            'accessKeySelectLabel' => '',
            'accessKeySelectTitle' => '',
            'accessKeyClear' => '',
            'accessKeyClearLabel' => '',
            'accessKeyClearTitle' => '',
        );
        foreach ($keyTypes as $type) {
            foreach ($labelList[$type] as $tryThis) {
                if (isset($app_strings[$tryThis . '_KEY']) && isset($app_strings[$tryThis . '_TITLE']) && isset($app_strings[$tryThis . '_LABEL'])) {
                    $accessKeyList[$type] = $tryThis . '_KEY';
                    $accessKeyList[$type . 'Title'] = $tryThis . '_TITLE';
                    $accessKeyList[$type . 'Label'] = $tryThis . '_LABEL';
                    break;
                }
            }
        }

        return $accessKeyList;
    }

    /**
     * This should be called when the bean is saved. The bean itself will be passed by reference
     * @param SugarBean bean - the bean performing the save
     * @param array params - an array of paramester relevant to the save, most likely will be $_REQUEST
     */
    public function save(&$bean, $params, $field, $properties, $prefix = '')
    {
        if (isset($params[$prefix . $field])) {
            if (isset($properties['len']) && isset($properties['type']) && $this->isTrimmable($properties['type'])) {
                $bean->$field = trim($this->unformatField($params[$prefix . $field], $properties));
            } else {
                $bean->$field = $this->unformatField($params[$prefix . $field], $properties);
            }
        }
    }

    /**
     * Check if the field is allowed to be trimmed
     *
     * @param string $type
     * @return boolean
     */
    protected function isTrimmable($type)
    {
        return in_array($type, array('varchar', 'name'));
    }

    /**
     * Handles import field sanitizing for an field type
     *
     * @param  $value    string value to be sanitized
     * @param  $vardefs  array
     * @param  $focus    SugarBean object
     * @param  $settings ImportFieldSanitize object
     * @return string sanitized value or boolean false if there's a problem with the value
     */
    public function importSanitize(
        $value,
        $vardef,
        $focus,
        ImportFieldSanitize $settings
    ) {
        if (isset($vardef['len'])) {
            // check for field length
            $value = sugar_substr($value, $vardef['len']);
        }

        return $value;
    }

    /**
     * isRangeSearchView
     * This method helps determine whether or not to display the range search view code for the sugar field
     * @param array $vardef entry representing the sugar field's definition
     * @return boolean true if range search view should be displayed, false otherwise
     */
    protected function isRangeSearchView($vardef)
    {
        return !empty($vardef['enable_range_search']) && !empty($_REQUEST['action']) && $_REQUEST['action'] != 'Popup';
    }

    /**
     * setupFieldArray
     * This method takes the $parentFieldArray mixed variable which may be an Array or object and attempts
     * to call any custom fieldSpecific formatting to the value depending on the field type.
     *
     * @see SugarFieldEnum.php, SugarFieldInt.php, SugarFieldFloat.php, SugarFieldRelate.php
     * @param    mixed $parentFieldArray Array or Object of data where the field's value comes from
     * @param    array $vardef The vardef entry linked to the SugarField instance
     * @return    array   $parentFieldArray The formatted $parentFieldArray with the formatField method possibly applied
     */
    protected function setupFieldArray($parentFieldArray, $vardef)
    {
        $fieldName = $vardef['name'];
        if (is_array($parentFieldArray)) {
            $fieldNameUpper = strtoupper($fieldName);
            if (isset($parentFieldArray[$fieldNameUpper])) {
                $parentFieldArray[$fieldName] = $this->formatField($parentFieldArray[$fieldNameUpper], $vardef);
            } else {
                $parentFieldArray[$fieldName] = '';
            }
        } elseif (is_object($parentFieldArray)) {
            if (isset($parentFieldArray->$fieldName)) {
                $parentFieldArray->$fieldName = $this->formatField($parentFieldArray->$fieldName, $vardef);
            } else {
                $parentFieldArray->$fieldName = '';
            }
        }

        return $parentFieldArray;
    }

}
<|MERGE_RESOLUTION|>--- conflicted
+++ resolved
@@ -189,11 +189,7 @@
     {
 
         // set $tabindex = -1 by default
-<<<<<<< HEAD
-        if (is_null($tabindex)) {
-=======
-        if (!is_numeric($tabindex)) {
->>>>>>> 546ae8ac
+        if (is_null($tabindex) || !is_numeric($tabindex)) {
             $tabindex = -1;
         }
 
