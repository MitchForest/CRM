<?php
/*********************************************************************************
 * SugarCRM Community Edition is a customer relationship management program developed by
 * SugarCRM, Inc. Copyright (C) 2004-2013 SugarCRM Inc.

 * SuiteCRM is an extension to SugarCRM Community Edition developed by Salesagility Ltd.
 * Copyright (C) 2011 - 2014 Salesagility Ltd.
 *
 * This program is free software; you can redistribute it and/or modify it under
 * the terms of the GNU Affero General Public License version 3 as published by the
 * Free Software Foundation with the addition of the following permission added
 * to Section 15 as permitted in Section 7(a): FOR ANY PART OF THE COVERED WORK
 * IN WHICH THE COPYRIGHT IS OWNED BY SUGARCRM, SUGARCRM DISCLAIMS THE WARRANTY
 * OF NON INFRINGEMENT OF THIRD PARTY RIGHTS.
 *
 * This program is distributed in the hope that it will be useful, but WITHOUT
 * ANY WARRANTY; without even the implied warranty of MERCHANTABILITY or FITNESS
 * FOR A PARTICULAR PURPOSE.  See the GNU Affero General Public License for more
 * details.
 *
 * You should have received a copy of the GNU Affero General Public License along with
 * this program; if not, see http://www.gnu.org/licenses or write to the Free
 * Software Foundation, Inc., 51 Franklin Street, Fifth Floor, Boston, MA
 * 02110-1301 USA.
 *
 * You can contact SugarCRM, Inc. headquarters at 10050 North Wolfe Road,
 * SW2-130, Cupertino, CA 95014, USA. or at email address contact@sugarcrm.com.
 *
 * The interactive user interfaces in modified source and object code versions
 * of this program must display Appropriate Legal Notices, as required under
 * Section 5 of the GNU Affero General Public License version 3.
 *
 * In accordance with Section 7(b) of the GNU Affero General Public License version 3,
 * these Appropriate Legal Notices must retain the display of the "Powered by
 * SugarCRM" logo and "Supercharged by SuiteCRM" logo. If the display of the logos is not
 * reasonably feasible for  technical reasons, the Appropriate Legal Notices must
 * display the words  "Powered by SugarCRM" and "Supercharged by SuiteCRM".
 ********************************************************************************/

require_once('include/SugarFields/Fields/Base/SugarFieldBase.php');
require_once 'include/clean.php';
class SugarFieldText extends SugarFieldBase {

	function getDetailViewSmarty($parentFieldArray, $vardef, $displayParams, $tabindex) {
        if(!isset($displayParams['nl2br'])){
            $displayParams['nl2br'] = true;
        }
        if(!isset($displayParams['htmlescape']) && $vardef['editor'] != "html") {
            $displayParams['htmlescape'] = true;
        }
        if(!isset($displayParams['url2html'])) {
            $displayParams['url2html'] = true;
        }
		return parent::getDetailViewSmarty($parentFieldArray, $vardef, $displayParams, $tabindex);
    }
    function getClassicEditView($field_id='description', $value='', $prefix='', $rich_text=false, $maxlength='', $tabindex=1, $cols=80, $rows=4) {

        $this->ss->assign('prefix', $prefix);
        $this->ss->assign('field_id', $field_id);
        $this->ss->assign('value', $value);
        $this->ss->assign('tabindex', $tabindex);

        $displayParams = array();
        $displayParams['textonly'] = $rich_text ? false : true;
        $displayParams['maxlength'] = $maxlength;
        $displayParams['rows'] = $rows;
        $displayParams['cols'] = $cols;


        $this->ss->assign('displayParams', $displayParams);
		if(isset($GLOBALS['current_user'])) {
			$height = $GLOBALS['current_user']->getPreference('text_editor_height');
			$width = $GLOBALS['current_user']->getPreference('text_editor_width');
			$height = isset($height) ? $height : '300px';
	        $width = isset($width) ? $width : '95%';
			$this->ss->assign('RICH_TEXT_EDITOR_HEIGHT', $height);
			$this->ss->assign('RICH_TEXT_EDITOR_WIDTH', $width);
		} else {
			$this->ss->assign('RICH_TEXT_EDITOR_HEIGHT', '100px');
			$this->ss->assign('RICH_TEXT_EDITOR_WIDTH', '95%');
		}

		return $this->ss->fetch($this->findTemplate('ClassicEditView'));
    }

    function setup($parentFieldArray, $vardef, $displayParams, $tabindex, $twopass = true) {
        parent::setup($parentFieldArray, $vardef, $displayParams, $tabindex, $twopass);
        $editor = "";
<<<<<<< HEAD
        if(isset($vardef['editor']) && $vardef['editor'] == "html"){
            if(!isset($displayParams['htmlescape'])) {
=======
        if (isset($vardef['editor']) && $vardef['editor'] == "html") {
            if (!isset($displayParams['htmlescape'])) {
>>>>>>> c91ce933
                $displayParams['htmlescape'] = false;
            }
            if ($_REQUEST['action'] == "EditView") {
                require_once ("include/SugarTinyMCE.php");
                $tiny = new SugarTinyMCE();
                $editor = $tiny->getInstance($vardef['name'], 'email_compose_light');
            }
            $this->ss->assign("tinymce", $editor);
        } else {
            $this->ss->assign("tinymce", $editor);
        }
    }

}
?><|MERGE_RESOLUTION|>--- conflicted
+++ resolved
@@ -86,13 +86,8 @@
     function setup($parentFieldArray, $vardef, $displayParams, $tabindex, $twopass = true) {
         parent::setup($parentFieldArray, $vardef, $displayParams, $tabindex, $twopass);
         $editor = "";
-<<<<<<< HEAD
-        if(isset($vardef['editor']) && $vardef['editor'] == "html"){
-            if(!isset($displayParams['htmlescape'])) {
-=======
         if (isset($vardef['editor']) && $vardef['editor'] == "html") {
             if (!isset($displayParams['htmlescape'])) {
->>>>>>> c91ce933
                 $displayParams['htmlescape'] = false;
             }
             if ($_REQUEST['action'] == "EditView") {
