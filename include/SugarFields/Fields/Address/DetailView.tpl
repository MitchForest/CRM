{*
/**
 *
 * SugarCRM Community Edition is a customer relationship management program developed by
 * SugarCRM, Inc. Copyright (C) 2004-2013 SugarCRM Inc.
 *
 * SuiteCRM is an extension to SugarCRM Community Edition developed by SalesAgility Ltd.
 * Copyright (C) 2011 - 2018 SalesAgility Ltd.
 *
 * This program is free software; you can redistribute it and/or modify it under
 * the terms of the GNU Affero General Public License version 3 as published by the
 * Free Software Foundation with the addition of the following permission added
 * to Section 15 as permitted in Section 7(a): FOR ANY PART OF THE COVERED WORK
 * IN WHICH THE COPYRIGHT IS OWNED BY SUGARCRM, SUGARCRM DISCLAIMS THE WARRANTY
 * OF NON INFRINGEMENT OF THIRD PARTY RIGHTS.
 *
 * This program is distributed in the hope that it will be useful, but WITHOUT
 * ANY WARRANTY; without even the implied warranty of MERCHANTABILITY or FITNESS
 * FOR A PARTICULAR PURPOSE. See the GNU Affero General Public License for more
 * details.
 *
 * You should have received a copy of the GNU Affero General Public License along with
 * this program; if not, see http://www.gnu.org/licenses or write to the Free
 * Software Foundation, Inc., 51 Franklin Street, Fifth Floor, Boston, MA
 * 02110-1301 USA.
 *
 * You can contact SugarCRM, Inc. headquarters at 10050 North Wolfe Road,
 * SW2-130, Cupertino, CA 95014, USA. or at email address contact@sugarcrm.com.
 *
 * The interactive user interfaces in modified source and object code versions
 * of this program must display Appropriate Legal Notices, as required under
 * Section 5 of the GNU Affero General Public License version 3.
 *
 * In accordance with Section 7(b) of the GNU Affero General Public License version 3,
 * these Appropriate Legal Notices must retain the display of the "Powered by
 * SugarCRM" logo and "Supercharged by SuiteCRM" logo. If the display of the logos is not
 * reasonably feasible for technical reasons, the Appropriate Legal Notices must
 * display the words "Powered by SugarCRM" and "Supercharged by SuiteCRM".
 */
*}
<table border='0' cellpadding='0' cellspacing='0' width='100%'>
<<<<<<< HEAD
    <tr>
        <td width='99%'>
            <input type="hidden" class="sugar_field" id="{{$displayParams.key}}_address_street"
                   value="{$fields.{{$displayParams.key}}_address_street.value|escape:'htmlentitydecode'|escape:'html'|url2html|nl2br}">
            <input type="hidden" class="sugar_field" id="{{$displayParams.key}}_address_city"
                   value="{$fields.{{$displayParams.key}}_address_city.value|escape:'htmlentitydecode'|escape:'html'|url2html|nl2br}">
            <input type="hidden" class="sugar_field" id="{{$displayParams.key}}_address_state"
                   value="{$fields.{{$displayParams.key}}_address_state.value|escape:'htmlentitydecode'|escape:'html'|url2html|nl2br}">
            <input type="hidden" class="sugar_field" id="{{$displayParams.key}}_address_country"
                   value="{$fields.{{$displayParams.key}}_address_country.value|escape:'htmlentitydecode'|escape:'html'|url2html|nl2br}">
            <input type="hidden" class="sugar_field" id="{{$displayParams.key}}_address_postalcode"
                   value="{$fields.{{$displayParams.key}}_address_postalcode.value|escape:'htmlentitydecode'|escape:'html'|url2html|nl2br}">
            {$fields.{{$displayParams.key}}_address_street.value|escape:'htmlentitydecode'|escape:'html'|url2html|nl2br}
            <br>
            {$fields.{{$displayParams.key}}_address_city.value|escape:'htmlentitydecode'|escape:'html'|url2html|nl2br} {$fields.{{$displayParams.key}}_address_state.value|escape:'htmlentitydecode'|strip_tags|url2html|nl2br}
            &nbsp;&nbsp;{$fields.{{$displayParams.key}}_address_postalcode.value|escape:'htmlentitydecode'|strip_tags|url2html|nl2br}
            <br>
            {$fields.{{$displayParams.key}}_address_country.value|escape:'htmlentitydecode'|escape:'html'|url2html|nl2br}
        </td>
        {{if !empty($displayParams.enableConnectors)}}
        <td class="dataField">
            {{sugarvar_connector view='DetailView'}}
        </td>
        {{/if}}
        <td class='dataField' width='1%'>
            {{*
            This is custom code that you may set to show on the second column of the address
            table.  An example would be the "Copy" button present from the Accounts detailview.
            See modules/Accounts/views/view.detail.php to see the value being set
            *}}
            {$custom_code_{{$displayParams.key}}}
        </td>
    </tr>
=======
<tr>
<td width='99%' >
<input type="hidden" class="sugar_field" id="{{$displayParams.key}}_address_street" value="{$fields.{{$displayParams.key}}_address_street.value|escape:'html_entity_decode'|escape:'html'|url2html|nl2br}">
<input type="hidden" class="sugar_field" id="{{$displayParams.key}}_address_city" value="{$fields.{{$displayParams.key}}_address_city.value|escape:'html_entity_decode'|escape:'html'|url2html|nl2br}">
<input type="hidden" class="sugar_field" id="{{$displayParams.key}}_address_state" value="{$fields.{{$displayParams.key}}_address_state.value|escape:'html_entity_decode'|escape:'html'|url2html|nl2br}">
<input type="hidden" class="sugar_field" id="{{$displayParams.key}}_address_country" value="{$fields.{{$displayParams.key}}_address_country.value|escape:'html_entity_decode'|escape:'html'|url2html|nl2br}">
<input type="hidden" class="sugar_field" id="{{$displayParams.key}}_address_postalcode" value="{$fields.{{$displayParams.key}}_address_postalcode.value|escape:'html_entity_decode'|escape:'html'|url2html|nl2br}">
{$fields.{{$displayParams.key}}_address_street.value|escape:'html_entity_decode'|escape:'html'|url2html|nl2br}<br>
{$fields.{{$displayParams.key}}_address_city.value|escape:'html_entity_decode'|escape:'html'|url2html|nl2br} {$fields.{{$displayParams.key}}_address_state.value|escape:'html_entity_decode'|strip_tags|url2html|nl2br}&nbsp;&nbsp;{$fields.{{$displayParams.key}}_address_postalcode.value|escape:'html_entity_decode'|strip_tags|url2html|nl2br}<br>
{$fields.{{$displayParams.key}}_address_country.value|escape:'html_entity_decode'|escape:'html'|url2html|nl2br}
</td>
<td class='dataField' width='1%'>
{{* 
This is custom code that you may set to show on the second column of the address
table.  An example would be the "Copy" button present from the Accounts detailview.
See modules/Accounts/views/view.detail.php to see the value being set 
*}}
{$custom_code_{{$displayParams.key}}}
</td>
</tr>
>>>>>>> f2b355db
</table><|MERGE_RESOLUTION|>--- conflicted
+++ resolved
@@ -39,25 +39,24 @@
  */
 *}
 <table border='0' cellpadding='0' cellspacing='0' width='100%'>
-<<<<<<< HEAD
     <tr>
         <td width='99%'>
             <input type="hidden" class="sugar_field" id="{{$displayParams.key}}_address_street"
-                   value="{$fields.{{$displayParams.key}}_address_street.value|escape:'htmlentitydecode'|escape:'html'|url2html|nl2br}">
+                   value="{$fields.{{$displayParams.key}}_address_street.value|escape:'html_entity_decode'|escape:'html'|url2html|nl2br}">
             <input type="hidden" class="sugar_field" id="{{$displayParams.key}}_address_city"
-                   value="{$fields.{{$displayParams.key}}_address_city.value|escape:'htmlentitydecode'|escape:'html'|url2html|nl2br}">
+                   value="{$fields.{{$displayParams.key}}_address_city.value|escape:'html_entity_decode'|escape:'html'|url2html|nl2br}">
             <input type="hidden" class="sugar_field" id="{{$displayParams.key}}_address_state"
-                   value="{$fields.{{$displayParams.key}}_address_state.value|escape:'htmlentitydecode'|escape:'html'|url2html|nl2br}">
+                   value="{$fields.{{$displayParams.key}}_address_state.value|escape:'html_entity_decode'|escape:'html'|url2html|nl2br}">
             <input type="hidden" class="sugar_field" id="{{$displayParams.key}}_address_country"
-                   value="{$fields.{{$displayParams.key}}_address_country.value|escape:'htmlentitydecode'|escape:'html'|url2html|nl2br}">
+                   value="{$fields.{{$displayParams.key}}_address_country.value|escape:'html_entity_decode'|escape:'html'|url2html|nl2br}">
             <input type="hidden" class="sugar_field" id="{{$displayParams.key}}_address_postalcode"
-                   value="{$fields.{{$displayParams.key}}_address_postalcode.value|escape:'htmlentitydecode'|escape:'html'|url2html|nl2br}">
-            {$fields.{{$displayParams.key}}_address_street.value|escape:'htmlentitydecode'|escape:'html'|url2html|nl2br}
+                   value="{$fields.{{$displayParams.key}}_address_postalcode.value|escape:'html_entity_decode'|escape:'html'|url2html|nl2br}">
+            {$fields.{{$displayParams.key}}_address_street.value|escape:'html_entity_decode'|escape:'html'|url2html|nl2br}
             <br>
-            {$fields.{{$displayParams.key}}_address_city.value|escape:'htmlentitydecode'|escape:'html'|url2html|nl2br} {$fields.{{$displayParams.key}}_address_state.value|escape:'htmlentitydecode'|strip_tags|url2html|nl2br}
-            &nbsp;&nbsp;{$fields.{{$displayParams.key}}_address_postalcode.value|escape:'htmlentitydecode'|strip_tags|url2html|nl2br}
+            {$fields.{{$displayParams.key}}_address_city.value|escape:'html_entity_decode'|escape:'html'|url2html|nl2br} {$fields.{{$displayParams.key}}_address_state.value|escape:'html_entity_decode'|strip_tags|url2html|nl2br}
+            &nbsp;&nbsp;{$fields.{{$displayParams.key}}_address_postalcode.value|escape:'html_entity_decode'|strip_tags|url2html|nl2br}
             <br>
-            {$fields.{{$displayParams.key}}_address_country.value|escape:'htmlentitydecode'|escape:'html'|url2html|nl2br}
+            {$fields.{{$displayParams.key}}_address_country.value|escape:'html_entity_decode'|escape:'html'|url2html|nl2br}
         </td>
         {{if !empty($displayParams.enableConnectors)}}
         <td class="dataField">
@@ -73,26 +72,4 @@
             {$custom_code_{{$displayParams.key}}}
         </td>
     </tr>
-=======
-<tr>
-<td width='99%' >
-<input type="hidden" class="sugar_field" id="{{$displayParams.key}}_address_street" value="{$fields.{{$displayParams.key}}_address_street.value|escape:'html_entity_decode'|escape:'html'|url2html|nl2br}">
-<input type="hidden" class="sugar_field" id="{{$displayParams.key}}_address_city" value="{$fields.{{$displayParams.key}}_address_city.value|escape:'html_entity_decode'|escape:'html'|url2html|nl2br}">
-<input type="hidden" class="sugar_field" id="{{$displayParams.key}}_address_state" value="{$fields.{{$displayParams.key}}_address_state.value|escape:'html_entity_decode'|escape:'html'|url2html|nl2br}">
-<input type="hidden" class="sugar_field" id="{{$displayParams.key}}_address_country" value="{$fields.{{$displayParams.key}}_address_country.value|escape:'html_entity_decode'|escape:'html'|url2html|nl2br}">
-<input type="hidden" class="sugar_field" id="{{$displayParams.key}}_address_postalcode" value="{$fields.{{$displayParams.key}}_address_postalcode.value|escape:'html_entity_decode'|escape:'html'|url2html|nl2br}">
-{$fields.{{$displayParams.key}}_address_street.value|escape:'html_entity_decode'|escape:'html'|url2html|nl2br}<br>
-{$fields.{{$displayParams.key}}_address_city.value|escape:'html_entity_decode'|escape:'html'|url2html|nl2br} {$fields.{{$displayParams.key}}_address_state.value|escape:'html_entity_decode'|strip_tags|url2html|nl2br}&nbsp;&nbsp;{$fields.{{$displayParams.key}}_address_postalcode.value|escape:'html_entity_decode'|strip_tags|url2html|nl2br}<br>
-{$fields.{{$displayParams.key}}_address_country.value|escape:'html_entity_decode'|escape:'html'|url2html|nl2br}
-</td>
-<td class='dataField' width='1%'>
-{{* 
-This is custom code that you may set to show on the second column of the address
-table.  An example would be the "Copy" button present from the Accounts detailview.
-See modules/Accounts/views/view.detail.php to see the value being set 
-*}}
-{$custom_code_{{$displayParams.key}}}
-</td>
-</tr>
->>>>>>> f2b355db
 </table>