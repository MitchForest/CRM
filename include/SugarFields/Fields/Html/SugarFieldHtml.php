--- conflicted
+++ resolved
@@ -49,11 +49,7 @@
     function getDetailViewSmarty($parentFieldArray, $vardef, $displayParams, $tabindex){
         $sugarCleaner = new SugarCleaner();
         $vardef['value'] = $sugarCleaner::cleanHtml($this->getVardefValue($vardef));
-<<<<<<< HEAD
-        
-=======
 
->>>>>>> 471dbf07
         $this->setup($parentFieldArray, $vardef, $displayParams, $tabindex);
         return $this->fetch($this->findTemplate('DetailView'));
     }
@@ -61,11 +57,7 @@
     function getEditViewSmarty($parentFieldArray, $vardef, $displayParams, $tabindex){
         $sugarCleaner = new SugarCleaner();
         $vardef['value'] = $sugarCleaner::cleanHtml($this->getVardefValue($vardef));
-<<<<<<< HEAD
-				
-=======
 
->>>>>>> 471dbf07
         $this->setup($parentFieldArray, $vardef, $displayParams, $tabindex);
         return $this->fetch($this->findTemplate('DetailView'));
     }
@@ -73,11 +65,7 @@
 	function getSearchViewSmarty($parentFieldArray, $vardef, $displayParams, $tabindex) {
         $sugarCleaner = new SugarCleaner();
         $vardef['value'] = $sugarCleaner::cleanHtml($this->getVardefValue($vardef));
-<<<<<<< HEAD
-				
-=======
 
->>>>>>> 471dbf07
         $this->setup($parentFieldArray, $vardef, $displayParams, $tabindex);
         return $this->fetch($this->findTemplate('DetailView'));    
     }
