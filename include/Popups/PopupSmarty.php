<?php
if (!defined('sugarEntry') || !sugarEntry) {
    die('Not A Valid Entry Point');
}
/*********************************************************************************
 * SugarCRM Community Edition is a customer relationship management program developed by
 * SugarCRM, Inc. Copyright (C) 2004-2013 SugarCRM Inc.

 * SuiteCRM is an extension to SugarCRM Community Edition developed by Salesagility Ltd.
 * Copyright (C) 2011 - 2014 Salesagility Ltd.
 *
 * This program is free software; you can redistribute it and/or modify it under
 * the terms of the GNU Affero General Public License version 3 as published by the
 * Free Software Foundation with the addition of the following permission added
 * to Section 15 as permitted in Section 7(a): FOR ANY PART OF THE COVERED WORK
 * IN WHICH THE COPYRIGHT IS OWNED BY SUGARCRM, SUGARCRM DISCLAIMS THE WARRANTY
 * OF NON INFRINGEMENT OF THIRD PARTY RIGHTS.
 *
 * This program is distributed in the hope that it will be useful, but WITHOUT
 * ANY WARRANTY; without even the implied warranty of MERCHANTABILITY or FITNESS
 * FOR A PARTICULAR PURPOSE.  See the GNU Affero General Public License for more
 * details.
 *
 * You should have received a copy of the GNU Affero General Public License along with
 * this program; if not, see http://www.gnu.org/licenses or write to the Free
 * Software Foundation, Inc., 51 Franklin Street, Fifth Floor, Boston, MA
 * 02110-1301 USA.
 *
 * You can contact SugarCRM, Inc. headquarters at 10050 North Wolfe Road,
 * SW2-130, Cupertino, CA 95014, USA. or at email address contact@sugarcrm.com.
 *
 * The interactive user interfaces in modified source and object code versions
 * of this program must display Appropriate Legal Notices, as required under
 * Section 5 of the GNU Affero General Public License version 3.
 *
 * In accordance with Section 7(b) of the GNU Affero General Public License version 3,
 * these Appropriate Legal Notices must retain the display of the "Powered by
 * SugarCRM" logo and "Supercharged by SuiteCRM" logo. If the display of the logos is not
 * reasonably feasible for  technical reasons, the Appropriate Legal Notices must
 * display the words  "Powered by SugarCRM" and "Supercharged by SuiteCRM".
 ********************************************************************************/

require_once('include/ListView/ListViewSmarty.php');

require_once('include/TemplateHandler/TemplateHandler.php');
require_once('include/SearchForm/SearchForm2.php');
define("NUM_COLS", 2);
class PopupSmarty extends ListViewSmarty
{
    public $contextMenus = false;
    public $export = false;
    public $mailmerge = false;
    public $mergeduplicates = false;
    public $quickViewLinks = false;
    public $multiSelect = false;
    public $headerTpl;
    public $footerTpl;
    public $th;
    public $tpl;
    public $view;
    public $field_defs;
    public $formData;
    public $_popupMeta;
    public $_create = false;
    public $searchdefs = array();
    public $listviewdefs = array();
    public $searchFields = array();
    public $customFieldDefs;
    public $filter_fields = array();
    //rrs
    public $searchForm;
    public $module;
    public $massUpdateData = '';

    public function __construct($seed, $module)
    {
        parent::__construct();
        $this->th = new TemplateHandler();
        $this->th->loadSmarty();
        $this->seed = $seed;
        $this->view = 'Popup';
        $this->module = $module;
        $this->searchForm = new SearchForm($this->seed, $this->module);
        $this->th->deleteTemplate($module, $this->view);
        $this->headerTpl = 'include/Popups/tpls/header.tpl';
        $this->footerTpl = 'include/Popups/tpls/footer.tpl';
    }

    /**
     * @deprecated deprecated since version 7.6, PHP4 Style Constructors are deprecated and will be remove in 7.8, please update your code, use __construct instead
     */
    public function PopupSmarty($seed, $module)
    {
        $deprecatedMessage = 'PHP4 Style Constructors are deprecated and will be remove in 7.8, please update your code';
        if (isset($GLOBALS['log'])) {
            $GLOBALS['log']->deprecated($deprecatedMessage);
        } else {
            trigger_error($deprecatedMessage, E_USER_DEPRECATED);
        }
        self::__construct($seed, $module);
    }


    /**
     * Assign several arrow image attributes to TemplateHandler smarty. Such as width, height, etc.
     *
     * @return void
     */
    public function processArrowVars()
    {
        $pathParts = pathinfo(SugarThemeRegistry::current()->getImageURL('arrow.gif', false));

        list($width, $height) = getimagesize($pathParts['dirname'].'/'.$pathParts['basename']);

        $this->th->ss->assign('arrowExt', $pathParts['extension']);
        $this->th->ss->assign('arrowWidth', $width);
        $this->th->ss->assign('arrowHeight', $height);
        $this->th->ss->assign('arrowAlt', translate('LBL_SORT'));
    }

    /**
     * Processes the request. Calls ListViewData process. Also assigns all lang strings, export links,
     * This is called from ListViewDisplay
     *
     * @param file file Template file to use
     * @param data array from ListViewData
     * @param html_var string the corresponding html var in xtpl per row
     *
     */
    public function process($file, $data, $htmlVar)
    {
        global $odd_bg, $even_bg, $hilite_bg, $click_bg, $app_strings;
        parent::process($file, $data, $htmlVar);

        $this->tpl = $file;
        $this->data = $data;

        $totalWidth = 0;
        foreach ($this->displayColumns as $name => $params) {
            $totalWidth += $params['width'];
        }
        $adjustment = $totalWidth / 100;

        $contextMenuObjectsTypes = array();
        foreach ($this->displayColumns as $name => $params) {
            $this->displayColumns[$name]['width'] = round($this->displayColumns[$name]['width'] / $adjustment, 2);
            // figure out which contextMenu objectsTypes are required
            if (!empty($params['contextMenu']['objectType'])) {
                $contextMenuObjectsTypes[$params['contextMenu']['objectType']] = true;
            }
        }
        $this->th->ss->assign('displayColumns', $this->displayColumns);


        $this->th->ss->assign('bgHilite', $hilite_bg);
        $this->th->ss->assign('colCount', count($this->displayColumns) + 1);
        $this->th->ss->assign('htmlVar', strtoupper($htmlVar));
        $this->th->ss->assign('moduleString', $this->moduleString);
        $this->th->ss->assign('editLinkString', $GLOBALS['app_strings']['LBL_EDIT_BUTTON']);
        $this->th->ss->assign('viewLinkString', $GLOBALS['app_strings']['LBL_VIEW_BUTTON']);

        //rrs
        $this->searchForm->parsedView = 'popup_query_form';
        $this->searchForm->displayType = 'popupView';
        $this->th->ss->assign('searchForm', $this->searchForm->display(false));
        //rrs

        if ($this->export) {
            $this->th->ss->assign('exportLink', $this->buildExportLink());
        }
        $this->th->ss->assign('quickViewLinks', $this->quickViewLinks);
        if ($this->mailMerge) {
            $this->th->ss->assign('mergeLink', $this->buildMergeLink());
        } // still check for mailmerge access
        if ($this->mergeduplicates) {
            $this->th->ss->assign('mergedupLink', $this->buildMergeDuplicatesLink());
        }


        if (!empty($_REQUEST['mode']) && strtoupper($_REQUEST['mode']) == 'MULTISELECT') {
            $this->multiSelect = true;
        }
        // handle save checks and stuff
        if ($this->multiSelect) {
            $this->th->ss->assign('selectedObjectsSpan', $this->buildSelectedObjectsSpan());
            $this->th->ss->assign('multiSelectData', $this->getMultiSelectData());
            $this->th->ss->assign('MODE', "<input type='hidden' name='mode' value='MultiSelect'>");
            $pageTotal = $this->data['pageData']['offsets']['next'] - $this->data['pageData']['offsets']['current'];
            if ($this->data['pageData']['offsets']['next'] < 0) { // If we are on the last page, 'next' is -1, which means we have to have a custom calculation
                $pageTotal = $this->data['pageData']['offsets']['total'] - $this->data['pageData']['offsets']['current'];
            }
            $this->th->ss->assign('selectLink', $this->buildSelectLink('select_link', $this->data['pageData']['offsets']['total'], $pageTotal));
        }

        $this->processArrows($data['pageData']['ordering']);
        $this->th->ss->assign('prerow', $this->multiSelect);
        $this->th->ss->assign('rowColor', array('oddListRow', 'evenListRow'));
        $this->th->ss->assign('bgColor', array($odd_bg, $even_bg));
        $this->th->ss->assign('contextMenus', $this->contextMenus);


        if ($this->contextMenus && !empty($contextMenuObjectsTypes)) {
            $script = '';
            $cm = new contextMenu();
            foreach ($contextMenuObjectsTypes as $type => $value) {
                $cm->loadFromFile($type);
                $script .= $cm->getScript();
                $cm->menuItems = array(); // clear menuItems out
            }
            $this->th->ss->assign('contextMenuScript', $script);
        }

        //rrs
        $this->_build_field_defs();

        // arrow image attributes
        $this->processArrowVars();
    }

    /*
     * Display the Smarty template.  Here we are using the TemplateHandler for caching per the module.
     */
    public function display($end = true)
    {
        global $app_strings;

        if (!is_file(sugar_cached("jsLanguage/{$GLOBALS['current_language']}.js"))) {
            require_once('include/language/jsLanguage.php');
            jsLanguage::createAppStringsCache($GLOBALS['current_language']);
        }
        $jsLang = getVersionedScript("cache/jsLanguage/{$GLOBALS['current_language']}.js", $GLOBALS['sugar_config']['js_lang_version']);

        $this->th->ss->assign('data', $this->data['data']);
        $this->data['pageData']['offsets']['lastOffsetOnPage'] = $this->data['pageData']['offsets']['current'] + count($this->data['data']);
        $this->th->ss->assign('pageData', $this->data['pageData']);

        $navStrings = array('next' => $GLOBALS['app_strings']['LNK_LIST_NEXT'],
                            'previous' => $GLOBALS['app_strings']['LNK_LIST_PREVIOUS'],
                            'end' => $GLOBALS['app_strings']['LNK_LIST_END'],
                            'start' => $GLOBALS['app_strings']['LNK_LIST_START'],
                            'of' => $GLOBALS['app_strings']['LBL_LIST_OF']);
        $this->th->ss->assign('navStrings', $navStrings);


        $associated_row_data = array();

        //C.L. - Bug 44324 - Override the NAME entry to not display salutation so that the data returned from the popup can be searched on correctly
        $searchNameOverride = !empty($this->seed) && $this->seed instanceof Person && (isset($this->data['data'][0]['FIRST_NAME']) && isset($this->data['data'][0]['LAST_NAME'])) ? true : false;

        global $locale;
        foreach ($this->data['data'] as $val) {
            $associated_row_data[$val['ID']] = $val;
            if ($searchNameOverride) {
                $associated_row_data[$val['ID']]['NAME'] = $locale->getLocaleFormattedName($val['FIRST_NAME'], $val['LAST_NAME']);
            }
        }
        $is_show_fullname = showFullName() ? 1 : 0;
        $json = getJSONobj();
        $this->th->ss->assign('jsLang', $jsLang);
        $this->th->ss->assign('lang', substr($GLOBALS['current_language'], 0, 2));
        $this->th->ss->assign('headerTpl', $this->headerTpl);
        $this->th->ss->assign('footerTpl', $this->footerTpl);
        $this->th->ss->assign('ASSOCIATED_JAVASCRIPT_DATA', 'var associated_javascript_data = '.$json->encode($associated_row_data). '; var is_show_fullname = '.$is_show_fullname.';');
        $this->th->ss->assign('module', $this->seed->module_dir);
        $request_data = empty($_REQUEST['request_data']) ? '' : $_REQUEST['request_data'];

        $this->th->ss->assign('request_data', $request_data);
        $this->th->ss->assign('fields', $this->fieldDefs);
        $this->th->ss->assign('formData', $this->formData);
        $this->th->ss->assign('APP', $GLOBALS['app_strings']);
        $this->th->ss->assign('MOD', $GLOBALS['mod_strings']);
        if (isset($this->_popupMeta['create']['createButton'])) {
            $this->_popupMeta['create']['createButton'] = translate($this->_popupMeta['create']['createButton']);
        }
        $this->th->ss->assign('popupMeta', $this->_popupMeta);
        $this->th->ss->assign('current_query', htmlentities(json_encode(($_REQUEST))));
        $this->th->ss->assign('customFields', $this->customFieldDefs);
        $this->th->ss->assign('numCols', NUM_COLS);
        $this->th->ss->assign('massUpdateData', $this->massUpdateData);
        $this->th->ss->assign('sugarVersion', $GLOBALS['sugar_version']);
        $this->th->ss->assign('should_process', $this->should_process);

<<<<<<< HEAD
		if($this->_create){
			$this->th->ss->assign('ADDFORM', $this->getQuickCreate());//$this->_getAddForm());
			$this->th->ss->assign('ADDFORMHEADER', $this->_getAddFormHeader());
			$this->th->ss->assign('object_name', $this->seed->object_name);
		}
		$this->th->ss->assign('LIST_HEADER', get_form_header($GLOBALS['mod_strings']['LBL_LIST_FORM_TITLE'], '', false));
		$this->th->ss->assign('SEARCH_FORM_HEADER', get_form_header($GLOBALS['mod_strings']['LBL_SEARCH_FORM_TITLE'], '', false));

        $themeObject = SugarThemeRegistry::current();
        $this->th->ss->assign("STYLE_JS", ob_get_contents() . $themeObject->getJS());

		$str = $this->th->displayTemplate($this->seed->module_dir, $this->view, $this->tpl);
		return $str;
	}

	/*
	 * Setup up the smarty template. we added an extra step here to add the order by from the popupdefs.
	 */
    function setup(
=======
        if ($this->_create) {
            $this->th->ss->assign('ADDFORM', $this->getQuickCreate());//$this->_getAddForm());
            $this->th->ss->assign('ADDFORMHEADER', $this->_getAddFormHeader());
            $this->th->ss->assign('object_name', $this->seed->object_name);
        }
        $this->th->ss->assign('LIST_HEADER', get_form_header($GLOBALS['mod_strings']['LBL_LIST_FORM_TITLE'], '', false));
        $this->th->ss->assign('SEARCH_FORM_HEADER', get_form_header($GLOBALS['mod_strings']['LBL_SEARCH_FORM_TITLE'], '', false));
        $str = $this->th->displayTemplate($this->seed->module_dir, $this->view, $this->tpl);
        return $str;
    }

    /*
     * Setup up the smarty template. we added an extra step here to add the order by from the popupdefs.
     */
    public function setup(
>>>>>>> 07660a72
        $seed,
        $file = null,
        $where = null,
        $params = Array(),
        $offset = 0,
        $limit = -1,
        $filter_fields = Array(),
        $id_field = 'id',
        $id = null
    ) {
        $args = func_get_args();
        return call_user_func_array(array($this, '_setup'), $args);
    }
    public function _setup($file)
    {
        if (isset($this->_popupMeta)) {
            if (isset($this->_popupMeta['create']['formBase'])) {
                require_once('modules/' . $this->seed->module_dir . '/' . $this->_popupMeta['create']['formBase']);
                $this->_create = true;
            }
        }
        if (!empty($this->_popupMeta['create'])) {
            $formBase = new $this->_popupMeta['create']['formBaseClass']();
            if (isset($_REQUEST['doAction']) && $_REQUEST['doAction'] == 'save') {
                //If it's a new record, set useRequired to false
                $useRequired = empty($_REQUEST['id']) ? false : true;
                $formBase->handleSave('', false, $useRequired);
            }
        }

        $params = array();
        if (!empty($this->_popupMeta['orderBy'])) {
            $params['orderBy'] = $this->_popupMeta['orderBy'];
        }

        if (file_exists('custom/modules/'.$this->module.'/metadata/metafiles.php')) {
            require('custom/modules/'.$this->module.'/metadata/metafiles.php');
        } elseif (file_exists('modules/'.$this->module.'/metadata/metafiles.php')) {
            require('modules/'.$this->module.'/metadata/metafiles.php');
        }

        if (!empty($metafiles[$this->module]['searchfields'])) {
            require($metafiles[$this->module]['searchfields']);
        } elseif (file_exists('modules/'.$this->module.'/metadata/SearchFields.php')) {
            require('modules/'.$this->module.'/metadata/SearchFields.php');
        }
        $this->searchdefs[$this->module]['templateMeta']['maxColumns'] = 2;
        $this->searchdefs[$this->module]['templateMeta']['widths']['label'] = 10;
        $this->searchdefs[$this->module]['templateMeta']['widths']['field'] = 30;

        $this->searchForm->view = 'PopupSearchForm';
        $this->searchForm->setup($this->searchdefs, $searchFields, 'SearchFormGenericAdvanced.tpl', 'advanced_search', $this->listviewdefs);

        $lv = new ListViewSmarty();
        $displayColumns = array();
        if (!empty($_REQUEST['displayColumns'])) {
            foreach (explode('|', $_REQUEST['displayColumns']) as $num => $col) {
                if (!empty($listViewDefs[$this->module][$col])) {
                    $displayColumns[$col] = $this->listviewdefs[$this->module][$col];
                }
            }
        } else {
            foreach ($this->listviewdefs[$this->module] as $col => $para) {
                if (!empty($para['default']) && $para['default']) {
                    $displayColumns[$col] = $para;
                }
            }
        }
        $params['massupdate'] = true;
        if (!empty($_REQUEST['orderBy'])) {
            $params['orderBy'] = $_REQUEST['orderBy'];
            $params['overrideOrder'] = true;
            if (!empty($_REQUEST['sortOrder'])) {
                $params['sortOrder'] = $_REQUEST['sortOrder'];
            }
        }

        $lv->displayColumns = $displayColumns;
        $this->searchForm->lv = $lv;
        $this->searchForm->displaySavedSearch = false;


        $this->searchForm->populateFromRequest('advanced_search');
        $searchWhere = $this->_get_where_clause();
        $this->searchColumns = $this->searchForm->searchColumns;
        //parent::setup($this->seed, $file, $searchWhere, $params, 0, -1, $this->filter_fields);

        $this->should_process = true;

        if (isset($params['export'])) {
            $this->export = $params['export'];
        }
        if (!empty($params['multiSelectPopup'])) {
            $this->multi_select_popup = $params['multiSelectPopup'];
        }
        if (!empty($params['massupdate']) && $params['massupdate'] != false) {
            $this->show_mass_update_form = true;
            $this->mass = new MassUpdate();
            $this->mass->setSugarBean($this->seed);
            if (!empty($params['handleMassupdate']) || !isset($params['handleMassupdate'])) {
                $this->mass->handleMassUpdate();
            }
        }

        // create filter fields based off of display columns
        if (empty($this->filter_fields) || $this->mergeDisplayColumns) {
            foreach ($this->displayColumns as $columnName => $def) {
                $this->filter_fields[strtolower($columnName)] = true;
                if (!empty($def['related_fields'])) {
                    foreach ($def['related_fields'] as $field) {
                        //id column is added by query construction function. This addition creates duplicates
                        //and causes issues in oracle. #10165
                        if ($field != 'id') {
                            $this->filter_fields[$field] = true;
                        }
                    }
                }
                if (!empty($this->seed->field_defs[strtolower($columnName)]['db_concat_fields'])) {
                    foreach ($this->seed->field_defs[strtolower($columnName)]['db_concat_fields'] as $index=>$field) {
                        if (!isset($this->filter_fields[strtolower($field)]) || !$this->filter_fields[strtolower($field)]) {
                            $this->filter_fields[strtolower($field)] = true;
                        }
                    }
                }
            }
            foreach ($this->searchColumns as $columnName => $def) {
                $this->filter_fields[strtolower($columnName)] = true;
            }
        }

        if (isset($_REQUEST['request_data'])) {
            $request_data = json_decode(html_entity_decode($_REQUEST['request_data']), true);
            $_POST['field_to_name'] = $_REQUEST['field_to_name'] = array_keys($request_data['field_to_name_array']);
        }

        /**
         * Bug #46842 : The relate field field_to_name_array fails to copy over custom fields
         * By default bean's create_new_list_query function loads fields displayed on the page or used in the search
         * add fields used to populate forms from _viewdefs :: field_to_name_array to retrive from db
         */
        if (isset($_REQUEST['field_to_name']) && $_REQUEST['field_to_name']) {
            $_REQUEST['field_to_name'] = is_array($_REQUEST['field_to_name']) ? $_REQUEST['field_to_name'] : array($_REQUEST['field_to_name']);
            foreach ($_REQUEST['field_to_name'] as $add_field) {
                $add_field = strtolower($add_field);
                if ($add_field != 'id' && !isset($this->filter_fields[$add_field]) && isset($this->seed->field_defs[$add_field])) {
                    $this->filter_fields[$add_field] = true;
                }
            }
        }


        if (!empty($_REQUEST['query']) || (!empty($GLOBALS['sugar_config']['save_query']) && $GLOBALS['sugar_config']['save_query'] != 'populate_only')) {
            $data = $this->lvd->getListViewData($this->seed, $searchWhere, 0, -1, $this->filter_fields, $params, 'id');
        } else {
            $this->should_process = false;
            $data = array(
				'data'=>array(),
			    'pageData'=>array(
			    	'bean'=>array('moduleDir'=>$this->seed->module_dir),
					'ordering'=>'',
					'offsets'=>array('total'=>0,'next'=>0,'current'=>0),
				),
			);
        }

        $this->fillDisplayColumnsWithVardefs();

        $this->process($file, $data, $this->seed->object_name);
    }

    /*
     * Return the where clause as per the REQUEST.
     */
    public function _get_where_clause()
    {
        $where = '';
        $where_clauses = $this->searchForm->generateSearchWhere(true, $this->seed->module_dir);

        // Bug 43452 - FG - Changed the way generated Where array is imploded into the string.
        //                  Now it's imploding in the same way view.list.php do.
        if (count($where_clauses) > 0) {
            $where = '( ' . implode(' and ', $where_clauses) . ' )';
        }

        // Need to include the default whereStatement
        if (!empty($this->_popupMeta['whereStatement'])) {
            if (!empty($where)) {
                $where .= ' AND ';
            }
            $where .= $this->_popupMeta['whereStatement'];
        }

        return $where;
    }

    /*
     * Generate the data for the search form on the header of the Popup.
     */
    public function _build_field_defs()
    {
        $this->formData = array();
        $this->customFieldDefs = array();
        foreach ($this->searchdefs[$this->module]['layout']['advanced_search'] as $data) {
            if (is_array($data)) {
                $this->formData[] = array('field' => $data);
                $value = '';
                $this->customFieldDefs[$data['name']]= $data;
                if (!empty($_REQUEST[$data['name']])) {
                    $value = $_REQUEST[$data['name']];
                }
                $this->customFieldDefs[$data['name']]['value'] = $value;
            } else {
                $this->formData[] = array('field' => array('name'=>$data));
            }
        }
        $this->fieldDefs = array();
        if ($this->seed) {
            $this->seed->fill_in_additional_detail_fields();

            foreach ($this->seed->toArray() as $name => $value) {
                $this->fieldDefs[$name] = $this->seed->field_defs[$name];
                //if we have a relate type then reset to name so that we end up with a textbox
                //rather than a select button
                $this->fieldDefs[$name]['name'] = $this->fieldDefs[$name]['name'];
                if ($this->fieldDefs[$name]['type'] == 'relate') {
                    $this->fieldDefs[$name]['type'] = 'name';
                }
                if (isset($this->fieldDefs[$name]['options']) && isset($GLOBALS['app_list_strings'][$this->fieldDefs[$name]['options']])) {
                    $this->fieldDefs[$name]['options'] = $GLOBALS['app_list_strings'][$this->fieldDefs[$name]['options']]; // fill in enums
                }
                if (!empty($_REQUEST[$name])) {
                    $value = $_REQUEST[$name];
                }
                $this->fieldDefs[$name]['value'] = $value;
            }
        }
    }

    public function _getAddForm()
    {
        $addform = '';
        if (!$this->seed->ACLAccess('save')) {
            return;
        }
        if (!empty($this->_popupMeta['create'])) {
            $formBase = new $this->_popupMeta['create']['formBaseClass']();



            // TODO: cleanup the construction of $addform
            $prefix = empty($this->_popupMeta['create']['getFormBodyParams'][0]) ? '' : $this->_popupMeta['create']['getFormBodyParams'][0];
            $mod = empty($this->_popupMeta['create']['getFormBodyParams'][1]) ? '' : $this->_popupMeta['create']['getFormBodyParams'][1];
            $formBody = empty($this->_popupMeta['create']['getFormBodyParams'][2]) ? '' : $this->_popupMeta['create']['getFormBodyParams'][2];

            $getFormMethod = (empty($this->_popupMeta['create']['getFormMethod']) ? 'getFormBody' : $this->_popupMeta['create']['getFormMethod']);
            $formbody = $formBase->$getFormMethod($prefix, $mod, $formBody);

            $addform = '<table><tr><td nowrap="nowrap" valign="top">'
					. str_replace('<br>', '</td><td nowrap="nowrap" valign="top">&nbsp;', $formbody)
					. '</td></tr></table>'
					. '<input type="hidden" name="action" value="Popup" />';

            return $addform;
        }
    }

    public function _getAddFormHeader()
    {
        $lbl_save_button_title = $GLOBALS['app_strings']['LBL_SAVE_BUTTON_TITLE'];
        $lbl_save_button_key = $GLOBALS['app_strings']['LBL_SAVE_BUTTON_KEY'];
        $lbl_save_button_label = $GLOBALS['app_strings']['LBL_SAVE_BUTTON_LABEL'];
        $module_dir = $this->seed->module_dir;
        $formSave = <<<EOQ
			<input type="hidden" name="create" value="true">
			<input type="hidden" name="popup" value="true">
			<input type="hidden" name="to_pdf" value="true">
			<input type="hidden" name="return_module" value="$module_dir">
			<input type="hidden" name="return_action" value="Popup">
EOQ;
        // if metadata contains custom inputs for the quickcreate
        if (!empty($this->_popupMeta['customInput']) && is_array($this->_popupMeta['customInput'])) {
            foreach ($this->_popupMeta['customInput'] as $key => $value) {
                $formSave .= '<input type="hidden" name="' . $key . '" value="'. $value .'">\n';
            }
        }


        $addformheader = get_form_header(translate($this->_popupMeta['create']['createButton']), $formSave, false);
        return $addformheader;
    }

    public function getQuickCreate()
    {
        require_once("include/EditView/PopupQuickCreate.php");
        $qc = new PopupQuickCreate($this->module);
        return $qc->process($this->module);
    }
}<|MERGE_RESOLUTION|>--- conflicted
+++ resolved
@@ -280,34 +280,23 @@
         $this->th->ss->assign('sugarVersion', $GLOBALS['sugar_version']);
         $this->th->ss->assign('should_process', $this->should_process);
 
-<<<<<<< HEAD
-		if($this->_create){
-			$this->th->ss->assign('ADDFORM', $this->getQuickCreate());//$this->_getAddForm());
-			$this->th->ss->assign('ADDFORMHEADER', $this->_getAddFormHeader());
-			$this->th->ss->assign('object_name', $this->seed->object_name);
-		}
-		$this->th->ss->assign('LIST_HEADER', get_form_header($GLOBALS['mod_strings']['LBL_LIST_FORM_TITLE'], '', false));
-		$this->th->ss->assign('SEARCH_FORM_HEADER', get_form_header($GLOBALS['mod_strings']['LBL_SEARCH_FORM_TITLE'], '', false));
-
-        $themeObject = SugarThemeRegistry::current();
-        $this->th->ss->assign("STYLE_JS", ob_get_contents() . $themeObject->getJS());
-
-		$str = $this->th->displayTemplate($this->seed->module_dir, $this->view, $this->tpl);
-		return $str;
-	}
-
-	/*
-	 * Setup up the smarty template. we added an extra step here to add the order by from the popupdefs.
-	 */
-    function setup(
-=======
         if ($this->_create) {
             $this->th->ss->assign('ADDFORM', $this->getQuickCreate());//$this->_getAddForm());
             $this->th->ss->assign('ADDFORMHEADER', $this->_getAddFormHeader());
             $this->th->ss->assign('object_name', $this->seed->object_name);
         }
-        $this->th->ss->assign('LIST_HEADER', get_form_header($GLOBALS['mod_strings']['LBL_LIST_FORM_TITLE'], '', false));
-        $this->th->ss->assign('SEARCH_FORM_HEADER', get_form_header($GLOBALS['mod_strings']['LBL_SEARCH_FORM_TITLE'], '', false));
+        $this->th->ss->assign(
+            'LIST_HEADER',
+            get_form_header($GLOBALS['mod_strings']['LBL_LIST_FORM_TITLE'], '', false)
+        );
+        $this->th->ss->assign(
+            'SEARCH_FORM_HEADER',
+            get_form_header($GLOBALS['mod_strings']['LBL_SEARCH_FORM_TITLE'], '', false)
+        );
+
+        $themeObject = SugarThemeRegistry::current();
+        $this->th->ss->assign("STYLE_JS", ob_get_contents() . $themeObject->getJS());
+
         $str = $this->th->displayTemplate($this->seed->module_dir, $this->view, $this->tpl);
         return $str;
     }
@@ -316,7 +305,6 @@
      * Setup up the smarty template. we added an extra step here to add the order by from the popupdefs.
      */
     public function setup(
->>>>>>> 07660a72
         $seed,
         $file = null,
         $where = null,
