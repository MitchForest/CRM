<?php
<<<<<<< HEAD
if (!defined('sugarEntry') || !sugarEntry) {
    die('Not A Valid Entry Point');
}
=======
>>>>>>> f2b355db
/**
 *
 * SugarCRM Community Edition is a customer relationship management program developed by
 * SugarCRM, Inc. Copyright (C) 2004-2013 SugarCRM Inc.
 *
 * SuiteCRM is an extension to SugarCRM Community Edition developed by SalesAgility Ltd.
<<<<<<< HEAD
 * Copyright (C) 2011 - 2018 SalesAgility Ltd.
=======
 * Copyright (C) 2011 - 2017 SalesAgility Ltd.
>>>>>>> f2b355db
 *
 * This program is free software; you can redistribute it and/or modify it under
 * the terms of the GNU Affero General Public License version 3 as published by the
 * Free Software Foundation with the addition of the following permission added
 * to Section 15 as permitted in Section 7(a): FOR ANY PART OF THE COVERED WORK
 * IN WHICH THE COPYRIGHT IS OWNED BY SUGARCRM, SUGARCRM DISCLAIMS THE WARRANTY
 * OF NON INFRINGEMENT OF THIRD PARTY RIGHTS.
 *
 * This program is distributed in the hope that it will be useful, but WITHOUT
 * ANY WARRANTY; without even the implied warranty of MERCHANTABILITY or FITNESS
 * FOR A PARTICULAR PURPOSE. See the GNU Affero General Public License for more
 * details.
 *
 * You should have received a copy of the GNU Affero General Public License along with
 * this program; if not, see http://www.gnu.org/licenses or write to the Free
 * Software Foundation, Inc., 51 Franklin Street, Fifth Floor, Boston, MA
 * 02110-1301 USA.
 *
 * You can contact SugarCRM, Inc. headquarters at 10050 North Wolfe Road,
 * SW2-130, Cupertino, CA 95014, USA. or at email address contact@sugarcrm.com.
 *
 * The interactive user interfaces in modified source and object code versions
 * of this program must display Appropriate Legal Notices, as required under
 * Section 5 of the GNU Affero General Public License version 3.
 *
 * In accordance with Section 7(b) of the GNU Affero General Public License version 3,
 * these Appropriate Legal Notices must retain the display of the "Powered by
 * SugarCRM" logo and "Supercharged by SuiteCRM" logo. If the display of the logos is not
 * reasonably feasible for technical reasons, the Appropriate Legal Notices must
 * display the words "Powered by SugarCRM" and "Supercharged by SuiteCRM".
 */
<<<<<<< HEAD
=======

if (!defined('sugarEntry') || !sugarEntry) {
    die('Not A Valid Entry Point');
}
>>>>>>> f2b355db

require_once('include/ListView/ListViewSmarty.php');

require_once('include/TemplateHandler/TemplateHandler.php');
require_once('include/SearchForm/SearchForm2.php');
define("NUM_COLS", 2);
class PopupSmarty extends ListViewSmarty
{
    public $contextMenus = false;
    public $export = false;
    public $mailmerge = false;
    public $mergeduplicates = false;
    public $quickViewLinks = false;
    public $multiSelect = false;
    public $headerTpl;
    public $footerTpl;
    public $th;
    public $tpl;
    public $view;
    public $field_defs;
    public $formData;
    public $_popupMeta;
    public $_create = false;
    public $searchdefs = array();
    public $listviewdefs = array();
    public $searchFields = array();
    public $customFieldDefs;
    public $filter_fields = array();
    //rrs
    public $searchForm;
    public $module;
    public $massUpdateData = '';

    public function __construct($seed, $module)
    {
        parent::__construct();
        $this->th = new TemplateHandler();
        $this->th->loadSmarty();
        $this->seed = $seed;
        $this->view = 'Popup';
        $this->module = $module;
        $this->searchForm = new SearchForm($this->seed, $this->module);
        $this->th->deleteTemplate($module, $this->view);
        $this->headerTpl = 'include/Popups/tpls/header.tpl';
        $this->footerTpl = 'include/Popups/tpls/footer.tpl';
    }

    /**
     * @deprecated deprecated since version 7.6, PHP4 Style Constructors are deprecated and will be remove in 7.8, please update your code, use __construct instead
     */
    public function PopupSmarty($seed, $module)
    {
        $deprecatedMessage = 'PHP4 Style Constructors are deprecated and will be remove in 7.8, please update your code';
        if (isset($GLOBALS['log'])) {
            $GLOBALS['log']->deprecated($deprecatedMessage);
        } else {
            trigger_error($deprecatedMessage, E_USER_DEPRECATED);
        }
        self::__construct($seed, $module);
    }


    /**
     * Assign several arrow image attributes to TemplateHandler smarty. Such as width, height, etc.
     *
     * @return void
     */
    public function processArrowVars()
    {
        $pathParts = pathinfo(SugarThemeRegistry::current()->getImageURL('arrow.gif', false));

        list($width, $height) = getimagesize($pathParts['dirname'].'/'.$pathParts['basename']);

        $this->th->ss->assign('arrowExt', $pathParts['extension']);
        $this->th->ss->assign('arrowWidth', $width);
        $this->th->ss->assign('arrowHeight', $height);
        $this->th->ss->assign('arrowAlt', translate('LBL_SORT'));
    }

    /**
     * Processes the request. Calls ListViewData process. Also assigns all lang strings, export links,
     * This is called from ListViewDisplay
     *
     * @param file file Template file to use
     * @param data array from ListViewData
     * @param html_var string the corresponding html var in xtpl per row
     *
     */
    public function process($file, $data, $htmlVar)
    {
        global $odd_bg, $even_bg, $hilite_bg, $click_bg, $app_strings;
        parent::process($file, $data, $htmlVar);

        $this->tpl = $file;
        $this->data = $data;

        $totalWidth = 0;
        foreach ($this->displayColumns as $name => $params) {
            $totalWidth += $params['width'];
        }
        $adjustment = $totalWidth / 100;

        $contextMenuObjectsTypes = array();
        foreach ($this->displayColumns as $name => $params) {
            $this->displayColumns[$name]['width'] = round($this->displayColumns[$name]['width'] / $adjustment, 2);
            // figure out which contextMenu objectsTypes are required
            if (!empty($params['contextMenu']['objectType'])) {
                $contextMenuObjectsTypes[$params['contextMenu']['objectType']] = true;
            }
        }
        $this->th->ss->assign('displayColumns', $this->displayColumns);


        $this->th->ss->assign('bgHilite', $hilite_bg);
        $this->th->ss->assign('colCount', count($this->displayColumns) + 1);
        $this->th->ss->assign('htmlVar', strtoupper($htmlVar));
        $this->th->ss->assign('moduleString', $this->moduleString);
        $this->th->ss->assign('editLinkString', $GLOBALS['app_strings']['LBL_EDIT_BUTTON']);
        $this->th->ss->assign('viewLinkString', $GLOBALS['app_strings']['LBL_VIEW_BUTTON']);

        //rrs
        $this->searchForm->parsedView = 'popup_query_form';
        $this->searchForm->displayType = 'popupView';
        $this->th->ss->assign('searchForm', $this->searchForm->display(false));
        //rrs

        if ($this->export) {
            $this->th->ss->assign('exportLink', $this->buildExportLink());
        }
        $this->th->ss->assign('quickViewLinks', $this->quickViewLinks);
        if ($this->mailMerge) {
            $this->th->ss->assign('mergeLink', $this->buildMergeLink());
        } // still check for mailmerge access
        if ($this->mergeduplicates) {
            $this->th->ss->assign('mergedupLink', $this->buildMergeDuplicatesLink());
        }


        if (!empty($_REQUEST['mode']) && strtoupper($_REQUEST['mode']) == 'MULTISELECT') {
            $this->multiSelect = true;
        }
        // handle save checks and stuff
        if ($this->multiSelect) {
            $this->th->ss->assign('selectedObjectsSpan', $this->buildSelectedObjectsSpan());
            $this->th->ss->assign('multiSelectData', $this->getMultiSelectData());
            $this->th->ss->assign('MODE', "<input type='hidden' name='mode' value='MultiSelect'>");
            $pageTotal = $this->data['pageData']['offsets']['next'] - $this->data['pageData']['offsets']['current'];
            if ($this->data['pageData']['offsets']['next'] < 0) { // If we are on the last page, 'next' is -1, which means we have to have a custom calculation
                $pageTotal = $this->data['pageData']['offsets']['total'] - $this->data['pageData']['offsets']['current'];
            }
            $this->th->ss->assign('selectLink', $this->buildSelectLink('select_link', $this->data['pageData']['offsets']['total'], $pageTotal));
        }

        $this->processArrows($data['pageData']['ordering']);
        $this->th->ss->assign('prerow', $this->multiSelect);
        $this->th->ss->assign('rowColor', array('oddListRow', 'evenListRow'));
        $this->th->ss->assign('bgColor', array($odd_bg, $even_bg));
        $this->th->ss->assign('contextMenus', $this->contextMenus);


        if ($this->contextMenus && !empty($contextMenuObjectsTypes)) {
            $script = '';
            $cm = new contextMenu();
            foreach ($contextMenuObjectsTypes as $type => $value) {
                $cm->loadFromFile($type);
                $script .= $cm->getScript();
                $cm->menuItems = array(); // clear menuItems out
            }
            $this->th->ss->assign('contextMenuScript', $script);
        }

        //rrs
        $this->_build_field_defs();

        // arrow image attributes
        $this->processArrowVars();
    }

    /*
     * Display the Smarty template.  Here we are using the TemplateHandler for caching per the module.
     */
    public function display($end = true)
    {
        global $app_strings;

        if (!is_file(sugar_cached("jsLanguage/{$GLOBALS['current_language']}.js"))) {
            require_once('include/language/jsLanguage.php');
            jsLanguage::createAppStringsCache($GLOBALS['current_language']);
        }
        $jsLang = getVersionedScript("cache/jsLanguage/{$GLOBALS['current_language']}.js", $GLOBALS['sugar_config']['js_lang_version']);

        $this->th->ss->assign('data', $this->data['data']);
        $this->data['pageData']['offsets']['lastOffsetOnPage'] = $this->data['pageData']['offsets']['current'] + count($this->data['data']);
        $this->th->ss->assign('pageData', $this->data['pageData']);

        $navStrings = array('next' => $GLOBALS['app_strings']['LNK_LIST_NEXT'],
                            'previous' => $GLOBALS['app_strings']['LNK_LIST_PREVIOUS'],
                            'end' => $GLOBALS['app_strings']['LNK_LIST_END'],
                            'start' => $GLOBALS['app_strings']['LNK_LIST_START'],
                            'of' => $GLOBALS['app_strings']['LBL_LIST_OF']);
        $this->th->ss->assign('navStrings', $navStrings);


        $associated_row_data = array();

        //C.L. - Bug 44324 - Override the NAME entry to not display salutation so that the data returned from the popup can be searched on correctly
        $searchNameOverride = !empty($this->seed) && $this->seed instanceof Person && (isset($this->data['data'][0]['FIRST_NAME']) && isset($this->data['data'][0]['LAST_NAME'])) ? true : false;

        global $locale;
        foreach ($this->data['data'] as $val) {
            $associated_row_data[$val['ID']] = $val;
            if ($searchNameOverride) {
                $associated_row_data[$val['ID']]['NAME'] = $locale->getLocaleFormattedName($val['FIRST_NAME'], $val['LAST_NAME']);
            }
        }
        $is_show_fullname = showFullName() ? 1 : 0;
        $json = getJSONobj();
        $this->th->ss->assign('jsLang', $jsLang);
        $this->th->ss->assign('lang', substr($GLOBALS['current_language'], 0, 2));
        $this->th->ss->assign('headerTpl', $this->headerTpl);
        $this->th->ss->assign('footerTpl', $this->footerTpl);
        $this->th->ss->assign('ASSOCIATED_JAVASCRIPT_DATA', 'var associated_javascript_data = '.$json->encode($associated_row_data). '; var is_show_fullname = '.$is_show_fullname.';');
        $this->th->ss->assign('module', $this->seed->module_dir);
        $request_data = empty($_REQUEST['request_data']) ? '' : $_REQUEST['request_data'];

        $this->th->ss->assign('request_data', $request_data);
        $this->th->ss->assign('fields', $this->fieldDefs);
        $this->th->ss->assign('formData', $this->formData);
        $this->th->ss->assign('APP', $GLOBALS['app_strings']);
        $this->th->ss->assign('MOD', $GLOBALS['mod_strings']);
        if (isset($this->_popupMeta['create']['createButton'])) {
            $this->_popupMeta['create']['createButton'] = translate($this->_popupMeta['create']['createButton']);
        }
        $this->th->ss->assign('popupMeta', $this->_popupMeta);
        $this->th->ss->assign('current_query', htmlentities(json_encode(($_REQUEST))));
        $this->th->ss->assign('customFields', $this->customFieldDefs);
        $this->th->ss->assign('numCols', NUM_COLS);
        $this->th->ss->assign('massUpdateData', $this->massUpdateData);
        $this->th->ss->assign('sugarVersion', $GLOBALS['sugar_version']);
        $this->th->ss->assign('should_process', $this->should_process);

<<<<<<< HEAD
        if ($this->_create) {
            $this->th->ss->assign('ADDFORM', $this->getQuickCreate());//$this->_getAddForm());
            $this->th->ss->assign('ADDFORMHEADER', $this->_getAddFormHeader());
            $this->th->ss->assign('object_name', $this->seed->object_name);
        }
        $this->th->ss->assign(
            'LIST_HEADER',
            get_form_header($GLOBALS['mod_strings']['LBL_LIST_FORM_TITLE'], '', false)
        );
        $this->th->ss->assign(
            'SEARCH_FORM_HEADER',
            get_form_header($GLOBALS['mod_strings']['LBL_SEARCH_FORM_TITLE'], '', false)
        );

        $themeObject = SugarThemeRegistry::current();
        $this->th->ss->assign("STYLE_JS", ob_get_contents() . $themeObject->getJS());

        $str = $this->th->displayTemplate($this->seed->module_dir, $this->view, $this->tpl);
        return $str;
    }

    /*
     * Setup up the smarty template. we added an extra step here to add the order by from the popupdefs.
     */
    public function setup(
=======
		if($this->_create){
			$this->th->ss->assign('ADDFORM', $this->getQuickCreate());//$this->_getAddForm());
			$this->th->ss->assign('ADDFORMHEADER', $this->_getAddFormHeader());
			$this->th->ss->assign('object_name', $this->seed->object_name);
		}
		$this->th->ss->assign('LIST_HEADER', get_form_header($GLOBALS['mod_strings']['LBL_LIST_FORM_TITLE'], '', false));
		$this->th->ss->assign('SEARCH_FORM_HEADER', get_form_header($GLOBALS['mod_strings']['LBL_SEARCH_FORM_TITLE'], '', false));
		$str = $this->th->displayTemplate($this->seed->module_dir, $this->view, $this->tpl);
		return $str;
	}

    /**
     * Setup up the smarty template. we added an extra step here to add the order by from the popupdefs.
     *
     * @see ListViewDisplay::setup
     */
    function setup(
>>>>>>> f2b355db
        $seed,
        $file = null,
        $where = null,
        $params = array(),
        $offset = 0,
        $limit = -1,
        $filter_fields = array(),
        $id_field = 'id',
        $id = null
    ) {
<<<<<<< HEAD
        $args = func_get_args();
        return call_user_func_array(array($this, '_setup'), $args);
    }
    public function _setup($file)
    {
        if (isset($this->_popupMeta)) {
            if (isset($this->_popupMeta['create']['formBase'])) {
                require_once('modules/' . $this->seed->module_dir . '/' . $this->_popupMeta['create']['formBase']);
                $this->_create = true;
            }
        }
        if (!empty($this->_popupMeta['create'])) {
            $formBase = new $this->_popupMeta['create']['formBaseClass']();
            if (isset($_REQUEST['doAction']) && $_REQUEST['doAction'] == 'save') {
                //If it's a new record, set useRequired to false
                $useRequired = empty($_REQUEST['id']) ? false : true;
                $formBase->handleSave('', false, $useRequired);
            }
        }

        $params = array();
        if (!empty($this->_popupMeta['orderBy'])) {
            $params['orderBy'] = $this->_popupMeta['orderBy'];
        }

        if (file_exists('custom/modules/'.$this->module.'/metadata/metafiles.php')) {
            require('custom/modules/'.$this->module.'/metadata/metafiles.php');
        } elseif (file_exists('modules/'.$this->module.'/metadata/metafiles.php')) {
            require('modules/'.$this->module.'/metadata/metafiles.php');
        }

        if (!empty($metafiles[$this->module]['searchfields'])) {
            require($metafiles[$this->module]['searchfields']);
        } elseif (file_exists('modules/'.$this->module.'/metadata/SearchFields.php')) {
            require('modules/'.$this->module.'/metadata/SearchFields.php');
        }
=======
		$args = func_get_args();
		return call_user_func_array(array($this, '_setup'), $args);
	}

	function _setup($file) {

	    if(isset($this->_popupMeta)){
			if(isset($this->_popupMeta['create']['formBase'])) {
				require_once('modules/' . $this->seed->module_dir . '/' . $this->_popupMeta['create']['formBase']);
				$this->_create = true;
			}
		}
	    if(!empty($this->_popupMeta['create'])){
			$formBase = new $this->_popupMeta['create']['formBaseClass']();
			if(isset($_REQUEST['doAction']) && $_REQUEST['doAction'] == 'save')
			{
				//If it's a new record, set useRequired to false
				$useRequired = empty($_REQUEST['id']) ? false : true;
				$formBase->handleSave('', false, $useRequired);
			}
		}

		$params = array();
		if(!empty($this->_popupMeta['orderBy'])){
			$params['orderBy'] = $this->_popupMeta['orderBy'];
		}

		if(file_exists('custom/modules/'.$this->module.'/metadata/metafiles.php')){
			require('custom/modules/'.$this->module.'/metadata/metafiles.php');
		}elseif(file_exists('modules/'.$this->module.'/metadata/metafiles.php')){
			require('modules/'.$this->module.'/metadata/metafiles.php');
		}

		if(!empty($metafiles[$this->module]['searchfields'])) {
			require($metafiles[$this->module]['searchfields']);
		} elseif(file_exists('modules/'.$this->module.'/metadata/SearchFields.php')) {
			require('modules/'.$this->module.'/metadata/SearchFields.php');
	    }
>>>>>>> f2b355db
        $this->searchdefs[$this->module]['templateMeta']['maxColumns'] = 2;
        $this->searchdefs[$this->module]['templateMeta']['widths']['label'] = 10;
        $this->searchdefs[$this->module]['templateMeta']['widths']['field'] = 30;

        $this->searchForm->view = 'PopupSearchForm';
        $this->searchForm->setup($this->searchdefs, $searchFields, 'SearchFormGenericAdvanced.tpl', 'advanced_search', $this->listviewdefs);

        $lv = new ListViewSmarty();
        $displayColumns = array();
        if (!empty($_REQUEST['displayColumns'])) {
            foreach (explode('|', $_REQUEST['displayColumns']) as $num => $col) {
                if (!empty($listViewDefs[$this->module][$col])) {
                    $displayColumns[$col] = $this->listviewdefs[$this->module][$col];
                }
            }
        } else {
            foreach ($this->listviewdefs[$this->module] as $col => $para) {
                if (!empty($para['default']) && $para['default']) {
                    $displayColumns[$col] = $para;
                }
            }
        }
        $params['massupdate'] = true;
        if (!empty($_REQUEST['orderBy'])) {
            $params['orderBy'] = $_REQUEST['orderBy'];
            $params['overrideOrder'] = true;
            if (!empty($_REQUEST['sortOrder'])) {
                $params['sortOrder'] = $_REQUEST['sortOrder'];
            }
        }

        $lv->displayColumns = $displayColumns;
        $this->searchForm->lv = $lv;
        $this->searchForm->displaySavedSearch = false;


        $this->searchForm->populateFromRequest('advanced_search');
        $searchWhere = $this->_get_where_clause();
        $this->searchColumns = $this->searchForm->searchColumns;
        //parent::setup($this->seed, $file, $searchWhere, $params, 0, -1, $this->filter_fields);

        $this->should_process = true;

        if (isset($params['export'])) {
            $this->export = $params['export'];
        }
        if (!empty($params['multiSelectPopup'])) {
            $this->multi_select_popup = $params['multiSelectPopup'];
        }
        if (!empty($params['massupdate']) && $params['massupdate'] != false) {
            $this->show_mass_update_form = true;
            $this->mass = new MassUpdate();
            $this->mass->setSugarBean($this->seed);
            if (!empty($params['handleMassupdate']) || !isset($params['handleMassupdate'])) {
                $this->mass->handleMassUpdate();
            }
        }

        // create filter fields based off of display columns
        if (empty($this->filter_fields) || $this->mergeDisplayColumns) {
            foreach ($this->displayColumns as $columnName => $def) {
                $this->filter_fields[strtolower($columnName)] = true;
                if (!empty($def['related_fields'])) {
                    foreach ($def['related_fields'] as $field) {
                        //id column is added by query construction function. This addition creates duplicates
                        //and causes issues in oracle. #10165
                        if ($field != 'id') {
                            $this->filter_fields[$field] = true;
                        }
                    }
                }
                if (!empty($this->seed->field_defs[strtolower($columnName)]['db_concat_fields'])) {
                    foreach ($this->seed->field_defs[strtolower($columnName)]['db_concat_fields'] as $index=>$field) {
                        if (!isset($this->filter_fields[strtolower($field)]) || !$this->filter_fields[strtolower($field)]) {
                            $this->filter_fields[strtolower($field)] = true;
                        }
                    }
                }
            }
            foreach ($this->searchColumns as $columnName => $def) {
                $this->filter_fields[strtolower($columnName)] = true;
            }
        }

        if (isset($_REQUEST['request_data'])) {
            $request_data = json_decode(html_entity_decode($_REQUEST['request_data']), true);
            $_POST['field_to_name'] = $_REQUEST['field_to_name'] = array_keys($request_data['field_to_name_array']);
        }

        /**
         * Bug #46842 : The relate field field_to_name_array fails to copy over custom fields
         * By default bean's create_new_list_query function loads fields displayed on the page or used in the search
         * add fields used to populate forms from _viewdefs :: field_to_name_array to retrive from db
         */
        if (isset($_REQUEST['field_to_name']) && $_REQUEST['field_to_name']) {
            $_REQUEST['field_to_name'] = is_array($_REQUEST['field_to_name']) ? $_REQUEST['field_to_name'] : array($_REQUEST['field_to_name']);
            foreach ($_REQUEST['field_to_name'] as $add_field) {
                $add_field = strtolower($add_field);
                if ($add_field != 'id' && !isset($this->filter_fields[$add_field]) && isset($this->seed->field_defs[$add_field])) {
                    $this->filter_fields[$add_field] = true;
                }
            }
        }


        if (!empty($_REQUEST['query']) || (!empty($GLOBALS['sugar_config']['save_query']) && $GLOBALS['sugar_config']['save_query'] != 'populate_only')) {
            $data = $this->lvd->getListViewData($this->seed, $searchWhere, 0, -1, $this->filter_fields, $params, 'id');
        } else {
            $this->should_process = false;
            $data = array(
                'data'=>array(),
                'pageData'=>array(
                    'bean'=>array('moduleDir'=>$this->seed->module_dir),
                    'ordering'=>'',
                    'offsets'=>array('total'=>0,'next'=>0,'current'=>0),
                ),
            );
        }

        $this->fillDisplayColumnsWithVardefs();

        $this->process($file, $data, $this->seed->object_name);
    }

    /*
     * Return the where clause as per the REQUEST.
     */
    public function _get_where_clause()
    {
        $where = '';
        $where_clauses = $this->searchForm->generateSearchWhere(true, $this->seed->module_dir);

        // Bug 43452 - FG - Changed the way generated Where array is imploded into the string.
        //                  Now it's imploding in the same way view.list.php do.
        if (count($where_clauses) > 0) {
            $where = '( ' . implode(' and ', $where_clauses) . ' )';
        }

        // Need to include the default whereStatement
        if (!empty($this->_popupMeta['whereStatement'])) {
            if (!empty($where)) {
                $where .= ' AND ';
            }
            $where .= $this->_popupMeta['whereStatement'];
        }

        return $where;
    }

    /*
     * Generate the data for the search form on the header of the Popup.
     */
    public function _build_field_defs()
    {
        $this->formData = array();
        $this->customFieldDefs = array();
        foreach ($this->searchdefs[$this->module]['layout']['advanced_search'] as $data) {
            if (is_array($data)) {
                $this->formData[] = array('field' => $data);
                $value = '';
                $this->customFieldDefs[$data['name']]= $data;
                if (!empty($_REQUEST[$data['name']])) {
                    $value = $_REQUEST[$data['name']];
                }
                $this->customFieldDefs[$data['name']]['value'] = $value;
            } else {
                $this->formData[] = array('field' => array('name'=>$data));
            }
        }
        $this->fieldDefs = array();
        if ($this->seed) {
            $this->seed->fill_in_additional_detail_fields();

            foreach ($this->seed->toArray() as $name => $value) {
                $this->fieldDefs[$name] = $this->seed->field_defs[$name];
                //if we have a relate type then reset to name so that we end up with a textbox
                //rather than a select button
                $this->fieldDefs[$name]['name'] = $this->fieldDefs[$name]['name'];
                if ($this->fieldDefs[$name]['type'] == 'relate') {
                    $this->fieldDefs[$name]['type'] = 'name';
                }
                if (isset($this->fieldDefs[$name]['options']) && isset($GLOBALS['app_list_strings'][$this->fieldDefs[$name]['options']])) {
                    $this->fieldDefs[$name]['options'] = $GLOBALS['app_list_strings'][$this->fieldDefs[$name]['options']]; // fill in enums
                }
                if (!empty($_REQUEST[$name])) {
                    $value = $_REQUEST[$name];
                }
                $this->fieldDefs[$name]['value'] = $value;
            }
        }
    }

    public function _getAddForm()
    {
        $addform = '';
        if (!$this->seed->ACLAccess('save')) {
            return;
        }
        if (!empty($this->_popupMeta['create'])) {
            $formBase = new $this->_popupMeta['create']['formBaseClass']();



            // TODO: cleanup the construction of $addform
            $prefix = empty($this->_popupMeta['create']['getFormBodyParams'][0]) ? '' : $this->_popupMeta['create']['getFormBodyParams'][0];
            $mod = empty($this->_popupMeta['create']['getFormBodyParams'][1]) ? '' : $this->_popupMeta['create']['getFormBodyParams'][1];
            $formBody = empty($this->_popupMeta['create']['getFormBodyParams'][2]) ? '' : $this->_popupMeta['create']['getFormBodyParams'][2];

            $getFormMethod = (empty($this->_popupMeta['create']['getFormMethod']) ? 'getFormBody' : $this->_popupMeta['create']['getFormMethod']);
            $formbody = $formBase->$getFormMethod($prefix, $mod, $formBody);

            $addform = '<table><tr><td nowrap="nowrap" valign="top">'
                    . str_replace('<br>', '</td><td nowrap="nowrap" valign="top">&nbsp;', $formbody)
                    . '</td></tr></table>'
                    . '<input type="hidden" name="action" value="Popup" />';

            return $addform;
        }
    }

    public function _getAddFormHeader()
    {
        $lbl_save_button_title = $GLOBALS['app_strings']['LBL_SAVE_BUTTON_TITLE'];
        $lbl_save_button_key = $GLOBALS['app_strings']['LBL_SAVE_BUTTON_KEY'];
        $lbl_save_button_label = $GLOBALS['app_strings']['LBL_SAVE_BUTTON_LABEL'];
        $module_dir = $this->seed->module_dir;
        $formSave = <<<EOQ
			<input type="hidden" name="create" value="true">
			<input type="hidden" name="popup" value="true">
			<input type="hidden" name="to_pdf" value="true">
			<input type="hidden" name="return_module" value="$module_dir">
			<input type="hidden" name="return_action" value="Popup">
EOQ;
        // if metadata contains custom inputs for the quickcreate
        if (!empty($this->_popupMeta['customInput']) && is_array($this->_popupMeta['customInput'])) {
            foreach ($this->_popupMeta['customInput'] as $key => $value) {
                $formSave .= '<input type="hidden" name="' . $key . '" value="'. $value .'">\n';
            }
        }


        $addformheader = get_form_header(translate($this->_popupMeta['create']['createButton']), $formSave, false);
        return $addformheader;
    }

    public function getQuickCreate()
    {
        require_once("include/EditView/PopupQuickCreate.php");
        $qc = new PopupQuickCreate($this->module);
        return $qc->process($this->module);
    }
}<|MERGE_RESOLUTION|>--- conflicted
+++ resolved
@@ -1,21 +1,11 @@
 <?php
-<<<<<<< HEAD
-if (!defined('sugarEntry') || !sugarEntry) {
-    die('Not A Valid Entry Point');
-}
-=======
->>>>>>> f2b355db
 /**
  *
  * SugarCRM Community Edition is a customer relationship management program developed by
  * SugarCRM, Inc. Copyright (C) 2004-2013 SugarCRM Inc.
  *
  * SuiteCRM is an extension to SugarCRM Community Edition developed by SalesAgility Ltd.
-<<<<<<< HEAD
- * Copyright (C) 2011 - 2018 SalesAgility Ltd.
-=======
  * Copyright (C) 2011 - 2017 SalesAgility Ltd.
->>>>>>> f2b355db
  *
  * This program is free software; you can redistribute it and/or modify it under
  * the terms of the GNU Affero General Public License version 3 as published by the
@@ -47,13 +37,10 @@
  * reasonably feasible for technical reasons, the Appropriate Legal Notices must
  * display the words "Powered by SugarCRM" and "Supercharged by SuiteCRM".
  */
-<<<<<<< HEAD
-=======
 
 if (!defined('sugarEntry') || !sugarEntry) {
     die('Not A Valid Entry Point');
 }
->>>>>>> f2b355db
 
 require_once('include/ListView/ListViewSmarty.php');
 
@@ -295,7 +282,6 @@
         $this->th->ss->assign('sugarVersion', $GLOBALS['sugar_version']);
         $this->th->ss->assign('should_process', $this->should_process);
 
-<<<<<<< HEAD
         if ($this->_create) {
             $this->th->ss->assign('ADDFORM', $this->getQuickCreate());//$this->_getAddForm());
             $this->th->ss->assign('ADDFORMHEADER', $this->_getAddFormHeader());
@@ -317,29 +303,12 @@
         return $str;
     }
 
-    /*
-     * Setup up the smarty template. we added an extra step here to add the order by from the popupdefs.
-     */
-    public function setup(
-=======
-		if($this->_create){
-			$this->th->ss->assign('ADDFORM', $this->getQuickCreate());//$this->_getAddForm());
-			$this->th->ss->assign('ADDFORMHEADER', $this->_getAddFormHeader());
-			$this->th->ss->assign('object_name', $this->seed->object_name);
-		}
-		$this->th->ss->assign('LIST_HEADER', get_form_header($GLOBALS['mod_strings']['LBL_LIST_FORM_TITLE'], '', false));
-		$this->th->ss->assign('SEARCH_FORM_HEADER', get_form_header($GLOBALS['mod_strings']['LBL_SEARCH_FORM_TITLE'], '', false));
-		$str = $this->th->displayTemplate($this->seed->module_dir, $this->view, $this->tpl);
-		return $str;
-	}
-
     /**
      * Setup up the smarty template. we added an extra step here to add the order by from the popupdefs.
      *
      * @see ListViewDisplay::setup
      */
-    function setup(
->>>>>>> f2b355db
+    public function setup(
         $seed,
         $file = null,
         $where = null,
@@ -350,44 +319,6 @@
         $id_field = 'id',
         $id = null
     ) {
-<<<<<<< HEAD
-        $args = func_get_args();
-        return call_user_func_array(array($this, '_setup'), $args);
-    }
-    public function _setup($file)
-    {
-        if (isset($this->_popupMeta)) {
-            if (isset($this->_popupMeta['create']['formBase'])) {
-                require_once('modules/' . $this->seed->module_dir . '/' . $this->_popupMeta['create']['formBase']);
-                $this->_create = true;
-            }
-        }
-        if (!empty($this->_popupMeta['create'])) {
-            $formBase = new $this->_popupMeta['create']['formBaseClass']();
-            if (isset($_REQUEST['doAction']) && $_REQUEST['doAction'] == 'save') {
-                //If it's a new record, set useRequired to false
-                $useRequired = empty($_REQUEST['id']) ? false : true;
-                $formBase->handleSave('', false, $useRequired);
-            }
-        }
-
-        $params = array();
-        if (!empty($this->_popupMeta['orderBy'])) {
-            $params['orderBy'] = $this->_popupMeta['orderBy'];
-        }
-
-        if (file_exists('custom/modules/'.$this->module.'/metadata/metafiles.php')) {
-            require('custom/modules/'.$this->module.'/metadata/metafiles.php');
-        } elseif (file_exists('modules/'.$this->module.'/metadata/metafiles.php')) {
-            require('modules/'.$this->module.'/metadata/metafiles.php');
-        }
-
-        if (!empty($metafiles[$this->module]['searchfields'])) {
-            require($metafiles[$this->module]['searchfields']);
-        } elseif (file_exists('modules/'.$this->module.'/metadata/SearchFields.php')) {
-            require('modules/'.$this->module.'/metadata/SearchFields.php');
-        }
-=======
 		$args = func_get_args();
 		return call_user_func_array(array($this, '_setup'), $args);
 	}
@@ -410,23 +341,22 @@
 			}
 		}
 
-		$params = array();
-		if(!empty($this->_popupMeta['orderBy'])){
-			$params['orderBy'] = $this->_popupMeta['orderBy'];
-		}
-
-		if(file_exists('custom/modules/'.$this->module.'/metadata/metafiles.php')){
-			require('custom/modules/'.$this->module.'/metadata/metafiles.php');
-		}elseif(file_exists('modules/'.$this->module.'/metadata/metafiles.php')){
-			require('modules/'.$this->module.'/metadata/metafiles.php');
-		}
-
-		if(!empty($metafiles[$this->module]['searchfields'])) {
-			require($metafiles[$this->module]['searchfields']);
-		} elseif(file_exists('modules/'.$this->module.'/metadata/SearchFields.php')) {
-			require('modules/'.$this->module.'/metadata/SearchFields.php');
-	    }
->>>>>>> f2b355db
+        $params = array();
+        if (!empty($this->_popupMeta['orderBy'])) {
+            $params['orderBy'] = $this->_popupMeta['orderBy'];
+        }
+
+        if (file_exists('custom/modules/'.$this->module.'/metadata/metafiles.php')) {
+            require('custom/modules/'.$this->module.'/metadata/metafiles.php');
+        } elseif (file_exists('modules/'.$this->module.'/metadata/metafiles.php')) {
+            require('modules/'.$this->module.'/metadata/metafiles.php');
+        }
+
+        if (!empty($metafiles[$this->module]['searchfields'])) {
+            require($metafiles[$this->module]['searchfields']);
+        } elseif (file_exists('modules/'.$this->module.'/metadata/SearchFields.php')) {
+            require('modules/'.$this->module.'/metadata/SearchFields.php');
+        }
         $this->searchdefs[$this->module]['templateMeta']['maxColumns'] = 2;
         $this->searchdefs[$this->module]['templateMeta']['widths']['label'] = 10;
         $this->searchdefs[$this->module]['templateMeta']['widths']['field'] = 30;
