--- conflicted
+++ resolved
@@ -1,14 +1,11 @@
 <?php
-if (!defined('sugarEntry') || !sugarEntry) {
-    die('Not A Valid Entry Point');
-}
 /**
  *
  * SugarCRM Community Edition is a customer relationship management program developed by
  * SugarCRM, Inc. Copyright (C) 2004-2013 SugarCRM Inc.
  *
  * SuiteCRM is an extension to SugarCRM Community Edition developed by SalesAgility Ltd.
- * Copyright (C) 2011 - 2018 SalesAgility Ltd.
+ * Copyright (C) 2011 - 2019 SalesAgility Ltd.
  *
  * This program is free software; you can redistribute it and/or modify it under
  * the terms of the GNU Affero General Public License version 3 as published by the
@@ -41,6 +38,9 @@
  * display the words "Powered by SugarCRM" and "Supercharged by SuiteCRM".
  */
 
+if (!defined('sugarEntry') || !sugarEntry) {
+    die('Not A Valid Entry Point');
+}
 
 require_once('include/Smarty/Smarty.class.php');
 
@@ -158,26 +158,15 @@
         $this->assign('APP_CONFIG', $sugar_config);
 
         $state = new SuiteCRM\StateSaver();
-<<<<<<< HEAD
-        $state->pushErrorLevel('sugar_smarty_errors');
-        
-=======
         $state->pushErrorLevel('sugar_smarty_errors', 'error_reporting', false);
 
->>>>>>> 5207bec4
         if (!(isset($sugar_config['developerMode']) && $sugar_config['developerMode'])) {
             $level = isset($sugar_config['smarty_error_level']) ? $sugar_config['smarty_error_level'] : 0;
             error_reporting($level);
         }
         $fetch = parent::fetch(get_custom_file_if_exists($resource_name), $cache_id, $compile_id, $display);
-<<<<<<< HEAD
-        
-        $state->popErrorLevel('sugar_smarty_errors');
-        
-=======
         $state->popErrorLevel('sugar_smarty_errors', 'error_reporting', false);
 
->>>>>>> 5207bec4
         return $fetch;
     }
 
