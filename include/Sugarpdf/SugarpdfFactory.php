--- conflicted
+++ resolved
@@ -51,15 +51,6 @@
      * @param string $type Tcpdf Type
      * @return valid Tcpdf
      */
-<<<<<<< HEAD
-    function loadSugarpdf($type, $module, $bean = null, $sugarpdf_object_map = array()){
-
-        // set $type = 'default' by default
-        if (empty($type)) {
-            $type = 'default';
-        }
-
-=======
     /**
      * Load the correct Tcpdf
      *
@@ -69,9 +60,13 @@
      * @param array $sugarpdf_object_map
      * @return a|null|Sugarpdf
      */
-    public function loadSugarpdf($type = 'default', $module = null, $bean = null, $sugarpdf_object_map = array())
+    public function loadSugarpdf($type, $module = null, $bean = null, $sugarpdf_object_map = array())
     {
->>>>>>> f5d9dabf
+
+        // set $type = 'default' by default
+        if (empty($type)) {
+            $type = 'default';
+        }
         $type = strtolower(basename($type));
         //SugarpdfFactory::_loadConfig($sugarpdf, $type);
         //first let's check if the module handles this Tcpdf
