<?php
/*********************************************************************************
 * SugarCRM Community Edition is a customer relationship management program developed by
 * SugarCRM, Inc. Copyright (C) 2004-2013 SugarCRM Inc.

 * SuiteCRM is an extension to SugarCRM Community Edition developed by Salesagility Ltd.
 * Copyright (C) 2011 - 2014 Salesagility Ltd.
 *
 * This program is free software; you can redistribute it and/or modify it under
 * the terms of the GNU Affero General Public License version 3 as published by the
 * Free Software Foundation with the addition of the following permission added
 * to Section 15 as permitted in Section 7(a): FOR ANY PART OF THE COVERED WORK
 * IN WHICH THE COPYRIGHT IS OWNED BY SUGARCRM, SUGARCRM DISCLAIMS THE WARRANTY
 * OF NON INFRINGEMENT OF THIRD PARTY RIGHTS.
 *
 * This program is distributed in the hope that it will be useful, but WITHOUT
 * ANY WARRANTY; without even the implied warranty of MERCHANTABILITY or FITNESS
 * FOR A PARTICULAR PURPOSE.  See the GNU Affero General Public License for more
 * details.
 *
 * You should have received a copy of the GNU Affero General Public License along with
 * this program; if not, see http://www.gnu.org/licenses or write to the Free
 * Software Foundation, Inc., 51 Franklin Street, Fifth Floor, Boston, MA
 * 02110-1301 USA.
 *
 * You can contact SugarCRM, Inc. headquarters at 10050 North Wolfe Road,
 * SW2-130, Cupertino, CA 95014, USA. or at email address contact@sugarcrm.com.
 *
 * The interactive user interfaces in modified source and object code versions
 * of this program must display Appropriate Legal Notices, as required under
 * Section 5 of the GNU Affero General Public License version 3.
 *
 * In accordance with Section 7(b) of the GNU Affero General Public License version 3,
 * these Appropriate Legal Notices must retain the display of the "Powered by
 * SugarCRM" logo and "Supercharged by SuiteCRM" logo. If the display of the logos is not
 * reasonably feasible for  technical reasons, the Appropriate Legal Notices must
 * display the words  "Powered by SugarCRM" and "Supercharged by SuiteCRM".
 ********************************************************************************/




require_once("include/SugarCharts/SugarChart.php");

class JsChart extends SugarChart {
	protected $ss;
	var $xmlFile;
	var $jsonFilename;
	var $chartId;
	var $width;
	var $height;
	var $chartType;

	function __construct() {
		parent::__construct();
	}

	function isSupported($chartType) {
		$charts = array(
			"stacked group by chart",
			"group by chart",
			"bar chart",
			"horizontal group by chart",
			"horizontal",
			"horizontal bar chart",
			"pie chart",
			"gauge chart",
			"funnel chart 3D",
			"line chart",
		);

		if(in_array($chartType,$charts)) {
			return true;
		} else {
			return false;
		}

	}

	function tab($str, $depth){
       // $str = preg_replace('/(<\w+>)(.*)(<\/\w+>)/e', "'\\1'.htmlentities(from_html('\\2')).'\\3'", $str);
        return str_repeat("\t", $depth) . $str . "\n";
	}

	function display($name, $xmlFile, $width='320', $height='480', $resize=false) {


		$this->chartId = $name;
		$this->height = $height;
		$this->width = $width;
		$this->xmlFile = $xmlFile;
		$this->chartType = $this->chart_properties['type'];

		$style = array();
		$chartConfig = array();
        try {
		    $xmlStr = $this->processXML($this->xmlFile);
		    $json = $this->buildJson($xmlStr);
        }
        catch(Exception $e) {
            $GLOBALS['log']->fatal("Unable to return chart data, invalid xml for file {$this->xmlFile}");
            return '';
        }
		$this->saveJsonFile($json);
		$this->ss->assign("chartId", $this->chartId);
		$this->ss->assign("filename", $this->jsonFilename);
		global $mod_strings, $app_strings;
		if (isset($mod_strings['LBL_REPORT_SHOW_CHART']))
		    $this->ss->assign("showchart", $mod_strings['LBL_REPORT_SHOW_CHART']);

		$dimensions = $this->getChartDimensions($xmlStr);
		$this->ss->assign("width", $dimensions['width']);
		$this->ss->assign("height", $dimensions['height']);
		$config = $this->getConfigProperties();
		$style['gridLineColor'] = str_replace("0x","#",$config->gridLines);
		$style['font-family'] = $config->labelFontFamily;
		$style['color'] = str_replace("0x","#",$config->labelFontColor);
		$this->ss->assign("css", $style);
		foreach($this->getChartConfigParams($xmlStr) as $key => $value) {
			$chartConfig[$key] = $value;
		}
		$chartConfig['imageExportType'] = $this->image_export_type;
		$this->ss->assign("config", $chartConfig);
		if($json == "No Data") {
			$this->ss->assign("error", $app_strings['LBL_NO_DATA']);
		}

		if(!$this->isSupported($this->chartType)) {
			$this->ss->assign("error", "Unsupported Chart Type");
		}

	}


	function getDashletScript($id,$xmlFile="") {

		global $sugar_config, $current_user, $current_language;
		$this->id = $id;
		$this->chartId = $id;
		$this->xmlFile = (!$xmlFile) ? sugar_cached("xml/".$current_user->getUserPrivGuid()."_{$this->id}.xml") : $xmlFile;


		$style = array();
		$chartConfig = array();
		$this->ss->assign("chartId", $this->chartId);
		$this->ss->assign("filename", str_replace(".xml",".js",$this->xmlFile));
		$config = $this->getConfigProperties();
		$style['gridLineColor'] = str_replace("0x","#",$config->gridLines);
		$style['font-family'] = $config->labelFontFamily;
		$style['color'] = str_replace("0x","#",$config->labelFontColor);
		$this->ss->assign("css", $style);
		$xmlStr = $this->processXML($this->xmlFile);
		foreach($this->getChartConfigParams($xmlStr) as $key => $value) {
			$chartConfig[$key] = $value;
		}

		$chartConfig['imageExportType'] = $this->image_export_type;
		$this->ss->assign("config", $chartConfig);

	}

	function chartArray($chartsArray) {

		$customChartsArray = array();
		$style = array();
		$chartConfig = array();
		foreach($chartsArray as $id => $data) {
			$customChartsArray[$id] = array();
			$customChartsArray[$id]['chartId'] = $id;
			$customChartsArray[$id]['filename'] = str_replace(".xml",".js",$data['xmlFile']);
			$customChartsArray[$id]['width'] = $data['width'];
			$customChartsArray[$id]['height'] = $data['height'];

			$config = $this->getConfigProperties();
			$style['gridLineColor'] = str_replace("0x","#",$config->gridLines);
			$style['font-family'] = (string)$config->labelFontFamily;
			$style['color'] = str_replace("0x","#",$config->labelFontColor);
			$customChartsArray[$id]['css'] = $style;
			$xmlStr = $this->processXML($data['xmlFile']);
			$xml = new SimpleXMLElement($xmlStr);
			$params = $this->getChartConfigParams($xmlStr);
			$customChartsArray[$id]['supported'] = ($this->isSupported($xml->properties->type)) ? "true" : "false";
			foreach($params as $key => $value) {
				$chartConfig[$key] = $value;
			}
			$chartConfig['imageExportType'] = $this->image_export_type;
			$customChartsArray[$id]['chartConfig'] = $chartConfig;
		}

		return $customChartsArray;
	}

	function getChartConfigParams($xmlStr) {

		$xml = new SimpleXMLElement($xmlStr);

		$chartType = $xml->properties->type;
		if($chartType == "pie chart") {
			return array ("pieType" => "basic","tip" => "name","chartType" => "pieChart");
		} elseif($chartType == "line chart") {
			return array ("lineType" => "basic","tip" => "name","chartType" => "lineChart");
		} elseif($chartType == "funnel chart 3D") {
			return array ("funnelType" => "basic","tip" => "name","chartType" => "funnelChart");
		} elseif($chartType == "gauge chart") {
			return array ("gaugeType" => "basic","tip" => "name","chartType" => "gaugeChart");
		} elseif($chartType == "stacked group by chart") {
			return array ("orientation" => "vertical","barType" => "stacked","tip" => "name","chartType" => "barChart");
		} elseif($chartType == "group by chart") {
			return array("orientation" => "vertical", "barType" => "grouped", "tip" => "title","chartType" => "barChart");
		} elseif($chartType == "bar chart") {
			return array("orientation" => "vertical", "barType" => "basic", "tip" => "label","chartType" => "barChart");
		} elseif ($chartType == "horizontal group by chart") {
			return array("orientation" => "horizontal", "barType" => "stacked", "tip" => "name","chartType" => "barChart");
		} elseif ($chartType == "horizontal bar chart" || "horizontal") {
			return array("orientation" => "horizontal","barType" => "basic","tip" => "label","chartType" => "barChart");
		} else {
			return array("orientation" => "vertical","barType" => "stacked","tip" => "name","chartType" => "barChart");
		}
	}
	function getChartDimensions($xmlStr) {
		if($this->getNumNodes($xmlStr) > 9 && $this->chartType != "pie chart") {
			if($this->chartType == "horizontal group by chart" || $this->chartType == "horizontal bar chart") {
				$height = ($this->getNumNodes($xmlStr) * 60) + 100;
				return array("width"=>$this->width, "height"=>($height));
			} else {
				return array("width"=>($this->width * 2), "height"=>$this->height);
			}
		} else {
			return array("width"=>"100%", "height"=>$this->height);
		}
	}

	function checkData($xmlstr) {
        $xml = new SimpleXMLElement($xmlstr);
        if(sizeof($xml->data->group) > 0) {
			return true;
		} else {
			return false;
		}
	}

	function getNumNodes($xmlstr) {
		$xml = new SimpleXMLElement($xmlstr);
		return sizeof($xml->data->group);
	}

  	function buildProperties($xmlstr) {
		$content = $this->tab("\"properties\": [\n",1);
		$properties = array();
		$xml = new SimpleXMLElement($xmlstr);
		foreach($xml->properties->children() as $property) {
			$properties[] = $this->tab("\"".$property->getName()."\":"."\"".$this->processSpecialChars($property)."\"",2);
		}
		$content .= $this->tab("{\n",1);
		$content .= join(",\n",$properties)."\n";
		$content .= $this->tab("}\n",1);
		$content .= $this->tab("],\n",1);
		return $content;
	}

  	function buildLabelsBarChartStacked($xmlstr) {
		$content = $this->tab("\"label\": [\n",1);
		$labels = array();
		$xml = new SimpleXMLElement($xmlstr);
		foreach($xml->data->group[0]->subgroups->group as $group) {
			$labels[] = $this->tab("\"".$this->processSpecialChars($group->title)."\"",2);
		}
		$content .= join(",\n",$labels)."\n";
		$content .= $this->tab("],\n",1);
		return $content;
	}

  	function buildLabelsBarChart($xmlstr) {

        // fix for bug42326: if there is label data that is deeper than that of a normal bar chart, render the labels
        //    like a stacked bar chart, this applies when a stacked chart has been converted in templates_chart.php to a bar chart due to it
        //    having nothing but single value columns
        $xml = new SimpleXMLElement($xmlstr);
        if (count($xml->data->group[0]->subgroups->group) > 0) {
            return $this->buildLabelsBarChartStacked($xmlstr);
        }

        $content = $this->tab("\"label\": [\n",1);
		$labels = array();

		foreach($xml->data->group as $group) {
			$labels[] = $this->tab("\"".$this->processSpecialChars($group->title)."\"",2);
		}
		$labelStr = join(",\n",$labels)."\n";
		$content .= $labelStr;
		$content .= $this->tab("],\n",1);
		return $content;
	}

	function buildDataBarChartStacked($xmlstr) {
		$content = $this->tab("\"values\": [\n",1);
		$data = array();
		$xml = new SimpleXMLElement($xmlstr);
		foreach($xml->data->group as $group) {
			$groupcontent = $this->tab("{\n",1);
			$groupcontent .= $this->tab("\"label\": \"".$this->processSpecialChars($group->title)."\",\n",2);
			$groupcontent .= $this->tab("\"gvalue\": \"{$group->value}\",\n",2);
			$groupcontent .= $this->tab("\"gvaluelabel\": \"{$group->label}\",\n",2);
			if (!empty($group->id))
			{
				$groupcontent .= $this->tab("\"id\": \"{$group->id}\",\n",2);
			}
			$subgroupValues = array();
			$subgroupValueLabels = array();
			$subgroupLinks = array();
			foreach($group->subgroups->group as $subgroups) {
				$subgroupValues[] = $this->tab(($subgroups->value == "NULL") ? 0 : $subgroups->value,3);
				$subgroupValueLabels[] = $this->tab("\"".$this->processSpecialChars($subgroups->label)."\"",3);
				$subgroupLinks[] = $this->tab("\"".$subgroups->link."\"",3);
			}
			$subgroupValuesStr = join(",\n",$subgroupValues)."\n";
			$subgroupValueLabelsStr = join(",\n",$subgroupValueLabels)."\n";
			$subgroupLinksStr = join(",\n",$subgroupLinks)."\n";

			$groupcontent .= $this->tab("\"values\": [\n".$subgroupValuesStr,2);
			$groupcontent .= $this->tab("],\n",2);
			$groupcontent .= $this->tab("\"valuelabels\": [\n".$subgroupValueLabelsStr,2);
			$groupcontent .= $this->tab("],\n",2);
			$groupcontent .= $this->tab("\"links\": [\n".$subgroupLinksStr,2);
			$groupcontent .= $this->tab("]\n",2);
			$groupcontent .= $this->tab("}",1);
			$data[] = $groupcontent;
		}
		$content .= join(",\n",$data)."\n";
		$content .= $this->tab("]",1);
		return $content;
	}

	function buildDataBarChartGrouped($xmlstr) {
		$content = $this->tab("\"values\": [\n",1);
		$data = array();
		$xml = new SimpleXMLElement($xmlstr);
		foreach($xml->data->group as $group) {
			$groupcontent = $this->tab("{\n",1);
			$groupcontent .= $this->tab("\"label\": \"".$this->processSpecialChars($group->title)."\",\n",2);
			$groupcontent .= $this->tab("\"gvalue\": \"{$group->value}\",\n",2);
			$groupcontent .= $this->tab("\"gvaluelabel\": \"{$group->label}\",\n",2);
			if (!empty($group->id))
			{
				$groupcontent .= $this->tab("\"id\": \"{$group->id}\",\n",2);
			}
			$subgroupValues = array();
			$subgroupValueLabels = array();
			$subgroupLinks = array();
			$subgroupTitles = array();
			foreach($group->subgroups->group as $subgroups) {
				$subgroupValues[] = $this->tab(($subgroups->value == "NULL") ? 0 : $subgroups->value,3);
				$subgroupValueLabels[] = $this->tab("\"".$subgroups->label."\"",3);
				$subgroupLinks[] = $this->tab("\"".$subgroups->link."\"",3);
				$subgroupTitles[] = $this->tab("\"".$this->processSpecialChars($subgroups->title)."\"",3);
			}
			$subgroupValuesStr = join(",\n",$subgroupValues)."\n";
			$subgroupValueLabelsStr = join(",\n",$subgroupValueLabels)."\n";
			$subgroupLinksStr = join(",\n",$subgroupLinks)."\n";
			$subgroupTitlesStr = join(",\n",$subgroupTitles)."\n";

			$groupcontent .= $this->tab("\"values\": [\n".$subgroupValuesStr,2);
			$groupcontent .= $this->tab("],\n",2);
			$groupcontent .= $this->tab("\"valuelabels\": [\n".$subgroupValueLabelsStr,2);
			$groupcontent .= $this->tab("],\n",2);
			$groupcontent .= $this->tab("\"links\": [\n".$subgroupLinksStr,2);
			$groupcontent .= $this->tab("],\n",2);
			$groupcontent .= $this->tab("\"titles\": [\n".$subgroupTitlesStr,2);
			$groupcontent .= $this->tab("]\n",2);
			$groupcontent .= $this->tab("}",1);
			$data[] = $groupcontent;
		}
		$content .= join(",\n",$data)."\n";
		$content .= $this->tab("]",1);
		return $content;
	}

	function buildDataBarChart($xmlstr) {
		$content = $this->tab("\"values\": [\n",1);
		$data = array();
		$xml = new SimpleXMLElement($xmlstr);
		$groupcontent = "";
		$groupcontentArr = array();

		foreach($xml->data->group as $group) {
		$groupcontent = $this->tab("{\n",1);
		$groupcontent .= $this->tab("\"label\": [\n",2);
		$groupcontent .= $this->tab("\"".$this->processSpecialChars($group->title)."\"\n",3);
		$groupcontent .= $this->tab("],\n",2);
		$groupcontent .= $this->tab("\"values\": [\n",2);
		$groupcontent .= $this->tab(($group->value == "NULL") ? 0 : $group->value."\n",3);
		$groupcontent .= $this->tab("],\n",2);
		if (!empty($group->id))
		{
			$groupcontent .= $this->tab("\"id\": \"{$group->id}\",\n",2);
		}
		if($group->label) {
			$groupcontent .= $this->tab("\"valuelabels\": [\n",2);
			$groupcontent .= $this->tab("\"{$group->label}\"\n",3);
			$groupcontent .= $this->tab("],\n",2);
		}
		$groupcontent .= $this->tab("\"links\": [\n",2);
		$groupcontent .= $this->tab("\"{$group->link}\"\n",3);
		$groupcontent .= $this->tab("]\n",2);
		$groupcontent .= $this->tab("}",1);
		$groupcontentArr[] = $groupcontent;
		}
		$content .= join(",\n",$groupcontentArr)."\n";
		$content .= $this->tab("]",1);
		return $content;
	}

	  function buildLabelsPieChart($xmlstr) {
		$content = $this->tab("\"label\": [\n",1);
		$labels = array();
		$xml = new SimpleXMLElement($xmlstr);
		foreach($xml->data->group as $group) {
			$labels[] = $this->tab("\"".$this->processSpecialChars($group->title)."\"",2);
		}
		$labelStr = join(",\n",$labels)."\n";
		$content .= $labelStr;
		$content .= $this->tab("],\n",1);
		return $content;
	}


	function buildDataPieChart($xmlstr) {
		$content = $this->tab("\"values\": [\n",1);
		$data = array();
		$xml = new SimpleXMLElement($xmlstr);
		$groupcontent = "";
		$groupcontentArr = array();

		foreach($xml->data->group as $group) {
		$groupcontent = $this->tab("{\n",1);
		$groupcontent .= $this->tab("\"label\": [\n",2);
		$groupcontent .= $this->tab("\"".$this->processSpecialChars($group->title)."\"\n",3);
		$groupcontent .= $this->tab("],\n",2);
		$groupcontent .= $this->tab("\"values\": [\n",2);
		$groupcontent .= $this->tab("{$group->value}\n",3);
		$groupcontent .= $this->tab("],\n",2);
		$groupcontent .= $this->tab("\"valuelabels\": [\n",2);
		$groupcontent .= $this->tab("\"{$group->label}\"\n",3);
		$groupcontent .= $this->tab("],\n",2);
		$groupcontent .= $this->tab("\"links\": [\n",2);
		$groupcontent .= $this->tab("\"{$group->link}\"\n",3);
		$groupcontent .= $this->tab("]\n",2);
		$groupcontent .= $this->tab("}",1);
		$groupcontentArr[] = $groupcontent;
		}


		$content .= join(",\n",$groupcontentArr)."\n";
		$content .= $this->tab("\n]",1);
		return $content;
	}

	function buildLabelsGaugeChart($xmlstr) {
		$content = $this->tab("\"label\": [\n",1);
		$labels = array();
		$xml = new SimpleXMLElement($xmlstr);
		foreach($xml->data->group as $group) {
			$labels[] = $this->tab("\"".$this->processSpecialChars($group->title)."\"",2);
		}
		$labelStr = join(",\n",$labels)."\n";
		$content .= $labelStr;
		$content .= $this->tab("],\n",1);
		return $content;
	}

	function buildDataGaugeChart($xmlstr) {
		$content = $this->tab("\"values\": [\n",1);
		$data = array();
		$xml = new SimpleXMLElement($xmlstr);
		foreach($xml->data->group as $group) {
			$groupcontent = $this->tab("{\n",1);
			$groupcontent .= $this->tab("\"label\": \"".$this->processSpecialChars($group->title)."\",\n",2);
			$groupcontent .= $this->tab("\"gvalue\": \"{$group->value}\",\n",2);
			$finalComma = ($group->title != "GaugePosition") ? "," : "";
			$groupcontent .= $this->tab("\"gvaluelabel\": \"{$group->label}\"{$finalComma}\n",2);
			$subgroupTitles = array();
			$subgroupValues = array();
			$subgroupValueLabels = array();
			$subgroupLinks = array();

			if(is_object($group->subgroups->group)) {
				foreach($group->subgroups->group as $subgroups) {
					$subgroupTitles[] = $this->tab("\"".$subgroups->title."\"",3);
					//$subgroupValues[] = $this->tab($subgroups->value,3);
					$subgroupValues[] = $subgroups->value;
					$subgroupValueLabels[] = $this->tab("\"".$subgroups->label."\"",3);
					$subgroupLinks[] = $this->tab("\"".$subgroups->link."\"",3);
				}
				$subgroupTitlesStr = join(",\n",$subgroupTitles)."\n";
				$subgroupValuesStr = join(",\n",$subgroupValues)."\n";
				$subgroupValueLabelsStr = join(",\n",$subgroupValueLabels)."\n";
				$subgroupLinksStr = join(",\n",$subgroupLinks)."\n";

				//$groupcontent .= $this->tab("\"labels\": [\n".$subgroupTitlesStr,2);
				//$groupcontent .= $this->tab("],\n",2);
				$val = ((int)$subgroupValues[1] == (int)$subgroupValues[0]) ? $this->tab($subgroupValues[1],3)."\n" : $this->tab($subgroupValues[1] - $subgroupValues[0],3)."\n";

				$groupcontent .= $this->tab("\"values\": [\n".$val,2);
				$groupcontent .= $this->tab("],\n",2);
				$groupcontent .= $this->tab("\"valuelabels\": [\n".$subgroupValueLabelsStr,2);
				$groupcontent .= $this->tab("]\n",2);
				//$groupcontent .= $this->tab("\"links\": [\n".$subgroupLinksStr,2);
				//$groupcontent .= $this->tab("]\n",2);

			}

				$groupcontent .= $this->tab("}",1);
				$data[] = $groupcontent;

		}

		$content .= join(",\n",$data)."\n";


		$content .= $this->tab("]",1);
		return $content;
	}


	function getConfigProperties() {
		$path = SugarThemeRegistry::current()->getImageURL('sugarColors.xml',false);

		if(!file_exists($path)) {
			$GLOBALS['log']->debug("Cannot open file ($path)");
		}
		$xmlstr = file_get_contents($path);
		$xml = new SimpleXMLElement($xmlstr);
		return $xml->charts;
	}

	function buildChartColors() {

		$content = $this->tab("\"color\": [\n",1);
		$colorArr = array();
		$xml = $this->getConfigProperties();
		$colors = ($this->chartType == "gauge chart") ? $xml->gaugeChartElementColors->color : $xml->chartElementColors->color;
		foreach($colors as $color) {
			$colorArr[] = $this->tab("\"".str_replace("0x","#",$color)."\"",2);
		}
		$content .= join(",\n",$colorArr)."\n";
		$content .= $this->tab("],\n",1);

		return $content;

	}

	function buildJson($xmlstr){
		if($this->checkData($xmlstr)) {
			$content = "{\n";
			if ($this->chartType == "pie chart" || $this->chartType == "funnel chart 3D") {
				$content .= $this->buildProperties($xmlstr);
				$content .= $this->buildLabelsPieChart($xmlstr);
				$content .= $this->buildChartColors();
				$content .= $this->buildDataPieChart($xmlstr);
			}
			elseif ($this->chartType == "gauge chart") {
				$content .= $this->buildProperties($xmlstr);
				$content .= $this->buildLabelsGaugeChart($xmlstr);
				$content .= $this->buildChartColors();
				$content .= $this->buildDataGaugeChart($xmlstr);
			}
			elseif ($this->chartType == "horizontal bar chart" || $this->chartType == "bar chart") {
				$content .= $this->buildProperties($xmlstr);
				$content .= $this->buildLabelsBarChart($xmlstr);
				$content .= $this->buildChartColors();
				$content .= $this->buildDataBarChart($xmlstr);
			}
			elseif ($this->chartType == "group by chart") {
				$content .= $this->buildProperties($xmlstr);
				$content .= $this->buildLabelsBarChartStacked($xmlstr);
				$content .= $this->buildChartColors();
				$content .= $this->buildDataBarChartGrouped($xmlstr);
			} else {
				$content .= $this->buildProperties($xmlstr);
				$content .= $this->buildLabelsBarChartStacked($xmlstr);
				$content .= $this->buildChartColors();
				$content .= $this->buildDataBarChartStacked($xmlstr);
			}
			$content .= "\n}";
			return $content;
		} else {
			return "No Data";
		}
	}

	function buildHTMLLegend($xmlFile) {
		$xmlstr = $this->processXML($xmlFile);
		$xml = new SimpleXMLElement($xmlstr);
		$this->chartType = $xml->properties->type;
		$html = "<table align=\"left\" cellpadding=\"2\" cellspacing=\"2\">";

        if (
            $this->chartType == "group by chart"
            || $this->chartType == "horizontal group by chart"
            || $this->chartType == 'line chart'
            || $this->chartType == 'stacked group by chart'
        )
        {
			$groups = $xml->data->group[0]->subgroups->group;
			$items = (sizeof($xml->data->group[0]->subgroups->group) <= 5) ? 5 : sizeof($xml->data->group[0]->subgroups->group);
		} else {
            if ($this->chartType == "funnel chart 3D") {
                // reverse legend
                $groups = array();
                foreach($xml->data->group as $group) {
                    array_unshift($groups, $group);
                }
            } else {
                $groups = $xml->data->group;
            }
			$items = (sizeof($xml->data->group) <= 5) ? 5 : sizeof($xml->data->group);
		}

		$rows = ceil($items/5);
		$fullItems = $rows * 5;
		$remainder = ($items < $fullItems) ? $fullItems - $items : 0;
		$i = 0;
		$x = 0;


		$colorArr = array();
		$xmlColors = $this->getConfigProperties();
		$colors = ($this->chartType == "gauge chart") ? $xmlColors->gaugeChartElementColors->color : $xmlColors->chartElementColors->color;

		foreach($colors as $color) {
			$colorArr[] = str_replace("0x","#",$color);
		}

        $isTrClosed = false;
		foreach($groups as $group) {
			if($i == 5) {$i = 0;}
			$html .= ($i == 0) ? "<tr>" : "";
			$html .= "<td width=\"50\">";
			$html .= "<div style=\"background-color:".$colorArr[$x].";\">&nbsp;&nbsp;&nbsp;&nbsp;&nbsp;</div>";
			$html .= "</td>";
			$html .= "<td>";
			$html .= $group->title;
			$html .= "</td>";
			$html .= ($x+1 == $items) ? "<td colspan=".($remainder*2)."></td>" : "";
            if ($i == 4)
            {
                $html .= "</tr>";
                $isTrClosed = true;
            }
            else
            {
                $isTrClosed = false;
            }
			$x++;
			$i++;
		}
        if ($isTrClosed == false)
        {
            $html .= '</tr>';
        }

		$html .= "</table>";
		return $html;
	}

	function saveJsonFile($jsonContents) {
		$this->jsonFilename = str_replace(".xml",".js",$this->xmlFile);
		//$jsonContents = $GLOBALS['locale']->translateCharset($jsonContents, 'UTF-8', 'UTF-16LE');

		// open file
		if (!$fh = sugar_fopen($this->jsonFilename, 'w')) {
			$GLOBALS['log']->debug("Cannot open file ($this->jsonFilename)");
			return;
		}

		// write the contents to the file
		if (fwrite($fh,$jsonContents) === FALSE) {
			$GLOBALS['log']->debug("Cannot write to file ($this->jsonFilename)");
			return false;
		}

		$GLOBALS['log']->debug("Success, wrote ($jsonContents) to file ($this->jsonFilename)");

		fclose($fh);
		return true;
	}

	function get_image_cache_file_name ($xmlFile,$ext = ".png") {
		$filename = str_replace("/xml/","/images/",str_replace(".xml",$ext,$xmlFile));

		return $filename;
	}


	function getXMLChartProperties($xmlStr) {
		$props = array();
		$xml = new SimpleXMLElement($xmlstr);
		foreach($xml->properties->children() as $properties) {
			$props[$properties->getName()] = $properties;
		}
		return $props;
	}

	function processSpecialChars($str) {
		return addslashes(html_entity_decode($str,ENT_QUOTES));
	}

	function processXML($xmlFile) {

		if(!file_exists($xmlFile)) {
			$GLOBALS['log']->debug("Cannot open file ($xmlFile)");
		}

		$pattern = array();
		$content = file_get_contents($xmlFile);
		$content = $GLOBALS['locale']->translateCharset($content,'UTF-16LE', 'UTF-8');
<<<<<<< HEAD
		$pattern[] = '/\<link\>([a-zA-Z0-9#?&%.;\[\]\/=+_-\s]+)\<\/link\>/';
		$callback = function($matches) { return '<link>' . urlencode($matches[1]) . '</link>';}; 
		return preg_replace_callback($pattern,$callback, $content);
=======

		/*
		* Fix to Bug 1934 https://suitecrm.com/forum/bug-tracker/1934-unable-to-return-chart-data-invalid-xml-for-file-cache-xml
		*
		* This compensates for changes to PCRE Extension for PHP > 5.5.1
		* Where original Regex expression failed during compilation time using
		* pattern[] = '/\<link\>([a-zA-Z0-9#?&%.;\[\]\/=+_-\s]+)\<\/link\>/e';
		*
		* Replacement regex $pattern applied
		*/
		$pattern[] = '/\<link\>([a-zA-Z0-9#?&%.;\[\]\/=+\s\-\_]+)\<\/link\>/e';
		$replacement[] = "'<link>'.urlencode(\"$1\").'</link>'";
//		$pattern[] = '/NULL/e';
//		$replacement[] = "";
		return preg_replace($pattern,$replacement, $content);
>>>>>>> 6d57ff86
	}


}

?><|MERGE_RESOLUTION|>--- conflicted
+++ resolved
@@ -712,13 +712,9 @@
 		}
 
 		$pattern = array();
+		$replacement = array();
 		$content = file_get_contents($xmlFile);
 		$content = $GLOBALS['locale']->translateCharset($content,'UTF-16LE', 'UTF-8');
-<<<<<<< HEAD
-		$pattern[] = '/\<link\>([a-zA-Z0-9#?&%.;\[\]\/=+_-\s]+)\<\/link\>/';
-		$callback = function($matches) { return '<link>' . urlencode($matches[1]) . '</link>';}; 
-		return preg_replace_callback($pattern,$callback, $content);
-=======
 
 		/*
 		* Fix to Bug 1934 https://suitecrm.com/forum/bug-tracker/1934-unable-to-return-chart-data-invalid-xml-for-file-cache-xml
@@ -734,7 +730,6 @@
 //		$pattern[] = '/NULL/e';
 //		$replacement[] = "";
 		return preg_replace($pattern,$replacement, $content);
->>>>>>> 6d57ff86
 	}
 
 
