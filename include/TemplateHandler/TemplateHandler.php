<?php
/**
 *
 * SugarCRM Community Edition is a customer relationship management program developed by
 * SugarCRM, Inc. Copyright (C) 2004-2013 SugarCRM Inc.
 *
 * SuiteCRM is an extension to SugarCRM Community Edition developed by SalesAgility Ltd.
 * Copyright (C) 2011 - 2017 SalesAgility Ltd.
 *
 * This program is free software; you can redistribute it and/or modify it under
 * the terms of the GNU Affero General Public License version 3 as published by the
 * Free Software Foundation with the addition of the following permission added
 * to Section 15 as permitted in Section 7(a): FOR ANY PART OF THE COVERED WORK
 * IN WHICH THE COPYRIGHT IS OWNED BY SUGARCRM, SUGARCRM DISCLAIMS THE WARRANTY
 * OF NON INFRINGEMENT OF THIRD PARTY RIGHTS.
 *
 * This program is distributed in the hope that it will be useful, but WITHOUT
 * ANY WARRANTY; without even the implied warranty of MERCHANTABILITY or FITNESS
 * FOR A PARTICULAR PURPOSE. See the GNU Affero General Public License for more
 * details.
 *
 * You should have received a copy of the GNU Affero General Public License along with
 * this program; if not, see http://www.gnu.org/licenses or write to the Free
 * Software Foundation, Inc., 51 Franklin Street, Fifth Floor, Boston, MA
 * 02110-1301 USA.
 *
 * You can contact SugarCRM, Inc. headquarters at 10050 North Wolfe Road,
 * SW2-130, Cupertino, CA 95014, USA. or at email address contact@sugarcrm.com.
 *
 * The interactive user interfaces in modified source and object code versions
 * of this program must display Appropriate Legal Notices, as required under
 * Section 5 of the GNU Affero General Public License version 3.
 *
 * In accordance with Section 7(b) of the GNU Affero General Public License version 3,
 * these Appropriate Legal Notices must retain the display of the "Powered by
 * SugarCRM" logo and "Supercharged by SuiteCRM" logo. If the display of the logos is not
 * reasonably feasible for technical reasons, the Appropriate Legal Notices must
 * display the words "Powered by SugarCRM" and "Supercharged by SuiteCRM".
 */

class TemplateHandler
{
    /**
     * @var string $cacheDir
     */
    public $cacheDir;

    /**
     * @var string $themeDir
     */
    public $themeDir = 'themes/';

    /**
     * @var string $templateDir
     */
    public $templateDir = 'modules/';

    /**
     * @var Sugar_Smarty|null $ss
     */
    public $ss;

    /**
     * TemplateHandler constructor.
     */
    public function __construct()
    {
        $this->cacheDir = sugar_cached('');
    }

    /**
     * @deprecated deprecated since version 7.6, PHP4 Style Constructors are deprecated and will be remove in 7.8, please update your code, use __construct instead
     */
    public function TemplateHandler()
    {
        $deprecatedMessage = 'PHP4 Style Constructors are deprecated and will be remove in 7.8, please update your code';
        if (isset($GLOBALS['log'])) {
            $GLOBALS['log']->deprecated($deprecatedMessage);
        } else {
            trigger_error($deprecatedMessage, E_USER_DEPRECATED);
        }
        self::__construct();
    }


    public function loadSmarty()
    {
        if ($this->ss === null) {
            $this->ss = new Sugar_Smarty();
        }
    }


    /**
     * clearAll
     * Helper function to remove all .tpl files in the cache directory
     *
     */
    public static function clearAll()
    {
        global $beanList;
        foreach ($beanList as $module_dir => $object_name) {
            TemplateHandler::clearCache($module_dir);
        }
    }


    /**
     * clearCache
     * Helper function to remove cached .tpl files for a particular module
     *
     * @param String $module The module directory to clear
     * @param String $view Optional view value (DetailView, EditView, etc.)
     */
    public static function clearCache($module, $view = '')
    {
        $cacheDir = create_cache_directory('modules/' . $module . '/');
        $d = dir($cacheDir);
        while ($e = $d->read()) {
            if (!empty($view) && $e !== $view) {
                continue;
            }

            $end = strlen($e) - 4;
            if (is_file($cacheDir . $e) && $end > 1 && substr($e, $end) === '.tpl') {
                unlink($cacheDir . $e);
            }
        }

        /**
         * Due to a change since 7.7, the tpl files may also exist in the current theme folder.
         *
         * So we need to also clear tpl files in eg cache/[Current Theme]/[modules]/**.tpl
         * The tpl files for each theme should be cleared for consistency.
         */
        $cacheDir = rtrim($GLOBALS['sugar_config']['cache_dir'], '/\\');
        $themesDir = array_filter(glob($cacheDir . '/themes/*'), 'is_dir');

        foreach ($themesDir as $theme) {
            $tplDir = $theme . '/modules/' . $module . '/';
            if (!file_exists($tplDir)) {
                continue;
            }
            $d = dir($tplDir);
            while ($e = $d->read()) {
                if (!empty($view) && $e !== $view) {
                    continue;
                }

                $end = strlen($e) - 4;
                if ($end > 1 && is_file($tplDir . $e) && substr($e, $end) === '.tpl') {
                    unlink($tplDir . $e);
                }
            }
        }
    }

    /**
     * Builds a template
     * This is a private function that should be called only from checkTemplate method
     *
     * @param string $module module name
     * @param string $view need (eg DetailView, EditView, etc)
     * @param string $tpl generic tpl to use
     * @param boolean $ajaxSave parameter indicating whether or not this is coming from an Ajax call
     * @param array $metaDataDefs metadata definition as Array
     * @return void
     **/
    public function buildTemplate($module, $view, $tpl, $ajaxSave, $metaDataDefs)
    {
        global $theme;

        $this->loadSmarty();
        $cacheDir = create_cache_directory($this->themeDir . $theme . '/' . $this->templateDir . $module . '/');
        $file = $cacheDir . $view . '.tpl';
        $this->ss->left_delimiter = '{{';
        $this->ss->right_delimiter = '}}';
        $this->ss->assign('module', $module);
        // TODO: TASK: UNDEFINED - Move built_in_buttons into the metadata file.
        $this->ss->assign(
            'built_in_buttons',
            array('CANCEL', 'DELETE', 'DUPLICATE', 'EDIT', 'FIND_DUPLICATES', 'SAVE', 'CONNECTOR')
        );
        $contents = $this->ss->fetch($tpl);
        // Insert validation and quick search stuff here
        if ($view === 'EditView' || $ajaxSave || $view === 'ConvertLead' || strpos($view, 'QuickCreate')) {

            global $dictionary, $beanList, $app_strings, $mod_strings;
            $mod = $beanList[$module];

            if ($mod === 'aCase') {
                $mod = 'Case';
            }

            $defs = $dictionary[$mod]['fields'];
            $defs2 = array();
            //Retrieve all panel field definitions with displayParams Array field set
            $panelFields = array();

            foreach ($metaDataDefs['panels'] as $panel) {
                foreach ($panel as $row) {
                    foreach ($row as $entry) {
                        if (empty($entry)) {
                            continue;
                        }

                        if (is_array($entry) &&
                            isset($entry['name']) &&
                            isset($entry['displayParams']['required']) &&
                            $entry['displayParams']['required']
                        ) {
                            $panelFields[$entry['name']] = $entry;
                        }

                        if (is_array($entry)) {
                            $defs2[$entry['name']] = $entry;
                        } else {
                            $defs2[$entry] = array('name' => $entry);
                        }
                    } //foreach
                } //foreach
            } //foreach

            foreach ($panelFields as $field => $value) {
                $nameList = array();
                if (!is_array($value['displayParams']['required'])) {
                    $nameList[] = $field;
                } else {
                    foreach ($value['displayParams']['required'] as $groupedField) {
                        $nameList[] = $groupedField;
                    }
                }

                foreach ($nameList as $x) {
                    if (isset($defs[$x]) &&
                        isset($defs[$x]['type']) &&
                        !isset($defs[$x]['required'])
                    ) {
                        $defs[$x]['required'] = true;
                    }
                }
            } //foreach

            //Create a base class with field_name_map property
            $sugarBean = new SugarBean();
            $sugarBean->field_name_map = $defs;
            $sugarBean->module_dir = $module;

            $javascript = new javascript();
            $view = $view === 'QuickCreate' ? "QuickCreate_{$module}" : $view;
            $javascript->setFormName($view);

            $javascript->setSugarBean($sugarBean);
            if ($view !== "ConvertLead") {
                $javascript->addAllFields('', null, true);
            }

            $validatedFields = array();
            $javascript->addToValidateBinaryDependency('assigned_user_name', 'alpha',
                $javascript->buildStringToTranslateInSmarty('ERR_SQS_NO_MATCH_FIELD') . ': ' . $javascript->buildStringToTranslateInSmarty('LBL_ASSIGNED_TO'),
                'false', '', 'assigned_user_id');
            $validatedFields[] = 'assigned_user_name';
            //Add remaining validation dependency for related fields
            //1) a relate type as defined in vardefs
            //2) set in metadata layout
            //3) not have validateDepedency set to false in metadata
            //4) have id_name in vardef entry
            //5) not already been added to Array
            foreach ($sugarBean->field_name_map as $name => $def) {

                if ($def['type'] === 'relate' &&
                    isset($defs2[$name]) &&
                    (!isset($defs2[$name]['validateDependency']) || $defs2[$name]['validateDependency'] === true) &&
                    isset($def['id_name']) &&
                    !in_array($name, $validatedFields)
                ) {

                    if (isset($mod_strings[$def['vname']])
                        || isset($app_strings[$def['vname']])
                        || translate($def['vname'], $sugarBean->module_dir) != $def['vname']
                    ) {
                        $vname = $def['vname'];
                    } else {
                        $vname = "undefined";
                    }
                    $javascript->addToValidateBinaryDependency($name, 'alpha',
                        $javascript->buildStringToTranslateInSmarty('ERR_SQS_NO_MATCH_FIELD') . ': ' . $javascript->buildStringToTranslateInSmarty($vname),
                        (!empty($def['required']) ? 'true' : 'false'), '', $def['id_name']);
                    $validatedFields[] = $name;
                }
            } //foreach

            $contents .= "{literal}\n";
            $contents .= $javascript->getScript();
            $contents .= $this->createQuickSearchCode($defs, $defs2, $view, $module);
            $contents .= "{/literal}\n";
        } else {
            if (preg_match('/^SearchForm_.+/', $view)) {
                global $dictionary, $beanList;
                $mod = $beanList[$module];

                if ($mod === 'aCase') {
                    $mod = 'Case';
                }

                $defs = $dictionary[$mod]['fields'];
                $contents .= '{literal}';
                $contents .= $this->createQuickSearchCode($defs, array(), $view);
                $contents .= '{/literal}';
            }
        }//if

        //Remove all the copyright comments
        $contents = preg_replace('/\{\*[^\}]*?\*\}/', '', $contents);

        if ($fh = @sugar_fopen($file, 'w')) {
            fwrite($fh, $contents);
            fclose($fh);
        }


        $this->ss->left_delimiter = '{';
        $this->ss->right_delimiter = '}';
    }

    /**
     * Checks if a template exists
     *
     * @param string $module module name
     * @param string $view view need (eg DetailView, EditView, etc)
     * @param bool $checkFormName
     * @param string $formName
     * @return bool
     */
    public function checkTemplate($module, $view, $checkFormName = false, $formName = '')
    {
        global $theme;
        if (inDeveloperMode() || !empty($_SESSION['developerMode'])) {
            return false;
        }
        $view = $checkFormName ? $formName : $view;

        return file_exists($this->cacheDir . $this->themeDir . $theme . '/' . $this->templateDir . $module . '/' . $view . '.tpl');
    }

    /**
     * Retrieves and displays a template
     *
     * @param string $module module name
     * @param string $view need (eg DetailView, EditView, etc)
     * @param string $tpl generic tpl to use
     * @param boolean $ajaxSave parameter indicating whether or not this is from an Ajax operation
     * @param array|null $metaDataDefs Optional metadata definition Array
     * @return string
     */
    public function displayTemplate($module, $view, $tpl, $ajaxSave = false, $metaDataDefs = null)
    {
        global $theme;
        $this->loadSmarty();
        if (!$this->checkTemplate($module, $view)) {
            $this->buildTemplate($module, $view, $tpl, $ajaxSave, $metaDataDefs);
        }
        $file = $this->cacheDir . $this->themeDir . $theme . '/' . $this->templateDir . $module . '/' . $view . '.tpl';
        if (file_exists($file)) {
            return $this->ss->fetch($file);
        } else {
            global $app_strings;
            $GLOBALS['log']->fatal($app_strings['ERR_NO_SUCH_FILE'] . ": $file");

            return $app_strings['ERR_NO_SUCH_FILE'] . ": $file";
        }
    }

    /**
     * Deletes an existing template
     *
     * @param string $module module name
     * @param string $view view need (eg DetailView, EditView, etc)
     * @return boolean true if successful
     */
    public function deleteTemplate($module, $view)
    {
        global $theme;
        if (is_file($this->cacheDir . $this->themeDir . $theme . '/' . $this->templateDir . $module . '/' . $view . '.tpl')) {
            // Bug #54634 : RTC 18144 : Cannot add more than 1 user to role but popup is multi-selectable
            if (!isset($this->ss)) {
                $this->loadSmarty();
            }
            $cache_file_name = $this->ss->_get_compile_path($this->cacheDir . $this->themeDir . $theme . '/' . $this->templateDir . $module . '/' . $view . '.tpl');
            SugarCache::cleanFile($cache_file_name);

            return unlink($this->cacheDir . $this->themeDir . $theme . '/' . $this->templateDir . $module . '/' . $view . '.tpl');
        }

        return false;
    }


    /**
     * createQuickSearchCode
     * This function creates the $sqs_objects array that will be used by the quicksearch Javascript
     * code.  The $sqs_objects array is wrapped in a $json->encode call.
     *
     * @param $defs
     * @param array $defs2 The Meta-Data file definitions
     * @param string $view
     * @param string $module
     * @return string
     * @internal param array $def The vardefs.php definitions
     */
    public function createQuickSearchCode($defs, $defs2, $view = '', $module = '')
    {
        $sqs_objects = array();
        require_once('include/QuickSearchDefaults.php');
        if ($this instanceof TemplateHandler) //If someone calls createQuickSearchCode as a static method (@see ImportViewStep3) $this becomes anoter object, not TemplateHandler
        {
            $qsd = QuickSearchDefaults::getQuickSearchDefaults($this->getQSDLookup());
        } else {
            $qsd = QuickSearchDefaults::getQuickSearchDefaults(array());
        }
        $qsd->setFormName($view);
        if (preg_match('/^SearchForm_.+/', $view)) {
            if (strpos($view, 'popup_query_form')) {
                $qsd->setFormName('popup_query_form');
                $parsedView = 'advanced';
            } else {
                $qsd->setFormName('search_form');
                $parsedView = preg_replace('/^SearchForm_/', '', $view);
            }
            //Loop through the Meta-Data fields to see which ones need quick search support
            foreach ($defs as $f) {
                $field = $f;
                $name = $qsd->form_name . '_' . $field['name'];

                if ($field['type'] === 'relate' &&
                    isset($field['module']) &&
<<<<<<< HEAD
                    !empty($field['module']) &&
                    !empty($field['quicksearch']) ||
                    preg_match('/_name$|_c$/si', $name)

=======
                    (!empty($field['quicksearch']) ||
                    preg_match('/_name$|_c$/si', $name))
>>>>>>> a0d590eb
                ) {
                    if (preg_match('/^(Campaigns|Teams|Users|Contacts|Accounts)$/si', $field['module'], $matches)) {

                        if ($matches[0] === 'Campaigns') {
                            $sqs_objects[$name . '_' . $parsedView] = $qsd->loadQSObject('Campaigns', 'Campaign',
                                $field['name'], $field['id_name'], $field['id_name']);
                        } else {
                            if ($matches[0] === 'Users') {

                                if (!empty($f['name']) && !empty($f['id_name'])) {
                                    $sqs_objects[$name . '_' . $parsedView] = $qsd->getQSUser($f['name'],
                                        $f['id_name']);
                                } else {
                                    $sqs_objects[$name . '_' . $parsedView] = $qsd->getQSUser();
                                }
                            } else {
                                if ($matches[0] === 'Campaigns') {
                                    $sqs_objects[$name . '_' . $parsedView] = $qsd->loadQSObject('Campaigns',
                                        'Campaign', $field['name'], $field['id_name'], $field['id_name']);
                                } else {
                                    if ($matches[0] === 'Accounts') {
                                        $nameKey = $name;
                                        $idKey = isset($field['id_name']) ? $field['id_name'] : 'account_id';

                                        //There are billingKey, shippingKey and additionalFields entries you can define in editviewdefs.php
                                        //entry to allow quick search to autocomplete fields with a suffix value of the
                                        //billing/shippingKey value (i.e. 'billingKey' => 'primary' in Contacts will populate
                                        //primary_XXX fields with the Account's billing address values).
                                        //addtionalFields are key/value pair of fields to fill from Accounts(key) to Contacts(value)
                                        $billingKey = isset($f['displayParams']['billingKey']) ? $f['displayParams']['billingKey'] : null;
                                        $shippingKey = isset($f['displayParams']['shippingKey']) ? $f['displayParams']['shippingKey'] : null;
                                        $additionalFields = isset($f['displayParams']['additionalFields']) ? $f['displayParams']['additionalFields'] : null;
                                        $sqs_objects[$name . '_' . $parsedView] = $qsd->getQSAccount($nameKey, $idKey,
                                            $billingKey, $shippingKey, $additionalFields);
                                    } else {
                                        if ($matches[0] === 'Contacts') {
                                            $sqs_objects[$name . '_' . $parsedView] = $qsd->getQSContact($field['name'],
                                                $field['id_name']);
                                        }
                                    }
                                }
                            }
                        }
                    } else {
                        $sqs_objects[$name . '_' . $parsedView] = $qsd->getQSParent($field['module']);
                        if (!isset($field['field_list']) && !isset($field['populate_list'])) {
                            $sqs_objects[$name . '_' . $parsedView]['populate_list'] = array(
                                $field['name'],
                                $field['id_name']
                            );
                            $sqs_objects[$name . '_' . $parsedView]['field_list'] = array('name', 'id');
                        } else {
                            $sqs_objects[$name . '_' . $parsedView]['populate_list'] = $field['field_list'];
                            $sqs_objects[$name . '_' . $parsedView]['field_list'] = $field['populate_list'];
                        }
                    }
                } else {
                    if ($field['type'] == 'parent') {
                        $sqs_objects[$name . '_' . $parsedView] = $qsd->getQSParent();
                    }
                } //if-else
            } //foreach

            foreach ($sqs_objects as $name => $field) {
                foreach ($field['populate_list'] as $key => $fieldname) {
                    $sqs_objects[$name]['populate_list'][$key] = $sqs_objects[$name]['populate_list'][$key] . '_' . $parsedView;
                }
            }
        } else {
            //Loop through the Meta-Data fields to see which ones need quick search support
            foreach ($defs2 as $f) {
                if (!isset($defs[$f['name']])) {
                    continue;
                }

                $field = $defs[$f['name']];
                if ($view === 'ConvertLead') {
                    $field['name'] = $module . $field['name'];
                    if (isset($field['module']) &&
                        isset($field['id_name']) &&
                        substr($field['id_name'], -4) === '_ida'
                    ) {
                        $lc_module = strtolower($field['module']);
                        $ida_suffix = '_' . $lc_module . $lc_module . '_ida';
                        if (preg_match('/' . $ida_suffix . '$/', $field['id_name']) > 0) {
                            $field['id_name'] = $module . $field['id_name'];
                        } else {
                            $field['id_name'] = $field['name'] . '_' . $field['id_name'];
                        }
                    } else {
                        if (!empty($field['id_name'])) {
                            $field['id_name'] = $module . $field['id_name'];
                        }
                    }
                }
                $name = $qsd->form_name . '_' . $field['name'];


                if ($field['type'] === 'relate' && isset($field['module']) && (preg_match('/_name$|_c$/si',
                            $name) || !empty($field['quicksearch']))
                ) {
                    if (!preg_match('/_c$/si', $name)
                        && (!isset($field['id_name']) || !preg_match('/_c$/si', $field['id_name']))
                        && preg_match('/^(Campaigns|Teams|Users|Contacts|Accounts)$/si', $field['module'], $matches)
                    ) {

                        if ($matches[0] === 'Campaigns') {
                            $sqs_objects[$name] = $qsd->loadQSObject('Campaigns', 'Campaign', $field['name'],
                                $field['id_name'], $field['id_name']);
                        } else {
                            if ($matches[0] === 'Users') {
                                if ($field['name'] === 'reports_to_name') {
                                    $sqs_objects[$name] = $qsd->getQSUser('reports_to_name', 'reports_to_id');
                                    // Bug #52994 : QuickSearch for a 1-M User relationship changes assigned to user
                                } elseif ($field['name'] === 'assigned_user_name') {
                                    $sqs_objects[$name] = $qsd->getQSUser('assigned_user_name', 'assigned_user_id');
                                } else {
                                    $sqs_objects[$name] = $qsd->getQSUser($field['name'], $field['id_name']);

                                }
                            } else {
                                if ($matches[0] === 'Campaigns') {
                                    $sqs_objects[$name] = $qsd->loadQSObject('Campaigns', 'Campaign', $field['name'],
                                        $field['id_name'], $field['id_name']);
                                } else {
                                    if ($matches[0] === 'Accounts') {
                                        $nameKey = $name;
                                        $idKey = isset($field['id_name']) ? $field['id_name'] : 'account_id';

                                        //There are billingKey, shippingKey and additionalFields entries you can define in editviewdefs.php
                                        //entry to allow quick search to autocomplete fields with a suffix value of the
                                        //billing/shippingKey value (i.e. 'billingKey' => 'primary' in Contacts will populate
                                        //primary_XXX fields with the Account's billing address values).
                                        //addtionalFields are key/value pair of fields to fill from Accounts(key) to Contacts(value)
                                        $billingKey = SugarArray::staticGet($f, 'displayParams.billingKey');
                                        $shippingKey = SugarArray::staticGet($f, 'displayParams.shippingKey');
                                        $additionalFields = SugarArray::staticGet($f, 'displayParams.additionalFields');
                                        $sqs_objects[$name] = $qsd->getQSAccount($nameKey, $idKey, $billingKey,
                                            $shippingKey, $additionalFields);
                                    } else {
                                        if ($matches[0] === 'Contacts') {
                                            $sqs_objects[$name] = $qsd->getQSContact($field['name'], $field['id_name']);
                                            if (preg_match('/_c$/si', $name) || !empty($field['quicksearch'])) {
                                                $sqs_objects[$name]['field_list'] = array(
                                                    'salutation',
                                                    'first_name',
                                                    'last_name',
                                                    'id'
                                                );
                                            }
                                        }
                                    }
                                }
                            }
                        }
                    } else {
                        $sqs_objects[$name] = $qsd->getQSParent($field['module']);
                        if (!isset($field['field_list']) && !isset($field['populate_list'])) {
                            $sqs_objects[$name]['populate_list'] = array($field['name'], $field['id_name']);
                            // now handle quicksearches where the column to match is not 'name' but rather specified in 'rname'
                            if (!isset($field['rname'])) {
                                $sqs_objects[$name]['field_list'] = array('name', 'id');
                            } else {
                                $sqs_objects[$name]['field_list'] = array($field['rname'], 'id');
                                $sqs_objects[$name]['order'] = $field['rname'];
                                $sqs_objects[$name]['conditions'] = array(
                                    array(
                                        'name' => $field['rname'],
                                        'op' => 'like_custom',
                                        'end' => '%',
                                        'value' => ''
                                    )
                                );
                            }
                        } else {
                            $sqs_objects[$name]['populate_list'] = $field['field_list'];
                            $sqs_objects[$name]['field_list'] = $field['populate_list'];
                        }
                    }
                } else {
                    if ($field['type'] === 'parent') {
                        $sqs_objects[$name] = $qsd->getQSParent();
                    }
                } //if-else

                // Bug 53949 - Captivea (sve) - Partial fix : Append metadata fields that are not already included in $sqs_objects array
                // (for example with hardcoded modules before, metadata arrays are not taken into account in 6.4.x 6.5.x)
                // As QuickSearchDefault methods are called at other places, this will not fix the SQS problem for everywhere, but it fixes it on Editview

                //merge populate_list && field_list with vardef
                if (!empty($field['field_list']) && !empty($field['populate_list'])) {
                    $totalFields = count($field['field_list']);
                    for ($j = 0; $j < $totalFields; $j++) {
                        //search for the same couple (field_list_item,populate_field_item)
                        $field_list_item = $field['field_list'][$j];
                        $field_list_item_alternate = $qsd->form_name . '_' . $field['field_list'][$j];
                        $populate_list_item = $field['populate_list'][$j];
                        $found = false;
                        $totalSqsObjects = count($sqs_objects[$name]['field_list']);
                        for ($k = 0; $k < $totalSqsObjects; $k++) {
                            if (
                                (
                                    $field_list_item == $sqs_objects[$name]['populate_list'][$k] ||
                                    $field_list_item_alternate === $sqs_objects[$name]['populate_list'][$k]
                                ) &&
                                $populate_list_item === $sqs_objects[$name]['field_list'][$k]
                            ) {
                                $found = true;
                                break;
                            }
                        }
                        if (!$found) {
                            $sqs_objects[$name]['field_list'][] = $field['populate_list'][$j];
                            $sqs_objects[$name]['populate_list'][] = $field['field_list'][$j];
                        }
                    }
                }

            } //foreach
        }

        //Implement QuickSearch for the field
        if (!empty($sqs_objects) && count($sqs_objects) > 0) {
            $quicksearch_js = '<script language="javascript">';
            $quicksearch_js .= 'if(typeof sqs_objects == \'undefined\'){var sqs_objects = new Array;}';
            $json = getJSONobj();
            foreach ($sqs_objects as $sqsfield => $sqsfieldArray) {
                $quicksearch_js .= "sqs_objects['$sqsfield']={$json->encode($sqsfieldArray)};";
            }

            return $quicksearch_js . '</script>';
        }

        return '';
    }


    /**
     * Get lookup array for QuickSearchDefaults custom class
     * @return array
     * @see QuickSearchDefaults::getQuickSearchDefaults()
     */
    protected function getQSDLookup()
    {
        return array();
    }
}

?><|MERGE_RESOLUTION|>--- conflicted
+++ resolved
@@ -434,15 +434,9 @@
 
                 if ($field['type'] === 'relate' &&
                     isset($field['module']) &&
-<<<<<<< HEAD
                     !empty($field['module']) &&
                     !empty($field['quicksearch']) ||
                     preg_match('/_name$|_c$/si', $name)
-
-=======
-                    (!empty($field['quicksearch']) ||
-                    preg_match('/_name$|_c$/si', $name))
->>>>>>> a0d590eb
                 ) {
                     if (preg_match('/^(Campaigns|Teams|Users|Contacts|Accounts)$/si', $field['module'], $matches)) {
 
