--- conflicted
+++ resolved
@@ -683,10 +683,6 @@
     {
         return array();
     }
-<<<<<<< HEAD
 }
-=======
-}
-
-?>
->>>>>>> 6fff9dbc
+
+?>