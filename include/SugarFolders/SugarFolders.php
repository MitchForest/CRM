--- conflicted
+++ resolved
@@ -1250,7 +1250,6 @@
             $query3 = "UPDATE folders SET has_child = 1 WHERE id = " . $this->db->quoted($this->parent_folder);
             $r3 = $this->db->query($query3);
         } else {
-<<<<<<< HEAD
 
             $query = "UPDATE folders SET " .
                 "name = " . $this->db->quoted($this->name) . ", " .
@@ -1259,15 +1258,6 @@
                 "assign_to_id = " . $this->db->quoted($this->assign_to_id) . ", " .
                 "modified_by = " . $this->db->quoted($this->currentUser->id) . " " .
                 "WHERE id = " . $this->db->quoted($this->id);
-=======
-            $query = "UPDATE `folders` SET " .
-                "`name` = " . $this->db->quoted($this->name) . ", " .
-                "`parent_folder` = " . $this->db->quoted($this->parent_folder) . ", " .
-                "`dynamic_query` = " . $this->db->quoted($this->dynamic_query) . ", " .
-                "`assign_to_id` = " . $this->db->quoted($this->assign_to_id) . ", " .
-                "`modified_by` = " . $this->db->quoted($this->currentUser->id) . " " .
-                "WHERE `id` = " . $this->db->quoted($this->id);
->>>>>>> 3ca997d8
         }
 
         return $this->db->query($query, true);
