<?php
/**
 *
 * SugarCRM Community Edition is a customer relationship management program developed by
 * SugarCRM, Inc. Copyright (C) 2004-2013 SugarCRM Inc.
 *
 * SuiteCRM is an extension to SugarCRM Community Edition developed by SalesAgility Ltd.
 * Copyright (C) 2011 - 2018 SalesAgility Ltd.
 *
 * This program is free software; you can redistribute it and/or modify it under
 * the terms of the GNU Affero General Public License version 3 as published by the
 * Free Software Foundation with the addition of the following permission added
 * to Section 15 as permitted in Section 7(a): FOR ANY PART OF THE COVERED WORK
 * IN WHICH THE COPYRIGHT IS OWNED BY SUGARCRM, SUGARCRM DISCLAIMS THE WARRANTY
 * OF NON INFRINGEMENT OF THIRD PARTY RIGHTS.
 *
 * This program is distributed in the hope that it will be useful, but WITHOUT
 * ANY WARRANTY; without even the implied warranty of MERCHANTABILITY or FITNESS
 * FOR A PARTICULAR PURPOSE. See the GNU Affero General Public License for more
 * details.
 *
 * You should have received a copy of the GNU Affero General Public License along with
 * this program; if not, see http://www.gnu.org/licenses or write to the Free
 * Software Foundation, Inc., 51 Franklin Street, Fifth Floor, Boston, MA
 * 02110-1301 USA.
 *
 * You can contact SugarCRM, Inc. headquarters at 10050 North Wolfe Road,
 * SW2-130, Cupertino, CA 95014, USA. or at email address contact@sugarcrm.com.
 *
 * The interactive user interfaces in modified source and object code versions
 * of this program must display Appropriate Legal Notices, as required under
 * Section 5 of the GNU Affero General Public License version 3.
 *
 * In accordance with Section 7(b) of the GNU Affero General Public License version 3,
 * these Appropriate Legal Notices must retain the display of the "Powered by
 * SugarCRM" logo and "Supercharged by SuiteCRM" logo. If the display of the logos is not
 * reasonably feasible for technical reasons, the Appropriate Legal Notices must
 * display the words "Powered by SugarCRM" and "Supercharged by SuiteCRM".
 */

if (!defined('sugarEntry') || !sugarEntry) {
    die('Not A Valid Entry Point');
}

<<<<<<< HEAD
require_once('include/ytree/Tree.php');
require_once('include/ytree/ExtNode.php');


class SugarFolderEmptyException extends Exception { }
=======
require_once(__DIR__ . '/../ytree/Tree.php');
require_once(__DIR__ . '/../ytree/ExtNode.php');
require_once(__DIR__ . '/SugarFolderEmptyException.php');
require_once(__DIR__ . '/../TimeDate.php');
>>>>>>> 58d5f573

/**
 * Polymorphic buckets - place any item in a folder
 */
class SugarFolder
{
    /**
     *
     * @var User
     */
    protected $currentUser     = null;

    /**
     *
     * @var array
     */
    protected $appStrings      = null;

    /**
     *
     * @var array
     */
    protected $modStrings      = null;

    /**
     *
     * @var array
     */
    protected $sugarConfig     = null;

    /**
     *
     * @var timedate
     */
    protected $timeDate        = null;

    /**
     *
     * @var array
     */
    protected $beanList        = null;

    /**
     *
     * @var array
     */
    protected $currentLanguage = null;


    // Public attributes
    public $id;
    public $name;
    public $parent_folder;
    public $has_child = 0; // flag node has child
    public $is_group = 0;
    public $is_dynamic = 0;
    public $dynamic_query = '';
    public $assign_to_id;
    public $created_by;
    public $modified_by;
    public $date_created;
    public $date_modified;
    public $deleted;
    public $folder_type;

    public $db;
    public $new_with_id = true;

    // Core queries
    public $core;
    public $coreSubscribed;
    public $coreWhere;
    public $coreWhereSubscribed;
    public $coreOrderBy;

    public $hrSortLocal;
    public $defaultSort = 'date';
    public $defaultDirection = "DESC";

    // Private attributes
    public $_depth;

    /**
     * Sole constructor
     */
    public function __construct(
        User $current_user = null,
        $app_strings       = null,
        $mod_strings       = null,
        $timedate          = null,
        $bean_list         = null,
        $sugar_config      = null,
        $current_language  = null
    )
    {
        $this->currentUser     = $current_user;
        $this->appStrings      = $app_strings;
        $this->modStrings      = $mod_strings;
        $this->timeDate        = $timedate;
        $this->beanList        = $bean_list;
        $this->sugarConfig     = $sugar_config;
        $this->currentLanguage = $current_language;

        if (empty($this->currentUser)) {
            global $current_user;
            $this->currentUser = $current_user;
        }

        if (empty($this->appStrings)) {
            global $app_strings;
            $this->appStrings = $app_strings;
        }

        if (empty($this->modStrings)) {
            global $mod_strings;
            $this->modStrings = $mod_strings;
        }

        if (empty($this->timeDate)) {
            global $timedate;
            $this->timeDate = $timedate;
        }

        if (empty($this->beanList)) {
            global $beanList;
            $this->beanList = $beanList;
        }

        if (empty($this->sugarConfig)) {
            global $sugar_config;
            $this->sugarConfig = $sugar_config;
        }

        if (empty($this->currentLanguage)) {
            global $current_language;
            $this->currentLanguage = $current_language;
        }

        $this->db = DBManagerFactory::getInstance();

        $this->core = "SELECT f.id, f.name, f.has_child, f.is_group, f.is_dynamic, f.dynamic_query," .
        " f.folder_type, f.created_by, f.deleted FROM folders f ";
        $this->coreSubscribed = "SELECT f.id, f.name, f.has_child, f.is_group, f.is_dynamic,".
        " f.dynamic_query, f.folder_type, f.created_by, f.deleted FROM folders f LEFT JOIN folders_subscriptions".
        " fs ON f.id = fs.folder_id ";
        $this->coreWhere = "WHERE f.deleted != 1 ";
        $this->coreWhereSubscribed = "WHERE f.deleted != 1 AND fs.assigned_user_id = ";
        $this->coreOrderBy = " ORDER BY f.is_dynamic, f.is_group, f.name ASC ";
        $this->hrSortLocal = array(
            'flagged'    => 'type',
            'status'     => 'reply_to_status',
            'from'       => 'emails_text.from_addr',
            'subject'    => 'name',
            'date'       => 'date_sent',
            'AssignedTo' => 'assigned_user_id',
            'flagged'    => 'flagged'
        );
    }

    /**
     * Delete the email from the all folders
     *
     * @param  int $id
     * @return boolean
     */
    public function deleteEmailFromAllFolder($id)
    {
        $query = "DELETE FROM `folders_rel` WHERE `polymorphic_module` = 'Emails' AND `polymorphic_id` = " . $this->db->quoted($id);

        return $this->db->query($query);
    }

    /**
     * Delete Email From Folder
     *
     * @param  string $id
     * @return boolean
     */
    public function deleteEmailFromFolder($id)
    {
        $query = "DELETE FROM `folders_rel` " .
             "WHERE `polymorphic_module` = 'Emails' " .
             "AND `polymorphic_id` = " . $this->db->quoted($id) . " " .
             "AND `folder_id` = " . $this->db->quoted($this->id);

        return $this->db->query($query);
    }

    /**
     * Check an email exists for folder
     *
     * @param  string $id
     * @return boolean
     */
    public function checkEmailExistForFolder($id)
    {
        $query = "SELECT COUNT(*) c FROM `folders_rel` WHERE `polymorphic_module` = 'Emails' AND `polymorphic_id` = " . $this->db->quoted($id) .
            " AND `folder_id` = " . $this->db->quoted($this->id);

        $res = $this->db->query($query);
        $a = $this->db->fetchByAssoc($res);

        if ($a['c'] > 0) {
            return true;
<<<<<<< HEAD
        } else {
            return false;
        } // else
=======
        }

        return false;
>>>>>>> 58d5f573
    }

    /**
     * Moves beans from one folder to another folder
     *
     * @param string fromFolder GUID of source folder
     * @param string toFolder GUID of destination folder
     * @param string beanId GUID of SugarBean being moved
     * @return boolean
     */
    public function move($fromFolder, $toFolder, $beanId)
    {
        $query = "UPDATE `folders_rel` SET `folder_id` = " . $this->db->quoted($toFolder) . " " .
             "WHERE `folder_id` = " . $this->db->quoted($fromFolder) . " " .
             "AND `polymorphic_id` = " . $this->db->quoted($beanId) . " AND `deleted` = 0";

        return $this->db->query($query);
    }

    /**
     * Copies one bean from one folder to another
     *
     * @param  string $fromFolder
     * @param  string $toFolder
     * @param  string $beanId
     * @param  string $module
     * @return boolean
     */
    public function copyBean($fromFolder, $toFolder, $beanId, $module)
    {
        $guid = create_guid();

        $query = "INSERT INTO `folders_rel` (`id`, `folder_id`, `polymorphic_module`, `polymorphic_id`, `deleted`) " .
              "VALUES(" . $this->db->quoted($guid) . ", " . $this->db->quoted($toFolder) .
              ", " . $this->db->quoted($module) . ", " . $this->db->quoted($beanId) . ", 0)";

        return $this->db->query($query);
    }

    /**
     * Creates a new group Folder from the passed fields
     *
     * @param array fields
     * @return boolean
     */
    public function setFolder($fields)
    {
<<<<<<< HEAD

        global $current_user;
=======
>>>>>>> 58d5f573
        if (empty($fields['groupFoldersUser'])) {
            $fields['groupFoldersUser'] = $this->currentUser->id;
        }

        $this->name = $fields['name'];
        $this->parent_folder = $fields['parent_folder'];
        $this->has_child = 0;
        $this->is_group = 1;
        $this->assign_to_id = $fields['groupFoldersUser'];

        return $this->save();
    }

    /**
     * Returns GUIDs of folders that the user in focus is subscribed to
     *
     * @param User User object in focus
     * @return array
     */
    public function getSubscriptions($user)
    {
        if (empty($user)) {
            $user = $this->currentUser;
        }

        $query = "SELECT `folder_id` FROM `folders_subscriptions` WHERE `assigned_user_id` = " . $this->db->quoted($user->id);
        $r = $this->db->query($query);

        $ret = array();

        while ($a = $this->db->fetchByAssoc($r)) {
            $ret[] = $a['folder_id'];
        }

        return $ret;
    }

    /**
     * Sets a user's preferences for subscribe folders (Sugar only)
     *
     * @param array   Sub Array of IDs for subscribed folders
     * @param User    Specify which user to set the subscriptions
     * @return void
     */
    public function setSubscriptions($subs, $user = null)
    {
<<<<<<< HEAD
        global $current_user;

        if(null === $user) {
            $user = $current_user;
=======
        if (null === $user) {
            $user = $this->currentUser;
>>>>>>> 58d5f573
        }

        if (empty($user->id)) {
            $GLOBALS['log']->fatal("*** FOLDERS: tried to update folder subscriptions for a user with no ID");
            return false;
        }

        $cleanSubscriptions = array();

        // Remove the duplications
        $subs = array_unique($subs);

        // Ensure parent folders are selected, regardless.
        foreach ($subs as $id) {
            $id = trim($id);
            if (!empty($id)) {
                $cleanSubscriptions[] = $id;
                $queryChk = "SELECT `parent_folder` FROM `folders` WHERE `id` = " . $this->db->quoted($id);
                $rChk = $this->db->query($queryChk);
                $aChk = $this->db->fetchByAssoc($rChk);

                if (!empty($aChk['parent_folder'])) {
                    $cleanSubscriptions = $this->getParentIDRecursive($aChk['parent_folder'], $cleanSubscriptions);
                }
            }
        }

        foreach ($cleanSubscriptions as $id) {
            $this->insertFolderSubscription($id, $user->id);
        }
    }

    /**
     * Given a folder id and user id, create a folder subscription entry.
     *
     * @param string $folderId
     * @param string $userID
     * @return string The id of the newly created folder subscription.
     */
    public function insertFolderSubscription($folderId, $userID)
    {
        $guid = create_guid();
        $query = "INSERT INTO `folders_subscriptions`" .
            " (`id`, `folder_id`, `assigned_user_id`) VALUES (" .
            $this->db->quoted($guid) . ", " . $this->db->quoted($folderId) . ", " . $this->db->quoted($userID) . ')';

        $r = $this->db->query($query);

        return $guid;
    }

    /**
     * Recursively finds parent node until it hits root
     *
     * @param string id Starting id to follow up
     * @param array ret collected ids
     * @return array of IDs
     */
    public function getParentIDRecursive($id, $ret = array())
    {
        $query = "SELECT * FROM `folders` WHERE `id` = " . $this->db->quoted($id) . " AND `deleted` = 0";
        $r = $this->db->query($query);
        $a = $this->db->fetchByAssoc($r);

        if (!in_array($id, $ret)) {
            $ret[] = $id;
        }

        if ($a['parent_folder'] != '') {
            $queryChk = "SELECT `parent_folder` FROM `folders` WHERE `id` = " . $this->db->quoted($id);
            $rChk = $this->db->query($queryChk);
            $aChk = $this->db->fetchByAssoc($rChk);

            if (!empty($aChk['parent_folder'])) {
                $ret = $this->getParentIDRecursive($aChk['parent_folder'], $ret);
            }
        }

        return $ret;
    }

    /**
     * Deletes subscriptions to folders in preparation for reset
     *
     * @param User|null $user User
     * @return boolean
     */
    public function clearSubscriptions($user = null)
    {
<<<<<<< HEAD
        global $current_user;
        
        if(!$user) {
            $user = $current_user;
=======
        if (!$user) {
            $user = $this->currentUser;
>>>>>>> 58d5f573
        }

        if (!empty($user->id)) {
            $query = "DELETE FROM `folders_subscriptions` WHERE `assigned_user_id` = " . $this->db->quoted($user->id);
            $r = $this->db->query($query);
        }
    }

    /**
     * Deletes all subscriptions for a particular folder id
     * @param  string $folder_id
     * @return boolean
     */
    public function clearSubscriptionsForFolder($folder_id)
    {
        $query = "DELETE FROM `folders_subscriptions` WHERE `folder_id` = "  . $this->db->quoted($folder_id);

        return $this->db->query($query);
    }

    /**
     * Get the Generate Archive Folder Query
     *
     * @return string
     */
    public function generateArchiveFolderQuery()
    {
        $query = "SELECT emails.id , emails.name, emails.date_sent, emails.status, emails.type, emails.flagged, ".
            "emails.reply_to_status, emails_text.from_addr, emails_text.to_addrs, 'Emails'".
            " polymorphic_module FROM emails JOIN emails_text on emails.id = emails_text.email_id ".
            "WHERE emails.deleted=0 AND emails.type NOT IN ('out', 'draft')"." AND emails.status NOT IN ('sent', 'draft') AND emails.id IN (".
            "SELECT eear.email_id FROM emails_email_addr_rel eear " .
            "JOIN email_addr_bean_rel eabr ON eabr.email_address_id=eear.email_address_id AND".
            " eabr.bean_id = " . $this->db->quoted($this->currentUser->id) . " AND eabr.bean_module = 'Users' WHERE eear.deleted=0)";

        return $query;
    }

    public function generateSugarsDynamicFolderQuery()
    {
        $type = $this->folder_type;

        if ($type == 'archived') {
            return $this->generateArchiveFolderQuery();
        }

        $status = $type;

        if ($type == "sent") {
            $type = "out";
        }

        if ($type == 'inbound') {
            $ret = " AND emails.status NOT IN ('sent', 'archived', 'draft') AND emails.type NOT IN ('out', 'archived', 'draft')";
        } else {
            $ret = " AND emails.status NOT IN ('archived') AND emails.type NOT IN ('archived')";
        }

        $query = "SELECT emails.id, emails.name, emails.date_sent, emails.status, emails.type, emails.flagged,".
            " emails.reply_to_status, emails_text.from_addr, emails_text.to_addrs, ".
            "'Emails' polymorphic_module FROM emails" .
            " JOIN emails_text on emails.id = emails_text.email_id WHERE (type = " . $this->db->quoted($type) . " OR status = " . $this->db->quoted($status) . ")" .
            " AND assigned_user_id = " . $this->db->quoted($this->currentUser->id) . " AND emails.deleted = 0";

        return $query . $ret;
    }


    /**
     * returns array of items for listView display in yui-ext Grid
     */
    public function getListItemsForEmailXML($folderId, $page = 1, $pageSize = 10, $sort = '', $direction = '')
    {
        $this->retrieve($folderId);

        $start = ($page - 1) * $pageSize;

        $sort = (empty($sort)) ? $this->defaultSort : $sort;
        if (!in_array(strtolower($direction), array('asc', 'desc'))) {
            $direction = $this->defaultDirection;
        }

        if (!empty($this->hrSortLocal[$sort])) {
            $order = " ORDER BY " . $this->db->quoted($this->hrSortLocal[$sort]) . " {$direction}";
        } else {
            $order = "";
        }

        if ($this->is_dynamic) {
            $r = $this->db->limitQuery(
                from_html($this->generateSugarsDynamicFolderQuery() . $order),
                $start,
                $pageSize
            );
        } else {
            // get items and iterate through them
            $query = "SELECT emails.id , emails.name, emails.date_sent, emails.status, emails.type, emails.flagged,".
                " emails.reply_to_status, emails_text.from_addr, emails_text.to_addrs,".
                " 'Emails' polymorphic_module FROM emails JOIN folders_rel ON emails.id = folders_rel.polymorphic_id" .
                " JOIN emails_text on emails.id = emails_text.email_id
                  WHERE folders_rel.folder_id = " . $this->db->quoted($folderId) . " AND folders_rel.deleted = 0 AND emails.deleted = 0";
            if ($this->is_group) {
                $query = $query . " AND (emails.assigned_user_id is null or emails.assigned_user_id = '')";
            }
            $r = $this->db->limitQuery($query . $order, $start, $pageSize);
        }

        $return = array();

        $email = new Email(); //Needed for email specific functions.

        while ($a = $this->db->fetchByAssoc($r)) {

            $temp = array();
            $temp['flagged']   = (is_null($a['flagged']) || $a['flagged'] == '0') ? '' : 1;
            $temp['status']    = (is_null($a['reply_to_status']) || $a['reply_to_status'] == '0') ? '' : 1;
            $temp['from']      = preg_replace('/[\x00-\x08\x0B-\x1F]/', '', $a['from_addr']);
            $temp['subject']   = $a['name'];
            $temp['date']      = $this->timeDate->to_display_date_time($this->db->fromConvert($a['date_sent'], 'datetime'));
            $temp['uid']       = $a['id'];
            $temp['mbox']      = 'sugar::' . $a['polymorphic_module'];
            $temp['ieId']      = $folderId;
            $temp['site_url']  = $this->sugarConfig['site_url'];
            $temp['seen']      = ($a['status'] == 'unread') ? 0 : 1;
            $temp['type']      = $a['type'];
            $temp['hasAttach'] = $email->doesImportedEmailHaveAttachment($a['id']);
            $temp['to_addrs']  = preg_replace('/[\x00-\x08\x0B-\x1F]/', '', $a['to_addrs']);
            $return[] = $temp;
        }


        $metadata = array();
        $metadata['mbox'] = $this->appStrings['LBL_EMAIL_SUITE_FOLDER'] . ': ' . $this->name;
        $metadata['ieId'] = $folderId;
        $metadata['name'] = $this->name;
        $metadata['unreadChecked'] = ($this->currentUser->getPreference('showUnreadOnly', 'Emails') == 1) ? 'CHECKED' : '';
        $metadata['out'] = $return;

        return $metadata;
    }

    /**
     * Get the count of items
     *
     * @param  string $folderId
     * @return int
     */
    public function getCountItems($folderId)
    {
        $this->retrieve($folderId);

        if ($this->is_dynamic) {
            $pattern = '/SELECT(.*?)(\s){1}FROM(\s){1}/is';  // ignores the case
            $replacement = 'SELECT count(*) c FROM ';
            $modifiedSelectQuery = preg_replace($pattern, $replacement, $this->generateSugarsDynamicFolderQuery(), 1);

            $res = $this->db->query(from_html($modifiedSelectQuery));
        } else {
            // get items and iterate through them
            $query = "SELECT count(*) c FROM folders_rel JOIN emails ON emails.id = folders_rel.polymorphic_id" .
                " WHERE folder_id = " . $this->db->quoted($folderId) . " AND folders_rel.deleted = 0 AND emails.deleted = 0";

            if ($this->is_group) {
                $query .= " AND (emails.assigned_user_id is null or emails.assigned_user_id = '')";
            }

            $res = $this->db->query($query);
        }

        $result = $this->db->fetchByAssoc($res);

        return $result['c'];
    }

    /**
     * Get a count of the Unread Items
     *
     * @param  string $folderId
     * @return integer
     */
    public function getCountUnread($folderId)
    {
        $this->retrieve($folderId);

        if ($this->is_dynamic) {
            $pattern = '/SELECT(.*?)(\s){1}FROM(\s){1}/is';  // ignores the case
            $replacement = 'SELECT count(*) c FROM ';
            $modified_select_query = preg_replace($pattern, $replacement, $this->generateSugarsDynamicFolderQuery(), 1);
            $r = $this->db->query(from_html($modified_select_query) . " AND emails.status = 'unread'");
        } else {
            // get items and iterate through them
            $query = "SELECT count(*) c FROM folders_rel fr JOIN emails on fr.folder_id = " . $this->db->quoted($folderId) .
                " AND fr.deleted = 0 " .
                "AND fr.polymorphic_id = emails.id AND emails.status = 'unread' AND emails.deleted = 0";

            if ($this->is_group) {
                $query .= " AND (emails.assigned_user_id is null or emails.assigned_user_id = '')";
            }

            $r = $this->db->query($query);
        }

        $a = $this->db->fetchByAssoc($r);

        return $a['c'];
    }


    /**
     * Convenience method, pass a SugarBean
     *
     * @param SugarBean $bean
     *
     * @return boolean
     */
    public function addBean(SugarBean $bean)
    {
        if (empty($bean->id) || empty($bean->module_dir)) {
            $GLOBALS['log']->fatal("*** FOLDERS: addBean() got empty bean - not saving");
            return false;
        }

        if (empty($this->id)) {
            $GLOBALS['log']->fatal("*** FOLDERS: addBean() is trying to save to a non-saved or non-existent folder");
            return false;
        }

        $guid = create_guid();

        $query = "INSERT INTO `folders_rel` " .
            "(`id`, `folder_id`, `polymorphic_module`, `polymorphic_id`, `deleted`) VALUES (" .
            $this->db->quoted($guid) . ", " .
            $this->db->quoted($this->id) . ", " .
            $this->db->quoted($bean->module_dir) . ", " .
            $this->db->quoted($bean->id) . ", 0)";

        return $this->db->query($query);
    }

    /**
     * Builds up a metacollection of user/group folders to be passed to processor methods
     *
     * @param User $user  Defaults to $current_user
     * @return array      Array of abstract folder objects
     * @throws \SugarFolderEmptyException
     */
    public function retrieveFoldersForProcessing($user, $subscribed = true)
    {
        $myEmailTypeString     = 'inbound';
        $myDraftsTypeString    = 'draft';
        $mySentEmailTypeString = 'sent';
        $myArchiveTypeString   = 'archived';

        if (empty($user)) {
            $user = $this->currentUser;
        }

        $rootWhere = '';
        $teamSecurityClause = '';
        $rootWhere .= " AND (f.parent_folder IS NULL OR f.parent_folder = '')";

        if ($subscribed) {
            $query = $this->coreSubscribed . $teamSecurityClause .
                $this->coreWhereSubscribed . $this->db->quoted($user->id) . $rootWhere . $this->coreOrderBy;
        } else {
            $query = $this->core . $teamSecurityClause . $this->coreWhere . $rootWhere . $this->coreOrderBy;
        }

        $res = $this->db->query($query);

        $return = array();

        $found = array();

        while ($a = $this->db->fetchByAssoc($res)) {

            if (!empty($a['folder_type']) &&
                $a['folder_type'] !== $myArchiveTypeString 
            ) {
                if (!isset($found[$a['id']])) {
                    $found[$a['id']] = true;

                    $children = $this->db->query("SELECT * FROM folders WHERE parent_folder = '" . $a['id'] . "'");
                    while ($b = $this->db->fetchByAssoc($children)) {
                        $a['children'][] = $b;
                    }

                    $return[] = $a;
                }
            }
        }

<<<<<<< HEAD
        if(empty($found)) {
=======


        if (empty($found)) {
>>>>>>> 58d5f573
            throw new SugarFolderEmptyException(
                ' SugarFolder::retrieveFoldersForProcessing() Cannot Retrieve Folders - '.
                'Please check the users inbound email settings.'
            );
        }

        return $return;
    }

    /**
     * Preps object array for async call from user's Settings->Folders
     *
     * @param  User|null $focusUser
     * @return array
     */
    public function getGroupFoldersForSettings($focusUser = null)
    {
        $grp = array();

        $folders = $this->retrieveFoldersForProcessing($focusUser, false);
        $subscriptions = $this->getSubscriptions($focusUser);

        foreach ($folders as $a) {
            $a['selected'] = (in_array($a['id'], $subscriptions)) ? true : false;
            $a['origName'] = $a['name'];

            if ($a['is_group'] == 1) {
                if ($a['deleted'] != 1) {
                    $grp[] = $a;
                }
            }
        }

        return $grp;
    }

    /**
     * Preps object array for async call from user's Settings->Folders
     *
     * @param  User|null $focusUser
     * @return array
     */
    public function getFoldersForSettings($focusUser = null)
    {
        $user = array();
        $grp  = array();

        $user[] = array(
            'id'        => '',
            'name'      => $this->appStrings['LBL_NONE'],
            'has_child' => 0,
            'is_group'  => 0,
            'selected'  => false
        );

        $grp[] = array(
            'id'        => '',
            'name'      => $this->appStrings['LBL_NONE'],
            'has_child' => 0,
            'is_group'  => 1,
            'selected'  => false,
            'origName'  => ""
        );

        try {
            $folders = $this->retrieveFoldersForProcessing($focusUser);
            $subscriptions = $this->getSubscriptions($focusUser);

            foreach ($folders as $a) {
                $a['selected'] = (in_array($a['id'], $subscriptions)) ? true : false;
                $a['origName'] = $a['name'];

                if (isset($a['dynamic_query'])) {
                    unset($a['dynamic_query']);
                }

                if ($a['is_group'] == 1) {
                    $grp[] = $a;
                } else {
                    $user[] = $a;
                }

                if ($a['has_child'] == 1) {
                    $qGetChildren = $this->core . $this->coreWhere . "AND `parent_folder` = " . $this->db->quoted($a['id']);
                    $rGetChildren = $this->db->query($qGetChildren);

                    while ($aGetChildren = $this->db->fetchByAssoc($rGetChildren)) {
                        if ($a['is_group']) {
                            $this->_depth = 1;
                            $grp = $this->getFoldersChildForSettings($aGetChildren, $grp, $subscriptions);
                        } else {
                            $this->_depth = 1;
                            $user = $this->getFoldersChildForSettings($aGetChildren, $user, $subscriptions);
                        }
                    }
                }
            }
        } catch (SugarFolderEmptyException $e) {
            // And empty sugar folder exception is ok in this case.
        }

        $user = $this->removeDeletedFolders($user);

        $ret = array(
            'userFolders'  => $user,
            'groupFolders' => $grp,
        );

        return $ret;
    }

    /**
     * Remove folders of deleted inbounds
     *
     * @param array $folders - array of folders table rows
     * @return array
     */
    private function removeDeletedFolders($folders) {

        $ret = array();

        foreach($folders as $folder) {
            $correct = false;
<<<<<<< HEAD
            if(!$folder['id']) {
=======

            if (!$folder['id']) {
>>>>>>> 58d5f573
                $correct = true;
            }

            $ie = BeanFactory::getBean('InboundEmail', $folder['id']);
<<<<<<< HEAD
            if($ie) {
=======

            if ($ie) {
>>>>>>> 58d5f573
                $correct = true;
            }

            if($correct) {
                $ret[] = $folder;
            }
        }

        return $ret;
    }

    /**
     * Gets all child folders for settings
     *
     * @param  array $a
     * @param  array $collection
     * @param  array $subscriptions
     * @return array
     */
    public function getFoldersChildForSettings($a, $collection, $subscriptions)
    {
        $a['selected'] = (in_array($a['id'], $subscriptions)) ? true : false;
        $a['origName'] = $a['name'];

        if (isset($a['dynamic_query'])) {
            unset($a['dynamic_query']);
        }

        for ($i = 0; $i < $this->_depth; $i++) {
            $a['name'] = "." . $a['name'];
        }

        $collection[] = $a;

        if ($a['has_child'] == 1) {
            $this->_depth++;
            $qGetChildren = $this->core . $this->coreWhere . " AND `parent_folder` = " . $this->db->quoted($a['id']);
            $rGetChildren = $this->db->query($qGetChildren);

            while ($aGetChildren = $this->db->fetchByAssoc($rGetChildren)) {
                $collection = $this->getFoldersChildForSettings($aGetChildren, $collection, $subscriptions);
            }
        }

        return $collection;
    }


    /**
     * Returns the number of "new" items (based on passed criteria)
     *
     * @param string id ID of folder
     * @param array criteria
     *        expected:
     *        array('field' => 'status',
     *                'value' => 'unread');
     * @param array
     * @return int
     */
    public function getCountNewItems($id, $criteria, $folder)
    {
        $sugarFolder = new SugarFolder();
        return $sugarFolder->getCountUnread($id);
    }


    /**
     * Collects, sorts, and builds tree of user's folders
     *
     * @param object  $rootNode     Reference to tree root node
     * @param array   $folderStates User pref folder open/closed states
     * @param User    $user         Optional User in focus, default current_user
     *
     * @return array
     */
    public function getUserFolders(&$rootNode, $folderStates, $user = null, $forRefresh = false)
    {
        if (empty($user)) {
            $user = $this->currentUser;
        }

        $folders = $this->retrieveFoldersForProcessing($user, true);

        $subscriptions = $this->getSubscriptions($user);

        $refresh = ($forRefresh) ? array() : null;

        if (!is_array($folderStates)) {
            $folderStates = array();
        }

        foreach ($folders as $a) {
            if ($a['deleted'] == 1) {
                continue;
            }
            $label = ($a['name'] == 'My Email' ? $this->modStrings['LNK_MY_INBOX'] : $a['name']);

            $unseen = $this->getCountNewItems($a['id'], array('field' => 'status', 'value' => 'unread'), $a);

            $folderNode = new ExtNode($a['id'], $label);
            $folderNode->dynamicloadfunction = '';
            $folderNode->expanded = false;

            if (array_key_exists('Home::' . $a['id'], $folderStates)) {
                if ($folderStates['Home::' . $a['id']] == 'open') {
                    $folderNode->expanded = true;
                }
            }
            $nodePath = "Home::" . $folderNode->_properties['id'];

            $folderNode->dynamic_load = true;
            $folderNode->set_property('ieId', 'folder');
            $folderNode->set_property('is_group', ($a['is_group'] == 1) ? 'true' : 'false');
            $folderNode->set_property('is_dynamic', ($a['is_dynamic'] == 1) ? 'true' : 'false');
            $folderNode->set_property('mbox', $folderNode->_properties['id']);
            $folderNode->set_property('unseen', $unseen);
            $folderNode->set_property('id', $a['id']);
            $folderNode->set_property('folder_type', $a['folder_type']);
            $folderNode->set_property('children', array());

            if (in_array($a['id'], $subscriptions) && $a['has_child'] == 1) {
                $qGetChildren = $this->core . $this->coreWhere . "AND `parent_folder` = " . $this->db->quoted($a['id']);
                $rGetChildren = $this->db->query($qGetChildren);

                while ($aGetChildren = $this->db->fetchByAssoc($rGetChildren)) {
                    if (in_array($aGetChildren['id'], $subscriptions)) {
                        $folderNode->add_node(
                            $this->buildTreeNodeFolders(
                                $aGetChildren,
                                $nodePath,
                                $folderStates,
                                $subscriptions
                            )
                        );
                    }
                }
            }

            if (is_null($rootNode)) {
                $guid = create_guid();
                $label = 'Parent';
                $rootNode = new ExtNode($guid, $label);
            }

            $rootNode->add_node($folderNode);
        }

        /* the code below is called only by Settings->Folders when selecting folders to subscribe to */
        if ($forRefresh) {
            $metaNode = array();

            if (!empty($rootNode->nodes)) {
                foreach ($rootNode->nodes as $node) {
                    $metaNode[] = $this->buildTreeNodeRefresh($node, $subscriptions);
                }
            }

            return $metaNode;
        }
    }

    /**
     * Builds up a metanode for folder refresh (Sugar folders only)
     *
     * @param  string $folderNode
     * @param  array  $subscriptions
     * @return array
     */
    public function buildTreeNodeRefresh($folderNode, $subscriptions)
    {
        $metaNode = $folderNode->_properties;
        $metaNode['expanded'] = $folderNode->expanded;
        $metaNode['text'] = $folderNode->_label;

        if ($metaNode['is_group'] == 'true') {
            $metaNode['cls'] = 'groupFolder';
        } else {
            $metaNode['cls'] = 'sugarFolder';
        }

        $metaNode['id'] = $folderNode->_properties['id'];
        $metaNode['children'] = array();
        $metaNode['type'] = 1;
        $metaNode['leaf'] = false;
        $metaNode['isTarget'] = true;
        $metaNode['allowChildren'] = true;

        if (!empty($folderNode->nodes)) {
            foreach ($folderNode->nodes as $node) {
                if (in_array($node->_properties['id'], $subscriptions)) {
                    $metaNode['children'][] = $this->buildTreeNodeRefresh($node, $subscriptions);
                }
            }
        }

        return $metaNode;
    }

    /**
     * Builds children nodes for folders for TreeView
     * @return $folderNode TreeView node
     */
    public function buildTreeNodeFolders($a, $nodePath, $folderStates, $subscriptions)
    {
        $label = $a['name'];

        if ($a['name'] == 'My Drafts') {
            $label = $this->modStrings['LBL_LIST_TITLE_MY_DRAFTS'];
        }

        if ($a['name'] == 'Sent Emails') {
            $label = $this->modStrings['LBL_LIST_TITLE_MY_SENT'];
        }

        $unseen = $this->getCountNewItems($a['id'], array('field' => 'status', 'value' => 'unread'), $a);

        $folderNode = new ExtNode($a['id'], $label);
        $folderNode->dynamicloadfunction = '';
        $folderNode->expanded = false;

        $nodePath .= "::{$a['id']}";

        if (array_key_exists($nodePath, $folderStates)) {
            if ($folderStates[$nodePath] == 'open') {
                $folderNode->expanded = true;
            }
        }

        $folderNode->dynamic_load = true;

        $folderNode->set_property(
            'click',
            "SUGAR.email2.listView.populateListFrameSugarFolder(".
            "YAHOO.namespace('frameFolders').selectednode, '{$a['id']}', 'false');"
        );

        $folderNode->set_property('ieId', 'folder');
        $folderNode->set_property('mbox', $a['id']);
        $folderNode->set_property('is_group', ($a['is_group'] == 1) ? 'true' : 'false');
        $folderNode->set_property('is_dynamic', ($a['is_dynamic'] == 1) ? 'true' : 'false');
        $folderNode->set_property('unseen', $unseen);
        $folderNode->set_property('folder_type', $a['folder_type']);

        if (in_array($a['id'], $subscriptions) && $a['has_child'] == 1) {
            $qGetChildren = $this->core . $this->coreWhere . "AND parent_folder = " . $this->db->quoted($a['id']) . $this->coreOrderBy;
            $rGetChildren = $this->db->query($qGetChildren);

            while ($aGetChildren = $this->db->fetchByAssoc($rGetChildren)) {
                $folderNode->add_node(
                    $this->buildTreeNodeFolders(
                        $aGetChildren,
                        $nodePath,
                        $folderStates,
                        $subscriptions
                    )
                );
            }
        }

        return $folderNode;
    }

    /**
     * Flags a folder as deleted
     *
     * @return bool True on success
     */
    public function delete()
    {
        if (!empty($this->id)) {
            if ($this->has_child) {
                $this->deleteChildrenCascade($this->id);
            }

            $ownerCheck = ($this->currentUser->is_admin == 0) ? " AND `created_by` = " . $this->db->quoted($this->currentUser->id) : "";

            $query = "UPDATE `folders` SET `deleted` = 1 WHERE `id` = " . $this->db->quoted($this->id) . $ownerCheck;
            $r = $this->db->query($query);

            return true;
        }

        return false;
    }

    /**
     * Deletes all children in a cascade
     *
     * @param string $id ID of parent
     * @return bool True on success
     */
    public function deleteChildrenCascade($id)
    {
        $canContinue = true;
        $checkInboundQuery = "SELECT count(*) c FROM `inbound_email` WHERE `groupfolder_id` = " . $this->db->quoted($id) . " AND `deleted` = 0";

        $resultSet = $this->db->query($checkInboundQuery);
        $a = $this->db->fetchByAssoc($resultSet);

        if ($a['c'] > 0) {
            return false;
        }

        $q = "SELECT COUNT(*) c FROM `folders_rel` WHERE `polymorphic_module` = 'Emails' ".
            "AND `polymorphic_id` = " . $this->db->quoted($id) . " AND `folder_id` = " . $this->db->quoted($this->id);

        $checkEmailQuery = "SELECT count(*) c FROM `folders_rel` WHERE `polymorphic_module` = 'Emails' ".
            "AND `folder_id` = " . $this->db->quoted($id) . " AND `deleted` = 0";

        $resultSet = $this->db->query($checkEmailQuery);
        $a = $this->db->fetchByAssoc($resultSet);

        if ($a['c'] > 0) {
            return false;
        }

        $query = "SELECT * FROM `folders` WHERE `id` = " . $this->db->quoted($id);
        $r = $this->db->query($query);
        $a = $this->db->fetchByAssoc($r);

        if ($a['has_child'] == 1) {
            $query2 = "SELECT `id` FROM `folders` WHERE `parent_folder` = " . $this->db->quoted($id);
            $r2 = $this->db->query($query2);

            while ($a2 = $this->db->fetchByAssoc($r2)) {
                $canContinue = $this->deleteChildrenCascade($a2['id']);
            }
        }

        if ($canContinue) {
            // flag deleted
            $ownerCheck = ($this->currentUser->is_admin == 0) ? " AND `created_by` = " . $this->db->quoted($this->currentUser->id) . "" : "";

            $query3 = "UPDATE `folders` SET `deleted` = 1 WHERE `id` = " . $this->db->quoted($id) . $ownerCheck;
            $r3 = $this->db->query($query3);

            // flag rels
            $qRel = "UPDATE `folders_rel` SET `deleted` = 1 WHERE `folder_id` = " . $this->db->quoted($id);
            $rRel = $this->db->query($qRel);

            // delete subscriptions
            $qSub = "DELETE FROM `folders_subscriptions` WHERE `folder_id` = " . $this->db->quoted($id);
            $rSub = $this->db->query($qSub);
        }

        return $canContinue;
    }

    /**
     * Saves folder
     *
     * @param  boolean $addSubscriptions Add the Subscriptions
     * @return boolean
     */
    public function save($addSubscriptions = true)
    {
        $this->dynamic_query = $this->db->quote($this->dynamic_query);

        if ((!empty($this->id) && $this->new_with_id == false) || (empty($this->id) && $this->new_with_id == true)) {
            if (empty($this->id) && $this->new_with_id == true) {
                $guid = create_guid();
                $this->id = $guid;
            }

            $query = "INSERT INTO `folders` (`id`, `name`, `folder_type`, `parent_folder`, `has_child`, `is_group`, " .
                 "`is_dynamic`, `dynamic_query`, `assign_to_id`, `created_by`, `modified_by`, `deleted`) VALUES (" .
                    $this->db->quoted($this->id) . ", " .
                    $this->db->quoted($this->name) . ", " .
                    $this->db->quoted($this->folder_type) . ", " .
                    $this->db->quoted($this->parent_folder) . ", " .
                    $this->db->quoted($this->has_child) . ", " .
                    $this->db->quoted($this->is_group) . ", " .
                    $this->db->quoted($this->is_dynamic) . ", " .
                    $this->db->quoted($this->dynamic_query) . ", " .
                    $this->db->quoted($this->assign_to_id) . ", " .
                    $this->db->quoted($this->currentUser->id) . ", " .
                    $this->db->quoted($this->currentUser->id) . ", 0)";

            if ($addSubscriptions) {
                // create default subscription
                $this->addSubscriptionsToGroupFolder();
            }

            // if parent_id is set, update parent's has_child flag
            $query3 = "UPDATE `folders` SET `has_child` = 1 WHERE `id` = " . $this->db->quoted($this->parent_folder);
            $r3 = $this->db->query($query3);

        } else {

            $query = "UPDATE `folders` SET " .
                "`name` = " . $this->db->quoted($this->name) . ", " .
                "`parent_folder` = " . $this->db->quoted($this->parent_folder) . ", " .
                "`dynamic_query` = " . $this->db->quoted($this->dynamic_query) . ", " .
                "`assign_to_id` = " . $this->db->quoted($this->assign_to_id) . ", " .
                "`modified_by` = " . $this->db->quoted($this->currentUser->id) . " " .
                "WHERE `id` = " . $this->db->quoted($this->id);
        }

        return $this->db->query($query, true);
    }

    /**
     * Add subscriptions to this group folder.
     *
     * @return void
     */
    public function addSubscriptionsToGroupFolder()
    {
<<<<<<< HEAD
        global $current_user;

        $this->createSubscriptionForUser($current_user->id);

=======
        $this->createSubscriptionForUser($this->currentUser->id);
>>>>>>> 58d5f573
    }


    /**
     * Add subscriptions to this group folder.
     *
     * @return boolean
     */
    public function createSubscriptionForUser($user_id)
    {
        $guid2 = create_guid();

        $query = "INSERT INTO `folders_subscriptions` VALUES(" .
            $this->db->quoted($guid2) . ", " .
            $this->db->quoted($this->id) . ", " .
            $this->db->quoted($user_id) . ")";

        return $this->db->query($query);
    }


    /**
     * Update the folder
     *
     * @param  array $fields
     * @return array
     */
    public function updateFolder($fields)
    {
        $id            = $fields['record'];
        $name          = $fields['name'];
        $parent_folder = $fields['parent_folder'];

        // first do the retrieve
        $this->retrieve($id);

        if ($this->has_child) {
            $childrenArray = array();
            $this->findAllChildren($id, $childrenArray);
            if (in_array($parent_folder, $childrenArray)) {
                return array('status' => "failed", 'message' => "Can not add this folder to its children");
            }
        }

        // update has_child to 0 for this parent folder if this is the only child it has
        $query1 = "select count(*) count from folders where deleted = 0 AND parent_folder = " . $this->db->quoted($this->parent_folder);
        $r1 = $this->db->query($query1);
        $a1 = $this->db->fetchByAssoc($r1);

        if ($a1['count'] == 1) {
            $query1 = "UPDATE folders SET has_child = 0 WHERE id = " . $this->db->quoted($this->parent_folder);
            $r1 = $this->db->query($query1);
        }

        $this->name = $name;
        $this->parent_folder = $parent_folder;

        $query2 = "UPDATE `folders` SET `name` = " . $this->db->query($this->name) . ", `parent_folder` = " . $this->db->quoted($this->parent_folder) . "," .
            " `dynamic_query` = " . $this->db->query($this->dynamic_query) . ", " .
            "`modified_by` = " . $this->db->query($this->currentUser->id) . " WHERE `id` = " . $this->db->quoted($this->id);

        $r2 = $this->db->query($query2);

        if (!empty($this->parent_folder)) {
            $query3 = "UPDATE folders SET has_child = 1 WHERE id = " . $this->db->quoted($this->parent_folder);
            $r3 = $this->db->query($query3);
        }

        return array('status' => "done");
<<<<<<< HEAD

    } // fn
=======
    }
>>>>>>> 58d5f573

    /**
     * Find all the children
     *
     * @param  string $folderId
     * @param  array  &$childrenArray
     * @return void
     */
    public function findAllChildren($folderId, &$childrenArray)
    {
        $query = "SELECT * FROM `folders` WHERE `id` = " . $this->db->quoted($folderId);
        $r = $this->db->query($query);
        $a = $this->db->fetchByAssoc($r);

        if ($a['has_child'] == 1) {
            $query2 = "SELECT `id` FROM `folders` WHERE `deleted` = 0 AND `parent_folder` = " . $this->db->quoted($folderId);
            $r2 = $this->db->query($query2);

            while ($a2 = $this->db->fetchByAssoc($r2)) {
                $childrenArray[] = $a2['id'];
                $this->findAllChildren($a2['id'], $childrenArray);
<<<<<<< HEAD
            } // while
        } // if

    } // fn
=======
            }
        }
    }
>>>>>>> 58d5f573

    /**
    * Retrieves and populates object
    *
    * @param string    $id  ID of folder
    * @return boolean       True on success
    */
    public function retrieve($id)
    {
        $query = "SELECT * FROM `folders` WHERE `id` = " . $this->db->quoted($id) . " AND `deleted` = 0";
        $r = $this->db->query($query);
        $a = $this->db->fetchByAssoc($r);

        if (!empty($a)) {
            foreach ($a as $k => $v) {
                if ($k == 'dynamic_query') {
                    $v = from_html($v);
                }
                $this->$k = $v;
            }

            $new_with_id  = false;
            return true;
        }

        return false;
    }
} // end class def<|MERGE_RESOLUTION|>--- conflicted
+++ resolved
@@ -42,18 +42,12 @@
     die('Not A Valid Entry Point');
 }
 
-<<<<<<< HEAD
-require_once('include/ytree/Tree.php');
-require_once('include/ytree/ExtNode.php');
-
-
-class SugarFolderEmptyException extends Exception { }
-=======
 require_once(__DIR__ . '/../ytree/Tree.php');
 require_once(__DIR__ . '/../ytree/ExtNode.php');
 require_once(__DIR__ . '/SugarFolderEmptyException.php');
 require_once(__DIR__ . '/../TimeDate.php');
->>>>>>> 58d5f573
+
+class SugarFolderEmptyException extends Exception { }
 
 /**
  * Polymorphic buckets - place any item in a folder
@@ -258,15 +252,8 @@
 
         if ($a['c'] > 0) {
             return true;
-<<<<<<< HEAD
-        } else {
-            return false;
-        } // else
-=======
-        }
-
+        }
         return false;
->>>>>>> 58d5f573
     }
 
     /**
@@ -314,11 +301,6 @@
      */
     public function setFolder($fields)
     {
-<<<<<<< HEAD
-
-        global $current_user;
-=======
->>>>>>> 58d5f573
         if (empty($fields['groupFoldersUser'])) {
             $fields['groupFoldersUser'] = $this->currentUser->id;
         }
@@ -365,15 +347,8 @@
      */
     public function setSubscriptions($subs, $user = null)
     {
-<<<<<<< HEAD
-        global $current_user;
-
-        if(null === $user) {
-            $user = $current_user;
-=======
         if (null === $user) {
             $user = $this->currentUser;
->>>>>>> 58d5f573
         }
 
         if (empty($user->id)) {
@@ -463,15 +438,8 @@
      */
     public function clearSubscriptions($user = null)
     {
-<<<<<<< HEAD
-        global $current_user;
-        
-        if(!$user) {
-            $user = $current_user;
-=======
         if (!$user) {
             $user = $this->currentUser;
->>>>>>> 58d5f573
         }
 
         if (!empty($user->id)) {
@@ -749,7 +717,7 @@
         while ($a = $this->db->fetchByAssoc($res)) {
 
             if (!empty($a['folder_type']) &&
-                $a['folder_type'] !== $myArchiveTypeString 
+                $a['folder_type'] !== $myArchiveTypeString
             ) {
                 if (!isset($found[$a['id']])) {
                     $found[$a['id']] = true;
@@ -764,13 +732,9 @@
             }
         }
 
-<<<<<<< HEAD
-        if(empty($found)) {
-=======
 
 
         if (empty($found)) {
->>>>>>> 58d5f573
             throw new SugarFolderEmptyException(
                 ' SugarFolder::retrieveFoldersForProcessing() Cannot Retrieve Folders - '.
                 'Please check the users inbound email settings.'
@@ -894,22 +858,14 @@
 
         foreach($folders as $folder) {
             $correct = false;
-<<<<<<< HEAD
-            if(!$folder['id']) {
-=======
 
             if (!$folder['id']) {
->>>>>>> 58d5f573
                 $correct = true;
             }
 
             $ie = BeanFactory::getBean('InboundEmail', $folder['id']);
-<<<<<<< HEAD
-            if($ie) {
-=======
 
             if ($ie) {
->>>>>>> 58d5f573
                 $correct = true;
             }
 
@@ -1318,14 +1274,7 @@
      */
     public function addSubscriptionsToGroupFolder()
     {
-<<<<<<< HEAD
-        global $current_user;
-
-        $this->createSubscriptionForUser($current_user->id);
-
-=======
         $this->createSubscriptionForUser($this->currentUser->id);
->>>>>>> 58d5f573
     }
 
 
@@ -1395,12 +1344,7 @@
         }
 
         return array('status' => "done");
-<<<<<<< HEAD
-
-    } // fn
-=======
-    }
->>>>>>> 58d5f573
+    }
 
     /**
      * Find all the children
@@ -1422,16 +1366,9 @@
             while ($a2 = $this->db->fetchByAssoc($r2)) {
                 $childrenArray[] = $a2['id'];
                 $this->findAllChildren($a2['id'], $childrenArray);
-<<<<<<< HEAD
-            } // while
-        } // if
-
-    } // fn
-=======
-            }
-        }
-    }
->>>>>>> 58d5f573
+            }
+        }
+    }
 
     /**
     * Retrieves and populates object
