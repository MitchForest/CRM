<?php
//
// +----------------------------------------------------------------------+
// | PHP Version 4                                                        |
// +----------------------------------------------------------------------+
// | Copyright (c) 1997-2003 The PHP Group                                |
// +----------------------------------------------------------------------+
// | This source file is subject to version 3.0 of the PHP license,       |
// | that is bundled with this package in the file LICENSE, and is        |
// | available at through the world-wide-web at                           |
// | http://www.php.net/license/3_0.txt.                                  |
// | If you did not receive a copy of the PHP license and are unable to   |
// | obtain it through the world-wide-web, please send a note to          |
// | license@php.net so we can mail you a copy immediately.               |
// +----------------------------------------------------------------------+
// | Authors: Hartmut Holzgraefe <hholzgra@php.net>                       |
// |          Christian Stocker <chregu@bitflux.ch>                       |
// +----------------------------------------------------------------------+
//

//

/**
 * helper class for parsing PROPPATCH request bodies
 *
 * @package HTTP_WebDAV_Server
 * @author Hartmut Holzgraefe <hholzgra@php.net>
 * @version 0.99.1dev
 */
class _parse_proppatch
{
    /**
     *
     *
     * @var
     * @access
     */
    var $success;

    /**
     *
     *
     * @var
     * @access
     */
    var $props;

    /**
     *
     *
     * @var
     * @access
     */
    var $depth;

    /**
     *
     *
     * @var
     * @access
     */
    var $mode;

    /**
     *
     *
     * @var
     * @access
     */
    var $current;

    /**
     * constructor
     *
     * @param  string  path of input stream
     * @access public
     */
    function __construct($path)
    {
        $this->success = true;

        $this->depth = 0;
        $this->props = array();
        $had_input = false;

        $f_in = fopen($path, "r");
        if (!$f_in) {
            $this->success = false;
            return;
        }

        $xml_parser = xml_parser_create_ns("UTF-8", " ");

<<<<<<< HEAD
        xml_set_element_handler($xml_parser,
                                array(&$this, "_startElement"),
                                array(&$this, "_endElement"));

        xml_set_character_data_handler($xml_parser,
                                       array(&$this, "_data"));

        xml_parser_set_option($xml_parser,
                              XML_OPTION_CASE_FOLDING, false);
=======
        xml_set_element_handler(
            $xml_parser,
            array(&$this, "_startElement"),
            array(&$this, "_endElement")
        );

        xml_set_character_data_handler(
            $xml_parser,
            array(&$this, "_data")
        );

        xml_parser_set_option(
            $xml_parser,
            XML_OPTION_CASE_FOLDING,
            false
        );
>>>>>>> 19ad0466

        while($this->success && !feof($f_in)) {
            $line = fgets($f_in);
            if (is_string($line)) {
                $had_input = true;
                $this->success &= xml_parse($xml_parser, $line, false);
            }
        }

        if($had_input) {
            $this->success &= xml_parse($xml_parser, "", true);
        }

        xml_parser_free($xml_parser);

        fclose($f_in);
    }

    /**
     * tag start handler
     *
     * @param  resource  parser
     * @param  string    tag name
     * @param  array     tag attributes
     * @return void
     * @access private
     */
    function _startElement($parser, $name, $attrs)
    {
        if (strstr($name, " ")) {
            list($ns, $tag) = explode(" ", $name);
            if ($ns == "")
                $this->success = false;
        } else {
            $ns = "";
            $tag = $name;
        }

        if ($this->depth == 1) {
            $this->mode = $tag;
        }

        if ($this->depth == 3) {
            $prop = array("name" => $tag);
            $this->current = array("name" => $tag, "ns" => $ns, "status"=> 200);
            if ($this->mode == "set") {
                $this->current["val"] = "";     // default set val
            }
        }

        if ($this->depth >= 4) {
            $this->current["val"] .= "<$tag";
            foreach ($attr as $key => $val) {
                $this->current["val"] .= ' '.$key.'="'.str_replace('"','&quot;', $val).'"';
            }
            $this->current["val"] .= ">";
        }



        $this->depth++;
    }

    /**
     * tag end handler
     *
     * @param  resource  parser
     * @param  string    tag name
     * @return void
     * @access private
     */
    function _endElement($parser, $name)
    {
        if (strstr($name, " ")) {
            list($ns, $tag) = explode(" ", $name);
            if ($ns == "")
                $this->success = false;
        } else {
            $ns = "";
            $tag = $name;
        }

        $this->depth--;

        if ($this->depth >= 4) {
            $this->current["val"] .= "</$tag>";
        }

        if ($this->depth == 3) {
            if (isset($this->current)) {
                $this->props[] = $this->current;
                unset($this->current);
            }
        }
    }

    /**
     * input data handler
     *
     * @param  resource  parser
     * @param  string    data
     * @return void
     * @access private
     */
    function _data($parser, $data) {
        if (isset($this->current)) {
            $this->current["val"] .= $data;
        }
    }
}

?><|MERGE_RESOLUTION|>--- conflicted
+++ resolved
@@ -35,39 +35,39 @@
      * @var
      * @access
      */
-    var $success;
-
-    /**
-     *
-     *
-     * @var
-     * @access
-     */
-    var $props;
-
-    /**
-     *
-     *
-     * @var
-     * @access
-     */
-    var $depth;
-
-    /**
-     *
-     *
-     * @var
-     * @access
-     */
-    var $mode;
-
-    /**
-     *
-     *
-     * @var
-     * @access
-     */
-    var $current;
+    public $success;
+
+    /**
+     *
+     *
+     * @var
+     * @access
+     */
+    public $props;
+
+    /**
+     *
+     *
+     * @var
+     * @access
+     */
+    public $depth;
+
+    /**
+     *
+     *
+     * @var
+     * @access
+     */
+    public $mode;
+
+    /**
+     *
+     *
+     * @var
+     * @access
+     */
+    public $current;
 
     /**
      * constructor
@@ -75,7 +75,7 @@
      * @param  string  path of input stream
      * @access public
      */
-    function __construct($path)
+    public function __construct($path)
     {
         $this->success = true;
 
@@ -91,17 +91,6 @@
 
         $xml_parser = xml_parser_create_ns("UTF-8", " ");
 
-<<<<<<< HEAD
-        xml_set_element_handler($xml_parser,
-                                array(&$this, "_startElement"),
-                                array(&$this, "_endElement"));
-
-        xml_set_character_data_handler($xml_parser,
-                                       array(&$this, "_data"));
-
-        xml_parser_set_option($xml_parser,
-                              XML_OPTION_CASE_FOLDING, false);
-=======
         xml_set_element_handler(
             $xml_parser,
             array(&$this, "_startElement"),
@@ -118,9 +107,8 @@
             XML_OPTION_CASE_FOLDING,
             false
         );
->>>>>>> 19ad0466
-
-        while($this->success && !feof($f_in)) {
+
+        while ($this->success && !feof($f_in)) {
             $line = fgets($f_in);
             if (is_string($line)) {
                 $had_input = true;
@@ -128,7 +116,7 @@
             }
         }
 
-        if($had_input) {
+        if ($had_input) {
             $this->success &= xml_parse($xml_parser, "", true);
         }
 
@@ -146,12 +134,13 @@
      * @return void
      * @access private
      */
-    function _startElement($parser, $name, $attrs)
+    public function _startElement($parser, $name, $attrs)
     {
         if (strstr($name, " ")) {
             list($ns, $tag) = explode(" ", $name);
-            if ($ns == "")
+            if ($ns == "") {
                 $this->success = false;
+            }
         } else {
             $ns = "";
             $tag = $name;
@@ -172,7 +161,7 @@
         if ($this->depth >= 4) {
             $this->current["val"] .= "<$tag";
             foreach ($attr as $key => $val) {
-                $this->current["val"] .= ' '.$key.'="'.str_replace('"','&quot;', $val).'"';
+                $this->current["val"] .= ' '.$key.'="'.str_replace('"', '&quot;', $val).'"';
             }
             $this->current["val"] .= ">";
         }
@@ -190,12 +179,13 @@
      * @return void
      * @access private
      */
-    function _endElement($parser, $name)
+    public function _endElement($parser, $name)
     {
         if (strstr($name, " ")) {
             list($ns, $tag) = explode(" ", $name);
-            if ($ns == "")
+            if ($ns == "") {
                 $this->success = false;
+            }
         } else {
             $ns = "";
             $tag = $name;
@@ -223,11 +213,10 @@
      * @return void
      * @access private
      */
-    function _data($parser, $data) {
+    public function _data($parser, $data)
+    {
         if (isset($this->current)) {
             $this->current["val"] .= $data;
         }
     }
-}
-
-?>+}