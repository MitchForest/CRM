/**
 *
 * SugarCRM Community Edition is a customer relationship management program developed by
 * SugarCRM, Inc. Copyright (C) 2004-2013 SugarCRM Inc.
 *
 * SuiteCRM is an extension to SugarCRM Community Edition developed by SalesAgility Ltd.
 * Copyright (C) 2011 - 2018 SalesAgility Ltd.
 *
 * This program is free software; you can redistribute it and/or modify it under
 * the terms of the GNU Affero General Public License version 3 as published by the
 * Free Software Foundation with the addition of the following permission added
 * to Section 15 as permitted in Section 7(a): FOR ANY PART OF THE COVERED WORK
 * IN WHICH THE COPYRIGHT IS OWNED BY SUGARCRM, SUGARCRM DISCLAIMS THE WARRANTY
 * OF NON INFRINGEMENT OF THIRD PARTY RIGHTS.
 *
 * This program is distributed in the hope that it will be useful, but WITHOUT
 * ANY WARRANTY; without even the implied warranty of MERCHANTABILITY or FITNESS
 * FOR A PARTICULAR PURPOSE. See the GNU Affero General Public License for more
 * details.
 *
 * You should have received a copy of the GNU Affero General Public License along with
 * this program; if not, see http://www.gnu.org/licenses or write to the Free
 * Software Foundation, Inc., 51 Franklin Street, Fifth Floor, Boston, MA
 * 02110-1301 USA.
 *
 * You can contact SugarCRM, Inc. headquarters at 10050 North Wolfe Road,
 * SW2-130, Cupertino, CA 95014, USA. or at email address contact@sugarcrm.com.
 *
 * The interactive user interfaces in modified source and object code versions
 * of this program must display Appropriate Legal Notices, as required under
 * Section 5 of the GNU Affero General Public License version 3.
 *
 * In accordance with Section 7(b) of the GNU Affero General Public License version 3,
 * these Appropriate Legal Notices must retain the display of the "Powered by
 * SugarCRM" logo and "Supercharged by SuiteCRM" logo. If the display of the logos is not
 * reasonably feasible for technical reasons, the Appropriate Legal Notices must
 * display the words "Powered by SugarCRM" and "Supercharged by SuiteCRM".
 */

$(function () {
  //set variable to global window scope to compensate for lost value during subpanel pagination
  if (window.select_entire_list == 1) {
    $('#select_entire_list').val(1);
    var table = $('#list_subpanel_delegates .list');

    table.find('input:checkbox').prop({
      checked: true,
      disabled: true
    });
  }

  //checks all and unchecks all checkboxes based on checkbox in first row of the subpanel table.
  $('th input:checkbox').click(function (e) {
    var table = $(e.target).parents('table:first');
    $('td input:checkbox', table).attr('checked', e.target.checked);

  });
  //Shows and hides the custom mass update button in subpanel
  $('.cust_select').unbind("click").click(function () { //unbined is used to prevent the click event from firing twice

    if ($(this).siblings('.cust_list').is(':hidden')) {

      $(this).siblings('.cust_list').show();
    }
    else {
      $(this).siblings('.cust_list').hide();
    }
  });

  //select this page only button
  $('.button_select_this_page_top').click(function (e) {

    var table = $(this).parents('div:eq(0)').children(".list");

    table.find('input:checkbox').prop('checked', true);

    $(this).parents('.cust_list').hide();

    Populate();

    return false; //Prevent page from jumping back to the top on click
  });

  //select all (selects all related contacts)
  $('.button_select_all_top').click(function (e) {

    var table = $(this).parents('div:eq(0)').children(".list");

    table.find('input:checkbox').prop({
      checked: true,
      disabled: true
    });

    $('#select_entire_list').val(1);
    window.select_entire_list = 1;

    $(this).parents('.cust_list').hide();

    Populate();

    return false;

  });

  //unselects all
  $('.button_deselect_top').click(function (e) {

    var table = $(this).parents('div:eq(0)').children(".list");

    table.find('input:checkbox').prop({
      checked: false,
      disabled: false
    });

    $('#select_entire_list').val(0);
    window.select_entire_list = 0;

    $(this).parents('.cust_list').hide();

    //clear id's on deselect
    var vals = '';

    $('#custom_hidden_1').val(vals);


    return false;

  });

  function Populate() {
    vals = $('input[type="checkbox"]:checked').map(function () {

      if (this.value != 'on') {

        return this.value;
      }
    }).get().join(',');

    $('#custom_hidden_1').val(vals);
  }

  $('input[type="checkbox"]').on('change', function () {
    Populate()
  }).change();
});

function set_return_and_save_background2(popup_reply_data) {
  var form_name = popup_reply_data.form_name;
  var name_to_value_array = popup_reply_data.name_to_value_array;
  var passthru_data = popup_reply_data.passthru_data;
  var select_entire_list = typeof( popup_reply_data.select_entire_list ) == 'undefined' ? 0 : popup_reply_data.select_entire_list;
  var current_query_by_page = popup_reply_data.current_query_by_page;

  // construct the POST request
  var query_array = new Array();
  if (name_to_value_array != 'undefined') {
    for (var the_key in name_to_value_array) {
      if (the_key == 'toJSON') {
        /* just ignore */
      }
      else {
        query_array.push(the_key + "=" + name_to_value_array[the_key]);
      }
    }
  }
  //construct the muulti select list
  var selection_list = popup_reply_data.selection_list;
  if (selection_list != 'undefined') {
    for (var the_key in selection_list) {
      query_array.push('subpanel_id[]=' + selection_list[the_key])
    }
  }
  var module = get_module_name();
  var id = get_record_id();


  query_array.push('value=DetailView');
  query_array.push('module=' + module);
  query_array.push('http_method=get');
  query_array.push('return_module=' + module);
  query_array.push('return_id=' + id);
  query_array.push('record=' + id);
  query_array.push('isDuplicate=false');
  query_array.push('action=add_to_list');
  query_array.push('inline=1');
  query_array.push('select_entire_list=' + select_entire_list);
  if (select_entire_list == 1) {
    query_array.push('current_query_by_page=' + current_query_by_page);
  }

  var refresh_page = 1;
  for (prop in passthru_data) {
    if (prop == 'link_field_name') {
      query_array.push('subpanel_field_name=' + escape(passthru_data[prop]));
    } else {
      if (prop == 'module_name') {
        query_array.push('subpanel_module_name=' + escape(passthru_data[prop]));
      } else if (prop == 'prospect_ids') {
        for (var i = 0; i < passthru_data[prop].length; i++) {
          query_array.push(prop + '[]=' + escape(passthru_data[prop][i]));
        }
      } else {
        query_array.push(prop + '=' + escape(passthru_data[prop]));
      }
    }
  }

  var query_string = query_array.join('&');
  request_map[request_id] = passthru_data['child_field'];

  var returnstuff = http_fetch_sync('index.php', query_string);
  request_id++;

  // Bug 52843
  // If returnstuff.responseText is empty, don't process, because it will blank the innerHTML
  if (typeof returnstuff != 'undefined' && typeof returnstuff.responseText != 'undefined' && returnstuff.responseText.length != 0) {
    got_data(returnstuff, true);
  }

  if (refresh_page == 1) {
    document.location.reload(true);
  }
}


//Using Sugar native YUI Library dialog pop-up for button link groupings
function select_targets() {
  $('#details_popup_div').remove();
  $('.modal-backdrop').remove();
  var selectDelegatesPopup = '';

  selectDelegatesPopup += '<div id="details_popup_div" class="modal fade" style="display: none;">';
  selectDelegatesPopup += '<div class="modal-dialog modal-sm">';//
  selectDelegatesPopup += '<div class="modal-content">';
  selectDelegatesPopup += '<div class="modal-header">';
  selectDelegatesPopup += '<button type="button" class="close" data-dismiss="modal" aria-hidden="true">×</button>';
  selectDelegatesPopup += '<h4 class="modal-title">' + SUGAR.language.get('FP_events', 'LBL_SELECT_DELEGATES') + '</h4>';
  selectDelegatesPopup += '</div>';
  selectDelegatesPopup += '<div class="modal-body">';
  selectDelegatesPopup += '<div style="padding: 5px 5px; overflow: auto; height: auto;">';
  selectDelegatesPopup += '<table width="100%" class="list view table-responsive" cellspacing="0" cellpadding="0" border="0">';
  selectDelegatesPopup += '<tbody>';
  selectDelegatesPopup += "<tr class='oddListRowS1'><td style='padding: 2px;text-align:left;' width='17'><img src='themes/default/images/view-process-own.png'></td><td style='padding: 2px;font-size: 120%;text-align:left;'><b><a href='#' onclick='handle_targetlists();return false;'>" + SUGAR.language.get('FP_events', 'LBL_SELECT_DELEGATES_TARGET_LIST') + "</a></b></td></tr>";
  selectDelegatesPopup += "<tr class='evenListRowS1'><td style='padding: 2px;text-align:left;' width='17'><img src='themes/default/images/view-process-own.png'></td><td style='padding: 2px;font-size: 120%;text-align:left;'><strong><a href='#' onclick='handle_targets();return false;'>" + SUGAR.language.get('FP_events', 'LBL_SELECT_DELEGATES_TARGETS') + "</a></strong></td></tr>";
  selectDelegatesPopup += "<tr class='oddListRowS1'><td style='padding: 2px;text-align:left;' width='17'><img src='themes/default/images/view-process-own.png'></td><td style='padding: 2px;font-size: 120%;text-align:left;'><strong><a href='#' onclick='handle_contacts();return false;'>" + SUGAR.language.get('FP_events', 'LBL_SELECT_DELEGATES_CONTACTS') + "</a></strong></td></tr>";
  selectDelegatesPopup += "<tr class='evenListRowS1'><td style='padding: 2px;text-align:left;' width='17'><img src='themes/default/images/view-process-own.png'></td><td style='padding: 2px;font-size: 120%;text-align:left;'><strong><a href='#' onclick='handle_leads();return false;'>" + SUGAR.language.get('FP_events', 'LBL_SELECT_DELEGATES_LEADS') + "</a></strong></td></tr>";
  selectDelegatesPopup += '</tbody></table>';
  selectDelegatesPopup += '</div>';
  selectDelegatesPopup += '</div>';
  selectDelegatesPopup += '<div class="modal-footer">&nbsp;<button type="button" class="btn btn-primary" data-dismiss="modal">' + SUGAR.language.get('app_strings', 'LBL_CANCEL_BUTTON_LABEL') + '</button></div>';
  selectDelegatesPopup += '</div>';
  selectDelegatesPopup += '</div>';
  selectDelegatesPopup += '</div>';
  $("body").append(selectDelegatesPopup);
  $('#details_popup_div').modal('show', {backdrop: 'static'});
}

//open target list pop-up window
function handle_targetlists() {
  $('#details_popup_div').remove();
  $('.modal-backdrop').remove();
  open_popup("ProspectLists", 600, 400, "", true, true, {
    "call_back_function": "set_return_and_save_background2",
    "form_name": "DetailView",
    "field_to_name_array": {"id": "subpanel_id"},
    "passthru_data": {
      "child_field": "delegates",
      "return_url": "index.php%3Fmodule%3DFP_events%26action%3DSubPanelViewer%26subpanel%3Ddelegates%26sugar_body_only%3D1",
      "link_field_name": null,
      "module_name": "delegates",
      "refresh_page": 0,
      "pop_up_type": "target_list"
    }
  }, "MultiSelect", true);
}
//open targets pop-up window
function handle_targets() {
  $('#details_popup_div').remove();
  $('.modal-backdrop').remove();
  open_popup("Prospects", 600, 400, "", true, true, {
    "call_back_function": "set_return_and_save_background2",
    "form_name": "DetailView",
    "field_to_name_array": {"id": "subpanel_id"},
    "passthru_data": {
      "child_field": "delegates",
      "return_url": "index.php%3Fmodule%3DFP_events%26action%3DSubPanelViewer%26subpanel%3Ddelegates%26sugar_body_only%3D1",
      "link_field_name": null,
      "module_name": "delegates",
      "refresh_page": 0,
      "pop_up_type": "targets"
    }
  }, "MultiSelect", true);
}
//open contacts pop-up window
function handle_contacts() {
  $('#details_popup_div').remove();
  $('.modal-backdrop').remove();
  open_popup("Contacts", 600, 400, "", true, true, {
    "call_back_function": "set_return_and_save_background2",
    "form_name": "DetailView",
    "field_to_name_array": {"id": "subpanel_id"},
    "passthru_data": {
      "child_field": "delegates",
      "return_url": "index.php%3Fmodule%3DFP_events%26action%3DSubPanelViewer%26subpanel%3Ddelegates%26sugar_body_only%3D1",
      "link_field_name": null,
      "module_name": "delegates",
      "refresh_page": 0,
      "pop_up_type": "contacts"
    }
  }, "MultiSelect", true);
}
//open leads pop-up window
function handle_leads() {
  $('#details_popup_div').remove();
  $('.modal-backdrop').remove();
  open_popup("Leads", 600, 400, "", true, true, {
    "call_back_function": "set_return_and_save_background2",
    "form_name": "DetailView",
    "field_to_name_array": {"id": "subpanel_id"},
    "passthru_data": {
      "child_field": "delegates",
      "return_url": "index.php%3Fmodule%3DFP_events%26action%3DSubPanelViewer%26subpanel%3Ddelegates%26sugar_body_only%3D1",
      "link_field_name": null,
      "module_name": "delegates",
      "refresh_page": 0,
      "pop_up_type": "leads"
    }
  }, "MultiSelect", true);
}


function manage_delegates() {
  $('#details_popup_div').remove();
  $('.modal-backdrop').remove();
  var ids = $("#custom_hidden_1").val();
  var manageDelegatesPopup = '';
  var manageDelegatesPopupBody = '';

  manageDelegatesPopup += '<div id="details_popup_div" class="modal fade" style="display: none;">';
  manageDelegatesPopup += '<div class="modal-dialog modal-sm">';//
  manageDelegatesPopup += '<div class="modal-content">';
  manageDelegatesPopup += '<div class="modal-header">';
  manageDelegatesPopup += '<button type="button" class="close" data-dismiss="modal" aria-hidden="true">×</button>';
  manageDelegatesPopup += '<h4 class="modal-title">' + SUGAR.language.get('FP_events', 'LBL_MANAGE_DELEGATES') + '</h4>';
  manageDelegatesPopup += '</div>';
  manageDelegatesPopup += '<div class="modal-body">';

  if (ids != '') {
    manageDelegatesPopupBody += '<div style="padding: 5px 5px; overflow: auto; height: auto;">';
    manageDelegatesPopupBody += '<table width="100%" class="list view table-responsive" cellspacing="0" cellpadding="0" border="0">';
    manageDelegatesPopupBody += '<tbody>';
    manageDelegatesPopupBody += "<tr class='oddListRowS1'><td style='padding: 2px;text-align:right;' width='17'><img src='themes/default/images/view-process-own.png'></td><td style='padding: 2px;font-size: 120%;'><b><a href='#' onclick='handle_invited();return false;'>" + SUGAR.language.get('FP_events', 'LBL_MANAGE_DELEGATES_INVITED') + "</a></b></td></tr>";
    manageDelegatesPopupBody += "<tr class='evenListRowS1'><td style='padding: 2px;text-align:right;' width='17'><img src='themes/default/images/view-process-own.png'></td><td style='padding: 2px;font-size: 120%;'><strong><a href='#' onclick='handle_not_invited();return false;'>" + SUGAR.language.get('FP_events', 'LBL_MANAGE_DELEGATES_NOT_INVITED') + "</a></strong></td></tr>";
    manageDelegatesPopupBody += "<tr class='oddListRowS1'><td style='padding: 2px;text-align:right;' width='17'><img src='themes/default/images/view-process-own.png'></td><td style='padding: 2px;font-size: 120%;'><strong><a href='#' onclick='handle_attended();return false;'>" + SUGAR.language.get('FP_events', 'LBL_MANAGE_DELEGATES_ATTENDED') + "</a></strong></td></tr>";
    manageDelegatesPopupBody += "<tr class='evenListRowS1'><td style='padding: 2px;text-align:right;' width='17'><img src='themes/default/images/view-process-own.png'></td><td style='padding: 2px;font-size: 120%;'><strong><a href='#' onclick='handle_not_attended();return false;'>" + SUGAR.language.get('FP_events', 'LBL_MANAGE_DELEGATES_NOT_ATTENDED') + "</a></strong></td></tr>";
    manageDelegatesPopupBody += '</tbody></table>';
    manageDelegatesPopupBody += '</div>';
  } else { //if no delegates are checked show error message
    manageDelegatesPopupBody += '<div style="padding: 5px 5px; overflow: auto; height: auto;">';
    manageDelegatesPopupBody += '<table width="100%" class="list view table default" cellspacing="0" cellpadding="0" border="0">';
    manageDelegatesPopupBody += '<tbody>';
    manageDelegatesPopupBody += "<tr><td style='padding: 2px;text-align:center;color:#FF0000;' width='17'>" + SUGAR.language.get('FP_events', 'LBL_MANAGE_POPUP_ERROR') + "</td></tr>";
    manageDelegatesPopupBody += '</tbody></table>';
    manageDelegatesPopupBody += '</div>';
  }
  manageDelegatesPopup += '</div>';
  manageDelegatesPopup += '<div class="modal-footer">&nbsp;<button type="button" class="btn btn-primary" data-dismiss="modal">' + SUGAR.language.get('app_strings', 'LBL_CANCEL_BUTTON_LABEL') + '</button></div>';
  manageDelegatesPopup += '</div>';
  manageDelegatesPopup += '</div>';
  manageDelegatesPopup += '</div>';
  $("body").append(manageDelegatesPopup);
  $('#details_popup_div .modal-body').html(manageDelegatesPopupBody);
  $('#details_popup_div').modal('show', {backdrop: 'static'});
}

function showNoCheck() {
  $('#details_popup_div').remove();
  $("#no_check").remove();
  $('.modal-backdrop').remove();
  var manageDelegatesHandleErrorPopup = '';
  manageDelegatesHandleErrorPopup += '<div id="no_check" class="modal fade" style="display: none;">';
  manageDelegatesHandleErrorPopup += '<div class="modal-dialog modal-sm">';
  manageDelegatesHandleErrorPopup += '<div class="modal-content">';
  manageDelegatesHandleErrorPopup += '<div class="modal-header">';
  manageDelegatesHandleErrorPopup += '<button type="button" class="close" data-dismiss="modal" aria-hidden="true">×</button>';
  manageDelegatesHandleErrorPopup += '<h4 class="modal-title">' + SUGAR.language.get('FP_events', 'LBL_MANAGE_DELEGATES') + '</h4>';
  manageDelegatesHandleErrorPopup += '</div>';
  manageDelegatesHandleErrorPopup += '<div class="modal-body">';
  manageDelegatesHandleErrorPopup += '<div style="padding: 5px 5px; overflow: auto; height: auto;">';
  manageDelegatesHandleErrorPopup += '<table width="100%" class="list view table-responsive" cellspacing="0" cellpadding="0" border="0">';
  manageDelegatesHandleErrorPopup += '<tbody>';
  manageDelegatesHandleErrorPopup += "<tr><td style='padding: 2px;text-align:center;color:#FF0000;' width='17'>" + SUGAR.language.get('FP_events', 'LBL_MANAGE_POPUP_ERROR') + "</td></tr>";
  manageDelegatesHandleErrorPopup += '</tbody></table>';
  manageDelegatesHandleErrorPopup += '</div>';
  manageDelegatesHandleErrorPopup += '</div>';
  manageDelegatesHandleErrorPopup += '<div class="modal-footer">&nbsp;<button type="button" class="btn btn-primary" data-dismiss="modal">' + SUGAR.language.get('app_strings', 'LBL_CANCEL_BUTTON_LABEL') + '</button></div>';
  manageDelegatesHandleErrorPopup += '</div>';
  manageDelegatesHandleErrorPopup += '</div>';
  manageDelegatesHandleErrorPopup += '</div>';
  $("body").append(manageDelegatesHandleErrorPopup);
  $('#no_check').modal('show', {backdrop: 'static'});
}

function handle_invited() {
  $('#details_popup_div').remove();
  $('.modal-backdrop').remove();
  var ids = $("#custom_hidden_1").val();
  var list = $("#select_entire_list").val();
  var eventid = $("[name='record']").val();
  var data = 'id=' + ids;
  data += '&event_id=' + eventid;
  data += '&entire_list=' + list;

  if (ids != '') {

    $.ajax({
      type: "POST",
      url: "index.php?module=FP_events&action=markasinvited",
      data: data,
      success: function () {
        showSubPanel('delegates', null, true, 'FP_events');
      }
    });
  }
  else {
    showNoCheck();
  }
  $("body").removeClass('modal-open');
}

function handle_not_invited() {
  $('#details_popup_div').remove();
  $('.modal-backdrop').remove();
  var ids = $("#custom_hidden_1").val();
  var list = $("#select_entire_list").val();
  var eventid = $("[name='record']").val();
  var data = 'id=' + ids;
  data += '&event_id=' + eventid;
  data += '&entire_list=' + list;

  if (ids != '') {

    $.ajax({
      type: "POST",
      url: "index.php?module=FP_events&action=markasnotinvited",
      data: data,
      success: function () {
        showSubPanel('delegates', null, true, 'FP_events');
      }
    });
  }
  else {
    showNoCheck();
  }
  $("body").removeClass('modal-open');
}

function handle_attended() {
  $('#details_popup_div').remove();
  $('.modal-backdrop').remove();
  var ids = $("#custom_hidden_1").val();
  var list = $("#select_entire_list").val();
  var eventid = $("[name='record']").val();
  var data = 'id=' + ids;
  data += '&event_id=' + eventid;
  data += '&entire_list=' + list;

  if (ids != '') {

    $.ajax({
      type: "POST",
      url: "index.php?module=FP_events&action=markasattended",
      data: data,
      success: function () {
        showSubPanel('delegates', null, true, 'FP_events');
      }
    });
  }
  else {
    showNoCheck();
  }
<<<<<<< HEAD
=======
  $("body").removeClass('modal-open');

>>>>>>> 19ad0466
}

function handle_not_attended() {
  $('#details_popup_div').remove();
  $('.modal-backdrop').remove();
  var ids = $("#custom_hidden_1").val();
  var list = $("#select_entire_list").val();
  var eventid = $("[name='record']").val();
  var data = 'id=' + ids;
  data += '&event_id=' + eventid;
  data += '&entire_list=' + list;

  if (ids != '') {

    $.ajax({
      type: "POST",
      url: "index.php?module=FP_events&action=markasnotattended",
      data: data,
      success: function () {
        showSubPanel('delegates', null, true, 'FP_events');
      }
    });
  }
  else {
    showNoCheck();
  }
  $("body").removeClass('modal-open');
}

function manage_acceptances() {
  $('#details_popup_div').remove();
  $('.modal-backdrop').remove();
  var ids = $("#custom_hidden_1").val();

  var manageAcceptancePopup = '';
  var manageAcceptancePopupBody = '';

  manageAcceptancePopup += '<div id="details_popup_div" class="modal fade" style="display: none;">';
  manageAcceptancePopup += '<div class="modal-dialog modal-sm" style="width: 350px;">';//
  manageAcceptancePopup += '<div class="modal-content">';
  manageAcceptancePopup += '<div class="modal-header">';
  manageAcceptancePopup += '<button type="button" class="close" data-dismiss="modal" aria-hidden="true">×</button>';
  manageAcceptancePopup += '<h4 class="modal-title">' + SUGAR.language.get('FP_events', 'LBL_MANAGE_ACCEPTANCES') + '</h4>';
  manageAcceptancePopup += '</div>';
  manageAcceptancePopup += '<div class="modal-body">';

  if (ids != '') {
    manageAcceptancePopupBody += '<div style="padding: 5px 5px; overflow: auto; height: auto;">';
    manageAcceptancePopupBody += '<table width="100%" class="list view table-responsive" cellspacing="0" cellpadding="0" border="0">';
    manageAcceptancePopupBody += '<tbody>';
    manageAcceptancePopupBody += "<tr class='oddListRowS1'><td style='padding: 2px;text-align:right;' width='17'><img src='themes/default/images/view-process-own.png'></td><td style='padding: 2px;font-size: 120%;'><b><a id='MarkAsAcceptedForm' onclick='handle_accepted();return false;' href='#'>" + SUGAR.language.get('FP_events', 'LBL_MANAGE_ACCEPTANCES_ACCEPTED') + "</a></b></td></tr>";
    manageAcceptancePopupBody += "<tr class='evenListRowS1'><td style='padding: 2px;text-align:right;' width='17'><img src='themes/default/images/view-process-own.png'></td><td style='padding: 2px;font-size: 120%;'><strong><a id='MarkAsDeclinedForm' onclick='handle_declined();return false;' href='#'>" + SUGAR.language.get('FP_events', 'LBL_MANAGE_ACCEPTANCES_DECLINED') + "</a></strong></td></tr>";
    manageAcceptancePopupBody += '</tbody></table>';
    manageAcceptancePopupBody += '</div>';
  } else { //if no delegates are check show error message
    manageAcceptancePopupBody += '<div style="padding: 5px 5px; overflow: auto; height: auto;">';
    manageAcceptancePopupBody += '<table width="100%" class="list view table default" cellspacing="0" cellpadding="0" border="0">';
    manageAcceptancePopupBody += '<tbody>';
    manageAcceptancePopupBody += "<tr><td style='padding: 2px;text-align:center;color:#FF0000;' width='17'>" + SUGAR.language.get('FP_events', 'LBL_MANAGE_POPUP_ERROR') + "</td></tr>";
    manageAcceptancePopupBody += '</tbody></table>';
    manageAcceptancePopupBody += '</div>';
  }
  manageAcceptancePopup += '</div>';
  manageAcceptancePopup += '<div class="modal-footer">&nbsp;<button type="button" class="btn btn-primary" data-dismiss="modal">' + SUGAR.language.get('app_strings', 'LBL_CANCEL_BUTTON_LABEL') + '</button></div>';
  manageAcceptancePopup += '</div>';
  manageAcceptancePopup += '</div>';
  manageAcceptancePopup += '</div>';
  $("body").append(manageAcceptancePopup);
  $('#details_popup_div .modal-body').html(manageAcceptancePopupBody);
  $('#details_popup_div').modal('show', {backdrop: 'static'});
}

function handle_accepted() {
  $('#details_popup_div').remove();
  $('.modal-backdrop').remove();
  var ids = $("#custom_hidden_1").val();
  var list = $("#select_entire_list").val();
  var eventid = $("[name='record']").val();
  var data = 'id=' + ids;
  data += '&event_id=' + eventid;
  data += '&entire_list=' + list;

  if (ids != '') {

    $.ajax({
      type: "POST",
      url: "index.php?module=FP_events&action=markasaccepted",
      data: data,
      success: function () {
        showSubPanel('delegates', null, true, 'FP_events');
      }
    });
  }
  else {
    showNoCheck();
  }
}

function handle_declined() {
  $('#details_popup_div').remove();
  $('.modal-backdrop').remove();
  var ids = $("#custom_hidden_1").val();
  var list = $("#select_entire_list").val();
  var eventid = $("[name='record']").val();
  var data = 'id=' + ids;
  data += '&event_id=' + eventid;
  data += '&entire_list=' + list;

  if (ids != '') {

    $.ajax({
      type: "POST",
      url: "index.php?module=FP_events&action=markasdeclined",
      data: data,
      success: function () {
        showSubPanel('delegates', null, true, 'FP_events');
      }
    });
  }
  else {
    showNoCheck();
  }
}<|MERGE_RESOLUTION|>--- conflicted
+++ resolved
@@ -479,11 +479,8 @@
   else {
     showNoCheck();
   }
-<<<<<<< HEAD
-=======
   $("body").removeClass('modal-open');
 
->>>>>>> 19ad0466
 }
 
 function handle_not_attended() {
