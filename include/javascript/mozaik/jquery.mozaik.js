if(mozaik || $.mozaik) {
    throw 'MOZAIK: conflict detected';
}

// mozaik helpers (private)
var mozaik = {
    getThumbnailListHTML: function(id, thumbs, base) {
        var html = '<ul class="mozaik-thumbs" id="' + id + '" title="'+SUGAR.language.translate('Campaigns', 'LBL_CLICK_TO_ADD')+'">';
        for(var name in thumbs) {
            var e = thumbs[name];
            html += '<li class="mozaik-thumbnail" data-name="' + name + '">' + (e.thumbnail ? '<img src="' + base + e.thumbnail + '" alt="' + (e.label ? e.label : '') + '" title="' + (e.label ? e.label : '') + '">' : '<span class="mozaik-thumb-label">' + (e.label ? e.label : '') + '</span>') + '</li>';
        }
        html += '</ul>';
        return html;
    },

    getEditorListHTML: function(width) {
        var left = false;
        if(width != 'initial' && parseInt(width) > 0) {
            left = true;
        }
        var html =
          '<ul class="mozaik-list">'+
          (left ? '   <li class="mozaik-width-set"><span class="handler" href="javascript:;" title="Resize" data-width="'+parseInt(width)+'"></span></li>' : '') +
          '</ul>';
        return html;
    },

    getEditorListElementHTML: function(name, innertext, ace, style, toolPlugins) {
        var html =
            '<li class="mozaik-elem" data-name="' + name + '">' +
            '	<ul class="mozaik-tools">' +
            '		<li class="mozaik-tool-btn mozaik-tool-handle"><a href="javascript:;" title="Move"></a></li>' +
            '		<li class="mozaik-tool-btn mozaik-tool-remove"><a href="javascript:;" title="Delete"></a></li>' +
            '		<li class="mozaik-tool-btn mozaik-tool-stick"><a href="javascript:;" title="Stick"></a></li>' +
            '		<li class="mozaik-tool-btn mozaik-tool-copy"><a href="javascript:;" title="Copy"></a></li>' +
            (ace ? '<li class="mozaik-tool-btn mozaik-tool-source"><a href="javascript:;" title="Source"></a></li>' : '') +
            (toolPlugins ? this.getToolPluginIconListHTML(toolPlugins, name) : '') +
            '	</ul>' + this.getMozaikInnerHTML(name, innertext, style) +
            '</li>';
        return html;
    },

    getToolPluginIconListHTML: function(toolPlugins, name) {
        var html = '';
        for(var i=0; i<toolPlugins.length; i++) {
            var plugin = toolPlugins[i];
            html += '<li class="mozaik-tool-btn mozaik-tool-'+plugin.name+'" style="background-image: url('+plugin.image+');"><a href="javascript:;" onclick="'+plugin.callback+'(this, \''+name+'\');" title="'+plugin.title+'">&nbsp;</a></li>';
        }
        return html;
    },

    getMozaikInnerHTML: function(name, innertext, style) {
        var html = '<div class="mozaik-inner"' + (name ? ' data-name="' + name + '"' : '') + ' style="' + style + '">' + innertext + '</div>';
        return html;
    },

    getAceHTML: function() {
        var html =
            '<div id="mozaik-ace">' +
            '	<ul id="mozaik-ace-tools">' +
            '		<li id="mozaik-ace-tool-save"><a href="javascript:;" title="Save"></a></li>' +
            '		<li id="mozaik-ace-tool-cancel"><a href="javascript:;" title="Cancel"></a></li></li>' +
            '	</ul>' +
            '	<div id="mozaik-ace-editor"></div>' +
            '</div>';
        return html;
    },

    ace: null,
    aceElementId: null,

    getClearHTML: function() {
        var html = '<div class="mozaik-clear"></div>';
        return html;
    },

    //getPreloaderHTML: function() {
    //    var html = '<div class="mozaik-preloader"><img alt="loading.." src="img/725.gif"></div>';
    //    return html;
    //}

    refreshWidthSet: function() {
        $('.mozaik-width-set .handler').each(function(i,e){
            var width = parseInt($(e).attr('data-width'));
            var left = (($(e).closest('.mozaik-width-set').width()-width) / 2) - 25;
            $(e).css('left', left+'px');
        });
    },

    currentWidth: false,

    setWidth: function(width) {
        if(parseInt(width) <= 0) {
            width: 'initial';
        }
        if(width) {
            mozaik.currentWidth = width;
        }
        if(mozaik.currentWidth) {
            $('.mozaik-width-set .handler').each(function (i, e) {
                $(e).attr('data-width', parseInt(mozaik.currentWidth));
                $(e).closest('.mozaik-list').find('.mozaik-inner').css('max-width', mozaik.currentWidth);
                $(e).closest('.mozaik-list').find('.mozaik-inner').css('width', mozaik.currentWidth);
                $(e).closest('.mozaik-list').find('.mozaik-inner').css('margin', '0 auto');
            });
            mozaik.refreshWidthSet();
        }
    }

};


var plgBackground = {

    name: 'background',
    title: 'Background color',
    image: 'img/paint.png',
    callback: 'plgBackground.onClick',

    onClick: function(elem, name) {
        if(!$(elem).attr('data-initialized')) {
            // TODO : add colorpicker to packagist and composer
            var $mozaikInner = $(elem).closest('.mozaik-elem').find('.mozaik-inner');
            $(elem).ColorPicker({
                onShow: function (colpkr) {
                    //Function to convert hex format to a rgb color
                    function rgb2hex(orig, hash){
                        if(typeof hash == 'undefined' || !hash) {
                            hash = false;
                        }
                        var rgb = orig.replace(/\s/g,'').match(/^rgba?\((\d+),(\d+),(\d+)/i);
                        var ret = (rgb && rgb.length === 4) ? "#" +
                        ("0" + parseInt(rgb[1],10).toString(16)).slice(-2) +
                        ("0" + parseInt(rgb[2],10).toString(16)).slice(-2) +
                        ("0" + parseInt(rgb[3],10).toString(16)).slice(-2) : orig;
                        while(!hash && ret.match(/^\#/)) {
                            ret = ret.replace(/^\#/, '');
                        }
                        return ret;
                    }
                    $(this).ColorPickerSetColor(rgb2hex($mozaikInner.css('background-color')));
                },
                onChange: function(rbg, hex){
                    $mozaikInner.css('background-color', '#'+hex);
                    $mozaikInner.find('td').css('background-color', '#'+hex);
                },
            });
            $(elem).attr('data-initialized', '1');
            $(elem).click();
        }
    },

};

(function($){
    $.fn.mozaik = function(options) {

        var tinyMCESettings = {
            plugins: [
                'advlist autolink lists link image charmap print preview hr anchor pagebreak',
                'searchreplace wordcount visualblocks visualchars code fullscreen',
                'insertdatetime media nonbreaking save table contextmenu directionality',
                'emoticons template paste textcolor colorpicker textpattern imagetools'
            ],
            toolbar1: 'insertfile undo redo | styleselect | bold italic | alignleft aligncenter alignright alignjustify | bullist numlist outdent indent',
            toolbar2: 'print preview media | forecolor backcolor | image | emoticons | table | link | fontsizeselect',
            table_toolbar: "",
            image_advtab: true,
            textcolor_map: [
                "000000", "Black",
                "993300", "Burnt orange",
                "333300", "Dark olive",
                "003300", "Dark green",
                "003366", "Dark azure",
                "000080", "Navy Blue",
                "333399", "Indigo",
                "333333", "Very dark gray",
                "800000", "Maroon",
                "FF6600", "Orange",
                "808000", "Olive",
                "008000", "Green",
                "008080", "Teal",
                "0000FF", "Blue",
                "666699", "Grayish blue",
                "808080", "Gray",
                "FF0000", "Red",
                "FF9900", "Amber",
                "99CC00", "Yellow green",
                "339966", "Sea green",
                "33CCCC", "Turquoise",
                "3366FF", "Royal blue",
                "800080", "Purple",
                "999999", "Medium gray",
                "FF00FF", "Magenta",
                "FFCC00", "Gold",
                "FFFF00", "Yellow",
                "00FF00", "Lime",
                "00FFFF", "Aqua",
                "00CCFF", "Sky blue",
                "993366", "Red violet",
                "FFFFFF", "White",
                "FF99CC", "Pink",
                "FFCC99", "Peach",
                "FFFF99", "Light yellow",
                "CCFFCC", "Pale green",
                "CCFFFF", "Pale cyan",
                "99CCFF", "Light sky blue",
                "CC99FF", "Plum"
            ],
            //setup: function(editor) {
            //    var _editor = editor;
            //    editor.on('focus', function(event){
            //        mozaik.lastUsedEditor = _editor;
            //    });
            //}

            file_browser_callback: function(field_name, url, type, win, e) {
                mozaik.uploadPathField = field_name;
                if(type=='image') {
                    // $('#mozaik_upload_form input').click();
                    $('form#upload_form input[type="file"]').each(function(i,e){
                        if($(e).css('display') != 'none') {
                            $(e).click();
                        }
                    });
                }
            }
        };

        var settings = $.extend({
            base: '',
            thumbs: {
                headline: {thumbnail: 'tpls/default/thumbs/headline.png', label: 'Headline', tpl: 'tpls/default/headline.html'},
                content1: {thumbnail: 'tpls/default/thumbs/content1.png', label: 'Content', tpl: 'tpls/default/content1.html'},
                content3: {thumbnail: 'tpls/default/thumbs/content3.jpg', label: 'Three column', tpl: 'tpls/default/content3.html'},
                content2: {thumbnail: 'tpls/default/thumbs/content2.jpg', label: 'Two column', tpl: 'tpls/default/content2.html'},
                image3: {thumbnail: 'tpls/default/thumbs/image3.jpg', label: 'Three column with image', tpl: 'tpls/default/image3.html'},
                image2: {thumbnail: 'tpls/default/thumbs/image2.jpg', label: 'Two column with image', tpl: 'tpls/default/image2.html'},
                image1left: {thumbnail: 'tpls/default/thumbs/image1left.jpg', label: 'Content with image (left)', tpl: 'tpls/default/image1left.html'},
                image1right: {thumbnail: 'tpls/default/thumbs/image1right.jpg', label: 'Content with image (right)', tpl: 'tpls/default/image1right.html'},
                footer: {thumbnail: 'tpls/default/thumbs/footer.png', label: 'Footer', tpl: 'tpls/default/footer.html'},
            },
            editables: 'editable',
            style: 'tpls/default/styles/default.css',
            namespace: false,
            ace: true,
            width: '600px',
            toolPlugins: [plgBackground],
            uploadPathField: null
        }, options);

        if(typeof settings.tinyMCE == 'undefined') {
            settings.tinyMCE = tinyMCESettings;
        }
        else {
            settings.tinyMCE = $.extend(settings.tinyMCE, tinyMCESettings);
        }

        // add ace editor
        if($('#mozaik-ace').length == 0) {
            $('body').append(mozaik.getAceHTML());
            if(typeof ace != 'undefined') {
                mozaik.ace = ace.edit('mozaik-ace-editor');
                mozaik.ace.setTheme("ace/theme/monokai");
                mozaik.ace.getSession().setMode("ace/mode/html");
                $('#mozaik-ace-tool-save').click(function () {
                    $('#' + mozaik.aceElementId).html(mozaik.ace.getValue());
                    $('#mozaik-ace').hide();
                });
                $('#mozaik-ace-tool-cancel').click(function () {
                    $('#mozaik-ace').hide();
                });
            }
            else {
                //console.error('ACE Editor javascript is not defined for Mozaik on this page');
            }
        }

        // template styles added?
        var style = false;

        return this.each(function(i, e){

            var insertTemplateSection = function(name){
                var regex = /^string:/i;
                if(settings.thumbs[name].tpl.match(regex)) {
                    addEditorListElement(name, settings.thumbs[name].tpl.replace(regex, ''), true, settings.toolPlugins);
                    onResize();
                }
                else {
                    var url = settings.base + settings.thumbs[name].tpl;
                    $.get(url, function (resp) {
                        addEditorListElement(name, resp, true, settings.toolPlugins);
                        onResize();
                        //!@#
                    });
                }
                $(window).mouseup();
            }

            // namespace for styles
            var namespace = settings.namespace;

            // add unique id attribute
            if(!$(e).attr('id')) {
                $(e).attr('id', namespace ? namespace : 'mozaik-' + i);
            }
            namespace = $(e).attr('id');

            $(e).addClass('mozaik');

            // store and remove inner html and add preloader...
            var html = $(e).html();
            $(e).html('');

            // add 'canvas' area
            $(e).append(mozaik.getEditorListHTML(settings.width));
            mozaik.refreshWidthSet();

            var $mozaik = $(e).find('.mozaik-list').first();

            // add template styles
            if(!style && $('#mozaik-style-' + i).length==0) {
                $.get(settings.base + settings.style, function(css){
                    if(css) {
                        var splits = css.split('}');
                        for(var i=0; i<splits.length-1; i++) {
                            splits[i] = "\n" + '#' + namespace + ' ' + splits[i];
                        }
                        style = splits.join('}');
                        $mozaik.prepend('<style id="mozaik-style-' + i + '" type="text/css">' + style + '</style>');
                    }
                    if(!style) {
                        style = true;
                    }
                });
            }


            // create thumbnails
            var mozaikThumbsId = 'mozaik-thumbs-' + i;
            $(e).prepend(mozaik.getThumbnailListHTML(mozaikThumbsId, settings.thumbs, settings.base));
            $('.mozaik-thumbnail').draggable({
                helper: 'clone'
            });
            $('.mozaik-thumbnail').click(function(e){
                var name = $(this).attr('data-name');
                insertTemplateSection(name);
            });

            // set area layout
            //if(!$mozaik.css('min-width')) $mozaik.css('min-width', 600);
            //if(!$mozaik.css('min-height')) $mozaik.css('min-height', 300);
            //if(!$mozaik.css('background-color')) $mozaik.css('background-color', '#ddd');

            // add template particular
            var addEditorListElement = function(name, html, scrollDown, toolPlugins, style) {
                style = (style ? style + ';' : '') + 'max-width:' + settings.width;
                style = style.replace(/;\s*;/, ';');
                var listElemHTML = mozaik.getEditorListElementHTML(name, html, settings.ace, style, toolPlugins);
                $mozaik.append(listElemHTML);
                mozaik.setWidth();
                var editables = name && settings.thumbs[name].editables ? settings.thumbs[name].editables.split(',') : settings.editables.split(',');
                $.each(editables, function(i,e){
                    var sels = '.mozaik-inner'; //, .mozaik-inner ' + e;
                    var config = settings.tinyMCE;
                    config.selector = sels;
                    config.inline = true;
                    tinyMCE.init(config);
                });

                // initialize toolbar
                $mozaik.find('.mozaik-elem:last-child .mozaik-tool-remove').bind('click', function(){
                    $(this).closest('.mozaik-elem').remove();
                });
                $mozaik.find('.mozaik-elem:last-child .mozaik-tool-stick').bind('click', function(){
                    var next = $(this).closest('.mozaik-elem').next();
                    if(!next.hasClass('mozaik-elem')) {
                        alert('You can\'t stick the last element.');
                    }
                    else {
                        var html = next.find('.mozaik-inner').html();
                        $(this).closest('.mozaik-elem').find('.mozaik-inner').append(html);
                        next.remove();
                    }
                    return false;
                });
                $mozaik.find('.mozaik-elem:last-child .mozaik-tool-source').bind('click', function(){
                    var html = tinyMCE.activeEditor.getContent();
                    mozaik.ace.setValue(html);
                    $('#mozaik-ace').show();
                });
                $mozaik.find('.mozaik-elem:last-child .mozaik-tool-copy').bind('click', function(){
                    var html = $(this).closest('.mozaik-elem').find('.mozaik-inner').html();
                    var style = $(this).closest('.mozaik-elem').find('.mozaik-inner').attr('style');
                    addEditorListElement(false, html, scrollDown, toolPlugins, style);
                });

                if(scrollDown) {
                    var innerHeight = 0;
                    $mozaik.find('.mozaik-elem').each(function(i,e){
                        innerHeight+= $(e).outerHeight();
                    });
                    $mozaik.animate({
                        scrollTop: innerHeight
                    });
                }

                // clears

                $mozaik.find('.mozaik-clear').remove();
                $mozaik.find('.mozaik-inner').append(mozaik.getClearHTML());
            };

            // put elements back which was inside of the editor area originally
            if(html) {
                var length = 0;
                try {
                    length = $(html).find('.mozaik-inner').length;
                }
                catch(e){
                    length = -1;
                }
                if(length == 0) {
                    html = mozaik.getMozaikInnerHTML(false, html, 'max-width:' + settings.width);
                }
                else if(length == -1) {
                    html = mozaik.getEditorListElementHTML(false, html, settings.ace, 'max-width:' + settings.width, settings.toolPlugins);
                }
                if(!$(html).find('.mozaik-inner').length) {
                    html = '<div>' + html + '</div>'
                }
                $(html).find('.mozaik-inner').each(function(i,e){
                    //$mozaik.append(mozaik.getEditorListElementHTML($(e).attr('data-name'), $(e).html()));
                    addEditorListElement($(e).attr('data-name') ? $(e).attr('data-name') : false, $(e).html(), null, settings.toolPlugins, $(e).attr('style'));
                });

            }

            // reset layout positions and clears
            var onResize = function() {

                // layout width
                $mozaik.css({
                    width: $(e).outerWidth(true) - $('#' + mozaikThumbsId).outerWidth(true) - ($mozaik.outerWidth()-$mozaik.width()) - (parseInt($(e).css('border-left-width'))+parseInt($(e).css('border-right-width'))) //,
                    //height: $mozaik.parent().outerHeight(true) - ($mozaik.outerHeight(true)-$mozaik.height())
                });

                // srollbars on editor area
                if($mozaik.outerWidth(true)>$mozaik.parent().innerWidth()) {
                    $mozaik.css('overflow-x', 'scroll');
                }
                else {
                    $mozaik.css('overflow-x', 'auto');
                }

            };
            onResize();

            // make drag 'n' drop dropp area
            $mozaik.droppable({
                accept: '.mozaik-thumbnail',
                drop: function(event, ui) {
                    var name = ui.draggable.attr('data-name');
                    insertTemplateSection(name);
                }
            });

            $mozaik.sortable({
                // add handler to list, add tinymce to editable area (may default editable selector or *)
                handle: '.mozaik-tool-handle'
            });


            // styles
            $('body').imagesLoaded(function(){
                //$(e).css({
                //width: 'auto'
                //overflow: 'hidden'
                //});

                //$('#'+mozaikThumbsId).outerHeight($('#'+mozaikThumbsId).parent().outerHeight());
                //$mozaik.outerHeight($mozaik.parent().outerHeight());

                onResize();

                $(window).resize(function() {
                    onResize();
                });
                $(window).mousemove(function() {
                    onResize();
                });

                $(e).find('.mozaik-thumbs').show();
                //$(e).find('.mozaik-preloader').hide();

                mozaik.refreshWidthSet();
            });

        });

    };

}(jQuery));


/*
 * getStyleObject Plugin for jQuery JavaScript Library
 * From: http://upshots.org/?p=112
 */

(function($){
    $.fn.getStyleObject = function(){
        var dom = this.get(0);
        var style;
        var returns = {};
        if(window.getComputedStyle){
            var camelize = function(a,b){
                return b.toUpperCase();
            };
            style = window.getComputedStyle(dom, null);
            for(var i = 0, l = style.length; i < l; i++){
                var prop = style[i];
                var camel = prop.replace(/\-([a-z])/g, camelize);
                var val = style.getPropertyValue(prop);
                returns[camel] = val;
            };
            return returns;
        };
        if(style = dom.currentStyle){
            for(var prop in style){
                returns[prop] = style[prop];
            };
            return returns;
        };
        return this.css();
    }
})(jQuery);

(function($){
    $.fn.getMozaikValue = function(options) {

        var settings = $.extend({
            inlineStyles: false,
            applyStyles: true,
            width: '600px'
        }, options);

        var ret = [];
        this.each(function(i, e){
            // todo: test for mozaik already initialized on this element?!

            if(settings.applyStyles) {
                $(e).find('style').each(function (j, styleElem) {
                    var css = $(styleElem).html();
                    var splits = css.split('}');
                    for (var k = 0; k < splits.length - 1; k++) {
                        var parts = splits[k].split('{');
                        var sel = parts[0];
                        var defs = parts[1];
                        $(sel).each(function(l, el){
                            if(($(el).hasClass('mozaik-inner') || $(el).closest('.mozaik-inner').length) && !$(el).hasClass('mozaik-tools') && !$(el).closest('.mozaik-tools').length) {

                                // correct inline font-size and line height style
                                var fontFamily = $(el).css('font-family');
                                var fontSize = $(el).css('font-size');
                                var lineHeight = $(el).css('line-height');
                                var color = $(el).css('color');
                                $(el).css('font-family', fontFamily);
                                $(el).css('font-size', fontSize);
                                $(el).css('line-height', lineHeight);
                                $(el).css('color', color);

                                // correct template section margins and paddings..
                                var padding = $(el).css('padding-top') + ' ' + $(el).css('padding-right') + ' ' + $(el).css('padding-bottom') + ' ' + $(el).css('padding-left');
                                var margin = $(el).css('margin-top') + ' ' + $(el).css('margin-right') + ' ' + $(el).css('margin-bottom') + ' ' + $(el).css('margin-left');
                                $(el).css('padding', padding);
                                $(el).css('margin', margin);

                                if($(el).hasClass('mozaik-clear')) {
                                    $(el).css('height', '0');
                                }
                                if($(el).hasClass('mozaik-inner')) {
                                    if($(el).css('width', '100%')) {
                                        $(el).css('width', 'initial');
                                    }
<<<<<<< HEAD

                                    // generated style correction for save..
                                    $(el).css('max-width', $(el).css('max-width'));
                                    $(el).css('width', $(el).css('width'));
                                    $(el).css('background-color', $(el).css('background-color'));
                                    $(el).css('margin', parseInt($(el).css('margin-top')) + 'px auto '+parseInt($(el).css('margin-bottom')) + 'px auto');
                                    $(el).css('margin-top', parseInt($(el).css('margin-top')) + 'px');
                                    $(el).css('margin-bottom', parseInt($(el).css('margin-bottom')) + 'px');
                                    $(el).css('margin-left', 'auto');
                                    $(el).css('margin-right', 'auto');
=======
                                    $(el).css('background-color', $(el).css('background-color'));
>>>>>>> e8681a5b
                                }

                                // corrigate inline styles..
                                var style = defs + (typeof $(el).attr('style') != 'undefined' && $(el).attr('style') ? $(el).attr('style') + ';' : '');
                                style = style.replace(/;\s*;/, ';');
                                var cssProps = style.split(';');
                                for (var l=0; l < cssProps.length - 1; l++) {
                                    var cssDef = cssProps[l].split(':');
                                    var cssProp = cssDef[0];
                                    var cssValue = cssDef[1];
                                    $(el).css(cssProp, $(el).css(cssProp));
                                }


                            }
                        })
                    }
                });
            }


            var html = '';
            $(e).find('ul.mozaik-list div.mozaik-inner').each(function(i,e){
                if(settings.inlineStyles) {
                    var tmpHtml = $(e).html();
                    var tmpStyle = $(e).attr('style');

                    //$(e).ApplyCssInline();
                    var styles = $(e).getStyleObject();
                    $(e).css(styles);

                    $(e).find('*').each(function(i,e){
                        var styles = $(e).getStyleObject();
                        $(e).css(styles);
                    });

                    html += mozaik.getMozaikInnerHTML(false, $(e).html(), $(e).attr('style')); //'<div class="mozaik-inner" style="' + $(e).attr('style') + '">' + $(e).html() + '</div>';
                    $(e).html(tmpHtml);
                    $(e).attr('style', tmpStyle);
                }
                else {
                    html += mozaik.getMozaikInnerHTML(false, $(e).html(), $(e).attr('style'));
                }
            });
            ret.push(html);
        });


        if(ret.length == 0) {
            return null;
        }
        else if(ret.length == 1) {
            return ret[0];
        }

        return ret;

    };
}(jQuery));<|MERGE_RESOLUTION|>--- conflicted
+++ resolved
@@ -14,15 +14,8 @@
         return html;
     },
 
-    getEditorListHTML: function(width) {
-        var left = false;
-        if(width != 'initial' && parseInt(width) > 0) {
-            left = true;
-        }
-        var html =
-          '<ul class="mozaik-list">'+
-          (left ? '   <li class="mozaik-width-set"><span class="handler" href="javascript:;" title="Resize" data-width="'+parseInt(width)+'"></span></li>' : '') +
-          '</ul>';
+    getEditorListHTML: function() {
+        var html = '<ul class="mozaik-list"></ul>';
         return html;
     },
 
@@ -44,13 +37,15 @@
     getToolPluginIconListHTML: function(toolPlugins, name) {
         var html = '';
         for(var i=0; i<toolPlugins.length; i++) {
-            var plugin = toolPlugins[i];
+            plugin = toolPlugins[i];
             html += '<li class="mozaik-tool-btn mozaik-tool-'+plugin.name+'" style="background-image: url('+plugin.image+');"><a href="javascript:;" onclick="'+plugin.callback+'(this, \''+name+'\');" title="'+plugin.title+'">&nbsp;</a></li>';
         }
         return html;
     },
 
     getMozaikInnerHTML: function(name, innertext, style) {
+        //style = ($(innertext).attr('style') ? $(innertext).attr('style') + ';' : '') + style;
+        //style = style.replace(/;\s*;/, ';');
         var html = '<div class="mozaik-inner"' + (name ? ' data-name="' + name + '"' : '') + ' style="' + style + '">' + innertext + '</div>';
         return html;
     },
@@ -79,34 +74,6 @@
     //    var html = '<div class="mozaik-preloader"><img alt="loading.." src="img/725.gif"></div>';
     //    return html;
     //}
-
-    refreshWidthSet: function() {
-        $('.mozaik-width-set .handler').each(function(i,e){
-            var width = parseInt($(e).attr('data-width'));
-            var left = (($(e).closest('.mozaik-width-set').width()-width) / 2) - 25;
-            $(e).css('left', left+'px');
-        });
-    },
-
-    currentWidth: false,
-
-    setWidth: function(width) {
-        if(parseInt(width) <= 0) {
-            width: 'initial';
-        }
-        if(width) {
-            mozaik.currentWidth = width;
-        }
-        if(mozaik.currentWidth) {
-            $('.mozaik-width-set .handler').each(function (i, e) {
-                $(e).attr('data-width', parseInt(mozaik.currentWidth));
-                $(e).closest('.mozaik-list').find('.mozaik-inner').css('max-width', mozaik.currentWidth);
-                $(e).closest('.mozaik-list').find('.mozaik-inner').css('width', mozaik.currentWidth);
-                $(e).closest('.mozaik-list').find('.mozaik-inner').css('margin', '0 auto');
-            });
-            mozaik.refreshWidthSet();
-        }
-    }
 
 };
 
@@ -315,8 +282,7 @@
             $(e).html('');
 
             // add 'canvas' area
-            $(e).append(mozaik.getEditorListHTML(settings.width));
-            mozaik.refreshWidthSet();
+            $(e).append(mozaik.getEditorListHTML());
 
             var $mozaik = $(e).find('.mozaik-list').first();
 
@@ -324,7 +290,7 @@
             if(!style && $('#mozaik-style-' + i).length==0) {
                 $.get(settings.base + settings.style, function(css){
                     if(css) {
-                        var splits = css.split('}');
+                        splits = css.split('}');
                         for(var i=0; i<splits.length-1; i++) {
                             splits[i] = "\n" + '#' + namespace + ' ' + splits[i];
                         }
@@ -360,7 +326,6 @@
                 style = style.replace(/;\s*;/, ';');
                 var listElemHTML = mozaik.getEditorListElementHTML(name, html, settings.ace, style, toolPlugins);
                 $mozaik.append(listElemHTML);
-                mozaik.setWidth();
                 var editables = name && settings.thumbs[name].editables ? settings.thumbs[name].editables.split(',') : settings.editables.split(',');
                 $.each(editables, function(i,e){
                     var sels = '.mozaik-inner'; //, .mozaik-inner ' + e;
@@ -393,8 +358,7 @@
                 });
                 $mozaik.find('.mozaik-elem:last-child .mozaik-tool-copy').bind('click', function(){
                     var html = $(this).closest('.mozaik-elem').find('.mozaik-inner').html();
-                    var style = $(this).closest('.mozaik-elem').find('.mozaik-inner').attr('style');
-                    addEditorListElement(false, html, scrollDown, toolPlugins, style);
+                    addEditorListElement(false, html, scrollDown, toolPlugins);
                 });
 
                 if(scrollDown) {
@@ -494,8 +458,6 @@
 
                 $(e).find('.mozaik-thumbs').show();
                 //$(e).find('.mozaik-preloader').hide();
-
-                mozaik.refreshWidthSet();
             });
 
         });
@@ -562,7 +524,7 @@
                         $(sel).each(function(l, el){
                             if(($(el).hasClass('mozaik-inner') || $(el).closest('.mozaik-inner').length) && !$(el).hasClass('mozaik-tools') && !$(el).closest('.mozaik-tools').length) {
 
-                                // correct inline font-size and line height style
+                                // corrigate inline font-size and line height style
                                 var fontFamily = $(el).css('font-family');
                                 var fontSize = $(el).css('font-size');
                                 var lineHeight = $(el).css('line-height');
@@ -572,7 +534,7 @@
                                 $(el).css('line-height', lineHeight);
                                 $(el).css('color', color);
 
-                                // correct template section margins and paddings..
+                                // corrigate template section margins and paddings..
                                 var padding = $(el).css('padding-top') + ' ' + $(el).css('padding-right') + ' ' + $(el).css('padding-bottom') + ' ' + $(el).css('padding-left');
                                 var margin = $(el).css('margin-top') + ' ' + $(el).css('margin-right') + ' ' + $(el).css('margin-bottom') + ' ' + $(el).css('margin-left');
                                 $(el).css('padding', padding);
@@ -585,7 +547,6 @@
                                     if($(el).css('width', '100%')) {
                                         $(el).css('width', 'initial');
                                     }
-<<<<<<< HEAD
 
                                     // generated style correction for save..
                                     $(el).css('max-width', $(el).css('max-width'));
@@ -596,9 +557,6 @@
                                     $(el).css('margin-bottom', parseInt($(el).css('margin-bottom')) + 'px');
                                     $(el).css('margin-left', 'auto');
                                     $(el).css('margin-right', 'auto');
-=======
-                                    $(el).css('background-color', $(el).css('background-color'));
->>>>>>> e8681a5b
                                 }
 
                                 // corrigate inline styles..
