--- conflicted
+++ resolved
@@ -43,27 +43,26 @@
 
 
 
-function copy_recursive( $source, $dest ){
-
-
-    if( is_file( $source ) ){
-        return( copy( $source, $dest ) );
-    }
-    if( !is_dir($dest) ){
-        sugar_mkdir( $dest );
+function copy_recursive($source, $dest)
+{
+    if (is_file($source)) {
+        return(copy($source, $dest));
+    }
+    if (!is_dir($dest)) {
+        sugar_mkdir($dest);
     }
 
     $status = true;
 
-    $d = dir( $source );
-    if($d === false) {
-    	return false;
-    }
-    while(false !== ($f = $d->read())) {
-        if( $f == "." || $f == ".." ) {
-            continue;
-        }
-        $status &= copy_recursive( "$source/$f", "$dest/$f" );
+    $d = dir($source);
+    if ($d === false) {
+        return false;
+    }
+    while (false !== ($f = $d->read())) {
+        if ($f == "." || $f == "..") {
+            continue;
+        }
+        $status &= copy_recursive("$source/$f", "$dest/$f");
     }
     $d->close();
     return $status;
@@ -71,115 +70,111 @@
 
 function mkdir_recursive($path, $check_is_parent_dir = false)
 {
-	if(is_dir($path)) {
-		return(true);
-	}
-	if(is_file($path)) {
-	    if(!empty($GLOBALS['log'])) {
-		    $GLOBALS['log']->fatal("ERROR: mkdir_recursive(): argument $path is already a file.");
-	    }
-		return false;
-	}
+    if (is_dir($path)) {
+        return(true);
+    }
+    if (is_file($path)) {
+        if (!empty($GLOBALS['log'])) {
+            $GLOBALS['log']->fatal("ERROR: mkdir_recursive(): argument $path is already a file.");
+        }
+        return false;
+    }
 
     //make variables with file paths
-	$pathcmp = $path = rtrim(clean_path($path), '/');
-	$basecmp =$base = rtrim(clean_path(getcwd()), '/');
-	if(is_windows()) {
+    $pathcmp = $path = rtrim(clean_path($path), '/');
+    $basecmp =$base = rtrim(clean_path(getcwd()), '/');
+    if (is_windows()) {
         //make path variable lower case for comparison in windows
-	    $pathcmp = strtolower($path);
-	    $basecmp = strtolower($base);
-	}
-
-    if($basecmp == $pathcmp) {
+        $pathcmp = strtolower($path);
+        $basecmp = strtolower($base);
+    }
+
+    if ($basecmp == $pathcmp) {
         return true;
     }
     $base .= "/";
-	if(strncmp($pathcmp, $basecmp, strlen($basecmp)) == 0) {
+    if (strncmp($pathcmp, $basecmp, strlen($basecmp)) == 0) {
         /* strip current path prefix */
-	    $path = substr($path, strlen($base));
-	}
-	$thePath = '';
-	$dirStructure = explode("/", $path);
-	if($dirStructure[0] == '') {
-	    // absolute path
+        $path = substr($path, strlen($base));
+    }
+    $thePath = '';
+    $dirStructure = explode("/", $path);
+    if ($dirStructure[0] == '') {
+        // absolute path
         $base = '/';
         array_shift($dirStructure);
-	}
-	if(is_windows()) {
-	    if(strlen($dirStructure[0]) == 2 && $dirStructure[0][1] == ':') {
-	        /* C: prefix */
-	        $base = array_shift($dirStructure)."\\";
-	    } elseif ($dirStructure[0][0].$dirStructure[0][1] == "\\\\") {
-	        /* UNC absolute path */
-	        $base = array_shift($dirStructure)."\\".array_shift($dirStructure)."\\"; // we won't try to mkdir UNC share name
-	    }
-	}
-	foreach($dirStructure as $dirPath) {
-		$thePath .= $dirPath."/";
-		$mkPath = $base.$thePath;
-
-		if(!is_dir($mkPath )) {
-			if(!sugar_mkdir($mkPath)) return false;
-		}
-	}
-	return true;
-}
-
-function rmdir_recursive( $path ){
-    if( is_file( $path ) ){
-        return( unlink( $path ) );
-    }
-<<<<<<< HEAD
-    if( !is_dir( $path ) ){
-       	if(!empty($GLOBALS['log'])) {
-            $GLOBALS['log']->fatal( "ERROR: rmdir_recursive(): argument $path is not a file or a dir." );
-       	}
-=======
+    }
+    if (is_windows()) {
+        if (strlen($dirStructure[0]) == 2 && $dirStructure[0][1] == ':') {
+            /* C: prefix */
+            $base = array_shift($dirStructure)."\\";
+        } elseif ($dirStructure[0][0].$dirStructure[0][1] == "\\\\") {
+            /* UNC absolute path */
+            $base = array_shift($dirStructure)."\\".array_shift($dirStructure)."\\"; // we won't try to mkdir UNC share name
+        }
+    }
+    foreach ($dirStructure as $dirPath) {
+        $thePath .= $dirPath."/";
+        $mkPath = $base.$thePath;
+
+        if (!is_dir($mkPath)) {
+            if (!sugar_mkdir($mkPath)) {
+                return false;
+            }
+        }
+    }
+    return true;
+}
+
+function rmdir_recursive($path)
+{
+    if (is_file($path)) {
+        return(unlink($path));
+    }
     if (!is_dir($path)) {
         if (file_exists($path) && !empty($GLOBALS['log'])) {
             $GLOBALS['log']->fatal("ERROR: rmdir_recursive(): argument $path is not a file or a dir.");
         }
->>>>>>> 7d886ad4
         return false;
     }
 
     $status = true;
 
-    $d = dir( $path );
+    $d = dir($path);
     
-    while(($f = $d->read()) !== false){
-        if( $f == "." || $f == ".." ){
-            continue;
-        }
-        $status &= rmdir_recursive( "$path/$f" );
+    while (($f = $d->read()) !== false) {
+        if ($f == "." || $f == "..") {
+            continue;
+        }
+        $status &= rmdir_recursive("$path/$f");
     }
     $d->close();
     $rmOk = @rmdir($path);
-    if($rmOk === FALSE){
+    if ($rmOk === false) {
         $GLOBALS['log']->error("ERROR: Unable to remove directory $path");
     }
-    return( $status );
-}
-
-function findTextFiles( $the_dir, $the_array ){
-    if(!is_dir($the_dir)) {
-		return $the_array;
-	}
-	$d = dir($the_dir);
+    return($status);
+}
+
+function findTextFiles($the_dir, $the_array)
+{
+    if (!is_dir($the_dir)) {
+        return $the_array;
+    }
+    $d = dir($the_dir);
     while (false !== ($f = $d->read())) {
-        if( $f == "." || $f == ".." ){
-            continue;
-        }
-        if( is_dir( "$the_dir/$f" ) ){
+        if ($f == "." || $f == "..") {
+            continue;
+        }
+        if (is_dir("$the_dir/$f")) {
             // i think depth first is ok, given our cvs repo structure -Bob.
-            $the_array = findTextFiles( "$the_dir/$f", $the_array );
-        }
-        else {
-            switch( mime_content_type( "$the_dir/$f" ) ){
+            $the_array = findTextFiles("$the_dir/$f", $the_array);
+        } else {
+            switch (mime_content_type("$the_dir/$f")) {
                 // we take action on these cases
                 case "text/html":
                 case "text/plain":
-                    array_push( $the_array, "$the_dir/$f" );
+                    array_push($the_array, "$the_dir/$f");
                     break;
                 // we consciously skip these types
                 case "application/pdf":
@@ -190,15 +185,16 @@
                 case "text/rtf":
                     break;
                 default:
-                    $GLOBALS['log']->info( "no type handler for $the_dir/$f with mime_content_type: " . mime_content_type( "$the_dir/$f" ) . "\n" );
-            }
-        }
-    }
-    return( $the_array );
-}
-
-
-function getBacktraceString() {
+                    $GLOBALS['log']->info("no type handler for $the_dir/$f with mime_content_type: " . mime_content_type("$the_dir/$f") . "\n");
+            }
+        }
+    }
+    return($the_array);
+}
+
+
+function getBacktraceString()
+{
     ob_start();
     debug_print_backtrace();
     $contents = ob_get_contents();
@@ -207,30 +203,31 @@
 }
 
 
-function findAllFiles( $the_dir, $the_array, $include_dirs=false, $ext='', $exclude_dir=''){
-	// jchi  #24296
-	if(!empty($exclude_dir)){
-		$exclude_dir = is_array($exclude_dir)?$exclude_dir:array($exclude_dir);
-		foreach($exclude_dir as $ex_dir){
-			if($the_dir == $ex_dir){
-				  return $the_array;
-			}
-		}
-	}
-	$the_dir = rtrim($the_dir, "/\\");
-	//end
-    if(!is_dir($the_dir)) {
-		return $the_array;
-	}
-	$d = dir($the_dir);
-
-    if(is_null($d)) {
+function findAllFiles($the_dir, $the_array, $include_dirs=false, $ext='', $exclude_dir='')
+{
+    // jchi  #24296
+    if (!empty($exclude_dir)) {
+        $exclude_dir = is_array($exclude_dir)?$exclude_dir:array($exclude_dir);
+        foreach ($exclude_dir as $ex_dir) {
+            if ($the_dir == $ex_dir) {
+                return $the_array;
+            }
+        }
+    }
+    $the_dir = rtrim($the_dir, "/\\");
+    //end
+    if (!is_dir($the_dir)) {
+        return $the_array;
+    }
+    $d = dir($the_dir);
+
+    if (is_null($d)) {
         $backtrace = getBacktraceString();
         $emsg = 'wrong parameter for dir() function: ' . $the_dir . "\n" . $backtrace;
         $GLOBALS['log']->fatal($emsg);
         return $the_array;
     }
-    if($d === false) {
+    if ($d === false) {
         $backtrace = getBacktraceString();
         $emsg = 'dir() function return with another error: ' . $the_dir . "\n" . $backtrace;
         $GLOBALS['log']->fatal($emsg);
@@ -238,51 +235,50 @@
     }
 
     while (false !== ($f = $d->read())) {
-        if( $f == "." || $f == ".." ){
-            continue;
-        }
-
-        if( is_dir( "$the_dir/$f" ) ) {
-			// jchi  #24296
-			if(!empty($exclude_dir)){
-				//loop through array to compare directories..
-				foreach($exclude_dir as $ex_dir){
-					if("$the_dir/$f" == $ex_dir){
-						  continue 2;
-					}
-				}
-			}
-			//end
-
-			if($include_dirs) {
-				$the_array[] = clean_path("$the_dir/$f");
-			}
-            $the_array = findAllFiles( "$the_dir/$f", $the_array, $include_dirs, $ext);
+        if ($f == "." || $f == "..") {
+            continue;
+        }
+
+        if (is_dir("$the_dir/$f")) {
+            // jchi  #24296
+            if (!empty($exclude_dir)) {
+                //loop through array to compare directories..
+                foreach ($exclude_dir as $ex_dir) {
+                    if ("$the_dir/$f" == $ex_dir) {
+                        continue 2;
+                    }
+                }
+            }
+            //end
+
+            if ($include_dirs) {
+                $the_array[] = clean_path("$the_dir/$f");
+            }
+            $the_array = findAllFiles("$the_dir/$f", $the_array, $include_dirs, $ext);
         } else {
-			if(empty($ext) || preg_match('/'.$ext.'$/i', $f)){
-				$the_array[] = "$the_dir/$f";
-			}
-        }
-
-
+            if (empty($ext) || preg_match('/'.$ext.'$/i', $f)) {
+                $the_array[] = "$the_dir/$f";
+            }
+        }
     }
     rsort($the_array);
     return $the_array;
 }
 
-function findAllFilesRelative( $the_dir, $the_array ){
-    if(!is_dir($the_dir)) {
-		return $the_array;
-	}
+function findAllFilesRelative($the_dir, $the_array)
+{
+    if (!is_dir($the_dir)) {
+        return $the_array;
+    }
     $original_dir   = getCwd();
-    if(is_dir($the_dir)){
-    	chdir( $the_dir );
-    	$the_array = findAllFiles( ".", $the_array );
-    	if(is_dir($original_dir)){
-    		chdir( $original_dir );
-    	}
-    }
-    return( $the_array );
+    if (is_dir($the_dir)) {
+        chdir($the_dir);
+        $the_array = findAllFiles(".", $the_array);
+        if (is_dir($original_dir)) {
+            chdir($original_dir);
+        }
+    }
+    return($the_array);
 }
 
 /*
@@ -297,25 +293,25 @@
  * return					an array containing all of the files that have been
  * 							modified since date_modified
  */
-function findAllTouchedFiles( $the_dir, $the_array, $date_modified, $filter=''){
-    if(!is_dir($the_dir)) {
-		return $the_array;
-	}
-	$d = dir($the_dir);
+function findAllTouchedFiles($the_dir, $the_array, $date_modified, $filter='')
+{
+    if (!is_dir($the_dir)) {
+        return $the_array;
+    }
+    $d = dir($the_dir);
     while (false !== ($f = $d->read())) {
-        if( $f == "." || $f == ".." ){
-            continue;
-        }
-        if( is_dir( "$the_dir/$f" ) ){
+        if ($f == "." || $f == "..") {
+            continue;
+        }
+        if (is_dir("$the_dir/$f")) {
             // i think depth first is ok, given our cvs repo structure -Bob.
-            $the_array = findAllTouchedFiles( "$the_dir/$f", $the_array, $date_modified, $filter);
-        }
-        else {
-        	$file_date = date('Y-m-d H:i:s', strtotime(date('Y-m-d H:i:s', filemtime("$the_dir/$f"))) - date('Z'));
-
-        	if(strtotime($file_date) > strtotime($date_modified) && (empty($filter) || preg_match($filter, $f))){
-        		 array_push( $the_array, "$the_dir/$f");
-        	}
+            $the_array = findAllTouchedFiles("$the_dir/$f", $the_array, $date_modified, $filter);
+        } else {
+            $file_date = date('Y-m-d H:i:s', strtotime(date('Y-m-d H:i:s', filemtime("$the_dir/$f"))) - date('Z'));
+
+            if (strtotime($file_date) > strtotime($date_modified) && (empty($filter) || preg_match($filter, $f))) {
+                array_push($the_array, "$the_dir/$f");
+            }
         }
     }
     return $the_array;
