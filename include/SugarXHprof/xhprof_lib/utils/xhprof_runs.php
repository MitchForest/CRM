--- conflicted
+++ resolved
@@ -1,5 +1,7 @@
 <?php
-if(!defined('sugarEntry') || !sugarEntry) die('Not A Valid Entry Point');
+if (!defined('sugarEntry') || !sugarEntry) {
+    die('Not A Valid Entry Point');
+}
 //
 //  Copyright (c) 2009 Facebook
 //
@@ -30,7 +32,8 @@
  *
  * @author Kannan
  */
-interface iXHProfRuns {
+interface iXHProfRuns
+{
 
   /**
    * Returns XHProf data given a run id ($run) of a given
@@ -39,21 +42,21 @@
    * Also, a brief description of the run is returned via the
    * $run_desc out parameter.
    */
-  public function get_run($run_id, $type, &$run_desc);
+    public function get_run($run_id, $type, &$run_desc);
 
-  /**
-   * Save XHProf data for a profiler run of specified type
-   * ($type).
-   *
-   * The caller may optionally pass in run_id (which they
-   * promise to be unique). If a run_id is not passed in,
-   * the implementation of this method must generated a
-   * unique run id for this saved XHProf run.
-   *
-   * Returns the run id for the saved XHProf run.
-   *
-   */
-  public function save_run($xhprof_data, $type, $run_id = null);
+    /**
+     * Save XHProf data for a profiler run of specified type
+     * ($type).
+     *
+     * The caller may optionally pass in run_id (which they
+     * promise to be unique). If a run_id is not passed in,
+     * the implementation of this method must generated a
+     * unique run id for this saved XHProf run.
+     *
+     * Returns the run id for the saved XHProf run.
+     *
+     */
+    public function save_run($xhprof_data, $type, $run_id = null);
 }
 
 
@@ -66,110 +69,110 @@
  *
  * @author Kannan
  */
-class XHProfRuns_Default implements iXHProfRuns {
+class XHProfRuns_Default implements iXHProfRuns
+{
+    private $dir = '';
+    private $suffix = 'xhprof';
 
-  private $dir = '';
-  private $suffix = 'xhprof';
+    private function gen_run_id($type)
+    {
+        return uniqid();
+    }
 
-  private function gen_run_id($type) {
-    return uniqid();
-  }
+    private function file_name($run_id, $type)
+    {
+        $file = "$run_id.$type." . $this->suffix;
 
-  private function file_name($run_id, $type) {
+        if (!empty($this->dir)) {
+            $file = $this->dir . "/" . $file;
+        }
+        return $file;
+    }
 
-    $file = "$run_id.$type." . $this->suffix;
-
-    if (!empty($this->dir)) {
-      $file = $this->dir . "/" . $file;
-    }
-    return $file;
-  }
-
-  public function __construct($dir = null) {
+    public function __construct($dir = null)
+    {
 
     // if user hasn't passed a directory location,
-    // we use the xhprof.output_dir ini setting
-    // if specified, else we default to the directory
-    // in which the error_log file resides.
+        // we use the xhprof.output_dir ini setting
+        // if specified, else we default to the directory
+        // in which the error_log file resides.
 
-    if (empty($dir)) {
-      $dir = ini_get("xhprof.output_dir");
-      if (empty($dir)) {
+        if (empty($dir)) {
+            $dir = ini_get("xhprof.output_dir");
+            if (empty($dir)) {
 
         // some default that at least works on unix...
-        $dir = "/tmp";
+                $dir = "/tmp";
 
-        xhprof_error("Warning: Must specify directory location for XHProf runs. ".
+                xhprof_error("Warning: Must specify directory location for XHProf runs. ".
                      "Trying {$dir} as default. You can either pass the " .
                      "directory location as an argument to the constructor ".
                      "for XHProfRuns_Default() or set xhprof.output_dir ".
                      "ini param.");
-      }
-    }
-    $this->dir = $dir;
-  }
-
-  public function get_run($run_id, $type, &$run_desc) {
-    $file_name = $this->file_name($run_id, $type);
-
-    if (!file_exists($file_name)) {
-      xhprof_error("Could not find file $file_name");
-      $run_desc = "Invalid Run Id = $run_id";
-      return null;
+            }
+        }
+        $this->dir = $dir;
     }
 
-    $contents = file_get_contents($file_name);
-    $run_desc = "XHProf Run (Namespace=$type)";
-    return unserialize($contents);
-  }
+    public function get_run($run_id, $type, &$run_desc)
+    {
+        $file_name = $this->file_name($run_id, $type);
 
-  public function save_run($xhprof_data, $type, $run_id = null) {
+        if (!file_exists($file_name)) {
+            xhprof_error("Could not find file $file_name");
+            $run_desc = "Invalid Run Id = $run_id";
+            return null;
+        }
+
+        $contents = file_get_contents($file_name);
+        $run_desc = "XHProf Run (Namespace=$type)";
+        return unserialize($contents);
+    }
+
+    public function save_run($xhprof_data, $type, $run_id = null)
+    {
 
     // Use PHP serialize function to store the XHProf's
-    // raw profiler data.
-    $xhprof_data = serialize($xhprof_data);
+        // raw profiler data.
+        $xhprof_data = serialize($xhprof_data);
 
-<<<<<<< HEAD
-    if ($run_id === null) {
-      $run_id = $this->gen_run_id($type);
-    }
-=======
+        if ($run_id === null) {
+            $run_id = $this->gen_run_id($type);
+        }
+
         $file_name = $this->file_name($run_id, $type);
         $file = fopen($file_name, 'wb');
->>>>>>> 6c6f667b
 
-    $file_name = $this->file_name($run_id, $type);
-    $file = fopen($file_name, 'w');
+        if ($file) {
+            fwrite($file, $xhprof_data);
+            fclose($file);
+        } else {
+            xhprof_error("Could not open $file_name\n");
+        }
 
-    if ($file) {
-      fwrite($file, $xhprof_data);
-      fclose($file);
-    } else {
-      xhprof_error("Could not open $file_name\n");
+        // echo "Saved run in {$file_name}.\nRun id = {$run_id}.\n";
+        return $run_id;
     }
 
-    // echo "Saved run in {$file_name}.\nRun id = {$run_id}.\n";
-    return $run_id;
-  }
+    public function list_runs()
+    {
+        if (is_dir($this->dir)) {
+            echo "<hr/>Existing runs:\n<ul>\n";
+            $files = glob("{$this->dir}/*.{$this->suffix}");
+            $function = function ($a, $b) {
+                return filemtime($b) - filemtime($a);
+            };
 
-  function list_runs() {
-    if (is_dir($this->dir)) {
-        echo "<hr/>Existing runs:\n<ul>\n";
-        $files = glob("{$this->dir}/*.{$this->suffix}");
-        $function = function ($a, $b) {
-            return filemtime($b) - filemtime($a);
-        };
-
-        usort($files, $function);
-        foreach ($files as $file) {
-            list($run,$source) = explode('.', basename($file));
-            echo '<li><a href="' . htmlentities($_SERVER['SCRIPT_NAME'])
+            usort($files, $function);
+            foreach ($files as $file) {
+                list($run, $source) = explode('.', basename($file));
+                echo '<li><a href="' . htmlentities($_SERVER['SCRIPT_NAME'])
                 . '?run=' . htmlentities($run) . '&source='
                 . htmlentities($source) . '">'
                 . htmlentities(basename($file)) . "</a><small> "
                 . date("Y-m-d H:i:s", filemtime($file)) . "</small></li>\n";
+            }
+            echo "</ul>\n";
         }
-        echo "</ul>\n";
     }
-  }
 }