<?php
if(!defined('sugarEntry') || !sugarEntry) die('Not A Valid Entry Point');
//  Copyright (c) 2009 Facebook
//
//  Licensed under the Apache License, Version 2.0 (the "License");
//  you may not use this file except in compliance with the License.
//  You may obtain a copy of the License at
//
//      http://www.apache.org/licenses/LICENSE-2.0
//
//  Unless required by applicable law or agreed to in writing, software
//  distributed under the License is distributed on an "AS IS" BASIS,
//  WITHOUT WARRANTIES OR CONDITIONS OF ANY KIND, either express or implied.
//  See the License for the specific language governing permissions and
//  limitations under the License.
//

/*
 * This file contains callgraph image generation related XHProf utility
 * functions
 *
 */

// Supported ouput format
$xhprof_legal_image_types = array(
    "jpg" => 1,
    "gif" => 1,
    "png" => 1,
    "svg" => 1, // support scalable vector graphic
    "ps"  => 1,
    );

/**
 * Send an HTTP header with the response. You MUST use this function instead
 * of header() so that we can debug header issues because they're virtually
 * impossible to debug otherwise. If you try to commit header(), SVN will
 * reject your commit.
 *
 * @param string  HTTP header name, like 'Location'
 * @param string  HTTP header value, like 'http://www.example.com/'
 *
 */
function xhprof_http_header($name, $value) {

  if (!$name) {
    xhprof_error('http_header usage');
    return null;
  }

  if (!is_string($value)) {
    xhprof_error('http_header value not a string');
  }

  header($name.': '.$value, true);
}

/**
 * Genearte and send MIME header for the output image to client browser.
 *
 * @author cjiang
 */
function xhprof_generate_mime_header($type, $length) {
  switch ($type) {
    case 'jpg':
      $mime = 'image/jpeg';
      break;
    case 'gif':
      $mime = 'image/gif';
      break;
    case 'png':
      $mime = 'image/png';
      break;
    case 'svg':
      $mime = 'image/svg+xml'; // content type for scalable vector graphic
      break;
    case 'ps':
      $mime = 'application/postscript';
    default:
      $mime = false;
  }

  if ($mime) {
    xhprof_http_header('Content-type', $mime);
    xhprof_http_header('Content-length', (string)$length);
  }
}

/**
 * Generate image according to DOT script. This function will spawn a process
 * with "dot" command and pipe the "dot_script" to it and pipe out the
 * generated image content.
 *
 * @param dot_script, string, the script for DOT to generate the image.
 * @param type, one of the supported image types, see
 * $xhprof_legal_image_types.
 * @returns, binary content of the generated image on success. empty string on
 *           failure.
 *
 * @author cjiang
 */
function xhprof_generate_image_by_dot($dot_script, $type) {
  $descriptorspec = array(
       // stdin is a pipe that the child will read from
       0 => array("pipe", "r"),
       // stdout is a pipe that the child will write to
       1 => array("pipe", "w"),
       // stderr is a pipe that the child will write to
       2 => array("pipe", "w")
       );

  $cmd = " dot -T".$type;

  $process = proc_open($cmd, $descriptorspec, $pipes, "/tmp", array());
  if (is_resource($process)) {
    fwrite($pipes[0], $dot_script);
    fclose($pipes[0]);

    $output = stream_get_contents($pipes[1]);

    $err = stream_get_contents($pipes[2]);
    if (!empty($err)) {
      print "failed to execute cmd: \"$cmd\". stderr: `$err'\n";
      exit;
    }

    fclose($pipes[2]);
    fclose($pipes[1]);
    proc_close($process);
    return $output;
  }
  print "failed to execute cmd \"$cmd\"";
  exit();
}

/*
 * Get the children list of all nodes.
 */
function xhprof_get_children_table($raw_data) {
  $children_table = array();
  foreach ($raw_data as $parent_child => $info) {
    list($parent, $child) = xhprof_parse_parent_child($parent_child);
    if (!isset($children_table[$parent])) {
      $children_table[$parent] = array($child);
    } else {
      $children_table[$parent][] = $child;
    }
  }
  return $children_table;
}

/**
 * Generate DOT script from the given raw phprof data.
 *
 * @param raw_data, phprof profile data.
 * @param threshold, float, the threshold value [0,1). The functions in the
 *                   raw_data whose exclusive wall times ratio are below the
 *                   threshold will be filtered out and won't apprear in the
 *                   generated image.
 * @param page, string(optional), the root node name. This can be used to
 *              replace the 'main()' as the root node.
 * @param func, string, the focus function.
 * @param critical_path, bool, whether or not to display critical path with
 *                             bold lines.
 * @returns, string, the DOT script to generate image.
 *
 * @author cjiang
 */
<<<<<<< HEAD
function xhprof_generate_dot_script($raw_data, $threshold, $source, $page,
                                    $func, $critical_path, $right=null,
                                    $left=null) {
=======
function xhprof_generate_dot_script(
    $raw_data,
    $threshold,
    $source,
    $page,
    $func,
    $critical_path,
    $right=null,
    $left=null
) {
    $max_width = 5;
    $max_height = 3.5;
    $max_fontsize = 35;
    $max_sizing_ratio = 20;

    $totals;
>>>>>>> 19ad0466

  $max_width = 5;
  $max_height = 3.5;
  $max_fontsize = 35;
  $max_sizing_ratio = 20;

<<<<<<< HEAD
  $totals;

  if ($left === null) {
    // init_metrics($raw_data, null, null);
  }
  $sym_table = xhprof_compute_flat_info($raw_data, $totals);

  if ($critical_path) {
    $children_table = xhprof_get_children_table($raw_data);
    $node = "main()";
    $path = array();
    $path_edges = array();
    $visited = array();
    while ($node) {
      $visited[$node] = true;
      if (isset($children_table[$node])) {
        $max_child = null;
        foreach ($children_table[$node] as $child) {

          if (isset($visited[$child])) {
            continue;
          }
          if ($max_child === null ||
            abs($raw_data[xhprof_build_parent_child_key($node,
                                                        $child)]["wt"]) >
            abs($raw_data[xhprof_build_parent_child_key($node,
                                                        $max_child)]["wt"])) {
            $max_child = $child;
          }
        }
        if ($max_child !== null) {
          $path[$max_child] = true;
          $path_edges[xhprof_build_parent_child_key($node, $max_child)] = true;
=======
    if ($critical_path) {
        $children_table = xhprof_get_children_table($raw_data);
        $node = "main()";
        $path = array();
        $path_edges = array();
        $visited = array();
        while ($node) {
            $visited[$node] = true;
            if (isset($children_table[$node])) {
                $max_child = null;
                foreach ($children_table[$node] as $child) {
                    if (isset($visited[$child])) {
                        continue;
                    }
                    if ($max_child === null ||
            abs($raw_data[xhprof_build_parent_child_key(
                $node,
                $child
            )]["wt"]) >
            abs($raw_data[xhprof_build_parent_child_key(
                $node,
                $max_child
            )]["wt"])) {
                        $max_child = $child;
                    }
                }
                if ($max_child !== null) {
                    $path[$max_child] = true;
                    $path_edges[xhprof_build_parent_child_key($node, $max_child)] = true;
                }
                $node = $max_child;
            } else {
                $node = null;
            }
>>>>>>> 19ad0466
        }
        $node = $max_child;
      } else {
        $node = null;
      }
    }
  }

  // if it is a benchmark callgraph, we make the benchmarked function the root.
 if ($source == "bm" && array_key_exists("main()", $sym_table)) {
    $total_times = $sym_table["main()"]["ct"];
    $remove_funcs = array("main()",
                          "hotprofiler_disable",
                          "call_user_func_array",
                          "xhprof_disable");

    foreach ($remove_funcs as $cur_del_func) {
      if (array_key_exists($cur_del_func, $sym_table) &&
          $sym_table[$cur_del_func]["ct"] == $total_times) {
        unset($sym_table[$cur_del_func]);
      }
    }
  }

  // use the function to filter out irrelevant functions.
  if (!empty($func)) {
    $interested_funcs = array();
    foreach ($raw_data as $parent_child => $info) {
      list($parent, $child) = xhprof_parse_parent_child($parent_child);
      if ($parent == $func || $child == $func) {
        $interested_funcs[$parent] = 1;
        $interested_funcs[$child] = 1;
      }
    }
    foreach ($sym_table as $symbol => $info) {
      if (!array_key_exists($symbol, $interested_funcs)) {
        unset($sym_table[$symbol]);
      }
    }
  }

  $result = "digraph call_graph {\n";

  // Filter out functions whose exclusive time ratio is below threshold, and
  // also assign a unique integer id for each function to be generated. In the
  // meantime, find the function with the most exclusive time (potentially the
  // performance bottleneck).
  $cur_id = 0; $max_wt = 0;
  foreach ($sym_table as $symbol => $info) {
    if (empty($func) && abs($info["wt"] / $totals["wt"]) < $threshold) {
      unset($sym_table[$symbol]);
      continue;
    }
    if ($max_wt == 0 || $max_wt < abs($info["excl_wt"])) {
      $max_wt = abs($info["excl_wt"]);
    }
    $sym_table[$symbol]["id"] = $cur_id;
    $cur_id ++;
  }

  // Generate all nodes' information.
  foreach ($sym_table as $symbol => $info) {
    if ($info["excl_wt"] == 0) {
      $sizing_factor = $max_sizing_ratio;
    } else {
      $sizing_factor = $max_wt / abs($info["excl_wt"]) ;
      if ($sizing_factor > $max_sizing_ratio) {
        $sizing_factor = $max_sizing_ratio;
      }
    }
    $fillcolor = (($sizing_factor < 1.5) ?
                  ", style=filled, fillcolor=red" : "");

    if ($critical_path) {
      // highlight nodes along critical path.
      if (!$fillcolor && array_key_exists($symbol, $path)) {
        $fillcolor = ", style=filled, fillcolor=yellow";
      }
    }

    $fontsize = ", fontsize="
               .(int)($max_fontsize / (($sizing_factor - 1) / 10 + 1));

    $width = ", width=".sprintf("%.1f", $max_width / $sizing_factor);
    $height = ", height=".sprintf("%.1f", $max_height / $sizing_factor);

    if ($symbol == "main()") {
      $shape = "octagon";
      $name = "Total: ".($totals["wt"] / 1000.0)." ms\\n";
      $name .= addslashes(isset($page) ? $page : $symbol);
    } else {
      $shape = "box";
      $name = addslashes($symbol)."\\nInc: ". sprintf("%.3f",$info["wt"] / 1000) .
              " ms (" . sprintf("%.1f%%", 100 * $info["wt"] / $totals["wt"]).")";
    }
    if ($left === null) {
      $label = ", label=\"".$name."\\nExcl: "
               .(sprintf("%.3f",$info["excl_wt"] / 1000.0))." ms ("
               .sprintf("%.1f%%", 100 * $info["excl_wt"] / $totals["wt"])
               . ")\\n".$info["ct"]." total calls\"";
    } else {
      if (isset($left[$symbol]) && isset($right[$symbol])) {
         $label = ", label=\"".addslashes($symbol).
                  "\\nInc: ".(sprintf("%.3f",$left[$symbol]["wt"] / 1000.0))
                  ." ms - "
                  .(sprintf("%.3f",$right[$symbol]["wt"] / 1000.0))." ms = "
                  .(sprintf("%.3f",$info["wt"] / 1000.0))." ms".
                  "\\nExcl: "
                  .(sprintf("%.3f",$left[$symbol]["excl_wt"] / 1000.0))
                  ." ms - ".(sprintf("%.3f",$right[$symbol]["excl_wt"] / 1000.0))
                   ." ms = ".(sprintf("%.3f",$info["excl_wt"] / 1000.0))." ms".
                  "\\nCalls: ".(sprintf("%.3f",$left[$symbol]["ct"]))." - "
                   .(sprintf("%.3f",$right[$symbol]["ct"]))." = "
                   .(sprintf("%.3f",$info["ct"]))."\"";
      } else if (isset($left[$symbol])) {
        $label = ", label=\"".addslashes($symbol).
                  "\\nInc: ".(sprintf("%.3f",$left[$symbol]["wt"] / 1000.0))
                   ." ms - 0 ms = ".(sprintf("%.3f",$info["wt"] / 1000.0))
                   ." ms"."\\nExcl: "
                   .(sprintf("%.3f",$left[$symbol]["excl_wt"] / 1000.0))
                   ." ms - 0 ms = "
                   .(sprintf("%.3f",$info["excl_wt"] / 1000.0))." ms".
                  "\\nCalls: ".(sprintf("%.3f",$left[$symbol]["ct"]))." - 0 = "
                  .(sprintf("%.3f",$info["ct"]))."\"";
      } else {
        $label = ", label=\"".addslashes($symbol).
                  "\\nInc: 0 ms - "
                  .(sprintf("%.3f",$right[$symbol]["wt"] / 1000.0))
                  ." ms = ".(sprintf("%.3f",$info["wt"] / 1000.0))." ms".
                  "\\nExcl: 0 ms - "
                  .(sprintf("%.3f",$right[$symbol]["excl_wt"] / 1000.0))
                  ." ms = ".(sprintf("%.3f",$info["excl_wt"] / 1000.0))." ms".
                  "\\nCalls: 0 - ".(sprintf("%.3f",$right[$symbol]["ct"]))
                  ." = ".(sprintf("%.3f",$info["ct"]))."\"";
      }
    }
    $result .= "N" . $sym_table[$symbol]["id"];
    $result .= "[shape=$shape ".$label.$width
               .$height.$fontsize.$fillcolor."];\n";
  }

  // Generate all the edges' information.
  foreach ($raw_data as $parent_child => $info) {
    list($parent, $child) = xhprof_parse_parent_child($parent_child);

    if (isset($sym_table[$parent]) && isset($sym_table[$child]) &&
        (empty($func) ||
         (!empty($func) && ($parent == $func || $child == $func)))) {

      $label = $info["ct"] == 1 ? $info["ct"]." call" : $info["ct"]." calls";

      $headlabel = $sym_table[$child]["wt"] > 0 ?
                  sprintf("%.1f%%", 100 * $info["wt"]
                                    / $sym_table[$child]["wt"])
                  : "0.0%";

<<<<<<< HEAD
      $taillabel = ($sym_table[$parent]["wt"] > 0) ?
        sprintf("%.1f%%",
                100 * $info["wt"] /
                ($sym_table[$parent]["wt"] - $sym_table["$parent"]["excl_wt"]))
=======
            $taillabel = ($sym_table[$parent]["wt"] > 0) ?
        sprintf(
            "%.1f%%",
            100 * $info["wt"] /
                ($sym_table[$parent]["wt"] - $sym_table["$parent"]["excl_wt"])
        )
>>>>>>> 19ad0466
        : "0.0%";

      $linewidth = 1;
      $arrow_size = 1;

      if ($critical_path &&
          isset($path_edges[xhprof_build_parent_child_key($parent, $child)])) {
        $linewidth = 10; $arrow_size = 2;
      }

      $result .= "N" . $sym_table[$parent]["id"] . " -> N"
                 . $sym_table[$child]["id"];
      $result .= "[arrowsize=$arrow_size, style=\"setlinewidth($linewidth)\","
                 ." label=\""
                 .$label."\", headlabel=\"".$headlabel
                 ."\", taillabel=\"".$taillabel."\" ]";
      $result .= ";\n";

    }
  }
  $result = $result . "\n}";

  return $result;
}

<<<<<<< HEAD
function  xhprof_render_diff_image($xhprof_runs_impl, $run1, $run2,
                                   $type, $threshold, $source) {
  $total1;
  $total2;

  $raw_data1 = $xhprof_runs_impl->get_run($run1, $source, $desc_unused);
  $raw_data2 = $xhprof_runs_impl->get_run($run2, $source, $desc_unused);

  // init_metrics($raw_data1, null, null);
  $children_table1 = xhprof_get_children_table($raw_data1);
  $children_table2 = xhprof_get_children_table($raw_data2);
  $symbol_tab1 = xhprof_compute_flat_info($raw_data1, $total1);
  $symbol_tab2 = xhprof_compute_flat_info($raw_data2, $total2);
  $run_delta = xhprof_compute_diff($raw_data1, $raw_data2);
  $script = xhprof_generate_dot_script($run_delta, $threshold, $source,
                                       null, null, true,
                                       $symbol_tab1, $symbol_tab2);
  $content = xhprof_generate_image_by_dot($script, $type);

  xhprof_generate_mime_header($type, strlen($content));
  echo $content;
=======
function xhprof_render_diff_image(
    $xhprof_runs_impl,
    $run1,
    $run2,
    $type,
    $threshold,
    $source
) {
    $total1;
    $total2;

    $raw_data1 = $xhprof_runs_impl->get_run($run1, $source, $desc_unused);
    $raw_data2 = $xhprof_runs_impl->get_run($run2, $source, $desc_unused);

    // init_metrics($raw_data1, null, null);
    $children_table1 = xhprof_get_children_table($raw_data1);
    $children_table2 = xhprof_get_children_table($raw_data2);
    $symbol_tab1 = xhprof_compute_flat_info($raw_data1, $total1);
    $symbol_tab2 = xhprof_compute_flat_info($raw_data2, $total2);
    $run_delta = xhprof_compute_diff($raw_data1, $raw_data2);
    $script = xhprof_generate_dot_script(
        $run_delta,
        $threshold,
        $source,
        null,
        null,
        true,
        $symbol_tab1,
        $symbol_tab2
    );
    $content = xhprof_generate_image_by_dot($script, $type);

    xhprof_generate_mime_header($type, strlen($content));
    echo $content;
>>>>>>> 19ad0466
}

/**
 * Generate image content from phprof run id.
 *
 * @param object  $xhprof_runs_impl  An object that implements
 *                                   the iXHProfRuns interface
 * @param run_id, integer, the unique id for the phprof run, this is the
 *                primary key for phprof database table.
 * @param type, string, one of the supported image types. See also
 *              $xhprof_legal_image_types.
 * @param threshold, float, the threshold value [0,1). The functions in the
 *                   raw_data whose exclusive wall times ratio are below the
 *                   threshold will be filtered out and won't apprear in the
 *                   generated image.
 * @param func, string, the focus function.
 * @returns, string, the DOT script to generate image.
 *
 * @author cjiang
 */
<<<<<<< HEAD
function xhprof_get_content_by_run($xhprof_runs_impl, $run_id, $type,
                                   $threshold, $func, $source,
                                   $critical_path) {
  if (!$run_id)
    return "";

  $raw_data = $xhprof_runs_impl->get_run($run_id, $source, $description);
  if (!$raw_data) {
    xhprof_error("Raw data is empty");
    return "";
  }

  $script = xhprof_generate_dot_script($raw_data, $threshold, $source,
                                       $description, $func, $critical_path);
=======
function xhprof_get_content_by_run(
    $xhprof_runs_impl,
    $run_id,
    $type,
    $threshold,
    $func,
    $source,
    $critical_path
) {
    if (!$run_id) {
        return "";
    }

    $raw_data = $xhprof_runs_impl->get_run($run_id, $source, $description);
    if (!$raw_data) {
        xhprof_error("Raw data is empty");
        return "";
    }

    $script = xhprof_generate_dot_script(
        $raw_data,
        $threshold,
        $source,
        $description,
        $func,
        $critical_path
    );
>>>>>>> 19ad0466

  $content = xhprof_generate_image_by_dot($script, $type);
  return $content;
}

/**
 * Generate image from phprof run id and send it to client.
 *
 * @param object  $xhprof_runs_impl  An object that implements
 *                                   the iXHProfRuns interface
 * @param run_id, integer, the unique id for the phprof run, this is the
 *                primary key for phprof database table.
 * @param type, string, one of the supported image types. See also
 *              $xhprof_legal_image_types.
 * @param threshold, float, the threshold value [0,1). The functions in the
 *                   raw_data whose exclusive wall times ratio are below the
 *                   threshold will be filtered out and won't apprear in the
 *                   generated image.
 * @param func, string, the focus function.
 * @param bool, does this run correspond to a PHProfLive run or a dev run?
 * @author cjiang
 */
<<<<<<< HEAD
function xhprof_render_image($xhprof_runs_impl, $run_id, $type, $threshold,
                             $func, $source, $critical_path) {

  $content = xhprof_get_content_by_run($xhprof_runs_impl, $run_id, $type,
                                       $threshold,
                                       $func, $source, $critical_path);
  if (!$content) {
    print "Error: either we can not find profile data for run_id ".$run_id
=======
function xhprof_render_image(
    $xhprof_runs_impl,
    $run_id,
    $type,
    $threshold,
    $func,
    $source,
    $critical_path
) {
    $content = xhprof_get_content_by_run(
        $xhprof_runs_impl,
        $run_id,
        $type,
        $threshold,
        $func,
        $source,
        $critical_path
    );
    if (!$content) {
        print "Error: either we can not find profile data for run_id ".$run_id
>>>>>>> 19ad0466
          ." or the threshold ".$threshold." is too small or you do not"
          ." have 'dot' image generation utility installed.";
    exit();
  }

  xhprof_generate_mime_header($type, strlen($content));
  echo $content;
}<|MERGE_RESOLUTION|>--- conflicted
+++ resolved
@@ -1,5 +1,7 @@
 <?php
-if(!defined('sugarEntry') || !sugarEntry) die('Not A Valid Entry Point');
+if (!defined('sugarEntry') || !sugarEntry) {
+    die('Not A Valid Entry Point');
+}
 //  Copyright (c) 2009 Facebook
 //
 //  Licensed under the Apache License, Version 2.0 (the "License");
@@ -40,18 +42,18 @@
  * @param string  HTTP header value, like 'http://www.example.com/'
  *
  */
-function xhprof_http_header($name, $value) {
-
-  if (!$name) {
-    xhprof_error('http_header usage');
-    return null;
-  }
-
-  if (!is_string($value)) {
-    xhprof_error('http_header value not a string');
-  }
-
-  header($name.': '.$value, true);
+function xhprof_http_header($name, $value)
+{
+    if (!$name) {
+        xhprof_error('http_header usage');
+        return null;
+    }
+
+    if (!is_string($value)) {
+        xhprof_error('http_header value not a string');
+    }
+
+    header($name.': '.$value, true);
 }
 
 /**
@@ -59,8 +61,9 @@
  *
  * @author cjiang
  */
-function xhprof_generate_mime_header($type, $length) {
-  switch ($type) {
+function xhprof_generate_mime_header($type, $length)
+{
+    switch ($type) {
     case 'jpg':
       $mime = 'image/jpeg';
       break;
@@ -75,14 +78,15 @@
       break;
     case 'ps':
       $mime = 'application/postscript';
+      // no break
     default:
       $mime = false;
   }
 
-  if ($mime) {
-    xhprof_http_header('Content-type', $mime);
-    xhprof_http_header('Content-length', (string)$length);
-  }
+    if ($mime) {
+        xhprof_http_header('Content-type', $mime);
+        xhprof_http_header('Content-length', (string)$length);
+    }
 }
 
 /**
@@ -98,8 +102,9 @@
  *
  * @author cjiang
  */
-function xhprof_generate_image_by_dot($dot_script, $type) {
-  $descriptorspec = array(
+function xhprof_generate_image_by_dot($dot_script, $type)
+{
+    $descriptorspec = array(
        // stdin is a pipe that the child will read from
        0 => array("pipe", "r"),
        // stdout is a pipe that the child will write to
@@ -108,44 +113,45 @@
        2 => array("pipe", "w")
        );
 
-  $cmd = " dot -T".$type;
-
-  $process = proc_open($cmd, $descriptorspec, $pipes, "/tmp", array());
-  if (is_resource($process)) {
-    fwrite($pipes[0], $dot_script);
-    fclose($pipes[0]);
-
-    $output = stream_get_contents($pipes[1]);
-
-    $err = stream_get_contents($pipes[2]);
-    if (!empty($err)) {
-      print "failed to execute cmd: \"$cmd\". stderr: `$err'\n";
-      exit;
-    }
-
-    fclose($pipes[2]);
-    fclose($pipes[1]);
-    proc_close($process);
-    return $output;
-  }
-  print "failed to execute cmd \"$cmd\"";
-  exit();
+    $cmd = " dot -T".$type;
+
+    $process = proc_open($cmd, $descriptorspec, $pipes, "/tmp", array());
+    if (is_resource($process)) {
+        fwrite($pipes[0], $dot_script);
+        fclose($pipes[0]);
+
+        $output = stream_get_contents($pipes[1]);
+
+        $err = stream_get_contents($pipes[2]);
+        if (!empty($err)) {
+            print "failed to execute cmd: \"$cmd\". stderr: `$err'\n";
+            exit;
+        }
+
+        fclose($pipes[2]);
+        fclose($pipes[1]);
+        proc_close($process);
+        return $output;
+    }
+    print "failed to execute cmd \"$cmd\"";
+    exit();
 }
 
 /*
  * Get the children list of all nodes.
  */
-function xhprof_get_children_table($raw_data) {
-  $children_table = array();
-  foreach ($raw_data as $parent_child => $info) {
-    list($parent, $child) = xhprof_parse_parent_child($parent_child);
-    if (!isset($children_table[$parent])) {
-      $children_table[$parent] = array($child);
-    } else {
-      $children_table[$parent][] = $child;
-    }
-  }
-  return $children_table;
+function xhprof_get_children_table($raw_data)
+{
+    $children_table = array();
+    foreach ($raw_data as $parent_child => $info) {
+        list($parent, $child) = xhprof_parse_parent_child($parent_child);
+        if (!isset($children_table[$parent])) {
+            $children_table[$parent] = array($child);
+        } else {
+            $children_table[$parent][] = $child;
+        }
+    }
+    return $children_table;
 }
 
 /**
@@ -165,11 +171,6 @@
  *
  * @author cjiang
  */
-<<<<<<< HEAD
-function xhprof_generate_dot_script($raw_data, $threshold, $source, $page,
-                                    $func, $critical_path, $right=null,
-                                    $left=null) {
-=======
 function xhprof_generate_dot_script(
     $raw_data,
     $threshold,
@@ -186,48 +187,12 @@
     $max_sizing_ratio = 20;
 
     $totals;
->>>>>>> 19ad0466
-
-  $max_width = 5;
-  $max_height = 3.5;
-  $max_fontsize = 35;
-  $max_sizing_ratio = 20;
-
-<<<<<<< HEAD
-  $totals;
-
-  if ($left === null) {
-    // init_metrics($raw_data, null, null);
-  }
-  $sym_table = xhprof_compute_flat_info($raw_data, $totals);
-
-  if ($critical_path) {
-    $children_table = xhprof_get_children_table($raw_data);
-    $node = "main()";
-    $path = array();
-    $path_edges = array();
-    $visited = array();
-    while ($node) {
-      $visited[$node] = true;
-      if (isset($children_table[$node])) {
-        $max_child = null;
-        foreach ($children_table[$node] as $child) {
-
-          if (isset($visited[$child])) {
-            continue;
-          }
-          if ($max_child === null ||
-            abs($raw_data[xhprof_build_parent_child_key($node,
-                                                        $child)]["wt"]) >
-            abs($raw_data[xhprof_build_parent_child_key($node,
-                                                        $max_child)]["wt"])) {
-            $max_child = $child;
-          }
-        }
-        if ($max_child !== null) {
-          $path[$max_child] = true;
-          $path_edges[xhprof_build_parent_child_key($node, $max_child)] = true;
-=======
+
+    if ($left === null) {
+        // init_metrics($raw_data, null, null);
+    }
+    $sym_table = xhprof_compute_flat_info($raw_data, $totals);
+
     if ($critical_path) {
         $children_table = xhprof_get_children_table($raw_data);
         $node = "main()";
@@ -262,224 +227,188 @@
             } else {
                 $node = null;
             }
->>>>>>> 19ad0466
-        }
-        $node = $max_child;
-      } else {
-        $node = null;
-      }
-    }
-  }
-
-  // if it is a benchmark callgraph, we make the benchmarked function the root.
- if ($source == "bm" && array_key_exists("main()", $sym_table)) {
-    $total_times = $sym_table["main()"]["ct"];
-    $remove_funcs = array("main()",
+        }
+    }
+
+    // if it is a benchmark callgraph, we make the benchmarked function the root.
+    if ($source == "bm" && array_key_exists("main()", $sym_table)) {
+        $total_times = $sym_table["main()"]["ct"];
+        $remove_funcs = array("main()",
                           "hotprofiler_disable",
                           "call_user_func_array",
                           "xhprof_disable");
 
-    foreach ($remove_funcs as $cur_del_func) {
-      if (array_key_exists($cur_del_func, $sym_table) &&
+        foreach ($remove_funcs as $cur_del_func) {
+            if (array_key_exists($cur_del_func, $sym_table) &&
           $sym_table[$cur_del_func]["ct"] == $total_times) {
-        unset($sym_table[$cur_del_func]);
-      }
-    }
-  }
-
-  // use the function to filter out irrelevant functions.
-  if (!empty($func)) {
-    $interested_funcs = array();
-    foreach ($raw_data as $parent_child => $info) {
-      list($parent, $child) = xhprof_parse_parent_child($parent_child);
-      if ($parent == $func || $child == $func) {
-        $interested_funcs[$parent] = 1;
-        $interested_funcs[$child] = 1;
-      }
-    }
+                unset($sym_table[$cur_del_func]);
+            }
+        }
+    }
+
+    // use the function to filter out irrelevant functions.
+    if (!empty($func)) {
+        $interested_funcs = array();
+        foreach ($raw_data as $parent_child => $info) {
+            list($parent, $child) = xhprof_parse_parent_child($parent_child);
+            if ($parent == $func || $child == $func) {
+                $interested_funcs[$parent] = 1;
+                $interested_funcs[$child] = 1;
+            }
+        }
+        foreach ($sym_table as $symbol => $info) {
+            if (!array_key_exists($symbol, $interested_funcs)) {
+                unset($sym_table[$symbol]);
+            }
+        }
+    }
+
+    $result = "digraph call_graph {\n";
+
+    // Filter out functions whose exclusive time ratio is below threshold, and
+    // also assign a unique integer id for each function to be generated. In the
+    // meantime, find the function with the most exclusive time (potentially the
+    // performance bottleneck).
+    $cur_id = 0;
+    $max_wt = 0;
     foreach ($sym_table as $symbol => $info) {
-      if (!array_key_exists($symbol, $interested_funcs)) {
-        unset($sym_table[$symbol]);
-      }
-    }
-  }
-
-  $result = "digraph call_graph {\n";
-
-  // Filter out functions whose exclusive time ratio is below threshold, and
-  // also assign a unique integer id for each function to be generated. In the
-  // meantime, find the function with the most exclusive time (potentially the
-  // performance bottleneck).
-  $cur_id = 0; $max_wt = 0;
-  foreach ($sym_table as $symbol => $info) {
-    if (empty($func) && abs($info["wt"] / $totals["wt"]) < $threshold) {
-      unset($sym_table[$symbol]);
-      continue;
-    }
-    if ($max_wt == 0 || $max_wt < abs($info["excl_wt"])) {
-      $max_wt = abs($info["excl_wt"]);
-    }
-    $sym_table[$symbol]["id"] = $cur_id;
-    $cur_id ++;
-  }
-
-  // Generate all nodes' information.
-  foreach ($sym_table as $symbol => $info) {
-    if ($info["excl_wt"] == 0) {
-      $sizing_factor = $max_sizing_ratio;
-    } else {
-      $sizing_factor = $max_wt / abs($info["excl_wt"]) ;
-      if ($sizing_factor > $max_sizing_ratio) {
-        $sizing_factor = $max_sizing_ratio;
-      }
-    }
-    $fillcolor = (($sizing_factor < 1.5) ?
+        if (empty($func) && abs($info["wt"] / $totals["wt"]) < $threshold) {
+            unset($sym_table[$symbol]);
+            continue;
+        }
+        if ($max_wt == 0 || $max_wt < abs($info["excl_wt"])) {
+            $max_wt = abs($info["excl_wt"]);
+        }
+        $sym_table[$symbol]["id"] = $cur_id;
+        $cur_id ++;
+    }
+
+    // Generate all nodes' information.
+    foreach ($sym_table as $symbol => $info) {
+        if ($info["excl_wt"] == 0) {
+            $sizing_factor = $max_sizing_ratio;
+        } else {
+            $sizing_factor = $max_wt / abs($info["excl_wt"]) ;
+            if ($sizing_factor > $max_sizing_ratio) {
+                $sizing_factor = $max_sizing_ratio;
+            }
+        }
+        $fillcolor = (($sizing_factor < 1.5) ?
                   ", style=filled, fillcolor=red" : "");
 
-    if ($critical_path) {
-      // highlight nodes along critical path.
-      if (!$fillcolor && array_key_exists($symbol, $path)) {
-        $fillcolor = ", style=filled, fillcolor=yellow";
-      }
-    }
-
-    $fontsize = ", fontsize="
+        if ($critical_path) {
+            // highlight nodes along critical path.
+            if (!$fillcolor && array_key_exists($symbol, $path)) {
+                $fillcolor = ", style=filled, fillcolor=yellow";
+            }
+        }
+
+        $fontsize = ", fontsize="
                .(int)($max_fontsize / (($sizing_factor - 1) / 10 + 1));
 
-    $width = ", width=".sprintf("%.1f", $max_width / $sizing_factor);
-    $height = ", height=".sprintf("%.1f", $max_height / $sizing_factor);
-
-    if ($symbol == "main()") {
-      $shape = "octagon";
-      $name = "Total: ".($totals["wt"] / 1000.0)." ms\\n";
-      $name .= addslashes(isset($page) ? $page : $symbol);
-    } else {
-      $shape = "box";
-      $name = addslashes($symbol)."\\nInc: ". sprintf("%.3f",$info["wt"] / 1000) .
+        $width = ", width=".sprintf("%.1f", $max_width / $sizing_factor);
+        $height = ", height=".sprintf("%.1f", $max_height / $sizing_factor);
+
+        if ($symbol == "main()") {
+            $shape = "octagon";
+            $name = "Total: ".($totals["wt"] / 1000.0)." ms\\n";
+            $name .= addslashes(isset($page) ? $page : $symbol);
+        } else {
+            $shape = "box";
+            $name = addslashes($symbol)."\\nInc: ". sprintf("%.3f", $info["wt"] / 1000) .
               " ms (" . sprintf("%.1f%%", 100 * $info["wt"] / $totals["wt"]).")";
-    }
-    if ($left === null) {
-      $label = ", label=\"".$name."\\nExcl: "
-               .(sprintf("%.3f",$info["excl_wt"] / 1000.0))." ms ("
+        }
+        if ($left === null) {
+            $label = ", label=\"".$name."\\nExcl: "
+               .(sprintf("%.3f", $info["excl_wt"] / 1000.0))." ms ("
                .sprintf("%.1f%%", 100 * $info["excl_wt"] / $totals["wt"])
                . ")\\n".$info["ct"]." total calls\"";
-    } else {
-      if (isset($left[$symbol]) && isset($right[$symbol])) {
-         $label = ", label=\"".addslashes($symbol).
-                  "\\nInc: ".(sprintf("%.3f",$left[$symbol]["wt"] / 1000.0))
+        } else {
+            if (isset($left[$symbol]) && isset($right[$symbol])) {
+                $label = ", label=\"".addslashes($symbol).
+                  "\\nInc: ".(sprintf("%.3f", $left[$symbol]["wt"] / 1000.0))
                   ." ms - "
-                  .(sprintf("%.3f",$right[$symbol]["wt"] / 1000.0))." ms = "
-                  .(sprintf("%.3f",$info["wt"] / 1000.0))." ms".
+                  .(sprintf("%.3f", $right[$symbol]["wt"] / 1000.0))." ms = "
+                  .(sprintf("%.3f", $info["wt"] / 1000.0))." ms".
                   "\\nExcl: "
-                  .(sprintf("%.3f",$left[$symbol]["excl_wt"] / 1000.0))
-                  ." ms - ".(sprintf("%.3f",$right[$symbol]["excl_wt"] / 1000.0))
-                   ." ms = ".(sprintf("%.3f",$info["excl_wt"] / 1000.0))." ms".
-                  "\\nCalls: ".(sprintf("%.3f",$left[$symbol]["ct"]))." - "
-                   .(sprintf("%.3f",$right[$symbol]["ct"]))." = "
-                   .(sprintf("%.3f",$info["ct"]))."\"";
-      } else if (isset($left[$symbol])) {
-        $label = ", label=\"".addslashes($symbol).
-                  "\\nInc: ".(sprintf("%.3f",$left[$symbol]["wt"] / 1000.0))
-                   ." ms - 0 ms = ".(sprintf("%.3f",$info["wt"] / 1000.0))
+                  .(sprintf("%.3f", $left[$symbol]["excl_wt"] / 1000.0))
+                  ." ms - ".(sprintf("%.3f", $right[$symbol]["excl_wt"] / 1000.0))
+                   ." ms = ".(sprintf("%.3f", $info["excl_wt"] / 1000.0))." ms".
+                  "\\nCalls: ".(sprintf("%.3f", $left[$symbol]["ct"]))." - "
+                   .(sprintf("%.3f", $right[$symbol]["ct"]))." = "
+                   .(sprintf("%.3f", $info["ct"]))."\"";
+            } elseif (isset($left[$symbol])) {
+                $label = ", label=\"".addslashes($symbol).
+                  "\\nInc: ".(sprintf("%.3f", $left[$symbol]["wt"] / 1000.0))
+                   ." ms - 0 ms = ".(sprintf("%.3f", $info["wt"] / 1000.0))
                    ." ms"."\\nExcl: "
-                   .(sprintf("%.3f",$left[$symbol]["excl_wt"] / 1000.0))
+                   .(sprintf("%.3f", $left[$symbol]["excl_wt"] / 1000.0))
                    ." ms - 0 ms = "
-                   .(sprintf("%.3f",$info["excl_wt"] / 1000.0))." ms".
-                  "\\nCalls: ".(sprintf("%.3f",$left[$symbol]["ct"]))." - 0 = "
-                  .(sprintf("%.3f",$info["ct"]))."\"";
-      } else {
-        $label = ", label=\"".addslashes($symbol).
+                   .(sprintf("%.3f", $info["excl_wt"] / 1000.0))." ms".
+                  "\\nCalls: ".(sprintf("%.3f", $left[$symbol]["ct"]))." - 0 = "
+                  .(sprintf("%.3f", $info["ct"]))."\"";
+            } else {
+                $label = ", label=\"".addslashes($symbol).
                   "\\nInc: 0 ms - "
-                  .(sprintf("%.3f",$right[$symbol]["wt"] / 1000.0))
-                  ." ms = ".(sprintf("%.3f",$info["wt"] / 1000.0))." ms".
+                  .(sprintf("%.3f", $right[$symbol]["wt"] / 1000.0))
+                  ." ms = ".(sprintf("%.3f", $info["wt"] / 1000.0))." ms".
                   "\\nExcl: 0 ms - "
-                  .(sprintf("%.3f",$right[$symbol]["excl_wt"] / 1000.0))
-                  ." ms = ".(sprintf("%.3f",$info["excl_wt"] / 1000.0))." ms".
-                  "\\nCalls: 0 - ".(sprintf("%.3f",$right[$symbol]["ct"]))
-                  ." = ".(sprintf("%.3f",$info["ct"]))."\"";
-      }
-    }
-    $result .= "N" . $sym_table[$symbol]["id"];
-    $result .= "[shape=$shape ".$label.$width
+                  .(sprintf("%.3f", $right[$symbol]["excl_wt"] / 1000.0))
+                  ." ms = ".(sprintf("%.3f", $info["excl_wt"] / 1000.0))." ms".
+                  "\\nCalls: 0 - ".(sprintf("%.3f", $right[$symbol]["ct"]))
+                  ." = ".(sprintf("%.3f", $info["ct"]))."\"";
+            }
+        }
+        $result .= "N" . $sym_table[$symbol]["id"];
+        $result .= "[shape=$shape ".$label.$width
                .$height.$fontsize.$fillcolor."];\n";
-  }
-
-  // Generate all the edges' information.
-  foreach ($raw_data as $parent_child => $info) {
-    list($parent, $child) = xhprof_parse_parent_child($parent_child);
-
-    if (isset($sym_table[$parent]) && isset($sym_table[$child]) &&
+    }
+
+    // Generate all the edges' information.
+    foreach ($raw_data as $parent_child => $info) {
+        list($parent, $child) = xhprof_parse_parent_child($parent_child);
+
+        if (isset($sym_table[$parent]) && isset($sym_table[$child]) &&
         (empty($func) ||
          (!empty($func) && ($parent == $func || $child == $func)))) {
-
-      $label = $info["ct"] == 1 ? $info["ct"]." call" : $info["ct"]." calls";
-
-      $headlabel = $sym_table[$child]["wt"] > 0 ?
+            $label = $info["ct"] == 1 ? $info["ct"]." call" : $info["ct"]." calls";
+
+            $headlabel = $sym_table[$child]["wt"] > 0 ?
                   sprintf("%.1f%%", 100 * $info["wt"]
                                     / $sym_table[$child]["wt"])
                   : "0.0%";
 
-<<<<<<< HEAD
-      $taillabel = ($sym_table[$parent]["wt"] > 0) ?
-        sprintf("%.1f%%",
-                100 * $info["wt"] /
-                ($sym_table[$parent]["wt"] - $sym_table["$parent"]["excl_wt"]))
-=======
             $taillabel = ($sym_table[$parent]["wt"] > 0) ?
         sprintf(
             "%.1f%%",
             100 * $info["wt"] /
                 ($sym_table[$parent]["wt"] - $sym_table["$parent"]["excl_wt"])
         )
->>>>>>> 19ad0466
         : "0.0%";
 
-      $linewidth = 1;
-      $arrow_size = 1;
-
-      if ($critical_path &&
+            $linewidth = 1;
+            $arrow_size = 1;
+
+            if ($critical_path &&
           isset($path_edges[xhprof_build_parent_child_key($parent, $child)])) {
-        $linewidth = 10; $arrow_size = 2;
-      }
-
-      $result .= "N" . $sym_table[$parent]["id"] . " -> N"
+                $linewidth = 10;
+                $arrow_size = 2;
+            }
+
+            $result .= "N" . $sym_table[$parent]["id"] . " -> N"
                  . $sym_table[$child]["id"];
-      $result .= "[arrowsize=$arrow_size, style=\"setlinewidth($linewidth)\","
+            $result .= "[arrowsize=$arrow_size, style=\"setlinewidth($linewidth)\","
                  ." label=\""
                  .$label."\", headlabel=\"".$headlabel
                  ."\", taillabel=\"".$taillabel."\" ]";
-      $result .= ";\n";
-
-    }
-  }
-  $result = $result . "\n}";
-
-  return $result;
-}
-
-<<<<<<< HEAD
-function  xhprof_render_diff_image($xhprof_runs_impl, $run1, $run2,
-                                   $type, $threshold, $source) {
-  $total1;
-  $total2;
-
-  $raw_data1 = $xhprof_runs_impl->get_run($run1, $source, $desc_unused);
-  $raw_data2 = $xhprof_runs_impl->get_run($run2, $source, $desc_unused);
-
-  // init_metrics($raw_data1, null, null);
-  $children_table1 = xhprof_get_children_table($raw_data1);
-  $children_table2 = xhprof_get_children_table($raw_data2);
-  $symbol_tab1 = xhprof_compute_flat_info($raw_data1, $total1);
-  $symbol_tab2 = xhprof_compute_flat_info($raw_data2, $total2);
-  $run_delta = xhprof_compute_diff($raw_data1, $raw_data2);
-  $script = xhprof_generate_dot_script($run_delta, $threshold, $source,
-                                       null, null, true,
-                                       $symbol_tab1, $symbol_tab2);
-  $content = xhprof_generate_image_by_dot($script, $type);
-
-  xhprof_generate_mime_header($type, strlen($content));
-  echo $content;
-=======
+            $result .= ";\n";
+        }
+    }
+    $result = $result . "\n}";
+
+    return $result;
+}
+
 function xhprof_render_diff_image(
     $xhprof_runs_impl,
     $run1,
@@ -514,7 +443,6 @@
 
     xhprof_generate_mime_header($type, strlen($content));
     echo $content;
->>>>>>> 19ad0466
 }
 
 /**
@@ -535,22 +463,6 @@
  *
  * @author cjiang
  */
-<<<<<<< HEAD
-function xhprof_get_content_by_run($xhprof_runs_impl, $run_id, $type,
-                                   $threshold, $func, $source,
-                                   $critical_path) {
-  if (!$run_id)
-    return "";
-
-  $raw_data = $xhprof_runs_impl->get_run($run_id, $source, $description);
-  if (!$raw_data) {
-    xhprof_error("Raw data is empty");
-    return "";
-  }
-
-  $script = xhprof_generate_dot_script($raw_data, $threshold, $source,
-                                       $description, $func, $critical_path);
-=======
 function xhprof_get_content_by_run(
     $xhprof_runs_impl,
     $run_id,
@@ -578,10 +490,9 @@
         $func,
         $critical_path
     );
->>>>>>> 19ad0466
-
-  $content = xhprof_generate_image_by_dot($script, $type);
-  return $content;
+
+    $content = xhprof_generate_image_by_dot($script, $type);
+    return $content;
 }
 
 /**
@@ -601,16 +512,6 @@
  * @param bool, does this run correspond to a PHProfLive run or a dev run?
  * @author cjiang
  */
-<<<<<<< HEAD
-function xhprof_render_image($xhprof_runs_impl, $run_id, $type, $threshold,
-                             $func, $source, $critical_path) {
-
-  $content = xhprof_get_content_by_run($xhprof_runs_impl, $run_id, $type,
-                                       $threshold,
-                                       $func, $source, $critical_path);
-  if (!$content) {
-    print "Error: either we can not find profile data for run_id ".$run_id
-=======
 function xhprof_render_image(
     $xhprof_runs_impl,
     $run_id,
@@ -631,12 +532,11 @@
     );
     if (!$content) {
         print "Error: either we can not find profile data for run_id ".$run_id
->>>>>>> 19ad0466
           ." or the threshold ".$threshold." is too small or you do not"
           ." have 'dot' image generation utility installed.";
-    exit();
-  }
-
-  xhprof_generate_mime_header($type, strlen($content));
-  echo $content;
+        exit();
+    }
+
+    xhprof_generate_mime_header($type, strlen($content));
+    echo $content;
 }