--- conflicted
+++ resolved
@@ -118,32 +118,26 @@
      */
     protected static function loadConfig()
     {
-        if (!empty($GLOBALS['sugar_config']['xhprof_config']))
-        {
-            foreach($GLOBALS['sugar_config']['xhprof_config'] as $k => $v)
-            {
-                if (isset($v) && property_exists(__CLASS__, $k))
-                {
+        if (!empty($GLOBALS['sugar_config']['xhprof_config'])) {
+            foreach ($GLOBALS['sugar_config']['xhprof_config'] as $k => $v) {
+                if (isset($v) && property_exists(__CLASS__, $k)) {
                     self::${$k} = $v;
                 }
             }
         }
 
         // disabling profiler if XHprof extension is not loaded
-        if (extension_loaded('xhprof') == false)
-        {
+        if (extension_loaded('xhprof') == false) {
             self::$enable = false;
         }
 
         // using default directory for profiler if it is not set
-        if (empty(self::$log_to))
-        {
+        if (empty(self::$log_to)) {
             self::$log_to = ini_get('xhprof.output_dir');
         }
 
         // disabling profiler if directory is not exist or is not writable
-        if (is_dir(self::$log_to) == false || is_writable(self::$log_to) == false)
-        {
+        if (is_dir(self::$log_to) == false || is_writable(self::$log_to) == false) {
             self::$enable = false;
         }
     }
@@ -155,27 +149,20 @@
      */
     public static function getInstance()
     {
-        if (self::$instance != null)
-        {
+        if (self::$instance != null) {
             return self::$instance;
         }
 
         self::loadConfig();
 
-        if (is_file('custom/include/SugarXHprof/' . self::$manager . '.php'))
-        {
+        if (is_file('custom/include/SugarXHprof/' . self::$manager . '.php')) {
             require_once 'custom/include/SugarXHprof/' . self::$manager . '.php';
-        }
-        elseif (is_file('include/SugarXHprof/' . self::$manager . '.php'))
-        {
+        } elseif (is_file('include/SugarXHprof/' . self::$manager . '.php')) {
             require_once 'include/SugarXHprof/' . self::$manager . '.php';
         }
-        if (class_exists(self::$manager) && is_subclass_of(self::$manager, __CLASS__))
-        {
+        if (class_exists(self::$manager) && is_subclass_of(self::$manager, __CLASS__)) {
             self::$instance = new self::$manager();
-        }
-        else
-        {
+        } else {
             self::$instance = new self();
         }
         return self::$instance;
@@ -186,81 +173,56 @@
      *
      * @return string action
      */
-    static public function detectAction()
+    public static function detectAction()
     {
         $action = '';
 
         // index.php
-        if (!empty($GLOBALS['app']) && $GLOBALS['app'] instanceof SugarApplication && $GLOBALS['app']->controller instanceof SugarController)
-        {
-            if (!empty($_REQUEST['entryPoint']))
-            {
-                if (!empty($GLOBALS['app']->controller->entry_point_registry) && !empty($GLOBALS['app']->controller->entry_point_registry[$_REQUEST['entryPoint']]))
-                {
+        if (!empty($GLOBALS['app']) && $GLOBALS['app'] instanceof SugarApplication && $GLOBALS['app']->controller instanceof SugarController) {
+            if (!empty($_REQUEST['entryPoint'])) {
+                if (!empty($GLOBALS['app']->controller->entry_point_registry) && !empty($GLOBALS['app']->controller->entry_point_registry[$_REQUEST['entryPoint']])) {
                     $action .= '.entryPoint.' . $_REQUEST['entryPoint'];
-                }
-                else
-                {
+                } else {
                     $action .= '.entryPoint.unknown';
                 }
-            }
-            else
-            {
+            } else {
                 $action .= '.' . $GLOBALS['app']->controller->module . '.' . $GLOBALS['app']->controller->action;
             }
         }
         // soap.php
-        elseif (!empty($GLOBALS['server']) && $GLOBALS['server'] instanceof soap_server)
-        {
-            if ($GLOBALS['server']->methodname)
-            {
+        elseif (!empty($GLOBALS['server']) && $GLOBALS['server'] instanceof soap_server) {
+            if ($GLOBALS['server']->methodname) {
                 $action .= '.soap.' . $GLOBALS['server']->methodname;
-            }
-            else
-            {
+            } else {
                 $action .= '.soap.wsdl';
             }
         }
         // service soap
-        elseif (!empty($GLOBALS['service_object']) && $GLOBALS['service_object'] instanceof SugarSoapService)
-        {
+        elseif (!empty($GLOBALS['service_object']) && $GLOBALS['service_object'] instanceof SugarSoapService) {
             $action .= '.soap.' . $GLOBALS['service_object']->getRegisteredClass();
-            if ($GLOBALS['service_object']->getServer() instanceof soap_server)
-            {
-                if ($GLOBALS['service_object']->getServer()->methodname)
-                {
+            if ($GLOBALS['service_object']->getServer() instanceof soap_server) {
+                if ($GLOBALS['service_object']->getServer()->methodname) {
                     $action .= '.' . $GLOBALS['service_object']->getServer()->methodname;
-                }
-                else
-                {
+                } else {
                     $action .= '.wsdl';
                 }
-            }
-            else
-            {
+            } else {
                 $action .= '.unknown';
             }
         }
         // service rest
-        elseif (!empty($GLOBALS['service_object']) && $GLOBALS['service_object'] instanceof SugarRestService)
-        {
+        elseif (!empty($GLOBALS['service_object']) && $GLOBALS['service_object'] instanceof SugarRestService) {
             $action .= '.rest.' . $GLOBALS['service_object']->getRegisteredImplClass();
-            if (!empty($_REQUEST['method']) && method_exists($GLOBALS['service_object']->implementation, $_REQUEST['method']))
-            {
+            if (!empty($_REQUEST['method']) && method_exists($GLOBALS['service_object']->implementation, $_REQUEST['method'])) {
                 $action .= '.' . $_REQUEST['method'];
-            }
-            elseif (empty($_REQUEST['method']))
-            {
+            } elseif (empty($_REQUEST['method'])) {
                 $action .= '.index';
-            }
-            else
-            {
+            } else {
                 $action .= '.unknown';
             }
         }
         // unknown
-        else
-        {
+        else {
             $action .= '.' . basename($_SERVER['SCRIPT_FILENAME']);
         }
 
@@ -272,23 +234,16 @@
      */
     public function start()
     {
-        if (self::$enable == false)
-        {
-            return;
-        }
-
-        if (self::$sample_rate == 0)
-        {
+        if (self::$enable == false) {
+            return;
+        }
+
+        if (self::$sample_rate == 0) {
             return;
         }
 
         $rate = 1 / self::$sample_rate * 100;
-<<<<<<< HEAD
-        if (rand(0, 100) > $rate)
-        {
-=======
         if (mt_rand(0, 100) > $rate) {
->>>>>>> 6c6f667b
             return;
         }
 
@@ -308,14 +263,12 @@
      */
     public function end()
     {
-        if ($this->registered == false)
-        {
+        if ($this->registered == false) {
             return;
         }
         $this->registered = false;
 
-        if (self::$enable == false)
-        {
+        if (self::$enable == false) {
             return;
         }
 
