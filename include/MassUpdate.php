--- conflicted
+++ resolved
@@ -113,52 +113,19 @@
         unset($_REQUEST['PHPSESSID']);
         $query = json_encode($_REQUEST);
 
-<<<<<<< HEAD
-        $bean = loadBean($_REQUEST['module']);
-        $order_by_name = $bean->module_dir . '2_' . strtoupper($bean->object_name) . '_ORDER_BY';
-        $lvso = isset($_REQUEST['lvso']) ? $_REQUEST['lvso'] : "";
-        $request_order_by_name = isset($_REQUEST[$order_by_name]) ? $_REQUEST[$order_by_name] : "";
-        $action = isset($_REQUEST['action']) ? $_REQUEST['action'] : "";
-        $module = isset($_REQUEST['module']) ? $_REQUEST['module'] : "";
-        if ($multi_select_popup) {
-            $tempString = '';
-        } else {
-            $tempString = "<form action='index.php' method='post' name='MassUpdate'  id='MassUpdate' onsubmit=\"return check_form('MassUpdate');\">\n"
-                . "<input type='hidden' name='return_action' value='{$action}' />\n"
-                . "<input type='hidden' name='return_module' value='{$module}' />\n"
-                . "<input type='hidden' name='massupdate' value='true' />\n"
-                . "<input type='hidden' name='delete' value='false' />\n"
-                . "<input type='hidden' name='merge' value='false' />\n"
-                . "<input type='hidden' name='current_query_by_page' value='{$query}' />\n"
-                . "<input type='hidden' name='module' value='{$module}' />\n"
-                . "<input type='hidden' name='action' value='MassUpdate' />\n"
-                . "<input type='hidden' name='lvso' value='{$lvso}' />\n"
-                . "<input type='hidden' name='{$order_by_name}' value='{$request_order_by_name}' />\n";
-        }
-
-        // cn: bug 9103 - MU navigation in emails is broken
-        if ($_REQUEST['module'] == 'Emails') {
-            $type = "";
-            // determine "type" - inbound, archive, etc.
-            if (isset($_REQUEST['type'])) {
-                $type = $_REQUEST['type'];
-            }
-            // determine owner
-            $tempString .= <<<eoq
-=======
                 if (!isset($_REQUEST['module'])) {
                     LoggerManager::getLogger()->warn('Undefined index: module');
                 }
-                
+
         $bean = loadBean(isset($_REQUEST['module']) ? $_REQUEST['module'] : null);
-        
+
         if (!isset($bean->module_dir)) {
             LoggerManager::getLogger()->warn('module_dir is not set for bean');
         }
         if (!isset($bean->object_name)) {
             LoggerManager::getLogger()->warn('object_name is not set for bean');
         }
-        
+
        $order_by_name = (isset($bean->module_dir) ? $bean->module_dir : null).'2_'.strtoupper(isset($bean->object_name) ? $bean->object_name : null).'_ORDER_BY' ;
        $lvso = isset($_REQUEST['lvso'])?$_REQUEST['lvso']:"";
        $request_order_by_name = isset($_REQUEST[$order_by_name])?$_REQUEST[$order_by_name]:"";
@@ -180,11 +147,11 @@
         . "<input type='hidden' name='{$order_by_name}' value='{$request_order_by_name}' />\n";
 
 		// cn: bug 9103 - MU navigation in emails is broken
-        
+
                 if (!isset($_REQUEST['module'])) {
                     LoggerManager::getLogger()->warn('Undefined index: module');
                 }
-        
+
 		if(isset($_REQUEST['module']) && $_REQUEST['module'] == 'Emails') {
 			$type = "";
 			// determine "type" - inbound, archive, etc.
@@ -193,7 +160,6 @@
 			}
 			// determine owner
 			$tempString .=<<<eoq
->>>>>>> f2b355db
 				<input type='hidden' name='type' value="{$type}" />
 				<input type='hidden' name='ie_assigned_user_id' value="{$current_user->id}" />
 eoq;
@@ -376,7 +342,6 @@
 
                         //Call include/formbase.php, but do not call retrieve again
                         populateFromPost('', $newbean, true, true);
-<<<<<<< HEAD
                         $newbean->save_from_post = false;
 
                         if (!isset($_POST['parent_id'])) {
@@ -473,75 +438,6 @@
         }
         $disable_date_format = $old_value;
     }
-=======
-						$newbean->save_from_post = false;
-
-						if (!isset($_POST['parent_id'])) {
-							$newbean->parent_type = null;
-						}
-
-						$email_address_id = '';
-	                    if (!empty($_POST['optout_primary'])) {
-	                    	$optout_flag_value = 0;
-	                    	if ($_POST['optout_primary'] == 'true') {
-	                    		$optout_flag_value = 1;
-	                    	} // if
-	                    	if (isset($this->sugarbean->emailAddress)) {
-	                    		if (!empty($this->sugarbean->emailAddress->addresses)) {
-	                    			foreach($this->sugarbean->emailAddress->addresses as $key =>$emailAddressRow) {
-	                    				if ($emailAddressRow['primary_address'] == '1') {
-	                    					$email_address_id = $emailAddressRow['email_address_id'];
-	                    					break;
-										} // if
-									} // foreach
-								} // if
-
-							} // if
-	                    } // if
-
-						// Fix for issue 1549: mass update the cases, and change the state value from open to close,
-						// Status value can still display New, Assigned, Pending Input (even though it should not)
-						foreach ($newbean->field_name_map as $field_name) {
-							if( isset($field_name['type']) && $field_name['type'] == 'dynamicenum' )  {
-								if( isset($field_name['parentenum']) && $field_name['parentenum'] != '' ) {
-									$parentenum_name = $field_name['parentenum'];
-									// Updated parent field value.
-									$parentenum_value = $newbean->$parentenum_name;
-
-									$dynamic_field_name = $field_name['name'];
-									// Dynamic field set value.
-									list($dynamic_field_value) = explode('_', $newbean->$dynamic_field_name);
-
-									if($parentenum_value != $dynamic_field_value) {
-
-										// Change to the default value of the correct value set.
-                      $defaultValue = '';
-                      foreach ($app_list_strings[$field_name['options']] as $key => $value) {
-                          if (strpos($key, $parentenum_value) === 0) {
-                              $defaultValue = $key;
-                              break;
-                          }
-                      }
-                      $newbean->$dynamic_field_name = $defaultValue;
-									}
-								}
-							}
-						}
-
-						$newbean->save($check_notify);
-						if (!empty($email_address_id)) {
-	    					$query = "UPDATE email_addresses SET opt_out = {$optout_flag_value} where id = '{$emailAddressRow['email_address_id']}'";
-	    					DBManagerFactory::getInstance()->query($query);
-
-						} // if
-
-						if(!empty($old_reports_to_id) && method_exists($newbean, 'update_team_memberships')) {
-						   $old_id = $old_reports_to_id == 'null' ? '' : $old_reports_to_id;
-						}
-					}
-				}
-			}
->>>>>>> f2b355db
 
     /**
      * Displays the massupdate form
