--- conflicted
+++ resolved
@@ -187,21 +187,14 @@
 
         // $encode_html previously effected the decoding process.
         // we should decode regardless, just in case, the calling method passing encoded html
-<<<<<<< HEAD
         $dirty_html_decoded = html_entity_decode($dirty_html);
-=======
-        $dirty_html_decoded = utf8_decode(html_entity_decode($dirty_html));
->>>>>>> 471dbf07
         $clean_html = $purifier->purify($dirty_html_decoded);
 
         // Re-encode html
         if ($encode_html === true) {
             $clean_html = htmlentities($clean_html);
         }
-<<<<<<< HEAD
-
-=======
->>>>>>> 471dbf07
+
         return $clean_html;
     }
 
