--- conflicted
+++ resolved
@@ -423,45 +423,6 @@
         return true;
     }
 
-<<<<<<< HEAD
-	protected function getDisplayFieldsFromCollection($sub_subpanels)
-	{
-		$display_fields = array();
-		foreach ($sub_subpanels as $key => $subpanel )
-		{
-			$list_fields = $subpanel->get_list_fields();
-			$index = 0;
-			foreach($list_fields as $field => $def)
-			{
-				if (isset($def['vname']) && isset($def['width']))
-				{
-					$index++;
-					if (!isset($display_fields[$def['vname']]))
-					{
-						if(sizeof($display_fields) > $index)
-						{
-							//Try to insert the new field in an order that makes sense
-							$start = array_slice($display_fields, 0, $index);
-							$end = array_slice($display_fields, $index);
-							$display_fields = array_merge(
-								$start,
-								array($def['vname'] => array('name' => $field, 'vname' => $def['vname'], 'width' => $def['width'] )),
-								$end
-							);
-						} else
-						{
-							$display_fields[$def['vname']] = array(
-								'name' => $field,
-								'vname' => $def['vname'],
-								'width' => $def['width'],
-							);
-						}
-					}
-				}
-			}
-		}
-	return $display_fields;}
-=======
     protected function getDisplayFieldsFromCollection($sub_subpanels)
     {
         $display_fields = array();
@@ -499,7 +460,6 @@
             }
         }
     }
->>>>>>> 55ab3018
 
     function isDatasourceFunction ()
     {
