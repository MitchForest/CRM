--- conflicted
+++ resolved
@@ -877,8 +877,6 @@
         $administration->saveSetting('MySettings', 'hide_subpanels', $serialized);
     }
 
-<<<<<<< HEAD
-=======
     /*
      * retrieve hidden subpanels
      */
@@ -930,5 +928,4 @@
     }
 
 
->>>>>>> 6102519a
 }