--- conflicted
+++ resolved
@@ -115,15 +115,23 @@
         $this->mod_strings = $mod_strings ;
 
         if ($this->isCollection ())
-<<<<<<< HEAD
-        {
-            $this->canDisplay = $this->load_sub_subpanels () ; //load sub-panel definition.
-        } else
-        {
-            if (!is_dir('modules/' . $this->_instance_properties [ 'module' ])){
-                _pstack_trace();
-            }
-            $def_path = 'modules/' . $this->_instance_properties [ 'module' ] . '/metadata/subpanels/' . $this->_instance_properties [ 'subpanel_name' ] . '.php' ;
+		{
+			$this->canDisplay = $this->load_sub_subpanels () ; //load sub-panel definition.
+		} else
+		{
+			if (!isset( $this->_instance_properties [ 'module' ])){
+				$GLOBALS['log']->fatal('Undefined index: module');
+                $instancePropertiesModule = null;
+            } else {
+				$instancePropertiesModule = $this->_instance_properties [ 'module' ];
+			}
+			if (!is_dir('modules/' . $instancePropertiesModule)){_pstack_trace();
+			}
+			if(!isset($this->_instance_properties [ 'subpanel_name' ])) {
+				$GLOBALS['log']->fatal('Invalid or missing SubPanelDefinition property: subpanel_name');
+                $def_path = null;
+            } else {
+                $subPanelName = $this->_instance_properties ['subpanel_name'];$def_path = 'modules/' . $this->_instance_properties [ 'module' ] . '/metadata/subpanels/' . $subPanelName . '.php' ;}
 
             $orig_exists = is_file($def_path);
             $loaded = false;
@@ -148,52 +156,6 @@
             if (!$loaded)
             {
                 $GLOBALS['log']->fatal("Failed to load original or custom subpanel data for $name in $def_path");
-=======
-		{
-			$this->canDisplay = $this->load_sub_subpanels () ; //load sub-panel definition.
-		} else
-		{
-			if(!isset($this->_instance_properties [ 'module' ])) {
-				$GLOBALS['log']->fatal('Undefined index: module');
-                $instancePropertiesModule = null;
-            } else {
-				$instancePropertiesModule = $this->_instance_properties [ 'module' ];
-			}
-			if (!is_dir('modules/' . $instancePropertiesModule)){
-				_pstack_trace();
-			}
-			if(!isset($this->_instance_properties [ 'subpanel_name' ])) {
-				$GLOBALS['log']->fatal('Invalid or missing SubPanelDefinition property: subpanel_name');
-                $def_path = null;
-            } else {
-                $subPanelName = $this->_instance_properties ['subpanel_name'];
-                $def_path = 'modules/' . $this->_instance_properties ['module'] . '/metadata/subpanels/' . $subPanelName . '.php';
-            }
-
-			$orig_exists = is_file($def_path);
-			$loaded = false;
-			if ($orig_exists)
-			{
-				require ($def_path);
-				$loaded = true;
-			}
-			if (is_file("custom/$def_path") && (!$original_only  || !$orig_exists))
-			{
-				require ("custom/$def_path");
-				$loaded = true;
-			}
-
-			if (! $original_only && isset ( $this->_instance_properties [ 'override_subpanel_name' ] ) && file_exists ( 'custom/modules/' . $this->_instance_properties [ 'module' ] . '/metadata/subpanels/' . $this->_instance_properties [ 'override_subpanel_name' ] . '.php' ))
-			{
-				$cust_def_path = 'custom/modules/' . $this->_instance_properties [ 'module' ] . '/metadata/subpanels/' . $this->_instance_properties [ 'override_subpanel_name' ] . '.php' ;
-				require ($cust_def_path) ;
-				$loaded = true;
-			}
-
-			if (!$loaded)
-			{
-				$GLOBALS['log']->fatal("Failed to load original or custom subpanel data for $name in $def_path");
->>>>>>> 60d57cf1
                 $this->canDisplay = false;
             }
 
@@ -338,7 +300,6 @@
      * @return bool         True by default if the subpanel was loaded.  Will return false if none in the collection are
      *                      allowed by the current user.
      */
-<<<<<<< HEAD
     function load_sub_subpanels ()
     {
 
@@ -360,171 +321,6 @@
         $modules_exempt_from_availability_check['Emails'] = 'Emails';
 
         $listFieldMap = array();
-
-        if (empty ( $this->sub_subpanels ))
-        {
-            $panels = $this->get_inst_prop_value ( 'collection_list' ) ;
-            foreach ( $panels as $panel => $properties )
-            {
-                if (array_key_exists ( $properties [ 'module' ], $modListHeader ) || array_key_exists ( $properties [ 'module' ], $modules_exempt_from_availability_check ))
-                {
-                    $this->sub_subpanels [ $panel ] = new aSubPanel ( $panel, $properties, $this->parent_bean, false, false, $this->search_query, $this->base_collection_list ) ;
-                }
-            }
-            // if it's empty just dump out as there is nothing to process.
-            if (empty($this->sub_subpanels)) {
-                return false;
-            }
-            //Sync displayed list fields across the subpanels
-            $display_fields = $this->getDisplayFieldsFromCollection($this->sub_subpanels);
-            $query_fields = array();
-            foreach ( $this->sub_subpanels as $key => $subpanel )
-            {
-                $list_fields = $subpanel->get_list_fields();
-                $listFieldMap[$key] = array();
-                $index = 0;
-                foreach($list_fields as $field => $def)
-                {
-                    if (isset($def['vname']) && isset($def['width']))
-                    {
-                        $index++;
-                        if (!empty($def['alias'])) {
-                            $listFieldMap[$key][$def['alias']] = $field;
-                        } else {
-                            $listFieldMap[$key][$field] = $field;
-                        }
-                        if (!isset($display_fields[$def['vname']]))
-                        {
-                            if(count($display_fields) > $index)
-                            {
-                                //Try to insert the new field in an order that makes sense
-                                $start = array_slice($display_fields, 0, $index);
-                                $end = array_slice($display_fields, $index);
-                                $display_fields = array_merge(
-                                    $start,
-                                    array($def['vname'] => array('name' => $field, 'vname' => $def['vname'], 'width' => $def['width'] )),
-                                    $end
-                                );
-                            } else
-                            {
-                                $display_fields[$def['vname']] = array(
-                                    'name' => empty($def['alias']) ? $field : $def['alias'],
-                                    'vname' => $def['vname'],
-                                    'width' => $def['width'],
-                                );
-                            }
-                        }
-                    } else {
-                        $query_fields[$field] = $def;
-                    }
-                }
-            }
-            foreach ( $this->sub_subpanels as $key => $subpanel )
-            {
-                $list_fields = array();
-                foreach($display_fields as $vname => $def)
-                {
-                    $field = $def['name'];
-                    $list_key = isset($listFieldMap[$key][$field]) ? $listFieldMap[$key][$field] : $field;
-
-                    if (isset($subpanel->panel_definition['list_fields'][$field]))
-                    {
-                        $list_fields[$field] = $subpanel->panel_definition['list_fields'][$field];
-                    }
-                    else if ($list_key != $field && isset($subpanel->panel_definition['list_fields'][$list_key]))
-                    {
-                        $list_fields[$list_key] = $subpanel->panel_definition['list_fields'][$list_key];
-
-                    }
-                    else {
-                        $list_fields[$field] = $display_fields[$vname];
-                    }
-                }
-                foreach($query_fields as $field => $def)
-                {
-                    if (isset($subpanel->panel_definition['list_fields'][$field]))
-                    {
-                        $list_fields[$field] = $subpanel->panel_definition['list_fields'][$field];
-                    }
-                    else {
-                        $list_fields[$field] = $def;
-                    }
-                }
-                $subpanel->panel_definition['list_fields'] = $list_fields;
-            }
-        }
-
-        return true;
-    }
-
-    protected function getDisplayFieldsFromCollection($sub_subpanels)
-    {
-        $display_fields = array();
-        foreach ($sub_subpanels as $key => $subpanel )
-        {
-            $list_fields = $subpanel->get_list_fields();
-            $index = 0;
-            foreach($list_fields as $field => $def)
-            {
-                if (isset($def['vname']) && isset($def['width']))
-                {
-                    $index++;
-                    if (!isset($display_fields[$def['vname']]))
-                    {
-                        if(sizeof($display_fields) > $index)
-                        {
-                            //Try to insert the new field in an order that makes sense
-                            $start = array_slice($display_fields, 0, $index);
-                            $end = array_slice($display_fields, $index);
-                            $display_fields = array_merge(
-                                $start,
-                                array($def['vname'] => array('name' => $field, 'vname' => $def['vname'], 'width' => $def['width'] )),
-                                $end
-                            );
-                        } else
-                        {
-                            $display_fields[$def['vname']] = array(
-                                'name' => $field,
-                                'vname' => $def['vname'],
-                                'width' => $def['width'],
-                            );
-                        }
-                    }
-                }
-            }
-        }
-    }
-
-    function isDatasourceFunction ()
-    {
-        if (strpos ( $this->get_inst_prop_value ( 'get_subpanel_data' ), 'function' ) === false)
-        {
-            return false ;
-        }
-        return true ;
-    }
-=======
-	function load_sub_subpanels ()
-	{
-
-		global $modListHeader ;
-		// added a check for security of tabs to see if an user has access to them
-		// this prevents passing an "unseen" tab to the query string and pulling up its contents
-		if (! isset ( $modListHeader ))
-		{
-			global $current_user ;
-			if (isset ( $current_user ))
-			{
-				$modListHeader = query_module_access_list ( $current_user ) ;
-			}
-		}
-
-		//by default all the activities modules are exempt, so hiding them won't affect their appearance unless the 'activity' subpanel itself is hidden.
-		//add email to the list temporarily so it is not affected in activities subpanel
-		global $modules_exempt_from_availability_check ;
-		$modules_exempt_from_availability_check['Emails'] = 'Emails';
-
-		$listFieldMap = array();
 
 		if (empty ( $this->sub_subpanels ))
 		{
@@ -532,17 +328,16 @@
 			if(null === $panels) {
 				$GLOBALS['log']->fatal('Incorrect or missing SubPanelDefinition property: collection_list');
 				$panels = array();
-			}
-			foreach ( $panels as $panel => $properties )
+			}foreach ( $panels as $panel => $properties )
 			{
-				if (array_key_exists ( $properties [ 'module' ], $modListHeader ) or array_key_exists ( $properties [ 'module' ], $modules_exempt_from_availability_check ))
+				if (array_key_exists ( $properties [ 'module' ], $modListHeader ) || array_key_exists ( $properties [ 'module' ], $modules_exempt_from_availability_check ))
 				{
 					$this->sub_subpanels [ $panel ] = new aSubPanel ( $panel, $properties, $this->parent_bean, false, false, $this->search_query, $this->base_collection_list ) ;
 				}
 			}
 			// if it's empty just dump out as there is nothing to process.
-			if(empty($this->sub_subpanels)) return false;
-			//Sync displayed list fields across the subpanels
+			if(empty($this->sub_subpanels)) {return false;
+			}//Sync displayed list fields across the subpanels
 			$display_fields = $this->getDisplayFieldsFromCollection($this->sub_subpanels);
 			$query_fields = array();
 			foreach ( $this->sub_subpanels as $key => $subpanel )
@@ -555,13 +350,13 @@
 					if (isset($def['vname']) && isset($def['width']))
 					{
 						$index++;
-						if(!empty($def['alias']))
+						if(!empty($def['alias'])){
 							$listFieldMap[$key][$def['alias']] = $field;
-						else
+						}else{
 							$listFieldMap[$key][$field] = $field;
-						if (!isset($display_fields[$def['vname']]))
+						}if (!isset($display_fields[$def['vname']]))
 						{
-							if(sizeof($display_fields) > $index)
+							if(count($display_fields) > $index)
 							{
 								//Try to insert the new field in an order that makes sense
 								$start = array_slice($display_fields, 0, $index);
@@ -593,35 +388,35 @@
 					$field = $def['name'];
 					$list_key = isset($listFieldMap[$key][$field]) ? $listFieldMap[$key][$field] : $field;
 
-					if (isset($subpanel->panel_definition['list_fields'][$field]))
-					{
-						$list_fields[$field] = $subpanel->panel_definition['list_fields'][$field];
-					}
-					else if ($list_key != $field && isset($subpanel->panel_definition['list_fields'][$list_key]))
-					{
-						$list_fields[$list_key] = $subpanel->panel_definition['list_fields'][$list_key];
-
-					}
-					else {
-						$list_fields[$field] = $display_fields[$vname];
-					}
-				}
-				foreach($query_fields as $field => $def)
-				{
-					if (isset($subpanel->panel_definition['list_fields'][$field]))
-					{
-						$list_fields[$field] = $subpanel->panel_definition['list_fields'][$field];
-					}
-					else {
-						$list_fields[$field] = $def;
-					}
-				}
-				$subpanel->panel_definition['list_fields'] = $list_fields;
-			}
-		}
-
-		return true;
-	}
+                    if (isset($subpanel->panel_definition['list_fields'][$field]))
+                    {
+                        $list_fields[$field] = $subpanel->panel_definition['list_fields'][$field];
+                    }
+                    else if ($list_key != $field && isset($subpanel->panel_definition['list_fields'][$list_key]))
+                    {
+                        $list_fields[$list_key] = $subpanel->panel_definition['list_fields'][$list_key];
+
+                    }
+                    else {
+                        $list_fields[$field] = $display_fields[$vname];
+                    }
+                }
+                foreach($query_fields as $field => $def)
+                {
+                    if (isset($subpanel->panel_definition['list_fields'][$field]))
+                    {
+                        $list_fields[$field] = $subpanel->panel_definition['list_fields'][$field];
+                    }
+                    else {
+                        $list_fields[$field] = $def;
+                    }
+                }
+                $subpanel->panel_definition['list_fields'] = $list_fields;
+            }
+        }
+
+        return true;
+    }
 
 	protected function getDisplayFieldsFromCollection($sub_subpanels)
 	{
@@ -659,18 +454,16 @@
 				}
 			}
 		}
-		return $display_fields;
-	}
-
-	function isDatasourceFunction ()
-	{
-		if (strpos ( $this->get_inst_prop_value ( 'get_subpanel_data' ), 'function' ) === false)
-		{
-			return false ;
-		}
-		return true ;
-	}
->>>>>>> 60d57cf1
+	return $display_fields;}
+
+    function isDatasourceFunction ()
+    {
+        if (strpos ( $this->get_inst_prop_value ( 'get_subpanel_data' ), 'function' ) === false)
+        {
+            return false ;
+        }
+        return true ;
+    }
 
     /**
      * Test to see if the sub panels defs contain a collection
