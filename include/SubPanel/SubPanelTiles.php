--- conflicted
+++ resolved
@@ -381,11 +381,7 @@
             array_push($tab_names, $tab);
         }
 
-<<<<<<< HEAD
-        $tab_names = '["' . implode($tab_names, '","') . '"]';
-=======
-        $tab_names = '["' . join('","', $tab_names) . '"]';
->>>>>>> ebb867d4
+        $tab_names = '["' . implode('","', $tab_names) . '"]';
 
         $module_sub_panels = array_map('array_keys', $module_sub_panels);
         $module_sub_panels = json_encode($module_sub_panels);
