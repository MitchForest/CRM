--- conflicted
+++ resolved
@@ -1,14 +1,9 @@
 <?php
-<<<<<<< HEAD
-if(!defined('sugarEntry') || !sugarEntry) die('Not A Valid Entry Point');
-/*********************************************************************************
-=======
 if (!defined('sugarEntry') || !sugarEntry) {
     die('Not A Valid Entry Point');
 }
 /**
  *
->>>>>>> b29c16a8
  * SugarCRM Community Edition is a customer relationship management program developed by
  * SugarCRM, Inc. Copyright (C) 2004-2013 SugarCRM Inc.
  *
@@ -54,227 +49,6 @@
  */
 class SubPanel
 {
-<<<<<<< HEAD
-	var $hideNewButton = false;
-	var $subpanel_id;
-	var $parent_record_id;
-	var $parent_module;  // the name of the parent module
-	var $parent_bean;  // the instantiated bean of the parent
-	var $template_file;
-	var $linked_fields;
-	var $action = 'DetailView';
-	var $show_select_button = true;
-	var $subpanel_define = null;  // contains the layout_def.php
-	var $subpanel_defs;
-	var $subpanel_query=null;
-    var $layout_def_key='';
-	var $search_query='';
-	var $collections = array();
-
-	function __construct($module, $record_id, $subpanel_id, $subpanelDef, $layout_def_key='', $collections = array() )
-	{
-		global $beanList, $beanFiles, $focus, $app_strings;
-
-
-		$this->subpanel_defs=$subpanelDef;
-		$this->subpanel_id = $subpanel_id;
-		$this->parent_record_id = $record_id;
-		$this->parent_module = $module;
-		$this->layout_def_key = $layout_def_key;
-		$this->collections = $collections;
-
-		$this->parent_bean = $focus;
-		$result = $focus;
-
-		if(empty($result))
-		{
-			$parent_bean_name = $beanList[$module];
-			$parent_bean_file = $beanFiles[$parent_bean_name];
-			require_once($parent_bean_file);
-			$this->parent_bean = new $parent_bean_name();
-			$this->parent_bean->retrieve($this->parent_record_id);
-			$result = $this->parent_bean;
-		}
-
-		if($record_id!='fab4' && $result == null)
-		{
-			sugar_die($app_strings['ERROR_NO_RECORD']);
-		}
-
-		if (empty($subpanelDef)) {
-			//load the subpanel by name.
-			require_once 'include/SubPanel/SubPanelDefinitions.php' ;
-			$panelsdef=new SubPanelDefinitions($result,$layout_def_key);
-			$subpanelDef=$panelsdef->load_subpanel($subpanel_id, false, false, $this->search_query,$collections);
-			$this->subpanel_defs=$subpanelDef;
-		}
-
-		$this->buildSearchQuery();
-	}
-
-	function setTemplateFile($template_file)
-	{
-		$this->template_file = $template_file;
-	}
-
-	function setBeanList(&$value){
-		$this->bean_list =$value;
-	}
-
-	function setHideNewButton($value){
-		$this->hideNewButton = $value;
-	}
-
-
-	function getHeaderText( $currentModule){
-	}
-
-	function get_buttons( $panel_query=null)
-	{
-
-		$thisPanel =& $this->subpanel_defs;
-		$subpanel_def = $thisPanel->get_buttons();
-
-		if(!isset($this->listview)){
-			$this->listview = new ListViewSubPanel();
-		}
-		$layout_manager = $this->listview->getLayoutManager();
-		$widget_contents = '<div><table cellpadding="0" cellspacing="0"><tr>';
-		foreach($subpanel_def as $widget_data)
-		{
-			$widget_data['action'] = $_REQUEST['action'];
-			$widget_data['module'] =  $thisPanel->get_inst_prop_value('module');
-			$widget_data['focus'] = $this->parent_bean;
-			$widget_data['subpanel_definition'] = $thisPanel;
-			$widget_contents .= '<td style="padding-right: 2px; padding-bottom: 2px;">' . "\n";
-
-			if(empty($widget_data['widget_class']))
-			{
-				$widget_contents .= "widget_class not defined for top subpanel buttons";
-			}
-			else
-			{
-				$widget_contents .= $layout_manager->widgetDisplay($widget_data);
-			}
-
-			$widget_contents .= '</td>';
-		}
-
-		$widget_contents .= '</tr></table></div>';
-		return $widget_contents;
-	}
-
-
-	function ProcessSubPanelListView($xTemplatePath, &$mod_strings)
-	{
-		global $app_strings;
-		global $current_user;
-		global $sugar_config;
-		global $app_strings;
-
-//		if(isset($this->listview)){
-//			$ListView =& $this->listview;
-//		}else{
-//			$this->listview = new ListViewSubPanel();
-//		}
-		$this->listview = new ListViewSubPanel();
-		$ListView =& $this->listview;
-		$ListView->initNewSmartyTemplate($xTemplatePath,$this->subpanel_defs->mod_strings);
-		$ListView->smartyTemplateAssign("RETURN_URL", "&return_module=".$this->parent_module."&return_action=DetailView&return_id=".$this->parent_bean->id);
-		$ListView->smartyTemplateAssign("RELATED_MODULE", $this->parent_module);  // TODO: what about unions?
-		$ListView->smartyTemplateAssign("RECORD_ID", $this->parent_bean->id);
-		$ListView->smartyTemplateAssign("EDIT_INLINE_PNG", SugarThemeRegistry::current()->getImage('edit_inline','align="absmiddle"  border="0"',null,null,'.gif',$app_strings['LNK_EDIT']));
-		$ListView->smartyTemplateAssign("DELETE_INLINE_PNG", SugarThemeRegistry::current()->getImage('delete_inline','align="absmiddle" border="0"',null,null,'.gif',$app_strings['LBL_DELETE_INLINE']));
-		$ListView->smartyTemplateAssign("REMOVE_INLINE_PNG", SugarThemeRegistry::current()->getImage('delete_inline','align="absmiddle" border="0"',null,null,'.gif',$app_strings['LBL_ID_FF_REMOVE']));
-		$ListView->smartyTemplateAssign("APP", $app_strings);
-		$header_text= '';
-
-		$ListView->smartyTemplateAssign("SUBPANEL_ID", $this->subpanel_id);
-		$ListView->smartyTemplateAssign("SUBPANEL_SEARCH", $this->getSearchForm());
-		$display_sps = '';
-		if($this->search_query == '' && empty($this->collections)) $display_sps = 'display:none';
-		$ListView->smartyTemplateAssign("DISPLAY_SPS",$display_sps);
-
-		if(is_admin($current_user) && $_REQUEST['module'] != 'DynamicLayout' && !empty($_SESSION['editinplace']))
-		{
-			$exploded = explode('/', $xTemplatePath);
-			$file_name = $exploded[count($exploded) - 1];
-			$mod_name =  $exploded[count($exploded) - 2];
-			$header_text= "&nbsp;<a href='index.php?action=index&module=DynamicLayout&from_action=$file_name&from_module=$mod_name&mod_lang="
-				.$_REQUEST['module']."'>".SugarThemeRegistry::current()->getImage("EditLayout","border='0' align='bottom'",null,null,'.gif','Edit Layout')."</a>";
-		}
-		$ListView->setHeaderTitle('');
-		$ListView->setHeaderText('');
-
-		ob_start();
-
-		$ListView->is_dynamic = true;
-		$ListView->records_per_page = $sugar_config['list_max_entries_per_subpanel'] + 0;
-		if (isset($this->subpanel_defs->_instance_properties['records_per_page'])) {
-			$ListView->records_per_page = $this->subpanel_defs->_instance_properties['records_per_page'] + 0;
-		}
-		$ListView->start_link_wrapper = "javascript:showSubPanel('".$this->subpanel_id."','";
-		$ListView->subpanel_id = $this->subpanel_id;
-		$ListView->end_link_wrapper = "',true);";
-		if ( !empty($this->layout_def_key) ) {
-			$ListView->end_link_wrapper = '&layout_def_key='.$this->layout_def_key.$ListView->end_link_wrapper;
-		}
-
-		$where = '';
-		$ListView->setQuery($where, '', '', '');
-		$ListView->show_export_button = false;
-
-		//function returns the query that was used to populate sub-panel data.
-
-		$query=$ListView->process_dynamic_listview($this->parent_module, $this->parent_bean,$this->subpanel_defs);
-		$this->subpanel_query=$query;
-		$ob_contents = ob_get_contents();
-		ob_end_clean();
-		return $ob_contents;
-	}
-
-	function display()
-	{
-		$result_array = array();
-
-		$return_string = $this->ProcessSubPanelListView($this->template_file,$result_array);
-
-		print $return_string;
-	}
-
-	function getModulesWithSubpanels()
-	{
-		global $beanList;
-		$dir = dir('modules');
-		$modules = array();
-		while($entry = $dir->read())
-		{
-			if(file_exists('modules/' . $entry . '/layout_defs.php'))
-			{
-				$modules[$entry] = $entry;
-			}
-		}
-		return $modules;
-	}
-
-  static function getModuleSubpanels($module){
-  	require_once('include/SubPanel/SubPanelDefinitions.php');
-  		global $beanList, $beanFiles;
-  		if(!isset($beanList[$module])){
-  			return array();
-  		}
-
-  		$class = $beanList[$module];
-  		require_once($beanFiles[$class]);
-  		$mod = new $class();
-  		$spd = new SubPanelDefinitions($mod);
-  		$tabs = $spd->get_available_tabs(true);
-  		$ret_tabs = array();
-  		$reject_tabs = array('history'=>1, 'activities'=>1);
-  		foreach($tabs as $key=>$tab){
-  		    foreach($tab as $k=>$v){
-                if (! isset ( $reject_tabs [$k] )) {
-=======
     public $hideNewButton = false;
     public $subpanel_id;
     public $parent_record_id;
@@ -499,7 +273,6 @@
         foreach ($tabs as $key=>$tab) {
             foreach ($tab as $k=>$v) {
                 if (! isset($reject_tabs [$k])) {
->>>>>>> b29c16a8
                     $ret_tabs [$k] = $v;
                 }
             }
