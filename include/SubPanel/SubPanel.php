<?php
if(!defined('sugarEntry') || !sugarEntry) die('Not A Valid Entry Point');
/*********************************************************************************
 * SugarCRM Community Edition is a customer relationship management program developed by
 * SugarCRM, Inc. Copyright (C) 2004-2013 SugarCRM Inc.

 * SuiteCRM is an extension to SugarCRM Community Edition developed by Salesagility Ltd.
 * Copyright (C) 2011 - 2016 Salesagility Ltd.
 *
 * This program is free software; you can redistribute it and/or modify it under
 * the terms of the GNU Affero General Public License version 3 as published by the
 * Free Software Foundation with the addition of the following permission added
 * to Section 15 as permitted in Section 7(a): FOR ANY PART OF THE COVERED WORK
 * IN WHICH THE COPYRIGHT IS OWNED BY SUGARCRM, SUGARCRM DISCLAIMS THE WARRANTY
 * OF NON INFRINGEMENT OF THIRD PARTY RIGHTS.
 *
 * This program is distributed in the hope that it will be useful, but WITHOUT
 * ANY WARRANTY; without even the implied warranty of MERCHANTABILITY or FITNESS
 * FOR A PARTICULAR PURPOSE.  See the GNU Affero General Public License for more
 * details.
 *
 * You should have received a copy of the GNU Affero General Public License along with
 * this program; if not, see http://www.gnu.org/licenses or write to the Free
 * Software Foundation, Inc., 51 Franklin Street, Fifth Floor, Boston, MA
 * 02110-1301 USA.
 *
 * You can contact SugarCRM, Inc. headquarters at 10050 North Wolfe Road,
 * SW2-130, Cupertino, CA 95014, USA. or at email address contact@sugarcrm.com.
 *
 * The interactive user interfaces in modified source and object code versions
 * of this program must display Appropriate Legal Notices, as required under
 * Section 5 of the GNU Affero General Public License version 3.
 *
 * In accordance with Section 7(b) of the GNU Affero General Public License version 3,
 * these Appropriate Legal Notices must retain the display of the "Powered by
 * SugarCRM" logo and "Supercharged by SuiteCRM" logo. If the display of the logos is not
 * reasonably feasible for  technical reasons, the Appropriate Legal Notices must
 * display the words  "Powered by SugarCRM" and "Supercharged by SuiteCRM".
 ********************************************************************************/

require_once('include/SubPanel/registered_layout_defs.php');
/**
 * Subpanel
 * @api
 */
class SubPanel
{
	var $hideNewButton = false;
	var $subpanel_id;
	var $parent_record_id;
	var $parent_module;  // the name of the parent module
	var $parent_bean;  // the instantiated bean of the parent
	var $template_file;
	var $linked_fields;
	var $action = 'DetailView';
	var $show_select_button = true;
	var $subpanel_define = null;  // contains the layout_def.php
	var $subpanel_defs;
	var $subpanel_query=null;
    var $layout_def_key='';
	var $search_query='';
	var $collections = array();

	function __construct($module, $record_id, $subpanel_id, $subpanelDef, $layout_def_key='', $collections = array() )
	{
		global $beanList, $beanFiles, $focus, $app_strings;

		$this->subpanel_defs=$subpanelDef;
		$this->subpanel_id = $subpanel_id;
		$this->parent_record_id = $record_id;
		$this->parent_module = $module;
		$this->layout_def_key = $layout_def_key;
		$this->collections = $collections;

		$this->parent_bean = $focus;
		$result = $focus;

		if(empty($result))
		{
			$parent_bean_name = $beanList[$module];
			$parent_bean_file = $beanFiles[$parent_bean_name];
			require_once($parent_bean_file);
			$this->parent_bean = new $parent_bean_name();
			$this->parent_bean->retrieve($this->parent_record_id);
			$result = $this->parent_bean;
		}

		if($record_id!='fab4' && $result == null)
		{
			sugar_die($app_strings['ERROR_NO_RECORD']);
		}
		$this->buildSearchQuery();
		if (!empty($subpanelDef)) {
			//load the subpanel by name.
			$panelsdef=new SubPanelDefinitions($result,$layout_def_key);
			$subpanelDef=$panelsdef->load_subpanel($subpanel_id, false, false, $this->search_query,$collections);
			$this->subpanel_defs=$subpanelDef;

		}
	}

	/**
	 * @deprecated deprecated since version 7.6, PHP4 Style Constructors are deprecated and will be remove in 7.8, please update your code, use __construct instead
	 */
	function SubPanel($module, $record_id, $subpanel_id, $subpanelDef, $layout_def_key='', $collections = array() ){
		$deprecatedMessage = 'PHP4 Style Constructors are deprecated and will be remove in 7.8, please update your code';
		if(isset($GLOBALS['log'])) {
			$GLOBALS['log']->deprecated($deprecatedMessage);
		}
		else {
			trigger_error($deprecatedMessage, E_USER_DEPRECATED);
		}
		self::__construct($module, $record_id, $subpanel_id, $subpanelDef, $layout_def_key, $collections);
	}

	function setTemplateFile($template_file)
	{
		$this->template_file = $template_file;
	}

	function setBeanList(&$value){
		$this->bean_list =$value;
	}

	function setHideNewButton($value){
		$this->hideNewButton = $value;
	}


	function getHeaderText( $currentModule){
	}

	function get_buttons( $panel_query=null)
	{

		$thisPanel =& $this->subpanel_defs;
		$subpanel_def = $thisPanel->get_buttons();

		if(!isset($this->listview)){
			$this->listview = new ListView();
		}
		$layout_manager = $this->listview->getLayoutManager();
		$widget_contents = '<div><table cellpadding="0" cellspacing="0"><tr>';
		foreach($subpanel_def as $widget_data)
		{
			$widget_data['action'] = $_REQUEST['action'];
			$widget_data['module'] =  $thisPanel->get_inst_prop_value('module');
			$widget_data['focus'] = $this->parent_bean;
			$widget_data['subpanel_definition'] = $thisPanel;
			$widget_contents .= '<td style="padding-right: 2px; padding-bottom: 2px;">' . "\n";

			if(empty($widget_data['widget_class']))
			{
				$widget_contents .= "widget_class not defined for top subpanel buttons";
			}
			else
			{
				$widget_contents .= $layout_manager->widgetDisplay($widget_data);
			}

			$widget_contents .= '</td>';
		}

		$widget_contents .= '</tr></table></div>';
		return $widget_contents;
	}


	function ProcessSubPanelListView($xTemplatePath, &$mod_strings)
	{
		global $app_strings;
		global $current_user;
		global $sugar_config;

		if(isset($this->listview)){
			$ListView =& $this->listview;
		}else{
			$ListView = new ListView();
		}
		$ListView->initNewXTemplate($xTemplatePath,$this->subpanel_defs->mod_strings);
		$ListView->xTemplateAssign("RETURN_URL", "&return_module=".$this->parent_module."&return_action=DetailView&return_id=".$this->parent_bean->id);
		$ListView->xTemplateAssign("RELATED_MODULE", $this->parent_module);  // TODO: what about unions?
		$ListView->xTemplateAssign("RECORD_ID", $this->parent_bean->id);
		$ListView->xTemplateAssign("EDIT_INLINE_PNG", SugarThemeRegistry::current()->getImage('edit_inline','align="absmiddle"  border="0"',null,null,'.gif',$app_strings['LNK_EDIT']));
		$ListView->xTemplateAssign("DELETE_INLINE_PNG", SugarThemeRegistry::current()->getImage('delete_inline','align="absmiddle" border="0"',null,null,'.gif',$app_strings['LBL_DELETE_INLINE']));
		$ListView->xTemplateAssign("REMOVE_INLINE_PNG", SugarThemeRegistry::current()->getImage('delete_inline','align="absmiddle" border="0"',null,null,'.gif',$app_strings['LBL_ID_FF_REMOVE']));
		$header_text= '';

		$ListView->xTemplateAssign("SUBPANEL_ID", $this->subpanel_id);
		$ListView->xTemplateAssign("SUBPANEL_SEARCH", $this->getSearchForm());
		$display_sps = '';
		if($this->search_query == '' && empty($this->collections)) $display_sps = 'display:none';
		$ListView->xTemplateAssign("DISPLAY_SPS",$display_sps);

		if(is_admin($current_user) && $_REQUEST['module'] != 'DynamicLayout' && !empty($_SESSION['editinplace']))
		{
			$exploded = explode('/', $xTemplatePath);
			$file_name = $exploded[sizeof($exploded) - 1];
			$mod_name =  $exploded[sizeof($exploded) - 2];
			$header_text= "&nbsp;<a href='index.php?action=index&module=DynamicLayout&from_action=$file_name&from_module=$mod_name&mod_lang="
				.$_REQUEST['module']."'>".SugarThemeRegistry::current()->getImage("EditLayout","border='0' align='bottom'",null,null,'.gif','Edit Layout')."</a>";
		}
		$ListView->setHeaderTitle('');
		$ListView->setHeaderText('');

		ob_start();

		$ListView->is_dynamic = true;
		$ListView->records_per_page = $sugar_config['list_max_entries_per_subpanel'] + 0;
		if (isset($this->subpanel_defs->_instance_properties['records_per_page'])) {
			$ListView->records_per_page = $this->subpanel_defs->_instance_properties['records_per_page'] + 0;
		}
		$ListView->start_link_wrapper = "javascript:showSubPanel('".$this->subpanel_id."','";
		$ListView->subpanel_id = $this->subpanel_id;
		$ListView->end_link_wrapper = "',true);";
		if ( !empty($this->layout_def_key) ) {
			$ListView->end_link_wrapper = '&layout_def_key='.$this->layout_def_key.$ListView->end_link_wrapper;
		}

		$where = '';
		$ListView->setQuery($where, '', '', '');
		$ListView->show_export_button = false;

		//function returns the query that was used to populate sub-panel data.

		$query=$ListView->process_dynamic_listview($this->parent_module, $this->parent_bean,$this->subpanel_defs);
		$this->subpanel_query=$query;
		$ob_contents = ob_get_contents();
		ob_end_clean();
		return $ob_contents;
	}

	function display()
	{
		$result_array = array();

		$return_string = $this->ProcessSubPanelListView($this->template_file,$result_array);

		print $return_string;
	}

	function getModulesWithSubpanels()
	{
		global $beanList;
		$dir = dir('modules');
		$modules = array();
		while($entry = $dir->read())
		{
			if(file_exists('modules/' . $entry . '/layout_defs.php'))
			{
				$modules[$entry] = $entry;
			}
		}
		return $modules;
	}

  static function getModuleSubpanels($module){
  	require_once('include/SubPanel/SubPanelDefinitions.php');
  		global $beanList, $beanFiles;
  		if(!isset($beanList[$module])){
  			return array();
  		}

  		$class = $beanList[$module];
  		require_once($beanFiles[$class]);
  		$mod = new $class();
  		$spd = new SubPanelDefinitions($mod);
  		$tabs = $spd->get_available_tabs(true);
  		$ret_tabs = array();
  		$reject_tabs = array('history'=>1, 'activities'=>1);
  		foreach($tabs as $key=>$tab){
  		    foreach($tab as $k=>$v){
                if (! isset ( $reject_tabs [$k] )) {
                    $ret_tabs [$k] = $v;
                }
            }
  		}

  		return $ret_tabs;


  }

  //saves overrides for defs
  function saveSubPanelDefOverride( $panel, $subsection, $override){
  		global $layout_defs, $beanList;

  		//save the new subpanel
  		$name = "subpanel_layout['list_fields']";

  		//bugfix: load looks for moduleName/metadata/subpanels, not moduleName/subpanels
  		$path = 'custom/modules/'. $panel->_instance_properties['module'] . '/metadata/subpanels';

  		//bug# 40171: "Custom subpanels not working as expected"
  		//each custom subpanel needs to have a unique custom def file
  		$filename = $panel->parent_bean->object_name . "_subpanel_" . $panel->name; //bug 42262 (filename with $panel->_instance_properties['get_subpanel_data'] can create problem if had word "function" in it)
  		$oldName1 = '_override' . $panel->parent_bean->object_name .$panel->_instance_properties['module'] . $panel->_instance_properties['subpanel_name'] ;
  		$oldName2 = '_override' . $panel->parent_bean->object_name .$panel->_instance_properties['get_subpanel_data'] ;
  		if (file_exists('custom/Extension/modules/'. $panel->parent_bean->module_dir . "/Ext/Layoutdefs/$oldName1.php")){
  		  unlink('custom/Extension/modules/'. $panel->parent_bean->module_dir . "/Ext/Layoutdefs/$oldName1.php");
  		}
  		if (file_exists('custom/Extension/modules/'. $panel->parent_bean->module_dir . "/Ext/Layoutdefs/$oldName2.php")){
         unlink('custom/Extension/modules/'. $panel->parent_bean->module_dir . "/Ext/Layoutdefs/$oldName2.php");
  		}
  		$extname = '_override'.$filename;
  		//end of bug# 40171

  		mkdir_recursive($path, true);
  		write_array_to_file( $name, $override,$path.'/' . $filename .'.php');

  		//save the override for the layoutdef
        //tyoung 10.12.07 pushed panel->name to lowercase to match case in subpaneldefs.php files -
        //gave error on bad index 'module' as this override key didn't match the key in the subpaneldefs
  		$name = "layout_defs['".  $panel->parent_bean->module_dir. "']['subpanel_setup']['" .strtolower($panel->name). "']";
//  	$GLOBALS['log']->debug('SubPanel.php->saveSubPanelDefOverride(): '.$name);
  		$newValue = override_value_to_string($name, 'override_subpanel_name', $filename);
  		mkdir_recursive('custom/Extension/modules/'. $panel->parent_bean->module_dir . '/Ext/Layoutdefs', true);
  		$fp = sugar_fopen('custom/Extension/modules/'. $panel->parent_bean->module_dir . "/Ext/Layoutdefs/$extname.php", 'w');
  		fwrite($fp, "<?php\n//auto-generated file DO NOT EDIT\n$newValue\n?>");
  		fclose($fp);
  		require_once('ModuleInstall/ModuleInstaller.php');
  		$moduleInstaller = new ModuleInstaller();
  		$moduleInstaller->silent = true; // make sure that the ModuleInstaller->log() function doesn't echo while rebuilding the layoutdefs
  		$moduleInstaller->rebuild_layoutdefs();
  		if (file_exists('modules/'.  $panel->parent_bean->module_dir . '/layout_defs.php'))
  			include('modules/'.  $panel->parent_bean->module_dir . '/layout_defs.php');
  		if (file_exists('custom/modules/'.  $panel->parent_bean->module_dir . '/Ext/Layoutdefs/layoutdefs.ext.php'))
  			include('custom/modules/'.  $panel->parent_bean->module_dir . '/Ext/Layoutdefs/layoutdefs.ext.php');
  }

	function get_subpanel_setup($module)
	{
		$subpanel_setup = '';
		$layout_defs = get_layout_defs();

		if(!empty($layout_defs) && !empty($layout_defs[$module]['subpanel_setup']))
      {
      	$subpanel_setup = $layout_defs[$module]['subpanel_setup'];
      }

      return $subpanel_setup;
	}

	/**
	 * Retrieve the subpanel definition from the registered layout_defs arrays.
	 */
	function getSubPanelDefine($module, $subpanel_id)
	{
		$default_subpanel_define = SubPanel::_get_default_subpanel_define($module, $subpanel_id);
		$custom_subpanel_define = SubPanel::_get_custom_subpanel_define($module, $subpanel_id);

		$subpanel_define = array_merge($default_subpanel_define, $custom_subpanel_define);

		if(empty($subpanel_define))
		{
			print('Could not load subpanel definition for: ' . $subpanel_id);
		}

		return $subpanel_define;
	}

	function _get_custom_subpanel_define($module, $subpanel_id)
	{
		$ret_val = array();

		if($subpanel_id != '')
		{
			$layout_defs = get_layout_defs();

			if(!empty($layout_defs[$module]['custom_subpanel_defines'][$subpanel_id]))
			{
				$ret_val = $layout_defs[$module]['custom_subpanel_defines'][$subpanel_id];
			}
		}

		return $ret_val;
	}

	function _get_default_subpanel_define($module, $subpanel_id)
	{
		$ret_val = array();

		if($subpanel_id != '')
		{
	  		$layout_defs = get_layout_defs();

			if(!empty($layout_defs[$subpanel_id]['default_subpanel_define']))
			{
				$ret_val = $layout_defs[$subpanel_id]['default_subpanel_define'];
			}
		}

		return $ret_val;
	}

	function buildSearchQuery()
	{
		$thisPanel =& $this->subpanel_defs;
		$subpanel_defs = $thisPanel->_instance_properties;

		require_once('include/SubPanel/SubPanelSearchForm.php');

		if (isset($subpanel_defs['type']) && $subpanel_defs['type'] == 'collection') {
<<<<<<< HEAD
			$collection = array_shift(array_values($subpanel_defs['collection_list']));
=======
			$arrayValues = array_values($subpanel_defs['collection_list']);
			$collection = array_shift($arrayValues);
>>>>>>> 462f4759
			$module = $collection['module'];
		} else {
			$module = $subpanel_defs['module'];
		}
		$seed = BeanFactory::getBean($module);


		$_REQUEST['searchFormTab'] = 'basic_search';
		$searchForm = new SubPanelSearchForm($seed, $module, $this);

		$searchMetaData = $searchForm->retrieveSearchDefs($module);
		$searchForm->setup($searchMetaData['searchdefs'], $searchMetaData['searchFields'], 'SubpanelSearchFormGeneric.tpl', 'basic_search');

		$searchForm->populateFromRequest();

		$where_clauses = $searchForm->generateSearchWhere(true, $seed->module_dir);

		if (count($where_clauses) > 0 ) {
			$this->search_query = '('. implode(' ) AND ( ', $where_clauses) . ')';
		}
		$GLOBALS['log']->info("Subpanel Where Clause: $this->search_query");

	}

	function get_searchdefs($module)
	{
		$thisPanel =& $this->subpanel_defs;
		$subpanel_defs = $thisPanel->_instance_properties;

		if(isset($subpanel_defs['searchdefs'])){
			$searchdefs[$module]['layout']['basic_search'] = $subpanel_defs['searchdefs'];
			$searchdefs[$module]['templateMeta'] = Array ('maxColumns' => 3, 'maxColumnsBasic' => 4, 'widths' => Array ( 'label' => 10, 'field' => 30 )) ;
			return $searchdefs;
		}

		return false;
	}

	function getSearchForm()
	{

		$thisPanel =& $this->subpanel_defs;
		$subpanel_defs = $thisPanel->_instance_properties;
		require_once('include/SubPanel/SubPanelSearchForm.php');

		if (isset($subpanel_defs['type']) && $subpanel_defs['type'] == 'collection') {
<<<<<<< HEAD
			$collection = array_shift(array_values($subpanel_defs['collection_list']));
=======
			$arrayValues = array_values($subpanel_defs['collection_list']);
			$collection = array_shift($arrayValues);
>>>>>>> 462f4759
			$module = $collection['module'];
		} else {
			$module = $subpanel_defs['module'];
		}
		$seed = BeanFactory::getBean($module);

		$searchForm = new SubPanelSearchForm($seed, $module, $this);

		$searchMetaData = $searchForm->retrieveSearchDefs($module);

		if ($subpanel_searchMetaData = $this->get_searchdefs($module)){

			$searchForm->setup($subpanel_searchMetaData, $searchMetaData['searchFields'], 'SubpanelSearchFormGeneric.tpl', 'basic_search');

			if(!empty($this->collections))
				$searchForm->searchFields['collection'] = array();

			$searchForm->populateFromRequest();

			return $searchForm->display();
		}

		return '';
	}
}
?><|MERGE_RESOLUTION|>--- conflicted
+++ resolved
@@ -401,12 +401,8 @@
 		require_once('include/SubPanel/SubPanelSearchForm.php');
 
 		if (isset($subpanel_defs['type']) && $subpanel_defs['type'] == 'collection') {
-<<<<<<< HEAD
-			$collection = array_shift(array_values($subpanel_defs['collection_list']));
-=======
 			$arrayValues = array_values($subpanel_defs['collection_list']);
 			$collection = array_shift($arrayValues);
->>>>>>> 462f4759
 			$module = $collection['module'];
 		} else {
 			$module = $subpanel_defs['module'];
@@ -453,12 +449,8 @@
 		require_once('include/SubPanel/SubPanelSearchForm.php');
 
 		if (isset($subpanel_defs['type']) && $subpanel_defs['type'] == 'collection') {
-<<<<<<< HEAD
-			$collection = array_shift(array_values($subpanel_defs['collection_list']));
-=======
 			$arrayValues = array_values($subpanel_defs['collection_list']);
 			$collection = array_shift($arrayValues);
->>>>>>> 462f4759
 			$module = $collection['module'];
 		} else {
 			$module = $subpanel_defs['module'];
