<?php
<<<<<<< HEAD
if(!defined('sugarEntry') || !sugarEntry) die('Not A Valid Entry Point');
/*********************************************************************************
=======
if (!defined('sugarEntry') || !sugarEntry) {
    die('Not A Valid Entry Point');
}
/**
 *
>>>>>>> b29c16a8
 * SugarCRM Community Edition is a customer relationship management program developed by
 * SugarCRM, Inc. Copyright (C) 2004-2013 SugarCRM Inc.
 *
 * SuiteCRM is an extension to SugarCRM Community Edition developed by SalesAgility Ltd.
 * Copyright (C) 2011 - 2018 SalesAgility Ltd.
 *
 * This program is free software; you can redistribute it and/or modify it under
 * the terms of the GNU Affero General Public License version 3 as published by the
 * Free Software Foundation with the addition of the following permission added
 * to Section 15 as permitted in Section 7(a): FOR ANY PART OF THE COVERED WORK
 * IN WHICH THE COPYRIGHT IS OWNED BY SUGARCRM, SUGARCRM DISCLAIMS THE WARRANTY
 * OF NON INFRINGEMENT OF THIRD PARTY RIGHTS.
 *
 * This program is distributed in the hope that it will be useful, but WITHOUT
 * ANY WARRANTY; without even the implied warranty of MERCHANTABILITY or FITNESS
 * FOR A PARTICULAR PURPOSE. See the GNU Affero General Public License for more
 * details.
 *
 * You should have received a copy of the GNU Affero General Public License along with
 * this program; if not, see http://www.gnu.org/licenses or write to the Free
 * Software Foundation, Inc., 51 Franklin Street, Fifth Floor, Boston, MA
 * 02110-1301 USA.
 *
 * You can contact SugarCRM, Inc. headquarters at 10050 North Wolfe Road,
 * SW2-130, Cupertino, CA 95014, USA. or at email address contact@sugarcrm.com.
 *
 * The interactive user interfaces in modified source and object code versions
 * of this program must display Appropriate Legal Notices, as required under
 * Section 5 of the GNU Affero General Public License version 3.
 *
 * In accordance with Section 7(b) of the GNU Affero General Public License version 3,
 * these Appropriate Legal Notices must retain the display of the "Powered by
 * SugarCRM" logo and "Supercharged by SuiteCRM" logo. If the display of the logos is not
 * reasonably feasible for technical reasons, the Appropriate Legal Notices must
 * display the words "Powered by SugarCRM" and "Supercharged by SuiteCRM".
 */

require_once('include/EditView/SugarVCR.php');
/**
 * ListView - list of many objects
 * @api
 */
class ListView
{
    var $local_theme= null;
    var $local_app_strings= null;
    var $local_image_path = null;
    var $local_current_module = null;
    var $local_mod_strings = null;
    var $records_per_page = 20;
    var $xTemplate = null;
    var $xTemplatePath = null;
    var $seed_data = null;
    var $query_where = null;
    var $query_limit = -1;
    var $query_orderby = null;
    var $header_title = '';
    var $header_text = '';
    var $initialized = false;
    var $show_export_button = true;
    var $show_delete_button = true;
    var $show_select_menu = true;
    var $show_paging = true;
    var $show_mass_update = true;
    var $show_mass_update_form = true;
    var $query_where_has_changed = false;
    var $display_header_and_footer = true;
    var $baseURL = '';
    var $is_dynamic = false;
    var $inline = false;
    var $start_link_wrapper = '';
    var $end_link_wrapper = '';
    var $list_field_defs = array();

    var $shouldProcess = false;
    var $data_array;
    var $related_field_name = '';
    var $child_focus = '';
    var $layout_manager = null;
    var $process_for_popups = false;
    var $multi_select_popup=false;
    var $_additionalDetails = false;
    var $additionalDetailsFunction = null;
    var $sort_order = '';
    var $force_mass_update=false;
    var $keep_mass_update_form_open=false;
    var $ignorePopulateOnly = false;

function setDataArray($value) {
    $this->data_array = $value;
}

function processListViewMulti($seed, $xTemplateSection, $html_varName) {

    $this->shouldProcess = true;

    echo "<form name='MassUpdate' method='post' action='index.php'>";
    $this->processListViewTwo($seed, $xTemplateSection, $html_varName);

    echo "<a href='javascript:" . ((!$this->multi_select_popup) ? 'sListView.' : ''). "check_all(document.MassUpdate, \"mass[]\", true)'>".translate('LBL_CHECKALL')."</a> - <a href='javascript:sListView.check_all(document.MassUpdate, \"mass[]\", false);'>".translate('LBL_CLEARALL')."</a>";
    echo '<br><br>';
}


function processListView($seed, $xTemplateSection, $html_varName)
{
    global $sugar_config;

    $populateOnly = $this->ignorePopulateOnly ? FALSE : (!empty($sugar_config['save_query']) && $sugar_config['save_query'] == 'populate_only');
    if(isset($seed->module_dir) && $populateOnly) {
        if(empty($GLOBALS['displayListView']) && strcmp(strtolower($_REQUEST['action']), 'popup') != 0 && (!empty($_REQUEST['clear_query']) || $_REQUEST['module'] == $seed->module_dir && ((empty($_REQUEST['query']) || $_REQUEST['query'] == 'MSI')&& (empty($_SESSION['last_search_mod']) || $_SESSION['last_search_mod'] != $seed->module_dir)))) {
            $_SESSION['last_search_mod'] = $_REQUEST['module'] ;
            return;
        }
    }
    if(strcmp(strtolower($_REQUEST['action']), 'popup') != 0){
        $_SESSION['last_search_mod'] = $_REQUEST['module'] ;
    }
    //following session variable will track the detail view navigation history.
    //needs to the reset after each search.
    $this->setLocalSessionVariable($html_varName,"DETAIL_NAV_HISTORY",false);

    require_once('include/MassUpdate.php');
    $mass = new MassUpdate();
    $add_acl_javascript = false;
    if(!isset($_REQUEST['action'])) {
        $this->shouldProcess=false;
    } else {
    $this->shouldProcess = is_subclass_of($seed, "SugarBean")
        && (($_REQUEST['action'] == 'index') || ('ListView' == substr($_REQUEST['action'],0,8)) /* cn: to include all ListViewXXX.php type views */)
        && ($_REQUEST['module'] == $seed->module_dir);
    }

    //when processing a multi-select popup.
    if($this->process_for_popups && $this->multi_select_popup)  $this->shouldProcess =true;
    //mass update turned off?
    if(!$this->show_mass_update) $this->shouldProcess = false;
    if(is_subclass_of($seed, "SugarBean")) {
        if($seed->bean_implements('ACL')) {
            if(!ACLController::checkAccess($seed->module_dir,'list',true)) {
                if($_REQUEST['module'] != 'Home') {
                    ACLController::displayNoAccess();
                }
                return;
            }
            if(!ACLController::checkAccess($seed->module_dir,'export',true)) {
                $sugar_config['disable_export']= true;
            }

        }
    }

    //force mass update form if requested.
    if($this->force_mass_update) {
        $this->shouldProcess = true;
    }

    if($this->shouldProcess) {
        echo $mass->getDisplayMassUpdateForm(true, $this->multi_select_popup);
        echo $mass->getMassUpdateFormHeader($this->multi_select_popup);
        $mass->setSugarBean($seed);

        //C.L. Fix for 10048, do not process handleMassUpdate for multi select popups
        if(!$this->multi_select_popup) {
            $mass->handleMassUpdate();
        }
    }

    $this->processListViewTwo($seed,$xTemplateSection, $html_varName);

    if($this->shouldProcess && empty($this->process_for_popups)) {
        //echo "<a href='javascript:sListView.clear_all(document.MassUpdate, \"mass[]\");'>".translate('LBL_CLEARALL')."</a>";
        // cn: preserves current functionality, exception is InboundEmail
        if($this->show_mass_update_form) {
            echo $mass->getMassUpdateForm();
        }
        if(!$this->keep_mass_update_form_open) {
            echo $mass->endMassUpdateForm();
        }
    }
}


function process_dynamic_listview($source_module, $sugarbean,$subpanel_def)
{
        $this->source_module = $source_module;
        $this->subpanel_module = $subpanel_def->name;
        if(!isset($this->xTemplate))
            $this->createXTemplate();

        $html_var = $this->subpanel_module . "_CELL";

        $list_data = $this->processUnionBeans($sugarbean,$subpanel_def, $html_var);

        $list = $list_data['list'];
        $parent_data = $list_data['parent_data'];

        if($subpanel_def->isCollection()) {
            $thepanel=$subpanel_def->get_header_panel_def();
        } else {
            $thepanel=$subpanel_def;
        }



        $this->process_dynamic_listview_header($thepanel->get_module_name(), $thepanel, $html_var);
        $this->process_dynamic_listview_rows($list,$parent_data, 'dyn_list_view', $html_var,$subpanel_def);

        if($this->display_header_and_footer)
        {
            $this->getAdditionalHeader();
            if(!empty($this->header_title))
            {
                echo get_form_header($this->header_title, $this->header_text, false);
            }
        }

        $this->xTemplate->out('dyn_list_view');

        if(isset($_SESSION['validation']))
        {
            print base64_decode('PGEgaHJlZj0naHR0cDovL3d3dy5zdWdhcmNybS5jb20nPlBPV0VSRUQmbmJzcDtCWSZuYnNwO1NVR0FSQ1JNPC9hPg==');
        }
        if(isset($list_data['query'])) {
            return ($list_data['query']);
        }
    }

/**
 * @return void
 * @param unknown $data
 * @param unknown $xTemplateSection
 * @param unknown $html_varName
 * @desc INTERNAL FUNCTION handles the rows
 */
 function process_dynamic_listview_rows($data,$parent_data, $xtemplateSection, $html_varName, $subpanel_def)
 {
    global $subpanel_item_count;
    global $odd_bg;
    global $even_bg;
    global $hilite_bg;
    global $click_bg;

    $this->xTemplate->assign("BG_HILITE", $hilite_bg);
    $this->xTemplate->assign('CHECKALL', SugarThemeRegistry::current()->getImage('blank', '', 1, 1, ".gif", ''));
    //$this->xTemplate->assign("BG_CLICK", $click_bg);
    $subpanel_item_count = 0;
    $oddRow = true;
    $count = 0;
    reset($data);

    //GETTING OFFSET
    $offset = $this->getOffset($html_varName);
    //$totaltime = 0;
    $processed_ids = array();

    $fill_additional_fields = array();
    //Either retrieve the is_fill_in_additional_fields property from the lone
    //subpanel or visit each subpanel's subpanels to retrieve the is_fill_in_addition_fields
    //property
    $subpanel_list=array();
    if($subpanel_def->isCollection()) {
        $subpanel_list=$subpanel_def->sub_subpanels;
    } else {
        $subpanel_list[]= $subpanel_def;
    }

    foreach($subpanel_list as $this_subpanel)
    {
        if($this_subpanel->is_fill_in_additional_fields())
        {
            $fill_additional_fields[] = $this_subpanel->bean_name;
            $fill_additional_fields[$this_subpanel->bean_name] = true;
        }
    }

    if ( empty($data) ) {
        $this->xTemplate->assign("ROW_COLOR", 'oddListRow');
        $thepanel=$subpanel_def;
        if($subpanel_def->isCollection())
            $thepanel=$subpanel_def->get_header_panel_def();
        $this->xTemplate->assign("COL_COUNT", count($thepanel->get_list_fields()));
        $this->xTemplate->parse($xtemplateSection.".nodata");
    }
     foreach($data as $aVal => $aItem) {
        $subpanel_item_count++;
        $aItem->check_date_relationships_load();
        // TODO: expensive and needs to be removed and done better elsewhere

        if(!empty($fill_additional_fields[$aItem->object_name])
        || ($aItem->object_name == 'Case' && !empty($fill_additional_fields['aCase']))
        )
        {
            $aItem->fill_in_additional_list_fields();
            //$aItem->fill_in_additional_detail_fields();
        }
        //rrs bug: 25343
        $aItem->call_custom_logic("process_record");

        if(isset($parent_data[$aItem->id])) {

            $aItem->parent_name = $parent_data[$aItem->id]['parent_name'];
            if(!empty($parent_data[$aItem->id]['parent_name_owner'])) {
            $aItem->parent_name_owner =  $parent_data[$aItem->id]['parent_name_owner'];
            $aItem->parent_name_mod =  $parent_data[$aItem->id]['parent_name_mod'];
        }}
        $fields = $aItem->get_list_view_data();
        if(isset($processed_ids[$aItem->id])) {
            continue;

        } else {
            $processed_ids[$aItem->id] = 1;
        }


        //ADD OFFSET TO ARRAY
        $fields['OFFSET'] = ($offset + $count + 1);

        if($this->shouldProcess) {
            if($aItem->ACLAccess('EditView')) {
            $this->xTemplate->assign('PREROW', "<input type='checkbox' class='checkbox' name='mass[]' value='". $fields['ID']. "' />");
            } else {
                $this->xTemplate->assign('PREROW', '');

            }
            if($aItem->ACLAccess('DetailView')) {
                $this->xTemplate->assign('TAG_NAME','a');
            } else {
                $this->xTemplate->assign('TAG_NAME','span');
            }
            $this->xTemplate->assign('CHECKALL', "<label class=\"hidden glyphicon bootstrap-checkbox glyphicon-unchecked\"><span class='suitepicon suitepicon-action-caret'></span></label><input type='checkbox'  title='".$GLOBALS['app_strings']['LBL_SELECT_ALL_TITLE']."' class='bootstrap-checkbox-hidden checkbox' name='massall' id='massall' value='' onclick='sListView.check_all(document.MassUpdate, \"mass[]\", this.checked);' />");
        }

        if($oddRow)
        {
            $ROW_COLOR = 'oddListRow';
            $BG_COLOR =  $odd_bg;
        }
        else
        {
            $ROW_COLOR = 'evenListRow';
            $BG_COLOR =  $even_bg;
        }
        $oddRow = !$oddRow;
		$button_contents = array();
        $this->xTemplate->assign("ROW_COLOR", $ROW_COLOR);
        $this->xTemplate->assign("BG_COLOR", $BG_COLOR);
        $layout_manager = $this->getLayoutManager();
        $layout_manager->setAttribute('context','List');
        $layout_manager->setAttribute('image_path',$this->local_image_path);
        $layout_manager->setAttribute('module_name', $subpanel_def->_instance_properties['module']);
        if(!empty($this->child_focus))
            $layout_manager->setAttribute('related_module_name',$this->child_focus->module_dir);

        //AG$subpanel_data = $this->list_field_defs;
        //$bla = array_pop($subpanel_data);
        //select which sub-panel to display here, the decision will be made based on the type of
        //the sub-panel and panel in the bean being processed.
        if($subpanel_def->isCollection()) {
            $thepanel=$subpanel_def->sub_subpanels[$aItem->panel_name];
        } else {
            $thepanel=$subpanel_def;
        }

		/* BEGIN - SECURITY GROUPS */

		//This check is costly doing it field by field in the below foreach
		//instead pull up here and do once per record....
		$aclaccess_is_owner = false;
		$aclaccess_in_group = false;

		global $current_user;
		if(is_admin($current_user)) {
			$aclaccess_is_owner = true;
		} else {
			$aclaccess_is_owner = $aItem->isOwner($current_user->id);
		}

		require_once("modules/SecurityGroups/SecurityGroup.php");
		$aclaccess_in_group = SecurityGroup::groupHasAccess($aItem->module_dir,$aItem->id);

    	/* END - SECURITY GROUPS */

        //get data source name
        $linked_field=$thepanel->get_data_source_name();
        $linked_field_set=$thepanel->get_data_source_name(true);
        static $count;
        if(!isset($count))$count = 0;
		/* BEGIN - SECURITY GROUPS */
		/**
        $field_acl['DetailView'] = $aItem->ACLAccess('DetailView');
        $field_acl['ListView'] = $aItem->ACLAccess('ListView');
        $field_acl['EditView'] = $aItem->ACLAccess('EditView');
        $field_acl['Delete'] = $aItem->ACLAccess('Delete');
		*/
		//pass is_owner, in_group...vars defined above
        $field_acl['DetailView'] = $aItem->ACLAccess('DetailView',$aclaccess_is_owner,$aclaccess_in_group);
        $field_acl['ListView'] = $aItem->ACLAccess('ListView',$aclaccess_is_owner,$aclaccess_in_group);
        $field_acl['EditView'] = $aItem->ACLAccess('EditView',$aclaccess_is_owner,$aclaccess_in_group);
        $field_acl['Delete'] = $aItem->ACLAccess('Delete',$aclaccess_is_owner,$aclaccess_in_group);
		/* END - SECURITY GROUPS */
        foreach($thepanel->get_list_fields() as $field_name=>$list_field)
        {
            //add linked field attribute to the array.
            $list_field['linked_field']=$linked_field;
            $list_field['linked_field_set']=$linked_field_set;

            $usage = empty($list_field['usage']) ? '' : $list_field['usage'];
            if($usage == 'query_only' && !empty($list_field['force_query_only_display'])){
                //if you are here you have column that is query only but needs to be displayed as blank.  This is helpful
                //for collections such as Activities where you have a field in only one object and wish to show it in the subpanel list
                $count++;
                $widget_contents = '&nbsp;';
                $this->xTemplate->assign('CLASS', "");
                $this->xTemplate->assign('CELL_COUNT', $count);
                $this->xTemplate->assign('CELL', $widget_contents);
                $this->xTemplate->parse($xtemplateSection.".row.cell");

            }else if($usage != 'query_only')
            {
                $list_field['name']=$field_name;

                $module_field = $field_name.'_mod';
                $owner_field = $field_name.'_owner';
                if(!empty($aItem->$module_field)) {

                    $list_field['owner_id'] = $aItem->$owner_field;
                    $list_field['owner_module'] = $aItem->$module_field;

                } else {
                    $list_field['owner_id'] = false;
                    $list_field['owner_module'] = false;
                }
                if(isset($list_field['alias'])) $list_field['name'] = $list_field['alias'];
                else $list_field['name']=$field_name;
                $list_field['fields'] = $fields;
                $list_field['module'] = $aItem->module_dir;
                $list_field['start_link_wrapper'] = $this->start_link_wrapper;
                $list_field['end_link_wrapper'] = $this->end_link_wrapper;
                $list_field['subpanel_id'] = $this->subpanel_id;
                $list_field += $field_acl;
                if ( isset($aItem->field_defs[strtolower($list_field['name'])])) {
                    require_once('include/SugarFields/SugarFieldHandler.php');
                    // We need to see if a sugar field exists for this field type first,
                    // if it doesn't, toss it at the old sugarWidgets. This is for
                    // backwards compatibility and will be removed in a future release
                    $vardef = $aItem->field_defs[strtolower($list_field['name'])];
                    if ( isset($vardef['type']) ) {
                        $fieldType = isset($vardef['custom_type'])?$vardef['custom_type']:$vardef['type'];
                        $tmpField = SugarFieldHandler::getSugarField($fieldType,true);
                    } else {
                        $tmpField = NULL;
                    }

                    if ( $tmpField != NULL ) {
                        $widget_contents = SugarFieldHandler::displaySmarty($list_field['fields'],$vardef,'ListView',$list_field);
                    } else {
                        // No SugarField for this particular type
                        // Use the old, icky, SugarWidget for now
                        $widget_contents = $layout_manager->widgetDisplay($list_field);
                    }

                    if ( isset($list_field['widget_class']) && $list_field['widget_class'] == 'SubPanelDetailViewLink' ) {
                        // We need to call into the old SugarWidgets for the time being, so it can generate a proper link with all the various corner-cases handled
                        // So we'll populate the field data with the pre-rendered display for the field
                        $list_field['fields'][$field_name] = $widget_contents;
                        if('full_name' == $field_name){//bug #32465
                           $list_field['fields'][strtoupper($field_name)] = $widget_contents;
                        }

                        //vardef source is non db, assign the field name to varname for processing of column.
                        if(!empty($vardef['source']) && $vardef['source']=='non-db'){
                            $list_field['varname'] = $field_name;

                        }
                        $widget_contents = $layout_manager->widgetDisplay($list_field);
                    } else if(isset($list_field['widget_class']) && $list_field['widget_class'] == 'SubPanelEmailLink' ) {
                        $widget_contents = $layout_manager->widgetDisplay($list_field);
                    }

                 $count++;
                $this->xTemplate->assign('CELL_COUNT', $count);
                $this->xTemplate->assign('CLASS', "");
                if ( empty($widget_contents) ) $widget_contents = '&nbsp;';
                $this->xTemplate->assign('CELL', $widget_contents);
                $this->xTemplate->parse($xtemplateSection.".row.cell");
                } else {
                    // This handles the edit and remove buttons and icon widget
                	if( isset($list_field['widget_class']) && $list_field['widget_class'] == "SubPanelIcon") {
		                $count++;
		                $widget_contents = $layout_manager->widgetDisplay($list_field);
		                $this->xTemplate->assign('CELL_COUNT', $count);
		                $this->xTemplate->assign('CLASS', "");
		                if ( empty($widget_contents) ) $widget_contents = '&nbsp;';
		                $this->xTemplate->assign('CELL', $widget_contents);
		                $this->xTemplate->parse($xtemplateSection.".row.cell");
                	} elseif (preg_match("/button/i", $list_field['name'])) {
                        if ((($list_field['name'] === 'edit_button' && $field_acl['EditView']) || ($list_field['name'] === 'close_button' && $field_acl['EditView']) || ($list_field['name'] === 'remove_button' && $field_acl['Delete'])) && '' != ($_content = $layout_manager->widgetDisplay($list_field)) )
                        {
                            $button_contents[] = $_content;
                            unset($_content);
                        }
                        else
                        {
                            $button_contents[] = '';
                        }
                	} else {
               			$count++;
               			$this->xTemplate->assign('CLASS', "");
               			$widget_contents = $layout_manager->widgetDisplay($list_field);
		                $this->xTemplate->assign('CELL_COUNT', $count);
		                if ( empty($widget_contents) ) $widget_contents = '&nbsp;';
		                $this->xTemplate->assign('CELL', $widget_contents);
		                $this->xTemplate->parse($xtemplateSection.".row.cell");
                	}
                }

            }
        }


        // Make sure we have at least one button before rendering a column for
        // the action buttons in a list view. Relevant bugs: #51647 and #51640.
        if(!empty($button_contents))
        {
            $button_contents = array_filter($button_contents);
            if (!empty($button_contents))
            {
            // this is for inline buttons on listviews
            // bug#51275: smarty widget to help provide the action menu functionality as it is currently sprinkled throughout the app with html
                require_once('include/Smarty/plugins/function.sugar_action_menu.php');
                $tempid = create_guid();
                array_unshift($button_contents, "<div style='display: inline' id='$tempid'>" . array_shift($button_contents) . "</div>");
                $action_button = smarty_function_sugar_action_menu(array(
                    'id' => $tempid,
                    'buttons' => $button_contents,
                    'class' => 'clickMenu subpanel records fancymenu button',
                    'flat' => false //assign flat value as false to display dropdown menu at any other preferences.
                ), $this->xTemplate);
            }
            else
            {
                $action_button = '';
            }
            $this->xTemplate->assign('CLASS', "inlineButtons");
            $this->xTemplate->assign('CELL_COUNT', ++$count);
            //Bug#51275 for beta3 pre_script is not required any more
            $this->xTemplate->assign('CELL', $action_button);
            $this->xTemplate->parse($xtemplateSection . ".row.cell");
        }


        $aItem->setupCustomFields($aItem->module_dir);
        $aItem->custom_fields->populateAllXTPL($this->xTemplate, 'detail', $html_varName, $fields);

        $count++;

        $this->xTemplate->parse($xtemplateSection.".row");
    }

    $this->xTemplate->parse($xtemplateSection);
}

/**sets whether or not to display the xtemplate header and footer
 * Portions created by SugarCRM are Copyright (C) SugarCRM, Inc.
 * All Rights Reserved.
 * Contributor(s): ______________________________________.
*/
function setDisplayHeaderAndFooter($bool) {
        $this->display_header_and_footer = $bool;
}

/**initializes ListView
 * Portions created by SugarCRM are Copyright (C) SugarCRM, Inc.
 * All Rights Reserved.
 * Contributor(s): ______________________________________.
*/
 function __construct() {


    if(!$this->initialized) {
        global $sugar_config;
        $this->records_per_page = $sugar_config['list_max_entries_per_page'] + 0;
        $this->initialized = true;
        global $app_strings, $currentModule;
        $this->local_theme = SugarThemeRegistry::current()->__toString();
        $this->local_app_strings =$app_strings;
        $this->local_image_path = SugarThemeRegistry::current()->getImagePath();
        $this->local_current_module = $currentModule;
    }
}

/**sets how many records should be displayed per page in the list view
 * Portions created by SugarCRM are Copyright (C) SugarCRM, Inc.
 * All Rights Reserved.
 * Contributor(s): ______________________________________.
*/
 function setRecordsPerPage($count) {
    $this->records_per_page = $count;
}
/**sets the header title */
 function setHeaderTitle($value) {
    $this->header_title = $value;
}
/**sets the header text this is text that's appended to the header table and is usually used for the creation of buttons
 * Portions created by SugarCRM are Copyright (C) SugarCRM, Inc.
 * All Rights Reserved.
 * Contributor(s): ______________________________________.
*/
 function setHeaderText($value) {
    $this->header_text = $value;
}
/**sets the path for the XTemplate HTML file to be used this is only needed to be set if you are allowing ListView to create the XTemplate
 * Portions created by SugarCRM are Copyright (C) SugarCRM, Inc.
 * All Rights Reserved.
 * Contributor(s): ______________________________________.
*/
 function setXTemplatePath($value) {
    $this->xTemplatePath= $value;
}

/**this is a helper function for allowing ListView to create a new XTemplate it groups parameters that should be set into a single function
 * Portions created by SugarCRM are Copyright (C) SugarCRM, Inc.
 * All Rights Reserved.
 * Contributor(s): ______________________________________.
*/
 function initNewXTemplate($XTemplatePath, $modString, $imagePath = null) {
    $this->setXTemplatePath($XTemplatePath);
    if(isset($modString))
        $this->setModStrings($modString);
    if(isset($imagePath))
        $this->setImagePath($imagePath);
}


function getOrderBy($varName, $defaultOrderBy='', $force_sortorder='') {
    $sortBy = $this->getSessionVariable($varName, "ORDER_BY") ;

    $orderByDirection = $this->getSessionVariableName($varName, "order_by_direction");
    $orderByColumn = $this->getSessionVariableName($varName, "ORDER_BY");
    $lastEqualsSortBy = false;
    $defaultOrder = false; //ascending

    if(empty($sortBy)) {
        $this->setUserVariable($varName, "ORDER_BY", $defaultOrderBy);
        $sortBy = $defaultOrderBy;
    } else {
        $this->setUserVariable($varName, "ORDER_BY", $sortBy);
    }

    $desc = $this->getSessionVariable($varName, $sortBy."S");

    if (empty($desc))
        {
            $desc = $defaultOrder;
        }
        $defaultOrder = $desc ? 'desc' : 'asc';
        $orderByValue = $defaultOrder;
        if (isset($_REQUEST[$orderByDirection]))
        {
            $possibleRequestOrderBy = $_REQUEST[$orderByDirection];
            if ($possibleRequestOrderBy == 'asc' || $possibleRequestOrderBy == 'desc')
            {
                $orderByValue = $possibleRequestOrderBy;
            }
        }

        if (isset($_REQUEST[$orderByColumn]))
        {
            $last = $this->getSessionVariable($varName, "OBL");
        }
        if (!empty($last) && $last == $sortBy)
        {
            $lastEqualsSortBy = true;
        } else
        {
            $orderByValue = $defaultOrder;
            $this->setSessionVariable($varName, "OBL", $sortBy);
        }
        $desc = $orderByValue == 'desc';
        $orderByDirectionValue = false;
        $this->setSessionVariable($varName, $sortBy . "S", $desc);
        if (!empty($sortBy))
        {
            if (empty($force_sortorder))
            {
                if (substr_count(strtolower($sortBy), ' desc') == 0 && substr_count(strtolower($sortBy), ' asc') == 0)
                {
                    if ($sortBy)
                    {
                        $orderByDirectionValue = $desc ? 'asc' : 'desc';
                    }
                    $this->query_orderby = $sortBy . ' ' . $orderByValue;
                }
            } else
            {
                $this->query_orderby = $sortBy . ' ' . $force_sortorder;
            }
            if (!isset($this->appendToBaseUrl))
            {
                $this->appendToBaseUrl = array();
            }
            if ($orderByDirectionValue)
            {
                $this->appendToBaseUrl[$orderByDirection] = $orderByDirectionValue;
            }
            $offsetVar = $this->getSessionVariableName($varName, "offset");
            if (isset($_REQUEST[$offsetVar]))
            {
                $this->appendToBaseUrl[$offsetVar] = $_REQUEST[$offsetVar];
            }
            //Just clear from url...
            $this->appendToBaseUrl[$orderByColumn] = false;
    }else {
        $this->query_orderby = "";
    }
    $this->sortby = $sortBy;
    return $this->query_orderby;

}


/**sets the parameters dealing with the db
 * Portions created by SugarCRM are Copyright (C) SugarCRM, Inc.
 * All Rights Reserved.
 * Contributor(s): ______________________________________.
*/
 function setQuery($where, $limit, $orderBy, $varName, $allowOrderByOveride=true) {
    $this->query_where = $where;
    if($this->getSessionVariable("query", "where") != $where) {
        $this->query_where_has_changed = true;
        $this->setSessionVariable("query", "where", $where);
    }

    $this->query_limit = $limit;
    if(!$allowOrderByOveride) {
        $this->query_orderby = $orderBy;
        return;
    }
    $this->getOrderBy($varName, $orderBy);

    $this->setLocalSessionVariable($varName, "QUERY_WHERE", $where);

    //SETTING ORDER_BY FOR USE IN DETAILVIEW
    $this->setLocalSessionVariable($varName, "ORDER_BY_DETAIL", $this->query_orderby);
}

function displayArrow() {

}

/**sets the theme used only use if it is different from the global
 * Portions created by SugarCRM are Copyright (C) SugarCRM, Inc.
 * All Rights Reserved.
 * Contributor(s): ______________________________________.
*/
 function setTheme($theme) {
    $this->local_theme = $theme;
    if(isset($this->xTemplate))$this->xTemplate->assign("THEME", $this->local_theme);
}

/**sets the AppStrings used only use if it is different from the global
 * Portions created by SugarCRM are Copyright (C) SugarCRM, Inc.
 * All Rights Reserved.
 * Contributor(s): ______________________________________.
*/
 function setAppStrings($app_strings) {
    unset($this->local_app_strings);
    $this->local_app_strings = $app_strings;
    if(isset($this->xTemplate))$this->xTemplate->assign("APP", $this->local_app_strings);
}

/**sets the ModStrings used
 * Portions created by SugarCRM are Copyright (C) SugarCRM, Inc.
 * All Rights Reserved.
 * Contributor(s): ______________________________________.
*/
 function setModStrings($mod_strings) {
    unset($this->local_module_strings);
    $this->local_mod_strings = $mod_strings;
    if(isset($this->xTemplate))$this->xTemplate->assign("MOD", $this->local_mod_strings);
}

/**sets the ImagePath used
 * Portions created by SugarCRM are Copyright (C) SugarCRM, Inc.
 * All Rights Reserved.
 * Contributor(s): ______________________________________.
*/
 function setImagePath($image_path) {
    $this->local_image_path = $image_path;
    if(empty($this->local_image_path)) {
        $this->local_image_path = SugarThemeRegistry::get($this->local_theme)->getImagePath();
    }
    if(isset($this->xTemplate))$this->xTemplate->assign("IMAGE_PATH", $this->local_image_path);
}

/**sets the currentModule only use if this is different from the global
 * Portions created by SugarCRM are Copyright (C) SugarCRM, Inc.
 * All Rights Reserved.
 * Contributor(s): ______________________________________.
*/
 function setCurrentModule($currentModule) {
    unset($this->local_current_module);
    $this->local_current_module = $currentModule;
    if(isset($this->xTemplate))$this->xTemplate->assign("MODULE_NAME", $this->local_current_module);
}

/**INTERNAL FUNCTION creates an XTemplate DO NOT CALL THIS THIS IS AN INTERNAL FUNCTION
 * Portions created by SugarCRM are Copyright (C) SugarCRM, Inc.
 * All Rights Reserved.
 * Contributor(s): ______________________________________.
*/
 function createXTemplate() {
    if(!isset($this->xTemplate)) {
        if(isset($this->xTemplatePath)) {

            $this->xTemplate = new XTemplate($this->xTemplatePath);
            $this->xTemplate->assign("APP", $this->local_app_strings);
            if(isset($this->local_mod_strings))$this->xTemplate->assign("MOD", $this->local_mod_strings);
            $this->xTemplate->assign("THEME", $this->local_theme);
            $this->xTemplate->assign("IMAGE_PATH", $this->local_image_path);
            $this->xTemplate->assign("MODULE_NAME", $this->local_current_module);
        } else {
            $GLOBALS['log']->error("NO XTEMPLATEPATH DEFINED CANNOT CREATE XTEMPLATE");
        }
    }
}

/**sets the XTemplate telling ListView to use newXTemplate as its current XTemplate
 * Portions created by SugarCRM are Copyright (C) SugarCRM, Inc.
 * All Rights Reserved.
 * Contributor(s): ______________________________________.
*/
 function setXTemplate($newXTemplate) {
    $this->xTemplate = $newXTemplate;
}

/**returns the XTemplate
 * Portions created by SugarCRM are Copyright (C) SugarCRM, Inc.
 * All Rights Reserved.
 * Contributor(s): ______________________________________.
*/
 function getXTemplate() {
    return $this->xTemplate;
}

/**assigns a name value pair to the XTemplate
 * Portions created by SugarCRM are Copyright (C) SugarCRM, Inc.
 * All Rights Reserved.
 * Contributor(s): ______________________________________.
*/
 function xTemplateAssign($name, $value) {

        if(!isset($this->xTemplate)) {
            $this->createXTemplate();
        }
        $this->xTemplate->assign($name, $value);

}

/**INTERNAL FUNCTION returns the offset first checking the query then checking the session if the where clause has changed from the last time it returns 0
 * Portions created by SugarCRM are Copyright (C) SugarCRM, Inc.
 * All Rights Reserved.
 * Contributor(s): ______________________________________.
*/
 function getOffset($localVarName) {
 	if($this->query_where_has_changed || isset($GLOBALS['record_has_changed'])) {
 		$this->setSessionVariable($localVarName,"offset", 0);
 	}
	$offset = $this->getSessionVariable($localVarName,"offset");
	if(isset($offset)) {
		return $offset;
	}
	return 0;
}

/**INTERNAL FUNCTION sets the offset in the session
 * Portions created by SugarCRM are Copyright (C) SugarCRM, Inc.
 * All Rights Reserved.
 * Contributor(s): ______________________________________.
*/
 function setOffset($localVarName, $value) {
        $this->setSessionVariable($localVarName, "offset", $value);
}

/**INTERNAL FUNCTION sets a session variable
 * Portions created by SugarCRM are Copyright (C) SugarCRM, Inc.
 * All Rights Reserved.
 * Contributor(s): ______________________________________.
*/
 function setSessionVariable($localVarName,$varName, $value) {
    $_SESSION[$this->local_current_module."_".$localVarName."_".$varName] = $value;
}

function setUserVariable($localVarName,$varName, $value) {
        if($this->is_dynamic ||  $localVarName == 'CELL')return;
        global $current_user;
        $current_user->setPreference($this->local_current_module."_".$localVarName."_".$varName, $value);
}

/**INTERNAL FUNCTION returns a session variable first checking the query for it then checking the session
 * Portions created by SugarCRM are Copyright (C) SugarCRM, Inc.
 * All Rights Reserved.
 * Contributor(s): ______________________________________.
*/
 function getSessionVariable($localVarName,$varName) {
    //Set any variables pass in through request first
    if(isset($_REQUEST[$this->getSessionVariableName($localVarName, $varName)])) {
        $this->setSessionVariable($localVarName,$varName,$_REQUEST[$this->getSessionVariableName($localVarName, $varName)]);
    }

    if(isset($_SESSION[$this->getSessionVariableName($localVarName, $varName)])) {
        return $_SESSION[$this->getSessionVariableName($localVarName, $varName)];
    }
    return "";
}

function getUserVariable($localVarName, $varName) {
    global $current_user;
    if($this->is_dynamic ||  $localVarName == 'CELL')return;
    if(isset($_REQUEST[$this->getSessionVariableName($localVarName, $varName)])) {

            $this->setUserVariable($localVarName,$varName,$_REQUEST[$this->getSessionVariableName($localVarName, $varName)]);
    }
    return $current_user->getPreference($this->getSessionVariableName($localVarName, $varName));
}


    /**
     * helper method to determine sort order by priority of source
     * 1. explicit in request object
     * 2. in session variable
     * 3. subpaneldefs metadata
     * 4. default 'asc'
     * @param array $sortOrderList - contains options
     * @return string 'asc' | 'desc'
     */
    function calculateSortOrder($sortOrderList)
    {
        $priority_map = array(
          'request',
          'session',
          'subpaneldefs',
          'default',
        );

        foreach($priority_map as $p) {
            if (key_exists($p, $sortOrderList)) {
                $order = strtolower($sortOrderList[$p]);
                if (in_array($order, array('asc', 'desc'))) {
                    return $order;
                }
            }
        }
        return 'asc';
    }


    /**

    * @return void
    * @param unknown $localVarName
    * @param unknown $varName
    * @desc INTERNAL FUNCTION returns the session/query variable name
    * Portions created by SugarCRM are Copyright (C) SugarCRM, Inc.
    * All Rights Reserved.
    * Contributor(s): ______________________________________..
    */
    function getSessionVariableName($localVarName,$varName) {
        return $this->local_current_module."_".$localVarName."_".$varName;
    }

    /**

    * @return void
    * @param unknown $seed
    * @param unknown $xTemplateSection
    * @param unknown $html_varName
    * @desc INTERNAL FUNCTION Handles List Views using seeds that extend SugarBean
        $XTemplateSection is the section in the XTemplate file that should be parsed usually main
        $html_VarName is the variable name used in the XTemplateFile e.g. TASK
        $seed is a seed that extends SugarBean
        * Portions created by SugarCRM are Copyright (C) SugarCRM, Inc..
        * All Rights Reserved..
        * Contributor(s): ______________________________________..
    */
    function processSugarBean($xtemplateSection, $html_varName, $seed) {
        global $list_view_row_count;

        $current_offset = $this->getOffset($html_varName);
        $response = array();

        //ADDING VCR CONTROL
        SugarVCR::erase($seed->module_dir);
        $params = array();
        //$filter = array('id', 'full_name');
        $filter=array();
        $ret_array = $seed->create_new_list_query($this->query_orderby, $this->query_where, $filter, $params, 0, '', true, $seed, true);
        if(!is_array($params)) $params = array();
        if(!isset($params['custom_select'])) $params['custom_select'] = '';
        if(!isset($params['custom_from'])) $params['custom_from'] = '';
        if(!isset($params['custom_where'])) $params['custom_where'] = '';
        if(!isset($params['custom_order_by'])) $params['custom_order_by'] = '';
        $main_query = $ret_array['select'] . $params['custom_select'] . $ret_array['from'] . $params['custom_from'] . $ret_array['where'] . $params['custom_where'] . $ret_array['order_by'] . $params['custom_order_by'];
        SugarVCR::store($seed->module_dir,  $main_query);
        //ADDING VCR CONTROL

        if(empty($this->related_field_name)) {
            $response = $seed->get_list($this->query_orderby, $this->query_where, $current_offset, $this->query_limit);
        } else {
            $related_field_name = $this->related_field_name;
            $response = $seed->get_related_list($this->child_focus,$related_field_name, $this->query_orderby,
            $this->query_where, $current_offset, $this->query_limit);
        }

        $list = $response['list'];
        $row_count = $response['row_count'];
        $next_offset = $response['next_offset'];
        $previous_offset = $response['previous_offset'];

        if(!empty($response['current_offset'])) {
            $current_offset = $response['current_offset'];
        }

        $list_view_row_count = $row_count;
        $this->processListNavigation($xtemplateSection,$html_varName, $current_offset, $next_offset, $previous_offset, $row_count, null, null, empty($seed->column_fields) ? null : count($seed->column_fields));

        return $list;
    }



<<<<<<< HEAD
    function processUnionBeans($sugarbean, $subpanel_def, $html_var = 'CELL') {
=======
    public function processUnionBeans($sugarbean, $subpanel_def, $html_var = 'CELL', $countOnly = false)
    {
        $last_detailview_record = $this->getSessionVariable("detailview", "record");
        if (!empty($last_detailview_record) && $last_detailview_record != $sugarbean->id) {
            $GLOBALS['record_has_changed'] = true;
        }
        $this->setSessionVariable("detailview", "record", $sugarbean->id);
>>>>>>> b29c16a8

		$last_detailview_record = $this->getSessionVariable("detailview", "record");
		if(!empty($last_detailview_record) && $last_detailview_record != $sugarbean->id){
			$GLOBALS['record_has_changed'] = true;
		}
		$this->setSessionVariable("detailview", "record", $sugarbean->id);

		$current_offset = $this->getOffset($html_var);
		$module = isset($_REQUEST['module']) ? $_REQUEST['module'] : '';
		$response = array();

        // choose sort order
        $sort_order = array();
        $sort_order['default'] = 'asc';

        // explicit request parameter gets priority over all
        $sort_order['request'] = isset($_REQUEST['sort_order']) ? $_REQUEST['sort_order'] : null;

        // see if the session data has a sort order
        if (isset($_SESSION['last_sub' . $this->subpanel_module . '_order']))
        {
            $sort_order['session'] = $_SESSION['last_sub' . $this->subpanel_module . '_order'];

            // We swap the order when the request contains an offset (indicating a column sort issued);
            // otherwise we do not sort.  If we don't make this check, then the subpanel listview will
            // swap ordering each time a new record is entered via quick create forms
            if (isset($_REQUEST[$module . '_' . $html_var . '_offset']))
            {
                $sort_order['session'] = $sort_order['session'] == 'asc' ? 'desc' : 'asc';
            }
        }
        else
        {
            $sort_order['session'] = null;
        }

        // does the metadata have a default sort order?
        $sort_order['subpaneldefs'] = isset($subpanel_def->_instance_properties['sort_order']) ?
            $subpanel_def->_instance_properties['sort_order'] : null;

        $this->sort_order = $this->calculateSortOrder($sort_order);


        if (isset($subpanel_def->_instance_properties['sort_by'])) {
            $this->query_orderby = $subpanel_def->_instance_properties['sort_by'];
        } else {
            $this->query_orderby = 'id';
        }

        $this->getOrderBy($html_var,$this->query_orderby, $this->sort_order);

        $_SESSION['last_sub' .$this->subpanel_module. '_order'] = $this->sort_order;
        $_SESSION['last_sub' .$this->subpanel_module. '_url'] = $this->getBaseURL($html_var);

		// Bug 8139 - Correct Subpanel sorting on 'name', when subpanel sorting default is 'last_name, first_name'
		if (($this->sortby == 'name' || $this->sortby == 'last_name') &&
			str_replace(' ', '', trim($subpanel_def->_instance_properties['sort_by'])) == 'last_name,first_name') {
			$this->sortby = 'last_name '.$this->sort_order.', first_name ';
		}

        if(!empty($this->response)){
            $response =& $this->response;
            echo 'cached';
<<<<<<< HEAD
        }else{
            $response = SugarBean::get_union_related_list($sugarbean,$this->sortby, $this->sort_order, $this->query_where, $current_offset, -1, $this->records_per_page,$this->query_limit,$subpanel_def);
            $this->response =& $response;
        }
        $list = $response['list'];
        $row_count = $response['row_count'];
        $next_offset = $response['next_offset'];
        $previous_offset = $response['previous_offset'];
        if(!empty($response['current_offset']))$current_offset = $response['current_offset'];
        global $list_view_row_count;
        $list_view_row_count = $row_count;
        $this->processListNavigation('dyn_list_view', $html_var, $current_offset, $next_offset, $previous_offset, $row_count, $sugarbean,$subpanel_def);

        return array('list'=>$list, 'parent_data'=>$response['parent_data'], 'query'=>$response['query']);
=======
        } else {
            $response = SugarBean::get_union_related_list(
                $sugarbean, 
                $this->sortby, 
                $this->sort_order, 
                $this->query_where, 
                $current_offset, 
                -1, 
                $this->records_per_page, 
                $this->query_limit, 
                $subpanel_def
            );
            $this->response =& $response;
        }
        $list = $response['list'];
        
        if (!$countOnly) {
            $row_count = $response['row_count'];
            $next_offset = $response['next_offset'];
            $previous_offset = $response['previous_offset'];
            if (!empty($response['current_offset'])) {
                $current_offset = $response['current_offset'];
            }
            global $list_view_row_count;
            $list_view_row_count = $row_count;
            $this->processListNavigation('dyn_list_view', $html_var, $current_offset, $next_offset, $previous_offset, $row_count, $sugarbean, $subpanel_def);
        }
        
        return $response;
>>>>>>> b29c16a8
    }

    function getBaseURL($html_varName) {
        static $cache = array();

        if(!empty($cache[$html_varName]))return $cache[$html_varName];
        $blockVariables = array('mass', 'uid', 'massupdate', 'delete', 'merge', 'selectCount','current_query_by_page');
        if(!empty($this->base_URL)) {
            return $this->base_URL;
        }

            $baseurl = $_SERVER['PHP_SELF'];
            if(empty($baseurl)) {
                $baseurl = 'index.php';
            }

            /*fixes an issue with deletes when doing a search*/
            foreach(array_merge($_GET, $_POST) as $name=>$value) {
                //echo ("$name = $value <br/>");
                if(!empty($value) && $name != 'sort_order' //&& $name != ListView::getSessionVariableName($html_varName,"ORDER_BY")
                        && $name != ListView::getSessionVariableName($html_varName,"offset")
                        /*&& substr_count($name, "ORDER_BY")==0*/ && !in_array($name, $blockVariables))
                {
                    if(is_array($value)) {
                        foreach($value as $valuename=>$valuevalue) {
                            if(substr_count($baseurl, '?') > 0)
                                $baseurl	.= "&{$name}[]=".$valuevalue;
                            else
                                $baseurl	.= "?{$name}[]=".$valuevalue;
                        }
                    } else {
                        $value = urlencode($value);
                        if(substr_count($baseurl, '?') > 0) {
                            $baseurl	.= "&$name=$value";
                        } else {
                            $baseurl	.= "?$name=$value";
                        }
                    }
                }
            }


            if($_SERVER['REQUEST_METHOD'] == 'POST') {
                // at this point it is possible that the above foreach already executed resulting in double ?'s in the url
                if(substr_count($baseurl, '?') == 0) {
                    $baseurl .= '?';
                }
                if(isset($_REQUEST['action'])) $baseurl.= '&action='.$_REQUEST['action'];
                if(isset($_REQUEST['record'])) $baseurl .= '&record='.$_REQUEST['record'];
                if(isset($_REQUEST['module'])) $baseurl .= '&module='.$_REQUEST['module'];
            }

            $baseurl .= "&".ListView::getSessionVariableName($html_varName,"offset")."=";
            $cache[$html_varName] = $baseurl;
            return $baseurl;
    }
    /**
    * @return void
    * @param unknown $data
    * @param unknown $xTemplateSection
    * @param unknown $html_varName
    * @desc INTERNAL FUNCTION process the List Navigation
    * Portions created by SugarCRM are Copyright (C) SugarCRM, Inc.
    * All Rights Reserved.
    * Contributor(s): ______________________________________..
    */
    function processListNavigation($xtemplateSection, $html_varName, $current_offset, $next_offset, $previous_offset, $row_count, $sugarbean=null, $subpanel_def=null, $col_count = 20) {

        global $export_module;
        global $sugar_config;
        global $current_user;
        global $currentModule;
        global $app_strings;

        $start_record = (int)$current_offset + 1;

        if(!is_numeric($col_count))
            $col_count = 20;

        if($row_count == 0)
            $start_record = 0;

        $end_record = $start_record + $this->records_per_page;
        // back up the the last page.
        if($end_record > $row_count+1) {
            $end_record = $row_count+1;
        }
        // Determine the start location of the last page
        if($row_count == 0)
            $number_pages = 0;
        else
            $number_pages = floor(($row_count - 1) / $this->records_per_page);

        $last_offset = $number_pages * $this->records_per_page;

        if(empty($this->query_limit)  || $this->query_limit > $this->records_per_page) {
            $this->base_URL = $this->getBaseURL($html_varName);
            $dynamic_url = '';

            if($this->is_dynamic) {
                $dynamic_url .='&'. $this->getSessionVariableName($html_varName,'ORDER_BY') . '='. $this->getSessionVariable($html_varName,'ORDER_BY').'&sort_order='.$this->sort_order.'&to_pdf=true&action=SubPanelViewer&subpanel=' . $this->subpanel_module;
            }

            $current_URL = htmlentities($this->base_URL.$current_offset.$dynamic_url);
            $start_URL = htmlentities($this->base_URL."0".$dynamic_url);
            $previous_URL  = htmlentities($this->base_URL.$previous_offset.$dynamic_url);
            $next_URL  = htmlentities($this->base_URL.$next_offset.$dynamic_url);
            $end_URL  = htmlentities($this->base_URL.'end'.$dynamic_url);

            if(!empty($this->start_link_wrapper)) {
                $current_URL = $this->start_link_wrapper.$current_URL.$this->end_link_wrapper;
                $start_URL = $this->start_link_wrapper.$start_URL.$this->end_link_wrapper;
                $previous_URL = $this->start_link_wrapper.$previous_URL.$this->end_link_wrapper;
                $next_URL = $this->start_link_wrapper.$next_URL.$this->end_link_wrapper;
                $end_URL = $this->start_link_wrapper.$end_URL.$this->end_link_wrapper;
            }

            $moduleString = htmlspecialchars("{$currentModule}_{$html_varName}_offset");
            $moduleStringOrder = htmlspecialchars("{$currentModule}_{$html_varName}_ORDER_BY");
            if($this->shouldProcess && !$this->multi_select_popup) {
                // check the checkboxes onload
                echo "<script>YAHOO.util.Event.addListener(window, \"load\", sListView.check_boxes);</script>\n";

                $massUpdateRun = isset($_REQUEST['massupdate']) && $_REQUEST['massupdate'] == 'true';
                $uids = empty($_REQUEST['uid']) || $massUpdateRun ? '' : $_REQUEST['uid'];
                $select_entire_list = ($massUpdateRun) ? 0 : (isset($_POST['select_entire_list']) ? $_POST['select_entire_list'] : (isset($_REQUEST['select_entire_list']) ? htmlspecialchars($_REQUEST['select_entire_list']) : 0));

                echo "<textarea style='display: none' name='uid'>{$uids}</textarea>\n" .
                    "<input type='hidden' name='select_entire_list' value='{$select_entire_list}'>\n".
                    "<input type='hidden' name='{$moduleString}' value='0'>\n".
                    "<input type='hidden' name='{$moduleStringOrder}' value='0'>\n";

            }


            $GLOBALS['log']->debug("Offsets: (start, previous, next, last)(0, $previous_offset, $next_offset, $last_offset)");

            if(0 == $current_offset) {
                $start_link = "<button type='button' name='listViewStartButton' title='{$this->local_app_strings['LNK_LIST_START']}' class='button' disabled>".SugarThemeRegistry::current()->getImage("start_off","aborder='0' align='absmiddle'",null,null,'.gif',$this->local_app_strings['LNK_LIST_START'])."</button>";
                $previous_link = "<button type='button' name='listViewPrevButton' title='{$this->local_app_strings['LNK_LIST_PREVIOUS']}' class='button' disabled>".SugarThemeRegistry::current()->getImage("previous_off","border='0' align='absmiddle'",null,null,'.gif',$this->local_app_strings['LNK_LIST_PREVIOUS'])."</button>";
            } else {
                if($this->multi_select_popup) {// nav links for multiselect popup, submit form to save checks.
                    $start_link = "<button type='button' class='button' name='listViewStartButton' title='{$this->local_app_strings['LNK_LIST_START']}' onClick='javascript:save_checks(0, \"{$moduleString}\");'>".SugarThemeRegistry::current()->getImage("start","border='0' align='absmiddle'",null,null,'.gif',$this->local_app_strings['LNK_LIST_START'])."</button>";
                    $previous_link = "<button type='button' class='button' name='listViewPrevButton' title='{$this->local_app_strings['LNK_LIST_PREVIOUS']}' onClick='javascript:save_checks($previous_offset, \"{$moduleString}\");'>".SugarThemeRegistry::current()->getImage("previous","border='0' align='absmiddle'",null,null,'.gif',$this->local_app_strings['LNK_LIST_PREVIOUS'])."</button>";
                } elseif($this->shouldProcess) {
                    $start_link = "<button type='button' class='button' name='listViewStartButton' title='{$this->local_app_strings['LNK_LIST_START']}' onClick='location.href=\"$start_URL\"; sListView.save_checks(0, \"{$moduleString}\");'>".SugarThemeRegistry::current()->getImage("start","border='0' align='absmiddle'",null,null,'.gif',$this->local_app_strings['LNK_LIST_START'])."</button>";
                    $previous_link = "<button type='button' class='button' name='listViewPrevButton' title='{$this->local_app_strings['LNK_LIST_PREVIOUS']}' onClick='location.href=\"$previous_URL\"; sListView.save_checks($previous_offset, \"{$moduleString}\");'>".SugarThemeRegistry::current()->getImage("previous","border='0' align='absmiddle'",null,null,'.gif',$this->local_app_strings['LNK_LIST_PREVIOUS'])."</button>";
                } else {
                    $onClick = '';
                    if(0 != preg_match('/javascript.*/', $start_URL)){
                        $onClick = "\"$start_URL;\"";
                    }else{
                        $onClick ="'location.href=\"$start_URL\";'";
                    }
                    $start_link = "<button type='button' class='button' name='listViewStartButton' title='{$this->local_app_strings['LNK_LIST_START']}' onClick=".$onClick.">".SugarThemeRegistry::current()->getImage("start","border='0' align='absmiddle'",null,null,'.gif',$this->local_app_strings['LNK_LIST_START'])."</button>";

                    $onClick = '';
                    if(0 != preg_match('/javascript.*/', $previous_URL)){
                        $onClick = "\"$previous_URL;\"";
                    }else{
                        $onClick = "'location.href=\"$previous_URL\";'";
                    }
                    $previous_link = "<button type='button' class='button' name='listViewPrevButton' title='{$this->local_app_strings['LNK_LIST_PREVIOUS']}' onClick=".$onClick.">".SugarThemeRegistry::current()->getImage("previous","border='0' align='absmiddle'",null,null,'.gif',$this->local_app_strings['LNK_LIST_PREVIOUS'])."</button>";
                }
            }

            if($last_offset <= $current_offset) {
                $end_link = "<button type='button' name='listViewEndButton' title='{$this->local_app_strings['LNK_LIST_END']}' class='button' disabled>".SugarThemeRegistry::current()->getImage("end_off","border='0' align='absmiddle'",null,null,'.gif',$this->local_app_strings['LNK_LIST_END'])."</button>";
                $next_link = "<button type='button' name='listViewNextButton' title='{$this->local_app_strings['LNK_LIST_NEXT']}' class='button' disabled>".SugarThemeRegistry::current()->getImage("next_off","aborder='0' align='absmiddle'",null,null,'.gif',$this->local_app_strings['LNK_LIST_NEXT'])."</button>";
            } else {
                if($this->multi_select_popup) { // nav links for multiselect popup, submit form to save checks.
                    $end_link = "<button type='button' name='listViewEndButton' class='button' title='{$this->local_app_strings['LNK_LIST_END']}' onClick='javascript:save_checks($last_offset, \"{$moduleString}\");'>".SugarThemeRegistry::current()->getImage("end","border='0' align='absmiddle'",null,null,'.gif',$this->local_app_strings['LNK_LIST_END'])."</button>";
                    if(!empty($sugar_config['disable_count_query'])) {
                        $end_link = '';
                    }
                    $next_link = "<button type='button' name='listViewNextButton' title='{$this->local_app_strings['LNK_LIST_NEXT']}' class='button' onClick='javascript:save_checks($next_offset, \"{$moduleString}\");'>".SugarThemeRegistry::current()->getImage("next","border='0' align='absmiddle'",null,null,'.gif',$this->local_app_strings['LNK_LIST_NEXT'])."</button>";
                } elseif($this->shouldProcess) {
                    $end_link = "<button type='button' name='listViewEndButton' class='button' title='{$this->local_app_strings['LNK_LIST_END']}' onClick='location.href=\"$end_URL\"; sListView.save_checks(\"end\", \"{$moduleString}\");'>".SugarThemeRegistry::current()->getImage("end","border='0' align='absmiddle'",null,null,'.gif',$this->local_app_strings['LNK_LIST_END'])."</button>";
                    $next_link = "<button type='button' name='listViewNextButton' class='button' title='{$this->local_app_strings['LNK_LIST_NEXT']}' onClick='location.href=\"$next_URL\"; sListView.save_checks($next_offset, \"{$moduleString}\");'>".SugarThemeRegistry::current()->getImage("next","border='0' align='absmiddle'",null,null,'.gif',$this->local_app_strings['LNK_LIST_NEXT'])."</button>";
                } else {
                    $onClick = '';
                    if(0 != preg_match('/javascript.*/', $next_URL)){
                        $onClick = "\"$next_URL;\"";
                    }else{
                        $onClick ="'location.href=\"$next_URL\";'";
                    }
                    $next_link = "<button type='button' name='listViewNextButton' class='button' title='{$this->local_app_strings['LNK_LIST_NEXT']}' onClick=".$onClick.">".SugarThemeRegistry::current()->getImage("next","border='0' align='absmiddle'",null,null,'.gif',$this->local_app_strings['LNK_LIST_NEXT'])."</button>";

                    $onClick = '';
                    if(0 != preg_match('/javascript.*/', $end_URL)){
                        $onClick = "\"$end_URL;\"";
                    }else{
                        $onClick = "'location.href=\"$end_URL\";'";
                    }
                    $end_link = "<button type='button' name='listViewEndButton' class='button' title='{$this->local_app_strings['LNK_LIST_END']}' onClick=".$onClick.">".SugarThemeRegistry::current()->getImage("end","border='0' align='absmiddle'",null,null,'.gif',$this->local_app_strings['LNK_LIST_END'])."</button>";

                }
            }

            $GLOBALS['log']->info("Offset (next, current, prev)($next_offset, $current_offset, $previous_offset)");
            $GLOBALS['log']->info("Start/end records ($start_record, $end_record)");

            $end_record = $end_record-1;

$script_href = "<a  name=\"thispage\" class=\'menuItem\' onmouseover=\'hiliteItem(this,\"yes\");\' onmouseout=\'unhiliteItem(this);\' onclick=\'if (document.MassUpdate.select_entire_list.value==1){document.MassUpdate.select_entire_list.value=0;sListView.check_all(document.MassUpdate, \"mass[]\", true, $this->records_per_page)}else {sListView.check_all(document.MassUpdate, \"mass[]\", true)};\' href=\'#\'>{$this->local_app_strings['LBL_LISTVIEW_OPTION_CURRENT']}&nbsp;&#x28;{$this->records_per_page}&#x29;&#x200E;</a>"
 . "<a  name=\"selectall\" class=\'menuItem\' onmouseover=\'hiliteItem(this,\"yes\");\' onmouseout=\'unhiliteItem(this);\' onclick=\'sListView.check_entire_list(document.MassUpdate, \"mass[]\",true,{$row_count});\' href=\'#\'>{$this->local_app_strings['LBL_LISTVIEW_OPTION_ENTIRE']}&nbsp;&#x28;{$row_count}&#x29;&#x200E;</a>"
 . "<a  name=\"deselect\" class=\'menuItem\' onmouseover=\'hiliteItem(this,\"yes\");\' onmouseout=\'unhiliteItem(this);\' onclick=\'sListView.clear_all(document.MassUpdate, \"mass[]\", false);\' href=\'#\'>{$this->local_app_strings['LBL_LISTVIEW_NONE']}</a>";

$close_inline_img = SugarThemeRegistry::current()->getImage('close_inline', 'border=0', null, null, ".gif", $app_strings['LBL_CLOSEINLINE']);

            echo "<script>
                function select_dialog() {
                	var \$dialog = \$('<div></div>')
					.html('<a  name=\"thispage\" class=\'menuItem\' onmouseover=\'hiliteItem(this,\"yes\");\' onmouseout=\'unhiliteItem(this);\' onclick=\'if (document.MassUpdate.select_entire_list.value==1){document.MassUpdate.select_entire_list.value=0;sListView.check_all(document.MassUpdate, \"mass[]\", true, $this->records_per_page)}else {sListView.check_all(document.MassUpdate, \"mass[]\", true)};\' href=\'javascript:void(0)\'>{$this->local_app_strings['LBL_LISTVIEW_OPTION_CURRENT']}&nbsp;&#x28;{$this->records_per_page}&#x29;&#x200E;</a>"
                . "<a  name=\"selectall\" class=\'menuItem\' onmouseover=\'hiliteItem(this,\"yes\");\' onmouseout=\'unhiliteItem(this);\' onclick=\'sListView.check_entire_list(document.MassUpdate, \"mass[]\",true,{$row_count});\' href=\'javascript:void(0)\'>{$this->local_app_strings['LBL_LISTVIEW_OPTION_ENTIRE']}&nbsp;&#x28;{$row_count}&#x29;&#x200E;</a>"
                . "<a  name=\"deselect\" class=\'menuItem\' onmouseover=\'hiliteItem(this,\"yes\");\' onmouseout=\'unhiliteItem(this);\' onclick=\'sListView.clear_all(document.MassUpdate, \"mass[]\", false);\' href=\'javascript:void(0)\'>{$this->local_app_strings['LBL_LISTVIEW_NONE']}</a>')
					.dialog({
						autoOpen: false,
						width: 150
					});
					\$dialog.dialog('open');

                }
                </script>";

            if($this->show_select_menu)
            {
                $total_label = "";
                $total = $row_count;
                $pageTotal = ($row_count > 0) ? $end_record - $start_record + 1 : 0;
                if (!empty($GLOBALS['sugar_config']['disable_count_query']) && $GLOBALS['sugar_config']['disable_count_query'] === true && $total > $pageTotal) {
                    $this->show_plus = true;
                    $total =  $pageTotal;
                    $total_label = $total.'+';
                } else {
                    $this->show_plus = false;
                    $total_label = $total;
                }
                echo "<input type='hidden' name='show_plus' value='{$this->show_plus}'>\n";

                //Bug#52931: Replace with actionMenu
                //$select_link = "<a id='select_link' onclick='return select_dialog();' href=\"javascript:void(0)\">".$this->local_app_strings['LBL_LINK_SELECT']."&nbsp;".SugarThemeRegistry::current()->getImage('MoreDetail', 'border=0', 11, 7, '.png', $app_strings['LBL_MOREDETAIL'])."</a>";
                $menuItems = array(
                    "<label class=\"hidden glyphicon bootstrap-checkbox glyphicon-unchecked\"><span class='suitepicon suitepicon-action-caret'></span></label><input title=\"".$app_strings['LBL_SELECT_ALL_TITLE']."\" type='checkbox' class='bootstrap-checkbox-hidden checkbox massall' name='massall' id='massall' value='' onclick='sListView.check_all(document.MassUpdate, \"mass[]\", this.checked);' /><a href='javascript: void(0);'></a>",
                    "<a  name='thispage' id='button_select_this_page' class='menuItem' onmouseover='hiliteItem(this,\"yes\");' onmouseout='unhiliteItem(this);' onclick='if (document.MassUpdate.select_entire_list.value==1){document.MassUpdate.select_entire_list.value=0;sListView.check_all(document.MassUpdate, \"mass[]\", true, $pageTotal)}else {sListView.check_all(document.MassUpdate, \"mass[]\", true)};' href='#'>{$app_strings['LBL_LISTVIEW_OPTION_CURRENT']}&nbsp;&#x28;{$pageTotal}&#x29;&#x200E;</a>",
                    "<a  name='selectall' id='button_select_all' class='menuItem' onmouseover='hiliteItem(this,\"yes\");' onmouseout='unhiliteItem(this);' onclick='sListView.check_entire_list(document.MassUpdate, \"mass[]\",true,{$total});' href='#'>{$app_strings['LBL_LISTVIEW_OPTION_ENTIRE']}&nbsp;&#x28;{$total_label}&#x29;&#x200E;</a>",
                    "<a name='deselect' id='button_deselect' class='menuItem' onmouseover='hiliteItem(this,\"yes\");' onmouseout='unhiliteItem(this);' onclick='sListView.clear_all(document.MassUpdate, \"mass[]\", false);' href='#'>{$app_strings['LBL_LISTVIEW_NONE']}</a>",
                );
                require_once('include/Smarty/plugins/function.sugar_action_menu.php');
                $select_link = smarty_function_sugar_action_menu(array(
                    'class' => 'clickMenu selectmenu',
                    'id' => 'selectLink',
                    'buttons' => $menuItems,
                    'flat' => false,
                ),$this->xTemplate);

            } else {
                $select_link = "&nbsp;";
            }

            $export_link = '<input class="button" type="button" value="'.$this->local_app_strings['LBL_EXPORT'].'" ' .
                    'onclick="return sListView.send_form(true, \''.$_REQUEST['module'].'\', \'index.php?entryPoint=export\',\''.$this->local_app_strings['LBL_LISTVIEW_NO_SELECTED'].'\')">';

            if($this->show_delete_button) {
                $delete_link = '<input class="button" type="button" id="delete_button" name="Delete" value="'.$this->local_app_strings['LBL_DELETE_BUTTON_LABEL'].'" onclick="return sListView.send_mass_update(\'selected\',\''.$this->local_app_strings['LBL_LISTVIEW_NO_SELECTED'].'\', 1)">';
            } else {
                $delete_link = '&nbsp;';
            }

            $admin = new Administration();
            $admin->retrieveSettings('system');

            $user_merge = $current_user->getPreference('mailmerge_on');
            if($user_merge == 'on' && isset($admin->settings['system_mailmerge_on']) && $admin->settings['system_mailmerge_on']) {
                echo "<script>
                function mailmerge_dialog(el) {
                   	var \$dialog = \$('<div></div>')
					.html('<a  class=\'menuItem\' onmouseover=\'hiliteItem(this,\"yes\");\' onmouseout=\'unhiliteItem(this);\' onclick=\'return sListView.send_form(true, \"MailMerge\", \"index.php\", \"{$this->local_app_strings['LBL_LISTVIEW_NO_SELECTED']}\")\' href=\'javascript:void(0)\'>{$this->local_app_strings['LBL_LISTVIEW_OPTION_SELECTED']}</a>"
                        . "<a  class=\'menuItem\' onmouseover=\'hiliteItem(this,\"yes\");\' onmouseout=\'unhiliteItem(this);\' href=\'index.php?action=index&module=MailMerge\'>{$this->local_app_strings['LBL_LISTVIEW_OPTION_CURRENT']}</a>"
                        . "<a  class=\'menuItem\' onmouseover=\'hiliteItem(this,\"yes\");\' onmouseout=\'unhiliteItem(this);\' href=\'index.php?action=index&module=MailMerge&entire=true\'>{$this->local_app_strings['LBL_LISTVIEW_OPTION_ENTIRE']}</a>')
					.dialog({
						autoOpen: false,
						title: '". $this->local_app_strings['LBL_MAILMERGE']."',
						width: 150,
						position: {
						    my: myPos,
						    at: atPos,
						    of: \$(el)
					 	}
					});

                }
            </script>";
                $merge_link = "&nbsp;|&nbsp;<a id='mailmerge_link' onclick='return mailmerge_dialog(this)'; href=\"javascript:void(0)\">".$this->local_app_strings['LBL_MAILMERGE']."</a>";
            } else {
                $merge_link = "&nbsp;";
            }

            $selected_objects_span = "&nbsp;|&nbsp;{$this->local_app_strings['LBL_LISTVIEW_SELECTED_OBJECTS']}<input  style='border: 0px; background: transparent; font-size: inherit; color: inherit' type='text' readonly name='selectCount[]' value='" . ((isset($_POST['mass'])) ? count($_POST['mass']): 0) . "' />";

            if($_REQUEST['module'] == 'Home' || $this->local_current_module == 'Import'
                || $this->show_export_button == false
                || (!empty($sugar_config['disable_export']))
                || (!empty($sugar_config['admin_export_only'])
                && !(
                        is_admin($current_user)
                        || (ACLController::moduleSupportsACL($_REQUEST['module'])
                            && ACLAction::getUserAccessLevel($current_user->id,$_REQUEST['module'], 'access') == ACL_ALLOW_ENABLED
                            && (ACLAction::getUserAccessLevel($current_user->id, $_REQUEST['module'], 'admin') == ACL_ALLOW_ADMIN ||
                                ACLAction::getUserAccessLevel($current_user->id, $_REQUEST['module'], 'admin') == ACL_ALLOW_ADMIN_DEV)))))
            {
                if ($_REQUEST['module'] != 'InboundEmail' && $_REQUEST['module'] != 'EmailMan' && $_REQUEST['module'] != 'iFrames') {
                    $selected_objects_span = '';
                }
                $export_link = "&nbsp;";
                $merge_link = "&nbsp;";
            } elseif($_REQUEST['module'] != "Accounts" && $_REQUEST['module'] != "Cases" && $_REQUEST['module'] != "Contacts" && $_REQUEST['module'] != "Leads" && $_REQUEST['module'] != "Opportunities") {
                $merge_link = "&nbsp;";
            }

            if($this->show_paging == true) {
                if(!empty($sugar_config['disable_count_query'])) {
                    if($row_count > $end_record) {
                        $row_count .= '+';
                    }
                }

                $html_text = '';
                $html_text .= "<tr class='pagination' role='presentation'>\n";
                $html_text .= "<td COLSPAN=\"$col_count\" align=\"right\">\n";
                //$html_text .= "<table border=\"0\" cellpadding=\"0\" cellspacing=\"0\" width=\"100%\"><tr><td align=\"left\"  >$export_link$merge_link$selected_objects_span</td>\n";
                //$html_text .= "<table border=\"0\" cellpadding=\"0\" cellspacing=\"0\" width=\"100%\"><tr><td align=\"left\"  >";
                if ($subpanel_def != null) {
                    include_once('include/SubPanel/SubPanelTiles.php');
                    $subpanelTiles = new SubPanelTiles($sugarbean);
                    $html_text .= "<table border=\"0\" cellpadding=\"0\" cellspacing=\"0\" width=\"100%\"><tr><td align=\"left\"  >";

                    //attempt to get the query to recreate this subpanel
                    if(!empty($this->response)){
                        $response =& $this->response;
                    }else{
                        $response = SugarBean::get_union_related_list($sugarbean,$this->sortby, $this->sort_order, $this->query_where, $current_offset, -1, $this->records_per_page,$this->query_limit,$subpanel_def);
                        $this->response = $response;
                    }
                    //if query is present, then pass it in as parameter
                    if (isset($response['query']) && !empty($response['query'])){
                        $html_text .= $subpanelTiles->get_buttons($subpanel_def, $response['query']);
                    }else{
                        $html_text .= $subpanelTiles->get_buttons($subpanel_def);
                    }
                }
                else {
                    $html_text .= "<table border=\"0\" cellpadding=\"0\" cellspacing=\"0\" width=\"100%\"><tr><td align=\"left\"  nowrap>$select_link&nbsp;$export_link&nbsp;$delete_link&nbsp;$selected_objects_span";
                }
                $html_text .= "</td>\n<td nowrap align=\"right\">".$start_link."&nbsp;&nbsp;".$previous_link."&nbsp;&nbsp;<span class='pageNumbers'>(".$start_record." - ".$end_record." ".$this->local_app_strings['LBL_LIST_OF']." ".$row_count.")</span>&nbsp;&nbsp;".$next_link."&nbsp;&nbsp;".$end_link."</td></tr></table>\n";
                $html_text .= "</td>\n";
                $html_text .= "</tr>\n";
                $this->xTemplate->assign("PAGINATION",$html_text);
            }

            //C.L. - Fix for 23461
            if(empty($_REQUEST['action']) || $_REQUEST['action'] != 'Popup') {
                $_SESSION['export_where'] = $this->query_where;
            }
            $this->xTemplate->parse($xtemplateSection.".list_nav_row");
        }
    } // end processListNavigation

    function processOrderBy($html_varName) {

        if(!isset($this->base_URL)) {
            $this->base_URL = $_SERVER['PHP_SELF'];

            if(isset($_SERVER['QUERY_STRING'])) {
                $this->base_URL = preg_replace("/\&".$this->getSessionVariableName($html_varName,"ORDER_BY")."=[0-9a-zA-Z\_\.]*/","",$this->base_URL .'?'.$_SERVER['QUERY_STRING']);
                $this->base_URL = preg_replace("/\&".$this->getSessionVariableName($html_varName,"offset")."=[0-9]*/","",$this->base_URL);
            }
            if($_SERVER['REQUEST_METHOD'] == 'POST') {
                $this->base_URL .= '?';
                if(isset($_REQUEST['action'])) $this->base_URL .= '&action='.$_REQUEST['action'];
                if(isset($_REQUEST['record'])) $this->base_URL .= '&record='.$_REQUEST['record'];
                if(isset($_REQUEST['module'])) $this->base_URL .= '&module='.$_REQUEST['module'];
            }
            $this->base_URL .= "&".$this->getSessionVariableName($html_varName,"offset")."=";
        }

        if($this->is_dynamic) {
            $this->base_URL.='&to_pdf=true&action=SubPanelViewer&subpanel=' . $this->source_module;
        }

        //bug43465 start
        if (isset($this->appendToBaseUrl) && is_array($this->appendToBaseUrl))
        {
            foreach ($this->appendToBaseUrl as $key => $value)
            {
                $fullRequestString = $key . '=' . $value;

                if ($this->base_URL == "/index.php")
                {
                    $this->base_URL .= "?";
                } else
                {
                    if ($fullRequestString == substr($this->baseURL, '-' . strlen($fullRequestString)))
                    {
                        $this->base_URL = preg_replace("/&" . $key . "\=.*/", "", $this->base_URL);
                    } else
                    {
                        $this->base_URL = preg_replace("/&" . $key . "\=.*?&/", "&", $this->base_URL);
                    }
                    $this->base_URL .= "&";
                }
                if (!empty($value))
                {
                    $this->base_URL .= "{$key}={$value}";
                }
            }
        }
        //bug43465 end

        $sort_URL_base = $this->base_URL. "&".$this->getSessionVariableName($html_varName,"ORDER_BY")."=";

        if($sort_URL_base !== "")
        {
            $this->xTemplate->assign("ORDER_BY", $sort_URL_base);
            return $sort_URL_base;
        } else {
            return '';
        }
    }


    function getAdditionalHeader() {

    }


    /**
    * @return void
    * @param unknown $data
    * @param unknown $xTemplateSection
    * @param unknown $html_varName
    * @desc INTERNAL FUNCTION handles the rows
    * Portions created by SugarCRM are Copyright (C) SugarCRM, Inc.
    * All Rights Reserved.
    * Contributor(s): ______________________________________..
    */
    function processListRows($data, $xtemplateSection, $html_varName)
    {
        global $odd_bg;
        global $even_bg;
        global $hilite_bg;
        global $app_strings, $sugar_version, $sugar_config;
        global $currentModule;

        $this->xTemplate->assign('BG_HILITE', $hilite_bg);
        $this->xTemplate->assign('CHECKALL', SugarThemeRegistry::current()->getImage('blank', '', 1, 1, ".gif", ''));
    //$this->xTemplate->assign("BG_CLICK", $click_bg);
        $oddRow = true;
        $count = 0;
        reset($data);

        //GETTING OFFSET
        $offset = intval($this->getOffset($html_varName));
        $timeStamp = $this->unique_id();
        $_SESSION[$html_varName."_FROM_LIST_VIEW"] = $timeStamp;

        $associated_row_data = array();

        //mail merge list
        $mergeList = array();
        $module = '';
        //todo what is this?  It is using an array as a boolean
        foreach($data as $aVal => $aItem) {
            if(isset($this->data_array)) {
                $fields = $this->data_array;
            } else {
                $aItem->check_date_relationships_load();
                $fields = $aItem->get_list_view_data();
            }

            if(is_object($aItem)) { // cn: bug 5349
                //add item id to merge list, if the button is clicked
                $mergeList[] = $aItem->id;
                if(empty($module)) {
                    $module = $aItem->module_dir;
                }
            }
            //ADD OFFSET TO ARRAY

            $fields['OFFSET'] = ($offset + $count + 1);

            $fields['STAMP'] = $timeStamp;
            if($this->shouldProcess) {

            $prerow = '';
            if(!isset($this->data_array)) {
                $prerow .= "<input onclick='sListView.check_item(this, document.MassUpdate)' type='checkbox' class='checkbox' name='mass[]' value='". $fields['ID']. "'>";
            }
            $this->xTemplate->assign('PREROW', $prerow);

            $this->xTemplate->assign('CHECKALL', "<label class=\"hidden glyphicon bootstrap-checkbox glyphicon-unchecked\"></label><span class='suitepicon suitepicon-action-caret'></span><input type='checkbox' class='bootstrap-checkbox-hidden checkbox'  title='".$GLOBALS['app_strings']['LBL_SELECT_ALL_TITLE']."'  name='massall' id='massall' value='' onclick='sListView.check_all(document.MassUpdate, \"mass[]\", this.checked)'>");
            }
            if(!isset($this->data_array)) {
                $tag = $aItem->listviewACLHelper();
                $this->xTemplate->assign('TAG',$tag) ;
            }

            if($oddRow)
            {
                $ROW_COLOR = 'oddListRow';
                $BG_COLOR =  $odd_bg;
            }
            else
            {
                $ROW_COLOR = 'evenListRow';
                $BG_COLOR =  $even_bg;
            }
            $oddRow = !$oddRow;

            $this->xTemplate->assign('ROW_COLOR', $ROW_COLOR);
            $this->xTemplate->assign('BG_COLOR', $BG_COLOR);

            if(isset($this->data_array))
            {
                $this->xTemplate->assign('KEY', $aVal);
                $this->xTemplate->assign('VALUE', $aItem);
                $this->xTemplate->assign('INDEX', $count);

            }
            else
            {
    //AED -- some modules do not have their additionalDetails.php established. Add a check to ensure require_once does not fail
    // Bug #2786
                if($this->_additionalDetails && $aItem->ACLAccess('DetailView') && (file_exists('modules/' . $aItem->module_dir . '/metadata/additionalDetails.php') || file_exists('custom/modules/' . $aItem->module_dir . '/metadata/additionalDetails.php'))) {

                    $additionalDetailsFile = 'modules/' . $aItem->module_dir . '/metadata/additionalDetails.php';
                    if(file_exists('custom/modules/' . $aItem->module_dir . '/metadata/additionalDetails.php')){
                        $additionalDetailsFile = 'custom/modules/' . $aItem->module_dir . '/metadata/additionalDetails.php';
                    }

                    require_once($additionalDetailsFile);
                    $ad_function = (empty($this->additionalDetailsFunction) ? 'additionalDetails' : $this->additionalDetailsFunction) . $aItem->object_name;
                    $results = $ad_function($fields);
                    $results['string'] = str_replace(array("&#039", "'"), '\&#039', $results['string']); // no xss!

                    if(trim($results['string']) == '') $results['string'] = $app_strings['LBL_NONE'];
                    $fields[$results['fieldToAddTo']] = $fields[$results['fieldToAddTo']].'</a>';
                }

                if($aItem->ACLAccess('Delete')) {
                    $delete = '<a class="listViewTdToolsS1" onclick="return confirm(\''.$this->local_app_strings['NTC_DELETE_CONFIRMATION'].'\')" href="'.'index.php?action=Delete&module='.$aItem->module_dir.'&record='.$fields['ID'].'&return_module='.$aItem->module_dir.'&return_action=index&return_id=">'.$this->local_app_strings['LBL_DELETE_INLINE'].'</a>';
                    require_once('include/Smarty/plugins/function.sugar_action_menu.php');
                    $fields['DELETE_BUTTON'] = smarty_function_sugar_action_menu(array(
                        'id' => $aItem->module_dir.'_'.$fields['ID'].'_create_button',
                        'buttons' => array($delete),
                    ), $this);

                }

                $this->xTemplate->assign($html_varName, $fields);
                $aItem->setupCustomFields($aItem->module_dir);
                $aItem->custom_fields->populateAllXTPL($this->xTemplate, 'detail', $html_varName, $fields);
            }
            if(!isset($this->data_array) && $aItem->ACLAccess('DetailView')) {
                $count++;
            }
            if(isset($this->data_array)) {
                $count++;
            }
            if(!isset($this->data_array)) {
                $aItem->list_view_parse_additional_sections($this->xTemplate, $xtemplateSection);

                if($this->xTemplate->exists($xtemplateSection.'.row.pro')) {
                    $this->xTemplate->parse($xtemplateSection.'.row.pro');
                }
            }
            $this->xTemplate->parse($xtemplateSection . '.row');

            if(isset($fields['ID'])) {
                $associated_row_data[$fields['ID']] = $fields;
                // Bug 38908: cleanup data for JS to avoid having &nbsp; shuffled around
                foreach($fields as $key => $value) {
                    if($value == '&nbsp;') {
                        $associated_row_data[$fields['ID']][$key] = '';
                    }
                }
            }
        }

        $_SESSION['MAILMERGE_RECORDS'] = $mergeList;
        $_SESSION['MAILMERGE_MODULE_FROM_LISTVIEW'] = $module;
        if(empty($_REQUEST['action']) || $_REQUEST['action'] != 'Popup') {
            $_SESSION['MAILMERGE_MODULE'] = $module;
        }

        if($this->process_for_popups)
        {
            $json = getJSONobj();
            $is_show_fullname = showFullName() ? 1 : 0;
            $associated_javascript_data = '<script type="text/javascript">' . "\n"
                //. '<!-- // associated javascript data generated by ListView' . "\n"
                . 'var associated_javascript_data = '
                . $json->encode($associated_row_data) . ";\n"
                //. '-->' . "\n"
                . 'var is_show_fullname = '
                . $is_show_fullname . ";\n"
                . '</script>';
            $this->xTemplate->assign('ASSOCIATED_JAVASCRIPT_DATA', $associated_javascript_data);
        }

        $this->xTemplate->parse($xtemplateSection);
    }


    function getLayoutManager()
    {
        require_once('include/generic/LayoutManager.php');
        if($this->layout_manager == null)
        {
            $this->layout_manager = new LayoutManager();
        }
        return $this->layout_manager;
    }


    function process_dynamic_listview_header($source_module, $subpanel_def, $html_var = 'CELL')
    {


        $layout_manager = $this->getLayoutManager();
        $layout_manager->setAttribute('order_by_link',$this->processOrderBy($html_var));
        $layout_manager->setAttribute('context','HeaderCell');
        $layout_manager->setAttribute('image_path',$this->local_image_path);
        $layout_manager->setAttribute('html_varName',$html_var);
        $layout_manager->setAttribute('module_name', $source_module);
        list($orderBy,$desc) = $this->getOrderByInfo($html_var);

        if($orderBy == 'amount*1')
        {
            $orderBy=  'amount';
        }
		$buttons = false;
        $col_count = 0;
        foreach($subpanel_def->get_list_fields() as $column_name=>$widget_args)
        {
            $usage = empty($widget_args['usage']) ? '' : $widget_args['usage'];
            if($usage != 'query_only' || !empty($widget_args['force_query_only_display']))
            {
                $imgArrow = '';

                if($orderBy == $column_name || (isset($widget_args['sort_by']) && str_replace('.','_',$widget_args['sort_by']) == $orderBy))
                {
                    $imgArrow = "_down";
                    if($this->sort_order == 'asc') {
                        $imgArrow = "_up";
                    }
                }

                if (!preg_match("/_button/i", $column_name)) {
	                $widget_args['name']=$column_name;
	                $widget_args['sort'] = $imgArrow;
	                $widget_args['start_link_wrapper'] = $this->start_link_wrapper;
	                $widget_args['end_link_wrapper'] = $this->end_link_wrapper;
	                $widget_args['subpanel_module'] = $this->subpanel_module;

	                $widget_contents = $layout_manager->widgetDisplay($widget_args);
	                $cell_width = empty($widget_args['width']) ? '' : $widget_args['width'];
	                $this->xTemplate->assign('HEADER_CELL', $widget_contents);
	                static $count;
	            if(!isset($count))$count = 0; else $count++;
                    if($col_count == 0 || $column_name == 'name') $footable = 'data-toggle="true"';
                    else {
                        $footable = 'data-hide="phone"';
                        if ($col_count > 2) $footable = 'data-hide="phone,phonelandscape"';
                        if ($col_count > 4) $footable = 'data-hide="phone,phonelandscape,tablet"';
                    }
                    $this->xTemplate->assign('FOOTABLE', $footable);
	                $this->xTemplate->assign('CELL_COUNT', $count);
	                $this->xTemplate->assign('CELL_WIDTH', $cell_width);
	                $this->xTemplate->parse('dyn_list_view.header_cell');
                } else {
                	$buttons = true;
                }
            }
            ++$col_count;
        }

        if($buttons) {
                    $this->xTemplate->assign('FOOTABLE', '');
        			$this->xTemplate->assign('HEADER_CELL', "&nbsp;");
        			$this->xTemplate->assign('CELL_COUNT', $count);
	                $this->xTemplate->assign('CELL_WIDTH', $cell_width);
	                $this->xTemplate->parse('dyn_list_view.header_cell');
        }

    }


    /**
    * @return void
    * @param unknown $seed
    * @param unknown $xTemplateSection
    * @param unknown $html_varName
    * @desc PUBLIC FUNCTION Handles List Views using seeds that extend SugarBean
        $XTemplateSection is the section in the XTemplate file that should be parsed usually main
        $html_VarName is the variable name used in the XTemplateFile e.g. TASK
        $seed is a seed there are two types of seeds one is a subclass of SugarBean, the other is a list usually created from a sugar bean using get_list
        if no XTemplate is set it will create  a new XTemplate
        * Portions created by SugarCRM are Copyright (C) SugarCRM, Inc..
        * All Rights Reserved..
        * Contributor(s): ______________________________________..
    */

    function processListViewTwo($seed, $xTemplateSection, $html_varName) {
        global $current_user;
        if(!isset($this->xTemplate)) {
            $this->createXTemplate();
        }

        $isSugarBean = is_subclass_of($seed, "SugarBean");
        $list = null;

        if($isSugarBean) {
            $list = $this->processSugarBean($xTemplateSection, $html_varName, $seed);
        } else {
            $list = $seed;
        }

        if (is_object($seed) && isset($seed->object_name) && $seed->object_name == 'WorkFlow') {
            $tab=array();
            $access = get_workflow_admin_modules_for_user($current_user);
            for ($i = 0; $i < count($list); $i++) {
                if(!empty($access[$list[$i]->base_module])){
                    $tab[]=$list[$i];
                }
            }
            $list = $tab;
        }

        if($this->is_dynamic) {
            $this->processHeaderDynamic($xTemplateSection,$html_varName);
            $this->processListRows($list,$xTemplateSection, $html_varName);
        } else {
            $this->processSortArrows($html_varName);

            if($isSugarBean) {
                $seed->parse_additional_headers($this->xTemplate, $xTemplateSection);
            }
            $this->xTemplateAssign('CHECKALL', SugarThemeRegistry::current()->getImage('blank', '', 1, 1, ".gif", ''));

            // Process the  order by before processing the pro_nav.  The pro_nav requires the order by values to be set
            $this->processOrderBy($html_varName);


            $this->processListRows($list,$xTemplateSection, $html_varName);
        }

        if($this->display_header_and_footer) {
            $this->getAdditionalHeader();
            if(!empty($this->header_title)) {
                echo get_form_header($this->header_title, $this->header_text, false);
            }
        }

        $this->xTemplate->out($xTemplateSection);

        if(isset($_SESSION['validation'])) {
            print base64_decode('PGEgaHJlZj0naHR0cDovL3d3dy5zdWdhcmNybS5jb20nPlBPV0VSRUQmbmJzcDtCWSZuYnNwO1NVR0FSQ1JNPC9hPg==');
        }
    }

    /**
     * @deprecated
     * @return string
     */
    function getArrowStart()
    {
        global $log;
        $log->deprecated('ListView::getArrowStart is now deprecate and will be removed in a future release');
        return '';
    }

    /**
     * @param $upDown
     * @return string
     */
    function getArrowUpDownStart($upDown)
    {
        if ($upDown === '_down') {
            return '<span class="suitepicon suitepicon-action-sorting-ascending"></span>';
        } elseif (($upDown === '_up')) {
            return '<span class="suitepicon suitepicon-action-sorting-descending"></span>';
        } else {
            return '<span class="suitepicon suitepicon-action-sorting-none"></span>';
        }
    }

    /**
     * @deprecated
     * @return string
     */
	function getArrowEnd()
    {
        global $log;
        $log->deprecated('ListView::getArrowEnd is now deprecate and will be removed in a future release');
        return '';
    }

    /**
     * @deprecated
     * @param $upDown
     * @return string
     */
    function getArrowUpDownEnd($upDown)
    {
        global $log;
        $log->deprecated('ListView::getArrowUpDownEnd is now deprecate and will be removed in a future release');
        return '';
    }

	function getArrowImageSize() {
	    // jbasicChartDashletsExpColust get the non-sort image's size.. the up and down have be the same.
		$image = SugarThemeRegistry::current()->getImageURL("arrow.gif",false);

        $cache_key = 'arrow_size.'.$image;

        // Check the cache
        $result = sugar_cache_retrieve($cache_key);
        if(!empty($result))
        return $result;

        // No cache hit.  Calculate the value and return.
        $result = getimagesize($image);
        sugar_cache_put($cache_key, $result);
        return $result;
    }

    function getArrowUpDownImageSize($upDown) {
        // just get the non-sort image's size.. the up and down have be the same.
        $image = SugarThemeRegistry::current()->getImageURL("arrow{$upDown}.gif",false);

        $cache_key = 'arrowupdown_size.'.$image;

        // Check the cache
        $result = sugar_cache_retrieve($cache_key);
        if(!empty($result))
        return $result;

        // No cache hit.  Calculate the value and return.
        $result = getimagesize($image);
        sugar_cache_put($cache_key, $result);
        return $result;
    }

	function getOrderByInfo($html_varName)
	{
		$orderBy = $this->getSessionVariable($html_varName, "OBL");
		$desc = $this->getSessionVariable($html_varName, $orderBy.'S');
		$orderBy = str_replace('.', '_', $orderBy);
		return array($orderBy,$desc);
	}

    function processSortArrows($html_varName)
    {

        $this->xTemplateAssign("arrow_start", $this->getArrowStart());

        list($orderBy,$desc) = $this->getOrderByInfo($html_varName);

		$imgArrow = "_up";
		if($desc) {
			$imgArrow = "_down";
		}
		/**
		 * @deprecated only used by legacy opportunites listview, nothing current. Leaving for BC
		 */
		if($orderBy == 'amount')
		{
			$this->xTemplateAssign('amount_arrow', $imgArrow);
		}
		else if($orderBy == 'amount_usdollar')
		{
			$this->xTemplateAssign('amount_usdollar_arrow', $imgArrow);
		}
		else
		{
			$this->xTemplateAssign($orderBy.'_arrow', $imgArrow);
		}

        $this->xTemplateAssign('arrow_end', $this->getArrowEnd());
    }

    // this is where translation happens for dynamic list views
    function loadListFieldDefs(&$subpanel_fields,&$child_focus)
    {
        $this->list_field_defs = $subpanel_fields;

        for($i=0;$i < count($this->list_field_defs);$i++)
        {
            $list_field = $this->list_field_defs[$i];
            $field_def = null;
            $key = '';
            if(!empty($list_field['vname']))
            {
                $key = $list_field['vname'];
            } else if(isset($list_field['name']) &&  isset($child_focus->field_defs[$list_field['name']]))
            {
                    $field_def = $child_focus->field_defs[$list_field['name']];
                    $key = $field_def['vname'];
            }
            if(!empty($key))
            {
                $list_field['label'] = translate($key,$child_focus->module_dir);
                $this->list_field_defs[$i]['label'] = preg_replace('/:$/','',$list_field['label']);
            }
            else
            {
                $this->list_field_defs[$i]['label'] ='&nbsp;';
            }
        }
    }

    function unique_id() {
        return sugar_microtime();
    }

     /**INTERNAL FUNCTION sets a session variable keeping it local to the listview
     not the current_module
     * Portions created by SugarCRM are Copyright (C) SugarCRM, Inc.
     * All Rights Reserved.
     * Contributor(s): ______________________________________.
     */
     function setLocalSessionVariable($localVarName,$varName, $value) {
        $_SESSION[$localVarName."_".$varName] = $value;
     }

     /**INTERNAL FUNCTION returns a session variable that is local to the listview,
     not the current_module
     * Portions created by SugarCRM are Copyright (C) SugarCRM, Inc.
     * All Rights Reserved.
     * Contributor(s): ______________________________________.
     */
 function getLocalSessionVariable($localVarName,$varName) {
    if(isset($_SESSION[$localVarName."_".$varName])) {
        return $_SESSION[$localVarName."_".$varName];
    }
    else{
        return "";
    }
 }

 /* Set to true if you want Additional Details to appear in the listview
  */
 function setAdditionalDetails($value = true, $function = '') {
    if(!empty($function)) $this->additionalDetailsFunction = $function;
    $this->_additionalDetails = $value;
 }

}<|MERGE_RESOLUTION|>--- conflicted
+++ resolved
@@ -1,14 +1,9 @@
 <?php
-<<<<<<< HEAD
-if(!defined('sugarEntry') || !sugarEntry) die('Not A Valid Entry Point');
-/*********************************************************************************
-=======
 if (!defined('sugarEntry') || !sugarEntry) {
     die('Not A Valid Entry Point');
 }
 /**
  *
->>>>>>> b29c16a8
  * SugarCRM Community Edition is a customer relationship management program developed by
  * SugarCRM, Inc. Copyright (C) 2004-2013 SugarCRM Inc.
  *
@@ -1041,9 +1036,6 @@
 
 
 
-<<<<<<< HEAD
-    function processUnionBeans($sugarbean, $subpanel_def, $html_var = 'CELL') {
-=======
     public function processUnionBeans($sugarbean, $subpanel_def, $html_var = 'CELL', $countOnly = false)
     {
         $last_detailview_record = $this->getSessionVariable("detailview", "record");
@@ -1051,7 +1043,6 @@
             $GLOBALS['record_has_changed'] = true;
         }
         $this->setSessionVariable("detailview", "record", $sugarbean->id);
->>>>>>> b29c16a8
 
 		$last_detailview_record = $this->getSessionVariable("detailview", "record");
 		if(!empty($last_detailview_record) && $last_detailview_record != $sugarbean->id){
@@ -1115,22 +1106,6 @@
         if(!empty($this->response)){
             $response =& $this->response;
             echo 'cached';
-<<<<<<< HEAD
-        }else{
-            $response = SugarBean::get_union_related_list($sugarbean,$this->sortby, $this->sort_order, $this->query_where, $current_offset, -1, $this->records_per_page,$this->query_limit,$subpanel_def);
-            $this->response =& $response;
-        }
-        $list = $response['list'];
-        $row_count = $response['row_count'];
-        $next_offset = $response['next_offset'];
-        $previous_offset = $response['previous_offset'];
-        if(!empty($response['current_offset']))$current_offset = $response['current_offset'];
-        global $list_view_row_count;
-        $list_view_row_count = $row_count;
-        $this->processListNavigation('dyn_list_view', $html_var, $current_offset, $next_offset, $previous_offset, $row_count, $sugarbean,$subpanel_def);
-
-        return array('list'=>$list, 'parent_data'=>$response['parent_data'], 'query'=>$response['query']);
-=======
         } else {
             $response = SugarBean::get_union_related_list(
                 $sugarbean, 
@@ -1160,7 +1135,6 @@
         }
         
         return $response;
->>>>>>> b29c16a8
     }
 
     function getBaseURL($html_varName) {
