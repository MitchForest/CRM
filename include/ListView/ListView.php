<?php
if(!defined('sugarEntry') || !sugarEntry) die('Not A Valid Entry Point');
/*********************************************************************************
 * SugarCRM Community Edition is a customer relationship management program developed by
 * SugarCRM, Inc. Copyright (C) 2004-2013 SugarCRM Inc.

 * SuiteCRM is an extension to SugarCRM Community Edition developed by Salesagility Ltd.
 * Copyright (C) 2011 - 2014 Salesagility Ltd.
 *
 * This program is free software; you can redistribute it and/or modify it under
 * the terms of the GNU Affero General Public License version 3 as published by the
 * Free Software Foundation with the addition of the following permission added
 * to Section 15 as permitted in Section 7(a): FOR ANY PART OF THE COVERED WORK
 * IN WHICH THE COPYRIGHT IS OWNED BY SUGARCRM, SUGARCRM DISCLAIMS THE WARRANTY
 * OF NON INFRINGEMENT OF THIRD PARTY RIGHTS.
 *
 * This program is distributed in the hope that it will be useful, but WITHOUT
 * ANY WARRANTY; without even the implied warranty of MERCHANTABILITY or FITNESS
 * FOR A PARTICULAR PURPOSE.  See the GNU Affero General Public License for more
 * details.
 *
 * You should have received a copy of the GNU Affero General Public License along with
 * this program; if not, see http://www.gnu.org/licenses or write to the Free
 * Software Foundation, Inc., 51 Franklin Street, Fifth Floor, Boston, MA
 * 02110-1301 USA.
 *
 * You can contact SugarCRM, Inc. headquarters at 10050 North Wolfe Road,
 * SW2-130, Cupertino, CA 95014, USA. or at email address contact@sugarcrm.com.
 *
 * The interactive user interfaces in modified source and object code versions
 * of this program must display Appropriate Legal Notices, as required under
 * Section 5 of the GNU Affero General Public License version 3.
 *
 * In accordance with Section 7(b) of the GNU Affero General Public License version 3,
 * these Appropriate Legal Notices must retain the display of the "Powered by
 * SugarCRM" logo and "Supercharged by SuiteCRM" logo. If the display of the logos is not
 * reasonably feasible for  technical reasons, the Appropriate Legal Notices must
 * display the words  "Powered by SugarCRM" and "Supercharged by SuiteCRM".
 ********************************************************************************/

require_once('include/EditView/SugarVCR.php');
/**
 * ListView - list of many objects
 * @api
 */
class ListView
{
    var $local_theme= null;
    var $local_app_strings= null;
    var $local_image_path = null;
    var $local_current_module = null;
    var $local_mod_strings = null;
    var $records_per_page = 20;
    var $xTemplate = null;
    var $xTemplatePath = null;
    var $seed_data = null;
    var $query_where = null;
    var $query_limit = -1;
    var $query_orderby = null;
    var $header_title = '';
    var $header_text = '';
    var $initialized = false;
    var $show_export_button = true;
    var $show_delete_button = true;
    var $show_select_menu = true;
    var $show_paging = true;
    var $show_mass_update = true;
    var $show_mass_update_form = true;
    var $query_where_has_changed = false;
    var $display_header_and_footer = true;
    var $baseURL = '';
    var $is_dynamic = false;
    var $inline = false;
    var $start_link_wrapper = '';
    var $end_link_wrapper = '';
    var $list_field_defs = array();

    var $shouldProcess = false;
    var $data_array;
    var $related_field_name = '';
    var $child_focus = '';
    var $layout_manager = null;
    var $process_for_popups = false;
    var $multi_select_popup=false;
    var $_additionalDetails = false;
    var $additionalDetailsFunction = null;
    var $sort_order = '';
    var $force_mass_update=false;
    var $keep_mass_update_form_open=false;
    var $ignorePopulateOnly = false;

function setDataArray($value) {
    $this->data_array = $value;
}

function processListViewMulti($seed, $xTemplateSection, $html_varName) {

    $this->shouldProcess = true;

    echo "<form name='MassUpdate' method='post' action='index.php'>";
    $this->processListViewTwo($seed, $xTemplateSection, $html_varName);

    echo "<a href='javascript:" . ((!$this->multi_select_popup) ? 'sListView.' : ''). "check_all(document.MassUpdate, \"mass[]\", true)'>".translate('LBL_CHECKALL')."</a> - <a href='javascript:sListView.check_all(document.MassUpdate, \"mass[]\", false);'>".translate('LBL_CLEARALL')."</a>";
    echo '<br><br>';
}


function processListView($seed, $xTemplateSection, $html_varName)
{
    global $sugar_config;

    $populateOnly = $this->ignorePopulateOnly ? FALSE : (!empty($sugar_config['save_query']) && $sugar_config['save_query'] == 'populate_only');
    if(isset($seed->module_dir) && $populateOnly) {
        if(empty($GLOBALS['displayListView']) && strcmp(strtolower($_REQUEST['action']), 'popup') != 0 && (!empty($_REQUEST['clear_query']) || $_REQUEST['module'] == $seed->module_dir && ((empty($_REQUEST['query']) || $_REQUEST['query'] == 'MSI')&& (empty($_SESSION['last_search_mod']) || $_SESSION['last_search_mod'] != $seed->module_dir)))) {
            $_SESSION['last_search_mod'] = $_REQUEST['module'] ;
            return;
        }
    }
    if(strcmp(strtolower($_REQUEST['action']), 'popup') != 0){
        $_SESSION['last_search_mod'] = $_REQUEST['module'] ;
    }
    //following session variable will track the detail view navigation history.
    //needs to the reset after each search.
    $this->setLocalSessionVariable($html_varName,"DETAIL_NAV_HISTORY",false);

    require_once('include/MassUpdate.php');
    $mass = new MassUpdate();
    $add_acl_javascript = false;
    if(!isset($_REQUEST['action'])) {
        $this->shouldProcess=false;
    } else {
    $this->shouldProcess = is_subclass_of($seed, "SugarBean")
        && (($_REQUEST['action'] == 'index') || ('ListView' == substr($_REQUEST['action'],0,8)) /* cn: to include all ListViewXXX.php type views */)
        && ($_REQUEST['module'] == $seed->module_dir);
    }

    //when processing a multi-select popup.
    if($this->process_for_popups && $this->multi_select_popup)  $this->shouldProcess =true;
    //mass update turned off?
    if(!$this->show_mass_update) $this->shouldProcess = false;
    if(is_subclass_of($seed, "SugarBean")) {
        if($seed->bean_implements('ACL')) {
            if(!ACLController::checkAccess($seed->module_dir,'list',true)) {
                if($_REQUEST['module'] != 'Home') {
                    ACLController::displayNoAccess();
                }
                return;
            }
            if(!ACLController::checkAccess($seed->module_dir,'export',true)) {
                $sugar_config['disable_export']= true;
            }

        }
    }

    //force mass update form if requested.
    if($this->force_mass_update) {
        $this->shouldProcess = true;
    }

    if($this->shouldProcess) {
        echo $mass->getDisplayMassUpdateForm(true, $this->multi_select_popup);
        echo $mass->getMassUpdateFormHeader($this->multi_select_popup);
        $mass->setSugarBean($seed);

        //C.L. Fix for 10048, do not process handleMassUpdate for multi select popups
        if(!$this->multi_select_popup) {
            $mass->handleMassUpdate();
        }
    }

    $this->processListViewTwo($seed,$xTemplateSection, $html_varName);

    if($this->shouldProcess && empty($this->process_for_popups)) {
        //echo "<a href='javascript:sListView.clear_all(document.MassUpdate, \"mass[]\");'>".translate('LBL_CLEARALL')."</a>";
        // cn: preserves current functionality, exception is InboundEmail
        if($this->show_mass_update_form) {
            echo $mass->getMassUpdateForm();
        }
        if(!$this->keep_mass_update_form_open) {
            echo $mass->endMassUpdateForm();
        }
    }
}


function process_dynamic_listview($source_module, $sugarbean,$subpanel_def)
{
        $this->source_module = $source_module;
        $this->subpanel_module = $subpanel_def->name;
        if(!isset($this->xTemplate))
            $this->createXTemplate();

        $html_var = $this->subpanel_module . "_CELL";

        $list_data = $this->processUnionBeans($sugarbean,$subpanel_def, $html_var);

        $list = $list_data['list'];
        $parent_data = $list_data['parent_data'];

        if($subpanel_def->isCollection()) {
            $thepanel=$subpanel_def->get_header_panel_def();
        } else {
            $thepanel=$subpanel_def;
        }



        $this->process_dynamic_listview_header($thepanel->get_module_name(), $thepanel, $html_var);
        $this->process_dynamic_listview_rows($list,$parent_data, 'dyn_list_view', $html_var,$subpanel_def);

        if($this->display_header_and_footer)
        {
            $this->getAdditionalHeader();
            if(!empty($this->header_title))
            {
                echo get_form_header($this->header_title, $this->header_text, false);
            }
        }

        $this->xTemplate->out('dyn_list_view');

        if(isset($_SESSION['validation']))
        {
            print base64_decode('PGEgaHJlZj0naHR0cDovL3d3dy5zdWdhcmNybS5jb20nPlBPV0VSRUQmbmJzcDtCWSZuYnNwO1NVR0FSQ1JNPC9hPg==');
        }
        if(isset($list_data['query'])) {
            return ($list_data['query']);
        }
    }

/**
 * @return void
 * @param unknown $data
 * @param unknown $xTemplateSection
 * @param unknown $html_varName
 * @desc INTERNAL FUNCTION handles the rows
 */
 function process_dynamic_listview_rows($data,$parent_data, $xtemplateSection, $html_varName, $subpanel_def)
 {
    global $subpanel_item_count;
    global $odd_bg;
    global $even_bg;
    global $hilite_bg;
    global $click_bg;

    $this->xTemplate->assign("BG_HILITE", $hilite_bg);
    $this->xTemplate->assign('CHECKALL', SugarThemeRegistry::current()->getImage('blank', '', 1, 1, ".gif", ''));
    //$this->xTemplate->assign("BG_CLICK", $click_bg);
    $subpanel_item_count = 0;
    $oddRow = true;
    $count = 0;
    reset($data);

    //GETTING OFFSET
    $offset = $this->getOffset($html_varName);
    //$totaltime = 0;
    $processed_ids = array();

    $fill_additional_fields = array();
    //Either retrieve the is_fill_in_additional_fields property from the lone
    //subpanel or visit each subpanel's subpanels to retrieve the is_fill_in_addition_fields
    //property
    $subpanel_list=array();
    if($subpanel_def->isCollection()) {
        $subpanel_list=$subpanel_def->sub_subpanels;
    } else {
        $subpanel_list[]= $subpanel_def;
    }

    foreach($subpanel_list as $this_subpanel)
    {
        if($this_subpanel->is_fill_in_additional_fields())
        {
            $fill_additional_fields[] = $this_subpanel->bean_name;
            $fill_additional_fields[$this_subpanel->bean_name] = true;
        }
    }

    if ( empty($data) ) {
        $this->xTemplate->assign("ROW_COLOR", 'oddListRow');
        $thepanel=$subpanel_def;
        if($subpanel_def->isCollection())
            $thepanel=$subpanel_def->get_header_panel_def();
        $this->xTemplate->assign("COL_COUNT", count($thepanel->get_list_fields()));
        $this->xTemplate->parse($xtemplateSection.".nodata");
    }
    while(list($aVal, $aItem) = each($data))
    {
        $subpanel_item_count++;
        $aItem->check_date_relationships_load();
        // TODO: expensive and needs to be removed and done better elsewhere

        if(!empty($fill_additional_fields[$aItem->object_name])
        || ($aItem->object_name == 'Case' && !empty($fill_additional_fields['aCase']))
        )
        {
            $aItem->fill_in_additional_list_fields();
            //$aItem->fill_in_additional_detail_fields();
        }
        //rrs bug: 25343
        $aItem->call_custom_logic("process_record");

        if(isset($parent_data[$aItem->id])) {

            $aItem->parent_name = $parent_data[$aItem->id]['parent_name'];
            if(!empty($parent_data[$aItem->id]['parent_name_owner'])) {
            $aItem->parent_name_owner =  $parent_data[$aItem->id]['parent_name_owner'];
            $aItem->parent_name_mod =  $parent_data[$aItem->id]['parent_name_mod'];
        }}
        $fields = $aItem->get_list_view_data();
        if(isset($processed_ids[$aItem->id])) {
            continue;

        } else {
            $processed_ids[$aItem->id] = 1;
        }


        //ADD OFFSET TO ARRAY
        $fields['OFFSET'] = ($offset + $count + 1);

        if($this->shouldProcess) {
            if($aItem->ACLAccess('EditView')) {
            $this->xTemplate->assign('PREROW', "<input type='checkbox' class='checkbox' name='mass[]' value='". $fields['ID']. "' />");
            } else {
                $this->xTemplate->assign('PREROW', '');

            }
            if($aItem->ACLAccess('DetailView')) {
                $this->xTemplate->assign('TAG_NAME','a');
            } else {
                $this->xTemplate->assign('TAG_NAME','span');
            }
            $this->xTemplate->assign('CHECKALL', "<label class=\"hidden glyphicon bootstrap-checkbox glyphicon-unchecked\"></label><input type='checkbox'  title='".$GLOBALS['app_strings']['LBL_SELECT_ALL_TITLE']."' class='bootstrap-checkbox-hidden checkbox' name='massall' id='massall' value='' onclick='sListView.check_all(document.MassUpdate, \"mass[]\", this.checked);' />");
        }

        if($oddRow)
        {
            $ROW_COLOR = 'oddListRow';
            $BG_COLOR =  $odd_bg;
        }
        else
        {
            $ROW_COLOR = 'evenListRow';
            $BG_COLOR =  $even_bg;
        }
        $oddRow = !$oddRow;
		$button_contents = array();
        $this->xTemplate->assign("ROW_COLOR", $ROW_COLOR);
        $this->xTemplate->assign("BG_COLOR", $BG_COLOR);
        $layout_manager = $this->getLayoutManager();
        $layout_manager->setAttribute('context','List');
        $layout_manager->setAttribute('image_path',$this->local_image_path);
        $layout_manager->setAttribute('module_name', $subpanel_def->_instance_properties['module']);
        if(!empty($this->child_focus))
            $layout_manager->setAttribute('related_module_name',$this->child_focus->module_dir);

        //AG$subpanel_data = $this->list_field_defs;
        //$bla = array_pop($subpanel_data);
        //select which sub-panel to display here, the decision will be made based on the type of
        //the sub-panel and panel in the bean being processed.
        if($subpanel_def->isCollection()) {
            $thepanel=$subpanel_def->sub_subpanels[$aItem->panel_name];
        } else {
            $thepanel=$subpanel_def;
        }

		/* BEGIN - SECURITY GROUPS */

		//This check is costly doing it field by field in the below foreach
		//instead pull up here and do once per record....
		$aclaccess_is_owner = false;
		$aclaccess_in_group = false;

		global $current_user;
		if(is_admin($current_user)) {
			$aclaccess_is_owner = true;
		} else {
			$aclaccess_is_owner = $aItem->isOwner($current_user->id);
		}

		require_once("modules/SecurityGroups/SecurityGroup.php");
		$aclaccess_in_group = SecurityGroup::groupHasAccess($aItem->module_dir,$aItem->id);

    	/* END - SECURITY GROUPS */

        //get data source name
        $linked_field=$thepanel->get_data_source_name();
        $linked_field_set=$thepanel->get_data_source_name(true);
        static $count;
        if(!isset($count))$count = 0;
		/* BEGIN - SECURITY GROUPS */
		/**
        $field_acl['DetailView'] = $aItem->ACLAccess('DetailView');
        $field_acl['ListView'] = $aItem->ACLAccess('ListView');
        $field_acl['EditView'] = $aItem->ACLAccess('EditView');
        $field_acl['Delete'] = $aItem->ACLAccess('Delete');
		*/
		//pass is_owner, in_group...vars defined above
        $field_acl['DetailView'] = $aItem->ACLAccess('DetailView',$aclaccess_is_owner,$aclaccess_in_group);
        $field_acl['ListView'] = $aItem->ACLAccess('ListView',$aclaccess_is_owner,$aclaccess_in_group);
        $field_acl['EditView'] = $aItem->ACLAccess('EditView',$aclaccess_is_owner,$aclaccess_in_group);
        $field_acl['Delete'] = $aItem->ACLAccess('Delete',$aclaccess_is_owner,$aclaccess_in_group);
		/* END - SECURITY GROUPS */
        foreach($thepanel->get_list_fields() as $field_name=>$list_field)
        {
            //add linked field attribute to the array.
            $list_field['linked_field']=$linked_field;
            $list_field['linked_field_set']=$linked_field_set;

            $usage = empty($list_field['usage']) ? '' : $list_field['usage'];
            if($usage == 'query_only' && !empty($list_field['force_query_only_display'])){
                //if you are here you have column that is query only but needs to be displayed as blank.  This is helpful
                //for collections such as Activities where you have a field in only one object and wish to show it in the subpanel list
                $count++;
                $widget_contents = '&nbsp;';
                $this->xTemplate->assign('CLASS', "");
                $this->xTemplate->assign('CELL_COUNT', $count);
                $this->xTemplate->assign('CELL', $widget_contents);
                $this->xTemplate->parse($xtemplateSection.".row.cell");

            }else if($usage != 'query_only')
            {
                $list_field['name']=$field_name;

                $module_field = $field_name.'_mod';
                $owner_field = $field_name.'_owner';
                if(!empty($aItem->$module_field)) {

                    $list_field['owner_id'] = $aItem->$owner_field;
                    $list_field['owner_module'] = $aItem->$module_field;

                } else {
                    $list_field['owner_id'] = false;
                    $list_field['owner_module'] = false;
                }
                if(isset($list_field['alias'])) $list_field['name'] = $list_field['alias'];
                else $list_field['name']=$field_name;
                $list_field['fields'] = $fields;
                $list_field['module'] = $aItem->module_dir;
                $list_field['start_link_wrapper'] = $this->start_link_wrapper;
                $list_field['end_link_wrapper'] = $this->end_link_wrapper;
                $list_field['subpanel_id'] = $this->subpanel_id;
                $list_field += $field_acl;
                if ( isset($aItem->field_defs[strtolower($list_field['name'])])) {
                    require_once('include/SugarFields/SugarFieldHandler.php');
                    // We need to see if a sugar field exists for this field type first,
                    // if it doesn't, toss it at the old sugarWidgets. This is for
                    // backwards compatibility and will be removed in a future release
                    $vardef = $aItem->field_defs[strtolower($list_field['name'])];
                    if ( isset($vardef['type']) ) {
                        $fieldType = isset($vardef['custom_type'])?$vardef['custom_type']:$vardef['type'];
                        $tmpField = SugarFieldHandler::getSugarField($fieldType,true);
                    } else {
                        $tmpField = NULL;
                    }

                    if ( $tmpField != NULL ) {
                        $widget_contents = SugarFieldHandler::displaySmarty($list_field['fields'],$vardef,'ListView',$list_field);
                    } else {
                        // No SugarField for this particular type
                        // Use the old, icky, SugarWidget for now
                        $widget_contents = $layout_manager->widgetDisplay($list_field);
                    }

                    if ( isset($list_field['widget_class']) && $list_field['widget_class'] == 'SubPanelDetailViewLink' ) {
                        // We need to call into the old SugarWidgets for the time being, so it can generate a proper link with all the various corner-cases handled
                        // So we'll populate the field data with the pre-rendered display for the field
                        $list_field['fields'][$field_name] = $widget_contents;
                        if('full_name' == $field_name){//bug #32465
                           $list_field['fields'][strtoupper($field_name)] = $widget_contents;
                        }

                        //vardef source is non db, assign the field name to varname for processing of column.
                        if(!empty($vardef['source']) && $vardef['source']=='non-db'){
                            $list_field['varname'] = $field_name;

                        }
                        $widget_contents = $layout_manager->widgetDisplay($list_field);
                    } else if(isset($list_field['widget_class']) && $list_field['widget_class'] == 'SubPanelEmailLink' ) {
                        $widget_contents = $layout_manager->widgetDisplay($list_field);
                    }

                 $count++;
                $this->xTemplate->assign('CELL_COUNT', $count);
                $this->xTemplate->assign('CLASS', "");
                if ( empty($widget_contents) ) $widget_contents = '&nbsp;';
                $this->xTemplate->assign('CELL', $widget_contents);
                $this->xTemplate->parse($xtemplateSection.".row.cell");
                } else {
                    // This handles the edit and remove buttons and icon widget
                	if( isset($list_field['widget_class']) && $list_field['widget_class'] == "SubPanelIcon") {
		                $count++;
		                $widget_contents = $layout_manager->widgetDisplay($list_field);
		                $this->xTemplate->assign('CELL_COUNT', $count);
		                $this->xTemplate->assign('CLASS', "");
		                if ( empty($widget_contents) ) $widget_contents = '&nbsp;';
		                $this->xTemplate->assign('CELL', $widget_contents);
		                $this->xTemplate->parse($xtemplateSection.".row.cell");
                	} elseif (preg_match("/button/i", $list_field['name'])) {
                        if ((($list_field['name'] === 'edit_button' && $field_acl['EditView']) || ($list_field['name'] === 'close_button' && $field_acl['EditView']) || ($list_field['name'] === 'remove_button' && $field_acl['Delete'])) && '' != ($_content = $layout_manager->widgetDisplay($list_field)) )
                        {
                            $button_contents[] = $_content;
                            unset($_content);
                        }
                        else
                        {
                            $button_contents[] = '';
                        }
                	} else {
               			$count++;
               			$this->xTemplate->assign('CLASS', "");
               			$widget_contents = $layout_manager->widgetDisplay($list_field);
		                $this->xTemplate->assign('CELL_COUNT', $count);
		                if ( empty($widget_contents) ) $widget_contents = '&nbsp;';
		                $this->xTemplate->assign('CELL', $widget_contents);
		                $this->xTemplate->parse($xtemplateSection.".row.cell");
                	}
                }

            }
        }


        // Make sure we have at least one button before rendering a column for
        // the action buttons in a list view. Relevant bugs: #51647 and #51640.
        if(!empty($button_contents))
        {
            $button_contents = array_filter($button_contents);
            if (!empty($button_contents))
            {
            // this is for inline buttons on listviews
            // bug#51275: smarty widget to help provide the action menu functionality as it is currently sprinkled throughout the app with html
                require_once('include/Smarty/plugins/function.sugar_action_menu.php');
                $tempid = create_guid();
                array_unshift($button_contents, "<div style='display: inline' id='$tempid'>" . array_shift($button_contents) . "</div>");
                $action_button = smarty_function_sugar_action_menu(array(
                    'id' => $tempid,
                    'buttons' => $button_contents,
                    'class' => 'clickMenu subpanel records fancymenu button',
                    'flat' => false //assign flat value as false to display dropdown menu at any other preferences.
                ), $this->xTemplate);
            }
            else
            {
                $action_button = '';
            }
            $this->xTemplate->assign('CLASS', "inlineButtons");
            $this->xTemplate->assign('CELL_COUNT', ++$count);
            //Bug#51275 for beta3 pre_script is not required any more
            $this->xTemplate->assign('CELL', $action_button);
            $this->xTemplate->parse($xtemplateSection . ".row.cell");
        }


        $aItem->setupCustomFields($aItem->module_dir);
        $aItem->custom_fields->populateAllXTPL($this->xTemplate, 'detail', $html_varName, $fields);

        $count++;

        $this->xTemplate->parse($xtemplateSection.".row");
    }

    $this->xTemplate->parse($xtemplateSection);
}

/**sets whether or not to display the xtemplate header and footer
 * Portions created by SugarCRM are Copyright (C) SugarCRM, Inc.
 * All Rights Reserved.
 * Contributor(s): ______________________________________.
*/
function setDisplayHeaderAndFooter($bool) {
        $this->display_header_and_footer = $bool;
}

/**initializes ListView
 * Portions created by SugarCRM are Copyright (C) SugarCRM, Inc.
 * All Rights Reserved.
 * Contributor(s): ______________________________________.
*/
 function __construct() {


    if(!$this->initialized) {
        global $sugar_config;
        $this->records_per_page = $sugar_config['list_max_entries_per_page'] + 0;
        $this->initialized = true;
        global $app_strings, $currentModule;
        $this->local_theme = SugarThemeRegistry::current()->__toString();
        $this->local_app_strings =$app_strings;
        $this->local_image_path = SugarThemeRegistry::current()->getImagePath();
        $this->local_current_module = $currentModule;
    }
}

/**sets how many records should be displayed per page in the list view
 * Portions created by SugarCRM are Copyright (C) SugarCRM, Inc.
 * All Rights Reserved.
 * Contributor(s): ______________________________________.
*/
 function setRecordsPerPage($count) {
    $this->records_per_page = $count;
}
/**sets the header title */
 function setHeaderTitle($value) {
    $this->header_title = $value;
}
/**sets the header text this is text that's appended to the header table and is usually used for the creation of buttons
 * Portions created by SugarCRM are Copyright (C) SugarCRM, Inc.
 * All Rights Reserved.
 * Contributor(s): ______________________________________.
*/
 function setHeaderText($value) {
    $this->header_text = $value;
}
/**sets the path for the XTemplate HTML file to be used this is only needed to be set if you are allowing ListView to create the XTemplate
 * Portions created by SugarCRM are Copyright (C) SugarCRM, Inc.
 * All Rights Reserved.
 * Contributor(s): ______________________________________.
*/
 function setXTemplatePath($value) {
    $this->xTemplatePath= $value;
}

/**this is a helper function for allowing ListView to create a new XTemplate it groups parameters that should be set into a single function
 * Portions created by SugarCRM are Copyright (C) SugarCRM, Inc.
 * All Rights Reserved.
 * Contributor(s): ______________________________________.
*/
 function initNewXTemplate($XTemplatePath, $modString, $imagePath = null) {
    $this->setXTemplatePath($XTemplatePath);
    if(isset($modString))
        $this->setModStrings($modString);
    if(isset($imagePath))
        $this->setImagePath($imagePath);
}


function getOrderBy($varName, $defaultOrderBy='', $force_sortorder='') {
    $sortBy = $this->getSessionVariable($varName, "ORDER_BY") ;

    $orderByDirection = $this->getSessionVariableName($varName, "order_by_direction");
    $orderByColumn = $this->getSessionVariableName($varName, "ORDER_BY");
    $lastEqualsSortBy = false;
    $defaultOrder = false; //ascending

    if(empty($sortBy)) {
        $this->setUserVariable($varName, "ORDER_BY", $defaultOrderBy);
        $sortBy = $defaultOrderBy;
    } else {
        $this->setUserVariable($varName, "ORDER_BY", $sortBy);
    }

    $desc = $this->getSessionVariable($varName, $sortBy."S");

    if (empty($desc))
        {
            $desc = $defaultOrder;
        }
        $defaultOrder = $desc ? 'desc' : 'asc';
        $orderByValue = $defaultOrder;
        if (isset($_REQUEST[$orderByDirection]))
        {
            $possibleRequestOrderBy = $_REQUEST[$orderByDirection];
            if ($possibleRequestOrderBy == 'asc' || $possibleRequestOrderBy == 'desc')
            {
                $orderByValue = $possibleRequestOrderBy;
            }
        }

        if (isset($_REQUEST[$orderByColumn]))
        {
            $last = $this->getSessionVariable($varName, "OBL");
        }
        if (!empty($last) && $last == $sortBy)
        {
            $lastEqualsSortBy = true;
        } else
        {
            $orderByValue = $defaultOrder;
            $this->setSessionVariable($varName, "OBL", $sortBy);
        }
        $desc = $orderByValue == 'desc';
        $orderByDirectionValue = false;
        $this->setSessionVariable($varName, $sortBy . "S", $desc);
        if (!empty($sortBy))
        {
            if (empty($force_sortorder))
            {
                if (substr_count(strtolower($sortBy), ' desc') == 0 && substr_count(strtolower($sortBy), ' asc') == 0)
                {
                    if ($sortBy)
                    {
                        $orderByDirectionValue = $desc ? 'asc' : 'desc';
                    }
                    $this->query_orderby = $sortBy . ' ' . $orderByValue;
                }
            } else
            {
                $this->query_orderby = $sortBy . ' ' . $force_sortorder;
            }
            if (!isset($this->appendToBaseUrl))
            {
                $this->appendToBaseUrl = array();
            }
            if ($orderByDirectionValue)
            {
                $this->appendToBaseUrl[$orderByDirection] = $orderByDirectionValue;
            }
            $offsetVar = $this->getSessionVariableName($varName, "offset");
            if (isset($_REQUEST[$offsetVar]))
            {
                $this->appendToBaseUrl[$offsetVar] = $_REQUEST[$offsetVar];
            }
            //Just clear from url...
            $this->appendToBaseUrl[$orderByColumn] = false;
    }else {
        $this->query_orderby = "";
    }
    $this->sortby = $sortBy;
    return $this->query_orderby;

}


/**sets the parameters dealing with the db
 * Portions created by SugarCRM are Copyright (C) SugarCRM, Inc.
 * All Rights Reserved.
 * Contributor(s): ______________________________________.
*/
 function setQuery($where, $limit, $orderBy, $varName, $allowOrderByOveride=true) {
    $this->query_where = $where;
    if($this->getSessionVariable("query", "where") != $where) {
        $this->query_where_has_changed = true;
        $this->setSessionVariable("query", "where", $where);
    }

    $this->query_limit = $limit;
    if(!$allowOrderByOveride) {
        $this->query_orderby = $orderBy;
        return;
    }
    $this->getOrderBy($varName, $orderBy);

    $this->setLocalSessionVariable($varName, "QUERY_WHERE", $where);

    //SETTING ORDER_BY FOR USE IN DETAILVIEW
    $this->setLocalSessionVariable($varName, "ORDER_BY_DETAIL", $this->query_orderby);
}

function displayArrow() {

}

/**sets the theme used only use if it is different from the global
 * Portions created by SugarCRM are Copyright (C) SugarCRM, Inc.
 * All Rights Reserved.
 * Contributor(s): ______________________________________.
*/
 function setTheme($theme) {
    $this->local_theme = $theme;
    if(isset($this->xTemplate))$this->xTemplate->assign("THEME", $this->local_theme);
}

/**sets the AppStrings used only use if it is different from the global
 * Portions created by SugarCRM are Copyright (C) SugarCRM, Inc.
 * All Rights Reserved.
 * Contributor(s): ______________________________________.
*/
 function setAppStrings($app_strings) {
    unset($this->local_app_strings);
    $this->local_app_strings = $app_strings;
    if(isset($this->xTemplate))$this->xTemplate->assign("APP", $this->local_app_strings);
}

/**sets the ModStrings used
 * Portions created by SugarCRM are Copyright (C) SugarCRM, Inc.
 * All Rights Reserved.
 * Contributor(s): ______________________________________.
*/
 function setModStrings($mod_strings) {
    unset($this->local_module_strings);
    $this->local_mod_strings = $mod_strings;
    if(isset($this->xTemplate))$this->xTemplate->assign("MOD", $this->local_mod_strings);
}

/**sets the ImagePath used
 * Portions created by SugarCRM are Copyright (C) SugarCRM, Inc.
 * All Rights Reserved.
 * Contributor(s): ______________________________________.
*/
 function setImagePath($image_path) {
    $this->local_image_path = $image_path;
    if(empty($this->local_image_path)) {
        $this->local_image_path = SugarThemeRegistry::get($this->local_theme)->getImagePath();
    }
    if(isset($this->xTemplate))$this->xTemplate->assign("IMAGE_PATH", $this->local_image_path);
}

/**sets the currentModule only use if this is different from the global
 * Portions created by SugarCRM are Copyright (C) SugarCRM, Inc.
 * All Rights Reserved.
 * Contributor(s): ______________________________________.
*/
 function setCurrentModule($currentModule) {
    unset($this->local_current_module);
    $this->local_current_module = $currentModule;
    if(isset($this->xTemplate))$this->xTemplate->assign("MODULE_NAME", $this->local_current_module);
}

/**INTERNAL FUNCTION creates an XTemplate DO NOT CALL THIS THIS IS AN INTERNAL FUNCTION
 * Portions created by SugarCRM are Copyright (C) SugarCRM, Inc.
 * All Rights Reserved.
 * Contributor(s): ______________________________________.
*/
 function createXTemplate() {
    if(!isset($this->xTemplate)) {
        if(isset($this->xTemplatePath)) {

            $this->xTemplate = new XTemplate($this->xTemplatePath);
            $this->xTemplate->assign("APP", $this->local_app_strings);
            if(isset($this->local_mod_strings))$this->xTemplate->assign("MOD", $this->local_mod_strings);
            $this->xTemplate->assign("THEME", $this->local_theme);
            $this->xTemplate->assign("IMAGE_PATH", $this->local_image_path);
            $this->xTemplate->assign("MODULE_NAME", $this->local_current_module);
        } else {
            $GLOBALS['log']->error("NO XTEMPLATEPATH DEFINED CANNOT CREATE XTEMPLATE");
        }
    }
}

/**sets the XTemplate telling ListView to use newXTemplate as its current XTemplate
 * Portions created by SugarCRM are Copyright (C) SugarCRM, Inc.
 * All Rights Reserved.
 * Contributor(s): ______________________________________.
*/
 function setXTemplate($newXTemplate) {
    $this->xTemplate = $newXTemplate;
}

/**returns the XTemplate
 * Portions created by SugarCRM are Copyright (C) SugarCRM, Inc.
 * All Rights Reserved.
 * Contributor(s): ______________________________________.
*/
 function getXTemplate() {
    return $this->xTemplate;
}

/**assigns a name value pair to the XTemplate
 * Portions created by SugarCRM are Copyright (C) SugarCRM, Inc.
 * All Rights Reserved.
 * Contributor(s): ______________________________________.
*/
 function xTemplateAssign($name, $value) {

        if(!isset($this->xTemplate)) {
            $this->createXTemplate();
        }
        $this->xTemplate->assign($name, $value);

}

/**INTERNAL FUNCTION returns the offset first checking the query then checking the session if the where clause has changed from the last time it returns 0
 * Portions created by SugarCRM are Copyright (C) SugarCRM, Inc.
 * All Rights Reserved.
 * Contributor(s): ______________________________________.
*/
 function getOffset($localVarName) {
 	if($this->query_where_has_changed || isset($GLOBALS['record_has_changed'])) {
 		$this->setSessionVariable($localVarName,"offset", 0);
 	}
	$offset = $this->getSessionVariable($localVarName,"offset");
	if(isset($offset)) {
		return $offset;
	}
	return 0;
}

/**INTERNAL FUNCTION sets the offset in the session
 * Portions created by SugarCRM are Copyright (C) SugarCRM, Inc.
 * All Rights Reserved.
 * Contributor(s): ______________________________________.
*/
 function setOffset($localVarName, $value) {
        $this->setSessionVariable($localVarName, "offset", $value);
}

/**INTERNAL FUNCTION sets a session variable
 * Portions created by SugarCRM are Copyright (C) SugarCRM, Inc.
 * All Rights Reserved.
 * Contributor(s): ______________________________________.
*/
 function setSessionVariable($localVarName,$varName, $value) {
    $_SESSION[$this->local_current_module."_".$localVarName."_".$varName] = $value;
}

function setUserVariable($localVarName,$varName, $value) {
        if($this->is_dynamic ||  $localVarName == 'CELL')return;
        global $current_user;
        $current_user->setPreference($this->local_current_module."_".$localVarName."_".$varName, $value);
}

/**INTERNAL FUNCTION returns a session variable first checking the query for it then checking the session
 * Portions created by SugarCRM are Copyright (C) SugarCRM, Inc.
 * All Rights Reserved.
 * Contributor(s): ______________________________________.
*/
 function getSessionVariable($localVarName,$varName) {
    //Set any variables pass in through request first
    if(isset($_REQUEST[$this->getSessionVariableName($localVarName, $varName)])) {
        $this->setSessionVariable($localVarName,$varName,$_REQUEST[$this->getSessionVariableName($localVarName, $varName)]);
    }

    if(isset($_SESSION[$this->getSessionVariableName($localVarName, $varName)])) {
        return $_SESSION[$this->getSessionVariableName($localVarName, $varName)];
    }
    return "";
}

function getUserVariable($localVarName, $varName) {
    global $current_user;
    if($this->is_dynamic ||  $localVarName == 'CELL')return;
    if(isset($_REQUEST[$this->getSessionVariableName($localVarName, $varName)])) {

            $this->setUserVariable($localVarName,$varName,$_REQUEST[$this->getSessionVariableName($localVarName, $varName)]);
    }
    return $current_user->getPreference($this->getSessionVariableName($localVarName, $varName));
}


    /**
     * helper method to determine sort order by priority of source
     * 1. explicit in request object
     * 2. in session variable
     * 3. subpaneldefs metadata
     * 4. default 'asc'
     * @param array $sortOrderList - contains options
     * @return string 'asc' | 'desc'
     */
    function calculateSortOrder($sortOrderList)
    {
        $priority_map = array(
          'request',
          'session',
          'subpaneldefs',
          'default',
        );

        foreach($priority_map as $p) {
            if (key_exists($p, $sortOrderList)) {
                $order = strtolower($sortOrderList[$p]);
                if (in_array($order, array('asc', 'desc'))) {
                    return $order;
                }
            }
        }
        return 'asc';
    }


    /**

    * @return void
    * @param unknown $localVarName
    * @param unknown $varName
    * @desc INTERNAL FUNCTION returns the session/query variable name
    * Portions created by SugarCRM are Copyright (C) SugarCRM, Inc.
    * All Rights Reserved.
    * Contributor(s): ______________________________________..
    */
    function getSessionVariableName($localVarName,$varName) {
        return $this->local_current_module."_".$localVarName."_".$varName;
    }

    /**

    * @return void
    * @param unknown $seed
    * @param unknown $xTemplateSection
    * @param unknown $html_varName
    * @desc INTERNAL FUNCTION Handles List Views using seeds that extend SugarBean
        $XTemplateSection is the section in the XTemplate file that should be parsed usually main
        $html_VarName is the variable name used in the XTemplateFile e.g. TASK
        $seed is a seed that extends SugarBean
        * Portions created by SugarCRM are Copyright (C) SugarCRM, Inc..
        * All Rights Reserved..
        * Contributor(s): ______________________________________..
    */
    function processSugarBean($xtemplateSection, $html_varName, $seed) {
        global $list_view_row_count;

        $current_offset = $this->getOffset($html_varName);
        $response = array();

        //ADDING VCR CONTROL
        SugarVCR::erase($seed->module_dir);
        $params = array();
        //$filter = array('id', 'full_name');
        $filter=array();
        $ret_array = $seed->create_new_list_query($this->query_orderby, $this->query_where, $filter, $params, 0, '', true, $seed, true);
        if(!is_array($params)) $params = array();
        if(!isset($params['custom_select'])) $params['custom_select'] = '';
        if(!isset($params['custom_from'])) $params['custom_from'] = '';
        if(!isset($params['custom_where'])) $params['custom_where'] = '';
        if(!isset($params['custom_order_by'])) $params['custom_order_by'] = '';
        $main_query = $ret_array['select'] . $params['custom_select'] . $ret_array['from'] . $params['custom_from'] . $ret_array['where'] . $params['custom_where'] . $ret_array['order_by'] . $params['custom_order_by'];
        SugarVCR::store($seed->module_dir,  $main_query);
        //ADDING VCR CONTROL

        if(empty($this->related_field_name)) {
            $response = $seed->get_list($this->query_orderby, $this->query_where, $current_offset, $this->query_limit);
        } else {
            $related_field_name = $this->related_field_name;
            $response = $seed->get_related_list($this->child_focus,$related_field_name, $this->query_orderby,
            $this->query_where, $current_offset, $this->query_limit);
        }

        $list = $response['list'];
        $row_count = $response['row_count'];
        $next_offset = $response['next_offset'];
        $previous_offset = $response['previous_offset'];

        if(!empty($response['current_offset'])) {
            $current_offset = $response['current_offset'];
        }

        $list_view_row_count = $row_count;
        $this->processListNavigation($xtemplateSection,$html_varName, $current_offset, $next_offset, $previous_offset, $row_count, null, null, empty($seed->column_fields) ? null : count($seed->column_fields));

        return $list;
    }



    function processUnionBeans($sugarbean, $subpanel_def, $html_var = 'CELL') {

		$last_detailview_record = $this->getSessionVariable("detailview", "record");
		if(!empty($last_detailview_record) && $last_detailview_record != $sugarbean->id){
			$GLOBALS['record_has_changed'] = true;
		}
		$this->setSessionVariable("detailview", "record", $sugarbean->id);

		$current_offset = $this->getOffset($html_var);
		$module = isset($_REQUEST['module']) ? $_REQUEST['module'] : '';
		$response = array();

        // choose sort order
        $sort_order = array();
        $sort_order['default'] = 'asc';

        // explicit request parameter gets priority over all
        $sort_order['request'] = isset($_REQUEST['sort_order']) ? $_REQUEST['sort_order'] : null;

        // see if the session data has a sort order
        if (isset($_SESSION['last_sub' . $this->subpanel_module . '_order']))
        {
            $sort_order['session'] = $_SESSION['last_sub' . $this->subpanel_module . '_order'];

            // We swap the order when the request contains an offset (indicating a column sort issued);
            // otherwise we do not sort.  If we don't make this check, then the subpanel listview will
            // swap ordering each time a new record is entered via quick create forms
            if (isset($_REQUEST[$module . '_' . $html_var . '_offset']))
            {
                $sort_order['session'] = $sort_order['session'] == 'asc' ? 'desc' : 'asc';
            }
        }
        else
        {
            $sort_order['session'] = null;
        }

        // does the metadata have a default sort order?
        $sort_order['subpaneldefs'] = isset($subpanel_def->_instance_properties['sort_order']) ?
            $subpanel_def->_instance_properties['sort_order'] : null;

        $this->sort_order = $this->calculateSortOrder($sort_order);


        if (isset($subpanel_def->_instance_properties['sort_by'])) {
            $this->query_orderby = $subpanel_def->_instance_properties['sort_by'];
        } else {
            $this->query_orderby = 'id';
        }

        $this->getOrderBy($html_var,$this->query_orderby, $this->sort_order);

        $_SESSION['last_sub' .$this->subpanel_module. '_order'] = $this->sort_order;
        $_SESSION['last_sub' .$this->subpanel_module. '_url'] = $this->getBaseURL($html_var);

		// Bug 8139 - Correct Subpanel sorting on 'name', when subpanel sorting default is 'last_name, first_name'
		if (($this->sortby == 'name' || $this->sortby == 'last_name') &&
			str_replace(' ', '', trim($subpanel_def->_instance_properties['sort_by'])) == 'last_name,first_name') {
			$this->sortby = 'last_name '.$this->sort_order.', first_name ';
		}

        if(!empty($this->response)){
            $response =& $this->response;
            echo 'cached';
        }else{
            $response = SugarBean::get_union_related_list($sugarbean,$this->sortby, $this->sort_order, $this->query_where, $current_offset, -1, $this->records_per_page,$this->query_limit,$subpanel_def);
            $this->response =& $response;
        }
        $list = $response['list'];
        $row_count = $response['row_count'];
        $next_offset = $response['next_offset'];
        $previous_offset = $response['previous_offset'];
        if(!empty($response['current_offset']))$current_offset = $response['current_offset'];
        global $list_view_row_count;
        $list_view_row_count = $row_count;
        $this->processListNavigation('dyn_list_view', $html_var, $current_offset, $next_offset, $previous_offset, $row_count, $sugarbean,$subpanel_def);

        return array('list'=>$list, 'parent_data'=>$response['parent_data'], 'query'=>$response['query']);
    }

    function getBaseURL($html_varName) {
        static $cache = array();

        if(!empty($cache[$html_varName]))return $cache[$html_varName];
        $blockVariables = array('mass', 'uid', 'massupdate', 'delete', 'merge', 'selectCount','current_query_by_page');
        if(!empty($this->base_URL)) {
            return $this->base_URL;
        }

            $baseurl = $_SERVER['PHP_SELF'];
            if(empty($baseurl)) {
                $baseurl = 'index.php';
            }

            /*fixes an issue with deletes when doing a search*/
            foreach(array_merge($_GET, $_POST) as $name=>$value) {
                //echo ("$name = $value <br/>");
                if(!empty($value) && $name != 'sort_order' //&& $name != ListView::getSessionVariableName($html_varName,"ORDER_BY")
                        && $name != ListView::getSessionVariableName($html_varName,"offset")
                        /*&& substr_count($name, "ORDER_BY")==0*/ && !in_array($name, $blockVariables))
                {
                    if(is_array($value)) {
                        foreach($value as $valuename=>$valuevalue) {
                            if(substr_count($baseurl, '?') > 0)
                                $baseurl	.= "&{$name}[]=".$valuevalue;
                            else
                                $baseurl	.= "?{$name}[]=".$valuevalue;
                        }
                    } else {
                        $value = urlencode($value);
                        if(substr_count($baseurl, '?') > 0) {
                            $baseurl	.= "&$name=$value";
                        } else {
                            $baseurl	.= "?$name=$value";
                        }
                    }
                }
            }


            if($_SERVER['REQUEST_METHOD'] == 'POST') {
                // at this point it is possible that the above foreach already executed resulting in double ?'s in the url
                if(substr_count($baseurl, '?') == 0) {
                    $baseurl .= '?';
                }
                if(isset($_REQUEST['action'])) $baseurl.= '&action='.$_REQUEST['action'];
                if(isset($_REQUEST['record'])) $baseurl .= '&record='.$_REQUEST['record'];
                if(isset($_REQUEST['module'])) $baseurl .= '&module='.$_REQUEST['module'];
            }

            $baseurl .= "&".ListView::getSessionVariableName($html_varName,"offset")."=";
            $cache[$html_varName] = $baseurl;
            return $baseurl;
    }
    /**
    * @return void
    * @param unknown $data
    * @param unknown $xTemplateSection
    * @param unknown $html_varName
    * @desc INTERNAL FUNCTION process the List Navigation
    * Portions created by SugarCRM are Copyright (C) SugarCRM, Inc.
    * All Rights Reserved.
    * Contributor(s): ______________________________________..
    */
    function processListNavigation($xtemplateSection, $html_varName, $current_offset, $next_offset, $previous_offset, $row_count, $sugarbean=null, $subpanel_def=null, $col_count = 20) {

        global $export_module;
        global $sugar_config;
        global $current_user;
        global $currentModule;
        global $app_strings;

        $start_record = (int)$current_offset + 1;

        if(!is_numeric($col_count))
            $col_count = 20;

        if($row_count == 0)
            $start_record = 0;

        $end_record = $start_record + $this->records_per_page;
        // back up the the last page.
        if($end_record > $row_count+1) {
            $end_record = $row_count+1;
        }
        // Determine the start location of the last page
        if($row_count == 0)
            $number_pages = 0;
        else
            $number_pages = floor(($row_count - 1) / $this->records_per_page);

        $last_offset = $number_pages * $this->records_per_page;

        if(empty($this->query_limit)  || $this->query_limit > $this->records_per_page) {
            $this->base_URL = $this->getBaseURL($html_varName);
            $dynamic_url = '';

            if($this->is_dynamic) {
                $dynamic_url .='&'. $this->getSessionVariableName($html_varName,'ORDER_BY') . '='. $this->getSessionVariable($html_varName,'ORDER_BY').'&sort_order='.$this->sort_order.'&to_pdf=true&action=SubPanelViewer&subpanel=' . $this->subpanel_module;
            }

            $current_URL = htmlentities($this->base_URL.$current_offset.$dynamic_url);
            $start_URL = htmlentities($this->base_URL."0".$dynamic_url);
            $previous_URL  = htmlentities($this->base_URL.$previous_offset.$dynamic_url);
            $next_URL  = htmlentities($this->base_URL.$next_offset.$dynamic_url);
            $end_URL  = htmlentities($this->base_URL.'end'.$dynamic_url);

            if(!empty($this->start_link_wrapper)) {
                $current_URL = $this->start_link_wrapper.$current_URL.$this->end_link_wrapper;
                $start_URL = $this->start_link_wrapper.$start_URL.$this->end_link_wrapper;
                $previous_URL = $this->start_link_wrapper.$previous_URL.$this->end_link_wrapper;
                $next_URL = $this->start_link_wrapper.$next_URL.$this->end_link_wrapper;
                $end_URL = $this->start_link_wrapper.$end_URL.$this->end_link_wrapper;
            }

            $moduleString = htmlspecialchars("{$currentModule}_{$html_varName}_offset");
            $moduleStringOrder = htmlspecialchars("{$currentModule}_{$html_varName}_ORDER_BY");
            if($this->shouldProcess && !$this->multi_select_popup) {
                // check the checkboxes onload
                echo "<script>YAHOO.util.Event.addListener(window, \"load\", sListView.check_boxes);</script>\n";

                $massUpdateRun = isset($_REQUEST['massupdate']) && $_REQUEST['massupdate'] == 'true';
                $uids = empty($_REQUEST['uid']) || $massUpdateRun ? '' : $_REQUEST['uid'];
                $select_entire_list = ($massUpdateRun) ? 0 : (isset($_POST['select_entire_list']) ? $_POST['select_entire_list'] : (isset($_REQUEST['select_entire_list']) ? htmlspecialchars($_REQUEST['select_entire_list']) : 0));

                echo "<textarea style='display: none' name='uid'>{$uids}</textarea>\n" .
                    "<input type='hidden' name='select_entire_list' value='{$select_entire_list}'>\n".
                    "<input type='hidden' name='{$moduleString}' value='0'>\n".
                    "<input type='hidden' name='{$moduleStringOrder}' value='0'>\n";

            }


            $GLOBALS['log']->debug("Offsets: (start, previous, next, last)(0, $previous_offset, $next_offset, $last_offset)");

            if(0 == $current_offset) {
                $start_link = "<button type='button' name='listViewStartButton' title='{$this->local_app_strings['LNK_LIST_START']}' class='button' disabled>".SugarThemeRegistry::current()->getImage("start_off","aborder='0' align='absmiddle'",null,null,'.gif',$this->local_app_strings['LNK_LIST_START'])."</button>";
                $previous_link = "<button type='button' name='listViewPrevButton' title='{$this->local_app_strings['LNK_LIST_PREVIOUS']}' class='button' disabled>".SugarThemeRegistry::current()->getImage("previous_off","border='0' align='absmiddle'",null,null,'.gif',$this->local_app_strings['LNK_LIST_PREVIOUS'])."</button>";
            } else {
                if($this->multi_select_popup) {// nav links for multiselect popup, submit form to save checks.
                    $start_link = "<button type='button' class='button' name='listViewStartButton' title='{$this->local_app_strings['LNK_LIST_START']}' onClick='javascript:save_checks(0, \"{$moduleString}\");'>".SugarThemeRegistry::current()->getImage("start","border='0' align='absmiddle'",null,null,'.gif',$this->local_app_strings['LNK_LIST_START'])."</button>";
                    $previous_link = "<button type='button' class='button' name='listViewPrevButton' title='{$this->local_app_strings['LNK_LIST_PREVIOUS']}' onClick='javascript:save_checks($previous_offset, \"{$moduleString}\");'>".SugarThemeRegistry::current()->getImage("previous","border='0' align='absmiddle'",null,null,'.gif',$this->local_app_strings['LNK_LIST_PREVIOUS'])."</button>";
                } elseif($this->shouldProcess) {
                    $start_link = "<button type='button' class='button' name='listViewStartButton' title='{$this->local_app_strings['LNK_LIST_START']}' onClick='location.href=\"$start_URL\"; sListView.save_checks(0, \"{$moduleString}\");'>".SugarThemeRegistry::current()->getImage("start","border='0' align='absmiddle'",null,null,'.gif',$this->local_app_strings['LNK_LIST_START'])."</button>";
                    $previous_link = "<button type='button' class='button' name='listViewPrevButton' title='{$this->local_app_strings['LNK_LIST_PREVIOUS']}' onClick='location.href=\"$previous_URL\"; sListView.save_checks($previous_offset, \"{$moduleString}\");'>".SugarThemeRegistry::current()->getImage("previous","border='0' align='absmiddle'",null,null,'.gif',$this->local_app_strings['LNK_LIST_PREVIOUS'])."</button>";
                } else {
                    $onClick = '';
                    if(0 != preg_match('/javascript.*/', $start_URL)){
                        $onClick = "\"$start_URL;\"";
                    }else{
                        $onClick ="'location.href=\"$start_URL\";'";
                    }
                    $start_link = "<button type='button' class='button' name='listViewStartButton' title='{$this->local_app_strings['LNK_LIST_START']}' onClick=".$onClick.">".SugarThemeRegistry::current()->getImage("start","border='0' align='absmiddle'",null,null,'.gif',$this->local_app_strings['LNK_LIST_START'])."</button>";

                    $onClick = '';
                    if(0 != preg_match('/javascript.*/', $previous_URL)){
                        $onClick = "\"$previous_URL;\"";
                    }else{
                        $onClick = "'location.href=\"$previous_URL\";'";
                    }
                    $previous_link = "<button type='button' class='button' name='listViewPrevButton' title='{$this->local_app_strings['LNK_LIST_PREVIOUS']}' onClick=".$onClick.">".SugarThemeRegistry::current()->getImage("previous","border='0' align='absmiddle'",null,null,'.gif',$this->local_app_strings['LNK_LIST_PREVIOUS'])."</button>";
                }
            }

            if($last_offset <= $current_offset) {
                $end_link = "<button type='button' name='listViewEndButton' title='{$this->local_app_strings['LNK_LIST_END']}' class='button' disabled>".SugarThemeRegistry::current()->getImage("end_off","border='0' align='absmiddle'",null,null,'.gif',$this->local_app_strings['LNK_LIST_END'])."</button>";
                $next_link = "<button type='button' name='listViewNextButton' title='{$this->local_app_strings['LNK_LIST_NEXT']}' class='button' disabled>".SugarThemeRegistry::current()->getImage("next_off","aborder='0' align='absmiddle'",null,null,'.gif',$this->local_app_strings['LNK_LIST_NEXT'])."</button>";
            } else {
                if($this->multi_select_popup) { // nav links for multiselect popup, submit form to save checks.
                    $end_link = "<button type='button' name='listViewEndButton' class='button' title='{$this->local_app_strings['LNK_LIST_END']}' onClick='javascript:save_checks($last_offset, \"{$moduleString}\");'>".SugarThemeRegistry::current()->getImage("end","border='0' align='absmiddle'",null,null,'.gif',$this->local_app_strings['LNK_LIST_END'])."</button>";
                    if(!empty($sugar_config['disable_count_query'])) {
                        $end_link = '';
                    }
                    $next_link = "<button type='button' name='listViewNextButton' title='{$this->local_app_strings['LNK_LIST_NEXT']}' class='button' onClick='javascript:save_checks($next_offset, \"{$moduleString}\");'>".SugarThemeRegistry::current()->getImage("next","border='0' align='absmiddle'",null,null,'.gif',$this->local_app_strings['LNK_LIST_NEXT'])."</button>";
                } elseif($this->shouldProcess) {
                    $end_link = "<button type='button' name='listViewEndButton' class='button' title='{$this->local_app_strings['LNK_LIST_END']}' onClick='location.href=\"$end_URL\"; sListView.save_checks(\"end\", \"{$moduleString}\");'>".SugarThemeRegistry::current()->getImage("end","border='0' align='absmiddle'",null,null,'.gif',$this->local_app_strings['LNK_LIST_END'])."</button>";
                    $next_link = "<button type='button' name='listViewNextButton' class='button' title='{$this->local_app_strings['LNK_LIST_NEXT']}' onClick='location.href=\"$next_URL\"; sListView.save_checks($next_offset, \"{$moduleString}\");'>".SugarThemeRegistry::current()->getImage("next","border='0' align='absmiddle'",null,null,'.gif',$this->local_app_strings['LNK_LIST_NEXT'])."</button>";
                } else {
                    $onClick = '';
                    if(0 != preg_match('/javascript.*/', $next_URL)){
                        $onClick = "\"$next_URL;\"";
                    }else{
                        $onClick ="'location.href=\"$next_URL\";'";
                    }
                    $next_link = "<button type='button' name='listViewNextButton' class='button' title='{$this->local_app_strings['LNK_LIST_NEXT']}' onClick=".$onClick.">".SugarThemeRegistry::current()->getImage("next","border='0' align='absmiddle'",null,null,'.gif',$this->local_app_strings['LNK_LIST_NEXT'])."</button>";

                    $onClick = '';
                    if(0 != preg_match('/javascript.*/', $end_URL)){
                        $onClick = "\"$end_URL;\"";
                    }else{
                        $onClick = "'location.href=\"$end_URL\";'";
                    }
                    $end_link = "<button type='button' name='listViewEndButton' class='button' title='{$this->local_app_strings['LNK_LIST_END']}' onClick=".$onClick.">".SugarThemeRegistry::current()->getImage("end","border='0' align='absmiddle'",null,null,'.gif',$this->local_app_strings['LNK_LIST_END'])."</button>";

                }
            }

            $GLOBALS['log']->info("Offset (next, current, prev)($next_offset, $current_offset, $previous_offset)");
            $GLOBALS['log']->info("Start/end records ($start_record, $end_record)");

            $end_record = $end_record-1;

$script_href = "<a  name=\"thispage\" class=\'menuItem\' onmouseover=\'hiliteItem(this,\"yes\");\' onmouseout=\'unhiliteItem(this);\' onclick=\'if (document.MassUpdate.select_entire_list.value==1){document.MassUpdate.select_entire_list.value=0;sListView.check_all(document.MassUpdate, \"mass[]\", true, $this->records_per_page)}else {sListView.check_all(document.MassUpdate, \"mass[]\", true)};\' href=\'#\'>{$this->local_app_strings['LBL_LISTVIEW_OPTION_CURRENT']}&nbsp;&#x28;{$this->records_per_page}&#x29;&#x200E;</a>"
 . "<a  name=\"selectall\" class=\'menuItem\' onmouseover=\'hiliteItem(this,\"yes\");\' onmouseout=\'unhiliteItem(this);\' onclick=\'sListView.check_entire_list(document.MassUpdate, \"mass[]\",true,{$row_count});\' href=\'#\'>{$this->local_app_strings['LBL_LISTVIEW_OPTION_ENTIRE']}&nbsp;&#x28;{$row_count}&#x29;&#x200E;</a>"
 . "<a  name=\"deselect\" class=\'menuItem\' onmouseover=\'hiliteItem(this,\"yes\");\' onmouseout=\'unhiliteItem(this);\' onclick=\'sListView.clear_all(document.MassUpdate, \"mass[]\", false);\' href=\'#\'>{$this->local_app_strings['LBL_LISTVIEW_NONE']}</a>";

$close_inline_img = SugarThemeRegistry::current()->getImage('close_inline', 'border=0', null, null, ".gif", $app_strings['LBL_CLOSEINLINE']);

            echo "<script>
                function select_dialog() {
                	var \$dialog = \$('<div></div>')
					.html('<a  name=\"thispage\" class=\'menuItem\' onmouseover=\'hiliteItem(this,\"yes\");\' onmouseout=\'unhiliteItem(this);\' onclick=\'if (document.MassUpdate.select_entire_list.value==1){document.MassUpdate.select_entire_list.value=0;sListView.check_all(document.MassUpdate, \"mass[]\", true, $this->records_per_page)}else {sListView.check_all(document.MassUpdate, \"mass[]\", true)};\' href=\'javascript:void(0)\'>{$this->local_app_strings['LBL_LISTVIEW_OPTION_CURRENT']}&nbsp;&#x28;{$this->records_per_page}&#x29;&#x200E;</a>"
                . "<a  name=\"selectall\" class=\'menuItem\' onmouseover=\'hiliteItem(this,\"yes\");\' onmouseout=\'unhiliteItem(this);\' onclick=\'sListView.check_entire_list(document.MassUpdate, \"mass[]\",true,{$row_count});\' href=\'javascript:void(0)\'>{$this->local_app_strings['LBL_LISTVIEW_OPTION_ENTIRE']}&nbsp;&#x28;{$row_count}&#x29;&#x200E;</a>"
                . "<a  name=\"deselect\" class=\'menuItem\' onmouseover=\'hiliteItem(this,\"yes\");\' onmouseout=\'unhiliteItem(this);\' onclick=\'sListView.clear_all(document.MassUpdate, \"mass[]\", false);\' href=\'javascript:void(0)\'>{$this->local_app_strings['LBL_LISTVIEW_NONE']}</a>')
					.dialog({
						autoOpen: false,
						width: 150
					});
					\$dialog.dialog('open');

                }
                </script>";

            if($this->show_select_menu)
            {
                $total_label = "";
                $total = $row_count;
                $pageTotal = ($row_count > 0) ? $end_record - $start_record + 1 : 0;
                if (!empty($GLOBALS['sugar_config']['disable_count_query']) && $GLOBALS['sugar_config']['disable_count_query'] === true && $total > $pageTotal) {
                    $this->show_plus = true;
                    $total =  $pageTotal;
                    $total_label = $total.'+';
                } else {
                    $this->show_plus = false;
                    $total_label = $total;
                }
                echo "<input type='hidden' name='show_plus' value='{$this->show_plus}'>\n";

                //Bug#52931: Replace with actionMenu
                //$select_link = "<a id='select_link' onclick='return select_dialog();' href=\"javascript:void(0)\">".$this->local_app_strings['LBL_LINK_SELECT']."&nbsp;".SugarThemeRegistry::current()->getImage('MoreDetail', 'border=0', 11, 7, '.png', $app_strings['LBL_MOREDETAIL'])."</a>";
                $menuItems = array(
                    "<label class=\"hidden glyphicon bootstrap-checkbox glyphicon-unchecked\"></label><input title=\"".$app_strings['LBL_SELECT_ALL_TITLE']."\" type='checkbox' class='bootstrap-checkbox-hidden checkbox massall' name='massall' id='massall' value='' onclick='sListView.check_all(document.MassUpdate, \"mass[]\", this.checked);' /><a href='javascript: void(0);'></a>",
                    "<a  name='thispage' id='button_select_this_page' class='menuItem' onmouseover='hiliteItem(this,\"yes\");' onmouseout='unhiliteItem(this);' onclick='if (document.MassUpdate.select_entire_list.value==1){document.MassUpdate.select_entire_list.value=0;sListView.check_all(document.MassUpdate, \"mass[]\", true, $pageTotal)}else {sListView.check_all(document.MassUpdate, \"mass[]\", true)};' href='#'>{$app_strings['LBL_LISTVIEW_OPTION_CURRENT']}&nbsp;&#x28;{$pageTotal}&#x29;&#x200E;</a>",
                    "<a  name='selectall' id='button_select_all' class='menuItem' onmouseover='hiliteItem(this,\"yes\");' onmouseout='unhiliteItem(this);' onclick='sListView.check_entire_list(document.MassUpdate, \"mass[]\",true,{$total});' href='#'>{$app_strings['LBL_LISTVIEW_OPTION_ENTIRE']}&nbsp;&#x28;{$total_label}&#x29;&#x200E;</a>",
                    "<a name='deselect' id='button_deselect' class='menuItem' onmouseover='hiliteItem(this,\"yes\");' onmouseout='unhiliteItem(this);' onclick='sListView.clear_all(document.MassUpdate, \"mass[]\", false);' href='#'>{$app_strings['LBL_LISTVIEW_NONE']}</a>",
                );
                require_once('include/Smarty/plugins/function.sugar_action_menu.php');
                $select_link = smarty_function_sugar_action_menu(array(
                    'class' => 'clickMenu selectmenu',
                    'id' => 'selectLink',
                    'buttons' => $menuItems,
                    'flat' => false,
                ),$this->xTemplate);

            } else {
                $select_link = "&nbsp;";
            }

            $export_link = '<input class="button" type="button" value="'.$this->local_app_strings['LBL_EXPORT'].'" ' .
                    'onclick="return sListView.send_form(true, \''.$_REQUEST['module'].'\', \'index.php?entryPoint=export\',\''.$this->local_app_strings['LBL_LISTVIEW_NO_SELECTED'].'\')">';

            if($this->show_delete_button) {
                $delete_link = '<input class="button" type="button" id="delete_button" name="Delete" value="'.$this->local_app_strings['LBL_DELETE_BUTTON_LABEL'].'" onclick="return sListView.send_mass_update(\'selected\',\''.$this->local_app_strings['LBL_LISTVIEW_NO_SELECTED'].'\', 1)">';
            } else {
                $delete_link = '&nbsp;';
            }

            $admin = new Administration();
            $admin->retrieveSettings('system');

            $user_merge = $current_user->getPreference('mailmerge_on');
            if($user_merge == 'on' && isset($admin->settings['system_mailmerge_on']) && $admin->settings['system_mailmerge_on']) {
                echo "<script>
                function mailmerge_dialog(el) {
                   	var \$dialog = \$('<div></div>')
					.html('<a  class=\'menuItem\' onmouseover=\'hiliteItem(this,\"yes\");\' onmouseout=\'unhiliteItem(this);\' onclick=\'return sListView.send_form(true, \"MailMerge\", \"index.php\", \"{$this->local_app_strings['LBL_LISTVIEW_NO_SELECTED']}\")\' href=\'javascript:void(0)\'>{$this->local_app_strings['LBL_LISTVIEW_OPTION_SELECTED']}</a>"
                        . "<a  class=\'menuItem\' onmouseover=\'hiliteItem(this,\"yes\");\' onmouseout=\'unhiliteItem(this);\' href=\'index.php?action=index&module=MailMerge\'>{$this->local_app_strings['LBL_LISTVIEW_OPTION_CURRENT']}</a>"
                        . "<a  class=\'menuItem\' onmouseover=\'hiliteItem(this,\"yes\");\' onmouseout=\'unhiliteItem(this);\' href=\'index.php?action=index&module=MailMerge&entire=true\'>{$this->local_app_strings['LBL_LISTVIEW_OPTION_ENTIRE']}</a>')
					.dialog({
						autoOpen: false,
						title: '". $this->local_app_strings['LBL_MAILMERGE']."',
						width: 150,
						position: {
						    my: myPos,
						    at: atPos,
						    of: \$(el)
					 	}
					});

                }
            </script>";
                $merge_link = "&nbsp;|&nbsp;<a id='mailmerge_link' onclick='return mailmerge_dialog(this)'; href=\"javascript:void(0)\">".$this->local_app_strings['LBL_MAILMERGE']."</a>";
            } else {
                $merge_link = "&nbsp;";
            }

            $selected_objects_span = "&nbsp;|&nbsp;{$this->local_app_strings['LBL_LISTVIEW_SELECTED_OBJECTS']}<input  style='border: 0px; background: transparent; font-size: inherit; color: inherit' type='text' readonly name='selectCount[]' value='" . ((isset($_POST['mass'])) ? count($_POST['mass']): 0) . "' />";

            if($_REQUEST['module'] == 'Home' || $this->local_current_module == 'Import'
                || $this->show_export_button == false
                || (!empty($sugar_config['disable_export']))
                || (!empty($sugar_config['admin_export_only'])
                && !(
                        is_admin($current_user)
                        || (ACLController::moduleSupportsACL($_REQUEST['module'])
                            && ACLAction::getUserAccessLevel($current_user->id,$_REQUEST['module'], 'access') == ACL_ALLOW_ENABLED
                            && (ACLAction::getUserAccessLevel($current_user->id, $_REQUEST['module'], 'admin') == ACL_ALLOW_ADMIN ||
                                ACLAction::getUserAccessLevel($current_user->id, $_REQUEST['module'], 'admin') == ACL_ALLOW_ADMIN_DEV)))))
            {
                if ($_REQUEST['module'] != 'InboundEmail' && $_REQUEST['module'] != 'EmailMan' && $_REQUEST['module'] != 'iFrames') {
                    $selected_objects_span = '';
                }
                $export_link = "&nbsp;";
                $merge_link = "&nbsp;";
            } elseif($_REQUEST['module'] != "Accounts" && $_REQUEST['module'] != "Cases" && $_REQUEST['module'] != "Contacts" && $_REQUEST['module'] != "Leads" && $_REQUEST['module'] != "Opportunities") {
                $merge_link = "&nbsp;";
            }

            if($this->show_paging == true) {
                if(!empty($sugar_config['disable_count_query'])) {
                    if($row_count > $end_record) {
                        $row_count .= '+';
                    }
                }

                $html_text = '';
                $html_text .= "<tr class='pagination' role='presentation'>\n";
                $html_text .= "<td COLSPAN=\"$col_count\" align=\"right\">\n";
                //$html_text .= "<table border=\"0\" cellpadding=\"0\" cellspacing=\"0\" width=\"100%\"><tr><td align=\"left\"  >$export_link$merge_link$selected_objects_span</td>\n";
                //$html_text .= "<table border=\"0\" cellpadding=\"0\" cellspacing=\"0\" width=\"100%\"><tr><td align=\"left\"  >";
                if ($subpanel_def != null) {
                    include_once('include/SubPanel/SubPanelTiles.php');
                    $subpanelTiles = new SubPanelTiles($sugarbean);
                    $html_text .= "<table border=\"0\" cellpadding=\"0\" cellspacing=\"0\" width=\"100%\"><tr><td align=\"left\"  >";

                    //attempt to get the query to recreate this subpanel
                    if(!empty($this->response)){
                        $response =& $this->response;
                    }else{
                        $response = SugarBean::get_union_related_list($sugarbean,$this->sortby, $this->sort_order, $this->query_where, $current_offset, -1, $this->records_per_page,$this->query_limit,$subpanel_def);
                        $this->response = $response;
                    }
                    //if query is present, then pass it in as parameter
                    if (isset($response['query']) && !empty($response['query'])){
                        $html_text .= $subpanelTiles->get_buttons($subpanel_def, $response['query']);
                    }else{
                        $html_text .= $subpanelTiles->get_buttons($subpanel_def);
                    }
                }
                else {
                    $html_text .= "<table border=\"0\" cellpadding=\"0\" cellspacing=\"0\" width=\"100%\"><tr><td align=\"left\"  nowrap>$select_link&nbsp;$export_link&nbsp;$delete_link&nbsp;$selected_objects_span";
                }
                $html_text .= "</td>\n<td nowrap align=\"right\">".$start_link."&nbsp;&nbsp;".$previous_link."&nbsp;&nbsp;<span class='pageNumbers'>(".$start_record." - ".$end_record." ".$this->local_app_strings['LBL_LIST_OF']." ".$row_count.")</span>&nbsp;&nbsp;".$next_link."&nbsp;&nbsp;".$end_link."</td></tr></table>\n";
                $html_text .= "</td>\n";
                $html_text .= "</tr>\n";
                $this->xTemplate->assign("PAGINATION",$html_text);
            }

            //C.L. - Fix for 23461
            if(empty($_REQUEST['action']) || $_REQUEST['action'] != 'Popup') {
                $_SESSION['export_where'] = $this->query_where;
            }
            $this->xTemplate->parse($xtemplateSection.".list_nav_row");
        }
    } // end processListNavigation

    function processOrderBy($html_varName) {

        if(!isset($this->base_URL)) {
            $this->base_URL = $_SERVER['PHP_SELF'];

            if(isset($_SERVER['QUERY_STRING'])) {
                $this->base_URL = preg_replace("/\&".$this->getSessionVariableName($html_varName,"ORDER_BY")."=[0-9a-zA-Z\_\.]*/","",$this->base_URL .'?'.$_SERVER['QUERY_STRING']);
                $this->base_URL = preg_replace("/\&".$this->getSessionVariableName($html_varName,"offset")."=[0-9]*/","",$this->base_URL);
            }
            if($_SERVER['REQUEST_METHOD'] == 'POST') {
                $this->base_URL .= '?';
                if(isset($_REQUEST['action'])) $this->base_URL .= '&action='.$_REQUEST['action'];
                if(isset($_REQUEST['record'])) $this->base_URL .= '&record='.$_REQUEST['record'];
                if(isset($_REQUEST['module'])) $this->base_URL .= '&module='.$_REQUEST['module'];
            }
            $this->base_URL .= "&".$this->getSessionVariableName($html_varName,"offset")."=";
        }

        if($this->is_dynamic) {
            $this->base_URL.='&to_pdf=true&action=SubPanelViewer&subpanel=' . $this->source_module;
        }

        //bug43465 start
        if (isset($this->appendToBaseUrl) && is_array($this->appendToBaseUrl))
        {
            foreach ($this->appendToBaseUrl as $key => $value)
            {
                $fullRequestString = $key . '=' . $value;

                if ($this->base_URL == "/index.php")
                {
                    $this->base_URL .= "?";
                } else
                {
                    if ($fullRequestString == substr($this->baseURL, '-' . strlen($fullRequestString)))
                    {
                        $this->base_URL = preg_replace("/&" . $key . "\=.*/", "", $this->base_URL);
                    } else
                    {
                        $this->base_URL = preg_replace("/&" . $key . "\=.*?&/", "&", $this->base_URL);
                    }
                    $this->base_URL .= "&";
                }
                if (!empty($value))
                {
                    $this->base_URL .= "{$key}={$value}";
                }
            }
        }
        //bug43465 end

        $sort_URL_base = $this->base_URL. "&".$this->getSessionVariableName($html_varName,"ORDER_BY")."=";

        if($sort_URL_base !== "")
        {
            $this->xTemplate->assign("ORDER_BY", $sort_URL_base);
            return $sort_URL_base;
        } else {
            return '';
        }
    }


    function getAdditionalHeader() {

    }


    /**
    * @return void
    * @param unknown $data
    * @param unknown $xTemplateSection
    * @param unknown $html_varName
    * @desc INTERNAL FUNCTION handles the rows
    * Portions created by SugarCRM are Copyright (C) SugarCRM, Inc.
    * All Rights Reserved.
    * Contributor(s): ______________________________________..
    */
    function processListRows($data, $xtemplateSection, $html_varName)
    {
        global $odd_bg;
        global $even_bg;
        global $hilite_bg;
        global $app_strings, $sugar_version, $sugar_config;
        global $currentModule;

        $this->xTemplate->assign('BG_HILITE', $hilite_bg);
        $this->xTemplate->assign('CHECKALL', SugarThemeRegistry::current()->getImage('blank', '', 1, 1, ".gif", ''));
    //$this->xTemplate->assign("BG_CLICK", $click_bg);
        $oddRow = true;
        $count = 0;
        reset($data);

        //GETTING OFFSET
<<<<<<< HEAD
        $offset = (int)$this->getOffset($html_varName);
=======
        $offset = intval($this->getOffset($html_varName));
>>>>>>> addfccf5
        $timeStamp = $this->unique_id();
        $_SESSION[$html_varName."_FROM_LIST_VIEW"] = $timeStamp;

        $associated_row_data = array();

        //mail merge list
        $mergeList = array();
        $module = '';
        //todo what is this?  It is using an array as a boolean
        while(list($aVal, $aItem) = each($data))
        {
            if(isset($this->data_array)) {
                $fields = $this->data_array;
            } else {
                $aItem->check_date_relationships_load();
                $fields = $aItem->get_list_view_data();
            }

            if(is_object($aItem)) { // cn: bug 5349
                //add item id to merge list, if the button is clicked
                $mergeList[] = $aItem->id;
                if(empty($module)) {
                    $module = $aItem->module_dir;
                }
            }
            //ADD OFFSET TO ARRAY

            $fields['OFFSET'] = ($offset + $count + 1);

            $fields['STAMP'] = $timeStamp;
            if($this->shouldProcess) {

            $prerow = '';
            if(!isset($this->data_array)) {
                $prerow .= "<input onclick='sListView.check_item(this, document.MassUpdate)' type='checkbox' class='checkbox' name='mass[]' value='". $fields['ID']. "'>";
            }
            $this->xTemplate->assign('PREROW', $prerow);

            $this->xTemplate->assign('CHECKALL', "<label class=\"hidden glyphicon bootstrap-checkbox glyphicon-unchecked\"></label><input type='checkbox' class='bootstrap-checkbox-hidden checkbox'  title='".$GLOBALS['app_strings']['LBL_SELECT_ALL_TITLE']."'  name='massall' id='massall' value='' onclick='sListView.check_all(document.MassUpdate, \"mass[]\", this.checked)'>");
            }
            if(!isset($this->data_array)) {
                $tag = $aItem->listviewACLHelper();
                $this->xTemplate->assign('TAG',$tag) ;
            }

            if($oddRow)
            {
                $ROW_COLOR = 'oddListRow';
                $BG_COLOR =  $odd_bg;
            }
            else
            {
                $ROW_COLOR = 'evenListRow';
                $BG_COLOR =  $even_bg;
            }
            $oddRow = !$oddRow;

            $this->xTemplate->assign('ROW_COLOR', $ROW_COLOR);
            $this->xTemplate->assign('BG_COLOR', $BG_COLOR);

            if(isset($this->data_array))
            {
                $this->xTemplate->assign('KEY', $aVal);
                $this->xTemplate->assign('VALUE', $aItem);
                $this->xTemplate->assign('INDEX', $count);

            }
            else
            {
    //AED -- some modules do not have their additionalDetails.php established. Add a check to ensure require_once does not fail
    // Bug #2786
                if($this->_additionalDetails && $aItem->ACLAccess('DetailView') && (file_exists('modules/' . $aItem->module_dir . '/metadata/additionalDetails.php') || file_exists('custom/modules/' . $aItem->module_dir . '/metadata/additionalDetails.php'))) {

                    $additionalDetailsFile = 'modules/' . $aItem->module_dir . '/metadata/additionalDetails.php';
                    if(file_exists('custom/modules/' . $aItem->module_dir . '/metadata/additionalDetails.php')){
                        $additionalDetailsFile = 'custom/modules/' . $aItem->module_dir . '/metadata/additionalDetails.php';
                    }

                    require_once($additionalDetailsFile);
                    $ad_function = (empty($this->additionalDetailsFunction) ? 'additionalDetails' : $this->additionalDetailsFunction) . $aItem->object_name;
                    $results = $ad_function($fields);
                    $results['string'] = str_replace(array("&#039", "'"), '\&#039', $results['string']); // no xss!

                    if(trim($results['string']) == '') $results['string'] = $app_strings['LBL_NONE'];
                    $fields[$results['fieldToAddTo']] = $fields[$results['fieldToAddTo']].'</a>';
                }

                if($aItem->ACLAccess('Delete')) {
                    $delete = '<a class="listViewTdToolsS1" onclick="return confirm(\''.$this->local_app_strings['NTC_DELETE_CONFIRMATION'].'\')" href="'.'index.php?action=Delete&module='.$aItem->module_dir.'&record='.$fields['ID'].'&return_module='.$aItem->module_dir.'&return_action=index&return_id=">'.$this->local_app_strings['LBL_DELETE_INLINE'].'</a>';
                    require_once('include/Smarty/plugins/function.sugar_action_menu.php');
                    $fields['DELETE_BUTTON'] = smarty_function_sugar_action_menu(array(
                        'id' => $aItem->module_dir.'_'.$fields['ID'].'_create_button',
                        'buttons' => array($delete),
                    ), $this);

                }

                $this->xTemplate->assign($html_varName, $fields);
                $aItem->setupCustomFields($aItem->module_dir);
                $aItem->custom_fields->populateAllXTPL($this->xTemplate, 'detail', $html_varName, $fields);
            }
            if(!isset($this->data_array) && $aItem->ACLAccess('DetailView')) {
                $count++;
            }
            if(isset($this->data_array)) {
                $count++;
            }
            if(!isset($this->data_array)) {
                $aItem->list_view_parse_additional_sections($this->xTemplate, $xtemplateSection);

                if($this->xTemplate->exists($xtemplateSection.'.row.pro')) {
                    $this->xTemplate->parse($xtemplateSection.'.row.pro');
                }
            }
            $this->xTemplate->parse($xtemplateSection . '.row');

            if(isset($fields['ID'])) {
                $associated_row_data[$fields['ID']] = $fields;
                // Bug 38908: cleanup data for JS to avoid having &nbsp; shuffled around
                foreach($fields as $key => $value) {
                    if($value == '&nbsp;') {
                        $associated_row_data[$fields['ID']][$key] = '';
                    }
                }
            }
        }

        $_SESSION['MAILMERGE_RECORDS'] = $mergeList;
        $_SESSION['MAILMERGE_MODULE_FROM_LISTVIEW'] = $module;
        if(empty($_REQUEST['action']) || $_REQUEST['action'] != 'Popup') {
            $_SESSION['MAILMERGE_MODULE'] = $module;
        }

        if($this->process_for_popups)
        {
            $json = getJSONobj();
            $is_show_fullname = showFullName() ? 1 : 0;
            $associated_javascript_data = '<script type="text/javascript">' . "\n"
                //. '<!-- // associated javascript data generated by ListView' . "\n"
                . 'var associated_javascript_data = '
                . $json->encode($associated_row_data) . ";\n"
                //. '-->' . "\n"
                . 'var is_show_fullname = '
                . $is_show_fullname . ";\n"
                . '</script>';
            $this->xTemplate->assign('ASSOCIATED_JAVASCRIPT_DATA', $associated_javascript_data);
        }

        $this->xTemplate->parse($xtemplateSection);
    }


    function getLayoutManager()
    {
        require_once('include/generic/LayoutManager.php');
        if($this->layout_manager == null)
        {
            $this->layout_manager = new LayoutManager();
        }
        return $this->layout_manager;
    }


    function process_dynamic_listview_header($source_module, $subpanel_def, $html_var = 'CELL')
    {


        $layout_manager = $this->getLayoutManager();
        $layout_manager->setAttribute('order_by_link',$this->processOrderBy($html_var));
        $layout_manager->setAttribute('context','HeaderCell');
        $layout_manager->setAttribute('image_path',$this->local_image_path);
        $layout_manager->setAttribute('html_varName',$html_var);
        $layout_manager->setAttribute('module_name', $source_module);
        list($orderBy,$desc) = $this->getOrderByInfo($html_var);

        if($orderBy == 'amount*1')
        {
            $orderBy=  'amount';
        }
		$buttons = false;
        $col_count = 0;
        foreach($subpanel_def->get_list_fields() as $column_name=>$widget_args)
        {
            $usage = empty($widget_args['usage']) ? '' : $widget_args['usage'];
            if($usage != 'query_only' || !empty($widget_args['force_query_only_display']))
            {
                $imgArrow = '';

                if($orderBy == $column_name || (isset($widget_args['sort_by']) && str_replace('.','_',$widget_args['sort_by']) == $orderBy))
                {
                    $imgArrow = "_down";
                    if($this->sort_order == 'asc') {
                        $imgArrow = "_up";
                    }
                }

                if (!preg_match("/_button/i", $column_name)) {
	                $widget_args['name']=$column_name;
	                $widget_args['sort'] = $imgArrow;
	                $widget_args['start_link_wrapper'] = $this->start_link_wrapper;
	                $widget_args['end_link_wrapper'] = $this->end_link_wrapper;
	                $widget_args['subpanel_module'] = $this->subpanel_module;

	                $widget_contents = $layout_manager->widgetDisplay($widget_args);
	                $cell_width = empty($widget_args['width']) ? '' : $widget_args['width'];
	                $this->xTemplate->assign('HEADER_CELL', $widget_contents);
	                static $count;
	            if(!isset($count))$count = 0; else $count++;
                    if($col_count == 0 || $column_name == 'name') $footable = 'data-toggle="true"';
                    else {
                        $footable = 'data-hide="phone"';
                        if ($col_count > 2) $footable = 'data-hide="phone,phonelandscape"';
                        if ($col_count > 4) $footable = 'data-hide="phone,phonelandscape,tablet"';
                    }
                    $this->xTemplate->assign('FOOTABLE', $footable);
	                $this->xTemplate->assign('CELL_COUNT', $count);
	                $this->xTemplate->assign('CELL_WIDTH', $cell_width);
	                $this->xTemplate->parse('dyn_list_view.header_cell');
                } else {
                	$buttons = true;
                }
            }
            ++$col_count;
        }

        if($buttons) {
                    $this->xTemplate->assign('FOOTABLE', '');
        			$this->xTemplate->assign('HEADER_CELL', "&nbsp;");
        			$this->xTemplate->assign('CELL_COUNT', $count);
	                $this->xTemplate->assign('CELL_WIDTH', $cell_width);
	                $this->xTemplate->parse('dyn_list_view.header_cell');
        }

    }


    /**
    * @return void
    * @param unknown $seed
    * @param unknown $xTemplateSection
    * @param unknown $html_varName
    * @desc PUBLIC FUNCTION Handles List Views using seeds that extend SugarBean
        $XTemplateSection is the section in the XTemplate file that should be parsed usually main
        $html_VarName is the variable name used in the XTemplateFile e.g. TASK
        $seed is a seed there are two types of seeds one is a subclass of SugarBean, the other is a list usually created from a sugar bean using get_list
        if no XTemplate is set it will create  a new XTemplate
        * Portions created by SugarCRM are Copyright (C) SugarCRM, Inc..
        * All Rights Reserved..
        * Contributor(s): ______________________________________..
    */

    function processListViewTwo($seed, $xTemplateSection, $html_varName) {
        global $current_user;
        if(!isset($this->xTemplate)) {
            $this->createXTemplate();
        }

        $isSugarBean = is_subclass_of($seed, "SugarBean");
        $list = null;

        if($isSugarBean) {
            $list = $this->processSugarBean($xTemplateSection, $html_varName, $seed);
        } else {
            $list = $seed;
        }

        if (is_object($seed) && isset($seed->object_name) && $seed->object_name == 'WorkFlow') {
            $tab=array();
            $access = get_workflow_admin_modules_for_user($current_user);
            for ($i = 0; $i < count($list); $i++) {
                if(!empty($access[$list[$i]->base_module])){
                    $tab[]=$list[$i];
                }
            }
            $list = $tab;
        }

        if($this->is_dynamic) {
            $this->processHeaderDynamic($xTemplateSection,$html_varName);
            $this->processListRows($list,$xTemplateSection, $html_varName);
        } else {
            $this->processSortArrows($html_varName);

            if($isSugarBean) {
                $seed->parse_additional_headers($this->xTemplate, $xTemplateSection);
            }
            $this->xTemplateAssign('CHECKALL', SugarThemeRegistry::current()->getImage('blank', '', 1, 1, ".gif", ''));

            // Process the  order by before processing the pro_nav.  The pro_nav requires the order by values to be set
            $this->processOrderBy($html_varName);


            $this->processListRows($list,$xTemplateSection, $html_varName);
        }

        if($this->display_header_and_footer) {
            $this->getAdditionalHeader();
            if(!empty($this->header_title)) {
                echo get_form_header($this->header_title, $this->header_text, false);
            }
        }

        $this->xTemplate->out($xTemplateSection);

        if(isset($_SESSION['validation'])) {
            print base64_decode('PGEgaHJlZj0naHR0cDovL3d3dy5zdWdhcmNybS5jb20nPlBPV0VSRUQmbmJzcDtCWSZuYnNwO1NVR0FSQ1JNPC9hPg==');
        }
    }

    function getArrowStart() {
        $imgFileParts = pathinfo(SugarThemeRegistry::current()->getImageURL("arrow.gif"));

        return "&nbsp;<!--not_in_theme!--><img border='0' src='".$imgFileParts['dirname']."/".$imgFileParts['filename']."";
    }

    function getArrowUpDownStart($upDown) {
        $ext = ( SugarThemeRegistry::current()->pngSupport ? "png" : "gif" );

        if (!isset($upDown) || empty($upDown)) {
            $upDown = "";
        }
        return "&nbsp;<img border='0' src='".SugarThemeRegistry::current()->getImageURL("arrow{$upDown}.{$ext}")."' ";
    }

	function getArrowEnd() {
		$imgFileParts = pathinfo(SugarThemeRegistry::current()->getImageURL("arrow.gif"));

        list($width,$height) = ListView::getArrowImageSize();

		return '.'.$imgFileParts['extension']."' width='$width' height='$height' align='absmiddle' alt=".translate('LBL_SORT').">";
    }

    function getArrowUpDownEnd($upDown) {
        if (!isset($upDown) || empty($upDown)) {
            $upDown = "";
        }
        $imgFileParts = pathinfo(SugarThemeRegistry::current()->getImageURL("arrow{$upDown}.gif"));

        list($width,$height) = ListView::getArrowUpDownImageSize($upDown);

        //get the right alt tag for the sort
        $sortStr = translate('LBL_ALT_SORT');
        if($upDown == '_down'){
            $sortStr = translate('LBL_ALT_SORT_DESC');
        }elseif($upDown == '_up'){
            $sortStr = translate('LBL_ALT_SORT_ASC');
        }
        return " width='$width' height='$height' align='absmiddle' alt='$sortStr'>";
    }

	function getArrowImageSize() {
	    // jbasicChartDashletsExpColust get the non-sort image's size.. the up and down have be the same.
		$image = SugarThemeRegistry::current()->getImageURL("arrow.gif",false);

        $cache_key = 'arrow_size.'.$image;

        // Check the cache
        $result = sugar_cache_retrieve($cache_key);
        if(!empty($result))
        return $result;

        // No cache hit.  Calculate the value and return.
        $result = getimagesize($image);
        sugar_cache_put($cache_key, $result);
        return $result;
    }

    function getArrowUpDownImageSize($upDown) {
        // just get the non-sort image's size.. the up and down have be the same.
        $image = SugarThemeRegistry::current()->getImageURL("arrow{$upDown}.gif",false);

        $cache_key = 'arrowupdown_size.'.$image;

        // Check the cache
        $result = sugar_cache_retrieve($cache_key);
        if(!empty($result))
        return $result;

        // No cache hit.  Calculate the value and return.
        $result = getimagesize($image);
        sugar_cache_put($cache_key, $result);
        return $result;
    }

	function getOrderByInfo($html_varName)
	{
		$orderBy = $this->getSessionVariable($html_varName, "OBL");
		$desc = $this->getSessionVariable($html_varName, $orderBy.'S');
		$orderBy = str_replace('.', '_', $orderBy);
		return array($orderBy,$desc);
	}

    function processSortArrows($html_varName)
    {

        $this->xTemplateAssign("arrow_start", $this->getArrowStart());

        list($orderBy,$desc) = $this->getOrderByInfo($html_varName);

		$imgArrow = "_up";
		if($desc) {
			$imgArrow = "_down";
		}
		/**
		 * @deprecated only used by legacy opportunites listview, nothing current. Leaving for BC
		 */
		if($orderBy == 'amount')
		{
			$this->xTemplateAssign('amount_arrow', $imgArrow);
		}
		else if($orderBy == 'amount_usdollar')
		{
			$this->xTemplateAssign('amount_usdollar_arrow', $imgArrow);
		}
		else
		{
			$this->xTemplateAssign($orderBy.'_arrow', $imgArrow);
		}

        $this->xTemplateAssign('arrow_end', $this->getArrowEnd());
    }

    // this is where translation happens for dynamic list views
    function loadListFieldDefs(&$subpanel_fields,&$child_focus)
    {
        $this->list_field_defs = $subpanel_fields;

        for($i=0;$i < count($this->list_field_defs);$i++)
        {
            $list_field = $this->list_field_defs[$i];
            $field_def = null;
            $key = '';
            if(!empty($list_field['vname']))
            {
                $key = $list_field['vname'];
            } else if(isset($list_field['name']) &&  isset($child_focus->field_defs[$list_field['name']]))
            {
                    $field_def = $child_focus->field_defs[$list_field['name']];
                    $key = $field_def['vname'];
            }
            if(!empty($key))
            {
                $list_field['label'] = translate($key,$child_focus->module_dir);
                $this->list_field_defs[$i]['label'] = preg_replace('/:$/','',$list_field['label']);
            }
            else
            {
                $this->list_field_defs[$i]['label'] ='&nbsp;';
            }
        }
    }

    function unique_id() {
        return sugar_microtime();
    }

     /**INTERNAL FUNCTION sets a session variable keeping it local to the listview
     not the current_module
     * Portions created by SugarCRM are Copyright (C) SugarCRM, Inc.
     * All Rights Reserved.
     * Contributor(s): ______________________________________.
     */
     function setLocalSessionVariable($localVarName,$varName, $value) {
        $_SESSION[$localVarName."_".$varName] = $value;
     }

     /**INTERNAL FUNCTION returns a session variable that is local to the listview,
     not the current_module
     * Portions created by SugarCRM are Copyright (C) SugarCRM, Inc.
     * All Rights Reserved.
     * Contributor(s): ______________________________________.
     */
 function getLocalSessionVariable($localVarName,$varName) {
    if(isset($_SESSION[$localVarName."_".$varName])) {
        return $_SESSION[$localVarName."_".$varName];
    }
    else{
        return "";
    }
 }

 /* Set to true if you want Additional Details to appear in the listview
  */
 function setAdditionalDetails($value = true, $function = '') {
    if(!empty($function)) $this->additionalDetailsFunction = $function;
    $this->_additionalDetails = $value;
 }

}<|MERGE_RESOLUTION|>--- conflicted
+++ resolved
@@ -1574,11 +1574,7 @@
         reset($data);
 
         //GETTING OFFSET
-<<<<<<< HEAD
-        $offset = (int)$this->getOffset($html_varName);
-=======
         $offset = intval($this->getOffset($html_varName));
->>>>>>> addfccf5
         $timeStamp = $this->unique_id();
         $_SESSION[$html_varName."_FROM_LIST_VIEW"] = $timeStamp;
 
