--- conflicted
+++ resolved
@@ -129,13 +129,8 @@
         }
 
 
-<<<<<<< HEAD
-        public function process_dynamic_listview($source_module, $sugarbean, $subpanel_def) {
-
-=======
         public function process_dynamic_listview($source_module, $sugarbean, $subpanel_def, $countOnly = false)
         {
->>>>>>> b29c16a8
             $this->source_module = $source_module;
             $this->subpanel_module = $subpanel_def->name;
             if (!isset($this->smartyTemplate)) {
