--- conflicted
+++ resolved
@@ -294,7 +294,6 @@
 		$menuItems = array();
 
 
-<<<<<<< HEAD
         if(isset($this->templateMeta['form']['actions'])) {
             // override bulk actions
             foreach ($this->templateMeta['form']['actions'] as $action) {
@@ -315,34 +314,6 @@
             if ( ACLController::checkAccess($this->seed->module_dir,'delete',true) && $this->delete ) {
                 $menuItems[] = $this->show_action_dropdown_as_delete ? $this->buildDeleteLink($location) : $this->buildBulkActionButton($location);
             }
-=======
-		// compose email
-        if ( $this->email )
-			$menuItems[] = $this->buildComposeEmailLink($this->data['pageData']['offsets']['total'], $location);
-		// mass update
-		$mass = $this->getMassUpdate();
-		$mass->setSugarBean($this->seed);
-		if ( ( ACLController::checkAccess($this->seed->module_dir,'edit',true) && ACLController::checkAccess($this->seed->module_dir,'massupdate',true) ) && $this->showMassupdateFields && $mass->doMassUpdateFieldsExistForFocus() )
-            $menuItems[] = $this->buildMassUpdateLink($location);
-		// merge
-		if ( $this->mailMerge )
-		    $menuItems[] = $this->buildMergeLink(null, $location);
-		if ( $this->mergeduplicates )
-		    $menuItems[] = $this->buildMergeDuplicatesLink($location);
-		// add to target list
-		if ( $this->targetList && ACLController::checkAccess('ProspectLists','edit',true) )
-		    $menuItems[] = $this->buildTargetList($location);
-		// export
-		if ( ACLController::checkAccess($this->seed->module_dir,'export',true) && $this->export )
-			$menuItems[] = $this->buildExportLink($location);
-
-		foreach ( $this->actionsMenuExtraItems as $item )
-		    $menuItems[] = $item;
-
-        if ($this->delete && !$this->show_action_dropdown_as_delete) {
-			$menuItems[] = $this->buildDeleteLink($location);
-		}
->>>>>>> 471dbf07
 
             // compose email
             if ( $this->email )
