<?php
/**
 *
 * SugarCRM Community Edition is a customer relationship management program developed by
 * SugarCRM, Inc. Copyright (C) 2004-2013 SugarCRM Inc.
 *
 * SuiteCRM is an extension to SugarCRM Community Edition developed by SalesAgility Ltd.
 * Copyright (C) 2011 - 2018 SalesAgility Ltd.
 *
 * This program is free software; you can redistribute it and/or modify it under
 * the terms of the GNU Affero General Public License version 3 as published by the
 * Free Software Foundation with the addition of the following permission added
 * to Section 15 as permitted in Section 7(a): FOR ANY PART OF THE COVERED WORK
 * IN WHICH THE COPYRIGHT IS OWNED BY SUGARCRM, SUGARCRM DISCLAIMS THE WARRANTY
 * OF NON INFRINGEMENT OF THIRD PARTY RIGHTS.
 *
 * This program is distributed in the hope that it will be useful, but WITHOUT
 * ANY WARRANTY; without even the implied warranty of MERCHANTABILITY or FITNESS
 * FOR A PARTICULAR PURPOSE. See the GNU Affero General Public License for more
 * details.
 *
 * You should have received a copy of the GNU Affero General Public License along with
 * this program; if not, see http://www.gnu.org/licenses or write to the Free
 * Software Foundation, Inc., 51 Franklin Street, Fifth Floor, Boston, MA
 * 02110-1301 USA.
 *
 * You can contact SugarCRM, Inc. headquarters at 10050 North Wolfe Road,
 * SW2-130, Cupertino, CA 95014, USA. or at email address contact@sugarcrm.com.
 *
 * The interactive user interfaces in modified source and object code versions
 * of this program must display Appropriate Legal Notices, as required under
 * Section 5 of the GNU Affero General Public License version 3.
 *
 * In accordance with Section 7(b) of the GNU Affero General Public License version 3,
 * these Appropriate Legal Notices must retain the display of the "Powered by
 * SugarCRM" logo and "Supercharged by SuiteCRM" logo. If the display of the logos is not
 * reasonably feasible for technical reasons, the Appropriate Legal Notices must
 * display the words "Powered by SugarCRM" and "Supercharged by SuiteCRM".
 */

if (!defined('sugarEntry') || !sugarEntry) {
    die('Not A Valid Entry Point');
}

require_once('include/ListView/ListViewData.php');
require_once('include/MassUpdate.php');

class ListViewDisplay
{
    public static $listViewCounter = 0;

    public $show_mass_update_form = false;
    public $show_action_dropdown = true;

    /**
     * @var bool Show Bulk Action button as Delete link
     */
    public $show_action_dropdown_as_delete = false;

    public $rowCount;
    public $mass = null;
    public $seed;
    public $multi_select_popup;
    public $lvd;
    public $moduleString;
    public $export = true;
    public $multiSelect = true;
    public $mailMerge = true;
    public $should_process = true;
    public $show_plus = false;
    /*
     * Used in view.popup.php. Sometimes there are fields on the search form that are not referenced in the listviewdefs. If this
     * is the case, then the filterFields will be set and the related fields will not be referenced when calling create_new_list_query.
     */
    public $mergeDisplayColumns = false;
    public $actionsMenuExtraItems = array();

    /**
     * Constructor
     */
    public function __construct()
    {
        $this->lvd = new ListViewData();
        $this->searchColumns = array() ;
    }

    /**
     * @deprecated deprecated since version 7.6, PHP4 Style Constructors are deprecated and will be remove in 7.8, please update your code, use __construct instead
     */
    public function ListViewDisplay()
    {
        $deprecatedMessage = 'PHP4 Style Constructors are deprecated and will be remove in 7.8, please update your code';
        if (isset($GLOBALS['log'])) {
            $GLOBALS['log']->deprecated($deprecatedMessage);
        } else {
            trigger_error($deprecatedMessage, E_USER_DEPRECATED);
        }
        self::__construct();
    }


<<<<<<< HEAD
    public function shouldProcess($moduleDir)
    {
        $searching = false;
        $sessionSearchQuery = "{$moduleDir}2_QUERY_QUERY";
        if (!empty($_SESSION[$sessionSearchQuery])) {
            $searching = true;
        }
        if (!empty($GLOBALS['sugar_config']['save_query']) && $GLOBALS['sugar_config']['save_query'] == 'populate_only') {
            if (empty($GLOBALS['displayListView'])
                    && (!empty($_REQUEST['clear_query'])
                        || $_REQUEST['module'] == $moduleDir
                            && ((empty($_REQUEST['query']) || $_REQUEST['query'] == 'MSI')
                                && (!$searching)))) {
                $_SESSION['last_search_mod'] = $_REQUEST['module'] ;
                $this->should_process = false;
                return false;
            }
        }
        $this->should_process = true;
        return true;
    }

    /**
     * Setup the class
     * @param seed SugarBean Seed SugarBean to use
     * @param file File Template file to use
     * @param string $where
     * @param offset:0 int offset to start at
     * @param int:-1 $limit
     * @param string[]:array() $filter_fields
     * @param array:array() $params
     * 	Potential $params are
    	$params['distinct'] = use distinct key word
    	$params['include_custom_fields'] = (on by default)
    	$params['massupdate'] = true by default;
        $params['handleMassupdate'] = true by default, have massupdate.php handle massupdates?
     * @param string:'id' $id_field
     */
    public function setup($seed, $file, $where, $params = array(), $offset = 0, $limit = -1, $filter_fields = array(), $id_field = 'id', $id = null)
    {
=======
	function shouldProcess($moduleDir){
		$searching = false;
		$sessionSearchQuery = "{$moduleDir}2_QUERY_QUERY";
		if (!empty($_SESSION[$sessionSearchQuery])) {
			$searching = true;
		}
		if(!empty($GLOBALS['sugar_config']['save_query']) && $GLOBALS['sugar_config']['save_query'] == 'populate_only'){
		    if(empty($GLOBALS['displayListView'])
		            && (!empty($_REQUEST['clear_query'])
		                || $_REQUEST['module'] == $moduleDir
		                    && ((empty($_REQUEST['query']) || $_REQUEST['query'] == 'MSI' )
		                        && (!$searching)))) {
				$_SESSION['last_search_mod'] = $_REQUEST['module'] ;
				$this->should_process = false;
				return false;
			}
		}
		$this->should_process = true;
		return true;
	}

    /**
     * Setup the class
     * @param SugarBean $seed  Seed SugarBean to use
     * @param File $file Template file to use
     * @param string $where
     * @param int $offset :0 offset to start at
     * @param int :-1 $limit
     * @param string []:array() $filter_fields
     * @param array :array() $params Array
     *     $params = [
     *         'distinct' => bool Whether to use distinct key word,
     *         'include_custom_fields' => bool :true,
     *         'massupdate'  => bool :true Whether a mass update, true by default,
     *         'handleMassupdate' => string :true Have massupdate.php handle massupdates?,
     *    ]
     * @param string :'id' $id_field
     */
    public function setup(
        $seed,
        $file,
        $where,
        $params = array(),
        $offset = 0,
        $limit = -1,
        $filter_fields = array(),
        $id_field = 'id',
        $id = null
    ) {
>>>>>>> f2b355db
        $this->should_process = true;
        if (isset($seed->module_dir) && !$this->shouldProcess($seed->module_dir)) {
            return false;
        }
        if (isset($params['export'])) {
            $this->export = $params['export'];
        }
        if (!empty($params['multiSelectPopup'])) {
            $this->multi_select_popup = $params['multiSelectPopup'];
        }
        if (!empty($params['massupdate']) && $params['massupdate'] != false) {
            $this->show_mass_update_form = true;
            $this->mass = $this->getMassUpdate();
            $this->mass->setSugarBean($seed);
            if (!empty($params['handleMassupdate']) || !isset($params['handleMassupdate'])) {
                $this->mass->handleMassUpdate();
            }
        }
        $this->seed = $seed;

        $filter_fields = $this->setupFilterFields($filter_fields);

        $data = $this->lvd->getListViewData(
            $seed,
            $where,
            $offset,
            $limit,
            $filter_fields,
            $params,
            $id_field,
            true,
            $id
        );

        $this->fillDisplayColumnsWithVardefs();

        $this->process($file, $data, $seed->object_name);
<<<<<<< HEAD
        return true;
    }
=======

        return true;
    }

	function setupFilterFields($filter_fields = array())
	{
		// create filter fields based off of display columns
        if(empty($filter_fields) || $this->mergeDisplayColumns) {
            
            if (!is_array($this->displayColumns)) {
                LoggerManager::getLogger()->warn('displayColumns is not an array');
            }
            
            foreach((array)$this->displayColumns as $columnName => $def) {
>>>>>>> f2b355db

    public function setupFilterFields($filter_fields = array())
    {
        // create filter fields based off of display columns
        if (empty($filter_fields) || $this->mergeDisplayColumns) {
            foreach ((array)$this->displayColumns as $columnName => $def) {
                $filter_fields[strtolower($columnName)] = true;

                if (isset($this->seed->field_defs[strtolower($columnName)]['type']) &&
               strtolower($this->seed->field_defs[strtolower($columnName)]['type']) == 'currency' &&
               isset($this->seed->field_defs['currency_id'])) {
                    $filter_fields['currency_id'] = true;
                }

                if (!empty($def['related_fields'])) {
                    foreach ($def['related_fields'] as $field) {
                        //id column is added by query construction function. This addition creates duplicates
                        //and causes issues in oracle. #10165
                        if ($field != 'id') {
                            $filter_fields[$field] = true;
                        }
                    }
                }
                if (!empty($this->seed->field_defs[strtolower($columnName)]['db_concat_fields'])) {
                    foreach ($this->seed->field_defs[strtolower($columnName)]['db_concat_fields'] as $index=>$field) {
                        if (!isset($filter_fields[strtolower($field)]) || !$filter_fields[strtolower($field)]) {
                            $filter_fields[strtolower($field)] = true;
                        }
                    }
                }
            }
            foreach ($this->searchColumns as $columnName => $def) {
                $filter_fields[strtolower($columnName)] = true;
            }
        }


        return $filter_fields;
    }

    /**
     * Any additional processing
     *
     * @param $file (legacy, unused) File template file to use
     * @param array $data array row data
     * @param string $htmlVar html string to be passed back and forth
     * @return bool
     */
    public function process($file, $data, $htmlVar)
    {
        $this->rowCount = count($data['data']);
        if (!isset($data['pageData']['bean'])) {
            $GLOBALS['log']->warn("List view process error: Invalid data, bean is not set");
            return false;
        }
        $this->moduleString = $data['pageData']['bean']['moduleDir'] . '2_' . strtoupper($htmlVar) . '_offset';
        return true;
    }

    /**
     * Display the listview
     * @return string ListView contents
     */
    public function display()
    {
        if (!$this->should_process) {
            return '';
        }

        $str = '';
        if ($this->show_mass_update_form) {
            $str = $this->mass->getDisplayMassUpdateForm(true, $this->multi_select_popup).$this->mass->getMassUpdateFormHeader($this->multi_select_popup);
        }

        return $str;
    }
    /**
     * Display the select link
     * @return string select link html
     * @param echo Bool set true if you want it echo'd, set false to have contents returned
     */
    public function buildSelectLink($id = 'select_link', $total=0, $pageTotal=0, $location="top")
    {
        global $app_strings;
        if ($pageTotal < 0) {
            $pageTotal = $total;
        }


        $total_label = "";
        if (!empty($GLOBALS['sugar_config']['disable_count_query']) && $GLOBALS['sugar_config']['disable_count_query'] === true && $total > $pageTotal) {
            $this->show_plus = true;
            $total_label =  $pageTotal.'+';
            $total = $pageTotal;
        } else {
            $total_label = $total;
        }

        $close_inline_img = SugarThemeRegistry::current()->getImage('close_inline', 'border=0', null, null, ".gif", $app_strings['LBL_CLOSEINLINE']);
        $selectObjectSpan = $this->buildSelectedObjectsSpan();
        $menuItems = array(
            "<label class=\"hidden glyphicon bootstrap-checkbox glyphicon-unchecked\"><span class='suitepicon suitepicon-action-caret'></span></label><input title=\"".$app_strings['LBL_SELECT_ALL_TITLE']."\" type='checkbox' class='bootstrap-checkbox-hidden checkbox massall' name='massall' id='massall_".$location."' value='' onclick='sListView.check_all(document.MassUpdate, \"mass[]\", this.checked);' />$selectObjectSpan<a id='$id'  href='javascript: void(0);'></a>",
            "<a  name='thispage' id='button_select_this_page_".$location."' class='menuItem' onmouseover='hiliteItem(this,\"yes\");' onmouseout='unhiliteItem(this);' onclick='if (document.MassUpdate.select_entire_list.value==1){document.MassUpdate.select_entire_list.value=0;sListView.check_all(document.MassUpdate, \"mass[]\", true, $pageTotal)}else {sListView.check_all(document.MassUpdate, \"mass[]\", true)};' href='#'>{$app_strings['LBL_LISTVIEW_OPTION_CURRENT']}&nbsp;&#x28;{$pageTotal}&#x29;&#x200E;</a>",
            "<a  name='selectall' id='button_select_all_".$location."' class='menuItem' onmouseover='hiliteItem(this,\"yes\");' onmouseout='unhiliteItem(this);' onclick='sListView.check_entire_list(document.MassUpdate, \"mass[]\",true,{$total});' href='#'>{$app_strings['LBL_LISTVIEW_OPTION_ENTIRE']}&nbsp;&#x28;{$total_label}&#x29;&#x200E;</a>",
            "<a name='deselect' id='button_deselect_".$location."' class='menuItem' onmouseover='hiliteItem(this,\"yes\");' onmouseout='unhiliteItem(this);' onclick='sListView.clear_all(document.MassUpdate, \"mass[]\", false);' href='#'>{$app_strings['LBL_LISTVIEW_NONE']}</a>",
        );

        $link = array(
            'class' => 'clickMenu selectmenu',
            'id' => 'selectLink',
            'buttons' => $menuItems,
            'flat' => false,
        );
        return $link;
    }

    /**
     * Display the actions link
     *
     * @param  string $id link id attribute, defaults to 'actions_link'
     * @global $app_strings
     * @global $mod_strings
     * @return string HTML source
     */
    protected function buildActionsLink($id = 'actions_link', $location = 'top')
    {
        global $app_strings;
        global $mod_strings;

        $closeText = SugarThemeRegistry::current()->getImage(
            'close_inline',
            'border=0',
            null,
            null,
            ".gif",
            $app_strings['LBL_CLOSEINLINE']
        );
        $moreDetailImage = SugarThemeRegistry::current()->getImageURL('MoreDetail.png');
        $menuItems = array();

        if (isset($this->templateMeta['form']['actions'])) {
            // override bulk actions
            foreach ($this->templateMeta['form']['actions'] as $action) {
                if (isset($action['customCode'])) {
                    $template = new Sugar_Smarty();
                    $template->assign('APP', $app_strings);
                    $template->assign('MOD', $mod_strings);
                    $template->assign('id', $id);
                    $template->assign('location', $location);
                    $template->assign('customCode', $action['customCode']);

                    $menuItems[] =  $template->fetch("include/ListView/ListViewEval.tpl");
                }
            }
        } else {
            // delete
            if (
                ACLController::checkAccess($this->seed->module_dir, 'delete', true)
                && $this->delete
            ) {
                if ($this->show_action_dropdown_as_delete) {
                    $menuItems[] = $this->buildDeleteLink($location);
                } else {
                    $menuItems[] = $this->buildBulkActionButton($location);
                }
            }

            // compose email
            if (isset($this->email)) {
                $menuItems[] = $this->buildComposeEmailLink($this->data['pageData']['offsets']['total'], $location);
            }

            // mass update
            $mass = $this->getMassUpdate();
            $mass->setSugarBean($this->seed);
            if (
                (
                    ACLController::checkAccess($this->seed->module_dir, 'edit', true)
                    && ACLController::checkAccess($this->seed->module_dir, 'massupdate', true)
                )
                && $this->showMassupdateFields && $mass->doMassUpdateFieldsExistForFocus()
            ) {
                $menuItems[] = $this->buildMassUpdateLink($location);
            }

            // merge
            if ($this->mailMerge) {
                $menuItems[] = $this->buildMergeLink(null, $location);
            }

            if ($this->mergeduplicates) {
                $menuItems[] = $this->buildMergeDuplicatesLink($location);
            }

            // add to target list
            if (
                $this->targetList
                && ACLController::checkAccess('ProspectLists', 'edit', true)
            ) {
                $menuItems[] = $this->buildTargetList($location);
            }

            // export
            if (
                ACLController::checkAccess($this->seed->module_dir, 'export', true)
                && $this->export
            ) {
                $menuItems[] = $this->buildExportLink($location);
            }

            foreach ($this->actionsMenuExtraItems as $item) {
                $menuItems[] = $item;
            }


            if (
                $this->delete
                && !$this->show_action_dropdown_as_delete
            ) {
                $menuItems[] = $this->buildDeleteLink($location);
            }
        }
        $link = array(
            'class' => 'clickMenu selectActions fancymenu',
            'id' => 'selectActions',
            'name' => 'selectActions',
            'buttons' => $menuItems,
            'flat' => false,
        );
        return $link;
    }
    /**
     * Builds the export link
     *
     * @return string HTML
     */
    protected function buildExportLink($loc = 'top')
    {
        global $app_strings;
        return "<a href='javascript:void(0)' class=\"parent-dropdown-action-handler\" id=\"export_listview_". $loc ." \" onclick=\"return sListView.send_form(true, '{$this->seed->module_dir}', 'index.php?entryPoint=export','{$app_strings['LBL_LISTVIEW_NO_SELECTED']}')\">{$app_strings['LBL_EXPORT']}</a>";
    }

    /**
     * Builds the massupdate link
     *
     * @return string HTML
     */
    protected function buildMassUpdateLink($loc = 'top')
    {
        global $app_strings;

        $onClick = "document.getElementById('massupdate_form').style.display = ''; var yLoc = YAHOO.util.Dom.getY('massupdate_form'); scroll(0,yLoc);";
        return "<a href='javascript:void(0)' class=\"parent-dropdown-action-handler\" id=\"massupdate_listview_". $loc ."\" onclick=\"$onClick\">{$app_strings['LBL_MASS_UPDATE']}</a>";
    }

    /**
     * Builds the compose email link
     *
     * @param int $totalCount
     * @param string $loc
     * @global
     * @return string HTML
     */
    protected function buildComposeEmailLink($totalCount, $loc = 'top')
    {
        global $app_strings;
        global $dictionary;

        if (!is_array($this->seed->field_defs)) {
            return '';
        }

        $foundEmailField = false;
        // Search for fields that look like an email address
        foreach ($this->seed->field_defs as $field) {
            if (
                isset($field['type'])
                && $field['type'] === 'link'
                && isset($field['relationship'])
                && isset($dictionary[$this->seed->object_name]['relationships'][$field['relationship']])
                && $dictionary[$this->seed->object_name]['relationships'][$field['relationship']]['rhs_module'] === 'EmailAddresses'
            ) {
                $foundEmailField = true;
                break;
            }
        }

        if (!$foundEmailField) {
            return '';
        }


        $userPref = $GLOBALS['current_user']->getPreference('email_link_type');
        $defaultPref = $GLOBALS['sugar_config']['email_default_client'];
        if ($userPref != '') {
            $client = $userPref;
        } else {
            $client = $defaultPref;
        }

        if ($client === 'sugar') {
            require_once 'modules/Emails/EmailUI.php';
            $emailUI = new EmailUI();
            $script = $emailUI->createBulkActionEmailLink();
        } else {
            $script = "<a href='javascript:void(0)' " .
                "class=\"parent-dropdown-action-handler\" id=\"composeemail_listview_" . $loc . "\"" .
                "onclick=\"return sListView.use_external_mail_client('{$app_strings['LBL_LISTVIEW_NO_SELECTED']}', '{$_REQUEST['module']}');\">" .
                $app_strings['LBL_EMAIL_COMPOSE'] . '</a>';
        }

        return $script;
    } // fn
    /**
     * Builds the delete link
     *
     * @return string HTML
     */
    protected function buildDeleteLink($loc = 'top')
    {
        global $app_strings;
        return "<a href='javascript:void(0)' class=\"parent-dropdown-action-handler\" id=\"delete_listview_". $loc ."\" onclick=\"return sListView.send_mass_update('selected', '{$app_strings['LBL_LISTVIEW_NO_SELECTED']}', 1)\">{$app_strings['LBL_DELETE_BUTTON_LABEL']}</a>";
    }

    /**
     * Generate Bulk Action button
     *
     * @param string $loc position on list view
     * @return string HTML of Bulk Action Button
     */
    protected function buildBulkActionButton($loc = 'top')
    {
        global $app_strings;
        return "<a href='javascript:void(0)' class=\"parent-dropdown-handler\" id=\"delete_listview_". $loc ."\" onclick=\"return false;\"><label class=\"selected-actions-label hidden-mobile\">{$app_strings['LBL_BULK_ACTION_BUTTON_LABEL_MOBILE']}<span class='suitepicon suitepicon-action-caret'></span></label><label class=\"selected-actions-label hidden-desktop\">{$app_strings['LBL_BULK_ACTION_BUTTON_LABEL']}<span class='suitepicon suitepicon-action-caret'></span></label></a>";
    }

    /**
     * Display the selected object span object
     *
     * @return string select object span
     */
    public function buildSelectedObjectsSpan($echo = true, $total=0)
    {
        global $app_strings;

        $displayStyle = $total > 0 ? "" : "display: none;";
        $template = new Sugar_Smarty();

        $template->assign('DISPLAY_STYLE', $displayStyle);
        $template->assign('APP', $app_strings);
        $template->assign('TOTAL_ITEMS_SELECTED', $total);
        $selectedObjectSpan = $template->fetch('include/ListView/ListViewSelectObjects.tpl');

        return $selectedObjectSpan;
    }
    /**
     * Builds the mail merge link
     * The link can be disabled by setting module level duplicate_merge property to false
     * in the moudle's vardef file.
     *
     * @return string HTML
     */
    protected function buildMergeDuplicatesLink($loc = 'top')
    {
        global $app_strings, $dictionary;

        $return_string='';
        $return_string.= isset($_REQUEST['module']) ? "&return_module={$_REQUEST['module']}" : "";
        $return_string.= isset($_REQUEST['action']) ? "&return_action={$_REQUEST['action']}" : "";
        $return_string.= isset($_REQUEST['record']) ? "&return_id={$_REQUEST['record']}" : "";
        //need delete and edit access.
        if (!(ACLController::checkAccess($this->seed->module_dir, 'edit', true)) or !(ACLController::checkAccess($this->seed->module_dir, 'delete', true))) {
            return "";
        }

        if (isset($dictionary[$this->seed->object_name]['duplicate_merge']) && $dictionary[$this->seed->object_name]['duplicate_merge']==true) {
            return "<a href='javascript:void(0)' ".
                            "class=\"parent-dropdown-action-handler\" id='mergeduplicates_listview_". $loc ."'".
                            "onclick='if (sugarListView.get_checks_count()> 1) {sListView.send_form(true, \"MergeRecords\", \"index.php\", \"{$app_strings['LBL_LISTVIEW_NO_SELECTED']}\", \"{$this->seed->module_dir}\",\"$return_string\");} else {alert(\"{$app_strings['LBL_LISTVIEW_TWO_REQUIRED']}\");return false;}'>".
                            $app_strings['LBL_MERGE_DUPLICATES'].'</a>';
        }

        return "";
    }
    /**
     * Builds the mail merge link
     *
     * @return string HTML
     */
    protected function buildMergeLink(array $modules_array = null, $loc = 'top')
    {
        if (empty($modules_array)) {
            require('modules/MailMerge/modules_array.php');
        }
        global $current_user, $app_strings;

        $admin = new Administration();
        $admin->retrieveSettings('system');
        $user_merge = $current_user->getPreference('mailmerge_on');
        $module_dir = (!empty($this->seed->module_dir) ? $this->seed->module_dir : '');
        $str = '';

        if ($user_merge == 'on' && isset($admin->settings['system_mailmerge_on']) && $admin->settings['system_mailmerge_on'] && !empty($modules_array[$module_dir])) {
            return "<a href='javascript:void(0)'  " .
                    "id='merge_listview_". $loc ."'"  .
                    'onclick="if (document.MassUpdate.select_entire_list.value==1){document.location.href=\'index.php?action=index&module=MailMerge&entire=true\'} else {return sListView.send_form(true, \'MailMerge\',\'index.php\',\''.$app_strings['LBL_LISTVIEW_NO_SELECTED'].'\');}">' .
                    $app_strings['LBL_MAILMERGE'].'</a>';
        }
        return $str;
    }

    /**
     * Builds the add to target list link
     *
     * @return string HTML
     */
    protected function buildTargetList($loc = 'top')
    {
        global $app_strings;
        unset($_REQUEST[session_name()]);
        unset($_REQUEST['PHPSESSID']);
        $current_query_by_page = htmlentities(json_encode($_REQUEST));

        $js = <<<EOF
            if(sugarListView.get_checks_count() < 1) {
                alert('{$app_strings['LBL_LISTVIEW_NO_SELECTED']}');
                return false;
            }
			if ( document.forms['targetlist_form'] ) {
				var form = document.forms['targetlist_form'];
				form.reset;
			} else
				var form = document.createElement ( 'form' ) ;
			form.setAttribute ( 'name' , 'targetlist_form' );
			form.setAttribute ( 'method' , 'post' ) ;
			form.setAttribute ( 'action' , 'index.php' );
			document.body.appendChild ( form ) ;
			if ( !form.module ) {
			    var input = document.createElement('input');
			    input.setAttribute ( 'name' , 'module' );
			    input.setAttribute ( 'value' , '{$this->seed->module_dir}' );
			    input.setAttribute ( 'type' , 'hidden' );
			    form.appendChild ( input ) ;
			    var input = document.createElement('input');
			    input.setAttribute ( 'name' , 'action' );
			    input.setAttribute ( 'value' , 'TargetListUpdate' );
			    input.setAttribute ( 'type' , 'hidden' );
			    form.appendChild ( input ) ;
			}
			if ( !form.uids ) {
			    var input = document.createElement('input');
			    input.setAttribute ( 'name' , 'uids' );
			    input.setAttribute ( 'type' , 'hidden' );
			    form.appendChild ( input ) ;
			}
			if ( !form.prospect_list ) {
			    var input = document.createElement('input');
			    input.setAttribute ( 'name' , 'prospect_list' );
			    input.setAttribute ( 'type' , 'hidden' );
			    form.appendChild ( input ) ;
			}
			if ( !form.return_module ) {
			    var input = document.createElement('input');
			    input.setAttribute ( 'name' , 'return_module' );
			    input.setAttribute ( 'type' , 'hidden' );
			    form.appendChild ( input ) ;
			}
			if ( !form.return_action ) {
			    var input = document.createElement('input');
			    input.setAttribute ( 'name' , 'return_action' );
			    input.setAttribute ( 'type' , 'hidden' );
			    form.appendChild ( input ) ;
			}
			if ( !form.select_entire_list ) {
			    var input = document.createElement('input');
			    input.setAttribute ( 'name' , 'select_entire_list' );
			    input.setAttribute ( 'value', document.MassUpdate.select_entire_list.value);
			    input.setAttribute ( 'type' , 'hidden' );
			    form.appendChild ( input ) ;
			}
			if ( !form.current_query_by_page ) {
			    var input = document.createElement('input');
			    input.setAttribute ( 'name' , 'current_query_by_page' );
			    input.setAttribute ( 'value', '{$current_query_by_page}' );
			    input.setAttribute ( 'type' , 'hidden' );
			    form.appendChild ( input ) ;
			}
			open_popup('ProspectLists','600','400','',true,false,{ 'call_back_function':'set_return_and_save_targetlist','form_name':'targetlist_form','field_to_name_array':{'id':'prospect_list'} } );
EOF;
        $js = str_replace(array("\r","\n"), '', $js);
        return "<a href='javascript:void(0)' class=\"parent-dropdown-action-handler\" id=\"targetlist_listview_". $loc ." \" onclick=\"$js\">{$app_strings['LBL_ADD_TO_PROSPECT_LIST_BUTTON_LABEL']}</a>";
    }
    /**
     * Display the bottom of the ListView (ie MassUpdate
     * @return string contents
     */
    public function displayEnd()
    {
        $str = '';
        if ($this->show_mass_update_form) {
            $str .= $this->mass->getMassUpdateForm(true);
            $str .= $this->mass->endMassUpdateForm();
        }

        return $str;
    }

    /**
     * Display the multi select data box etc.
     * @return string contents
     */
    public function getMultiSelectData()
    {
        $str = "<script>YAHOO.util.Event.addListener(window, \"load\", sListView.check_boxes);</script>\n";

        $massUpdateRun = isset($_REQUEST['massupdate']) && $_REQUEST['massupdate'] == 'true';
        $uids = empty($_REQUEST['uid']) || $massUpdateRun ? '' : $_REQUEST['uid'];
        $select_entire_list = ($massUpdateRun) ? 0 : (isset($_POST['select_entire_list']) ? $_POST['select_entire_list'] : (isset($_REQUEST['select_entire_list']) ? $_REQUEST['select_entire_list'] : 0));

        $str .= "<textarea style='display: none' name='uid'>{$uids}</textarea>\n" .
                "<input type='hidden' name='select_entire_list' value='{$select_entire_list}'>\n".
                "<input type='hidden' name='{$this->moduleString}' value='0'>\n".
                "<input type='hidden' name='show_plus' value='{$this->show_plus}'>\n";
        return $str;
    }

    /**
    * @return MassUpdate instance
    */
    protected function getMassUpdate()
    {
        return new MassUpdate();
    }

    /**
     * Fill displayColumns with additional field values from vardefs of the current bean seed.
     * We need vardefs to be in displayColumns for a further processing (e.g. in SugarField)
     * Similar vardef field values do not override field values from displayColumns, only necessary and missing ones are added
     */
    protected function fillDisplayColumnsWithVardefs()
    {
<<<<<<< HEAD
=======
        if (!is_array($this->displayColumns)) {
            LoggerManager::getLogger()->warn('displayColumns is not an array');
        }
        
>>>>>>> f2b355db
        foreach ((array)$this->displayColumns as $columnName => $def) {
            $seedName =  strtolower($columnName);
            if (!empty($this->lvd->seed->field_defs[$seedName])) {
                $seedDef = $this->lvd->seed->field_defs[$seedName];
            }

            if (empty($this->displayColumns[$columnName]['type'])) {
                if (!empty($seedDef['type'])) {
                    $this->displayColumns[$columnName]['type'] = (!empty($seedDef['custom_type']))?$seedDef['custom_type']:$seedDef['type'];
                } else {
                    $this->displayColumns[$columnName]['type'] = '';
                }
            }//fi empty(...)

            if (!empty($seedDef['options'])) {
                $this->displayColumns[$columnName]['options'] = $seedDef['options'];
            }

            //C.L. Fix for 11177
            if ($this->displayColumns[$columnName]['type'] == 'html') {
                $cField = $this->seed->custom_fields;
                if (isset($cField) && isset($cField->bean->$seedName)) {
                    $seedName2 = strtoupper($columnName);
                    $htmlDisplay = html_entity_decode($cField->bean->$seedName);
                    $count = 0;
                    while ($count < count($data['data'])) {
                        $data['data'][$count][$seedName2] = &$htmlDisplay;
                        $count++;
                    }
                }
            }//fi == 'html'

            //Bug 40511, make sure relate fields have the correct module defined
            if ($this->displayColumns[$columnName]['type'] == "relate" && !empty($seedDef['link']) && empty($this->displayColumns[$columnName]['module'])) {
                $link = $seedDef['link'];
                if (!empty($this->lvd->seed->field_defs[$link]) && !empty($this->lvd->seed->field_defs[$seedDef['link']]['module'])) {
                    $this->displayColumns[$columnName]['module'] = $this->lvd->seed->field_defs[$seedDef['link']]['module'];
                }
            }

            if (!empty($seedDef['sort_on'])) {
                $this->displayColumns[$columnName]['orderBy'] = $seedDef['sort_on'];
            }

            if (isset($seedDef)) {
                // Merge the two arrays together, making sure the seedDef doesn't override anything explicitly set in the displayColumns array.
                $this->displayColumns[$columnName] = $this->displayColumns[$columnName] + $seedDef;
            }

            //C.L. Bug 38388 - ensure that ['id'] is set for related fields
            if (!isset($this->displayColumns[$columnName]['id']) && isset($this->displayColumns[$columnName]['id_name'])) {
                $this->displayColumns[$columnName]['id'] = strtoupper($this->displayColumns[$columnName]['id_name']);
            }
        }
    }
}<|MERGE_RESOLUTION|>--- conflicted
+++ resolved
@@ -99,7 +99,6 @@
     }
 
 
-<<<<<<< HEAD
     public function shouldProcess($moduleDir)
     {
         $searching = false;
@@ -121,46 +120,6 @@
         $this->should_process = true;
         return true;
     }
-
-    /**
-     * Setup the class
-     * @param seed SugarBean Seed SugarBean to use
-     * @param file File Template file to use
-     * @param string $where
-     * @param offset:0 int offset to start at
-     * @param int:-1 $limit
-     * @param string[]:array() $filter_fields
-     * @param array:array() $params
-     * 	Potential $params are
-    	$params['distinct'] = use distinct key word
-    	$params['include_custom_fields'] = (on by default)
-    	$params['massupdate'] = true by default;
-        $params['handleMassupdate'] = true by default, have massupdate.php handle massupdates?
-     * @param string:'id' $id_field
-     */
-    public function setup($seed, $file, $where, $params = array(), $offset = 0, $limit = -1, $filter_fields = array(), $id_field = 'id', $id = null)
-    {
-=======
-	function shouldProcess($moduleDir){
-		$searching = false;
-		$sessionSearchQuery = "{$moduleDir}2_QUERY_QUERY";
-		if (!empty($_SESSION[$sessionSearchQuery])) {
-			$searching = true;
-		}
-		if(!empty($GLOBALS['sugar_config']['save_query']) && $GLOBALS['sugar_config']['save_query'] == 'populate_only'){
-		    if(empty($GLOBALS['displayListView'])
-		            && (!empty($_REQUEST['clear_query'])
-		                || $_REQUEST['module'] == $moduleDir
-		                    && ((empty($_REQUEST['query']) || $_REQUEST['query'] == 'MSI' )
-		                        && (!$searching)))) {
-				$_SESSION['last_search_mod'] = $_REQUEST['module'] ;
-				$this->should_process = false;
-				return false;
-			}
-		}
-		$this->should_process = true;
-		return true;
-	}
 
     /**
      * Setup the class
@@ -190,7 +149,6 @@
         $id_field = 'id',
         $id = null
     ) {
->>>>>>> f2b355db
         $this->should_process = true;
         if (isset($seed->module_dir) && !$this->shouldProcess($seed->module_dir)) {
             return false;
@@ -228,32 +186,22 @@
         $this->fillDisplayColumnsWithVardefs();
 
         $this->process($file, $data, $seed->object_name);
-<<<<<<< HEAD
+
         return true;
     }
-=======
-
-        return true;
-    }
-
-	function setupFilterFields($filter_fields = array())
+
+	public function setupFilterFields($filter_fields = array())
 	{
 		// create filter fields based off of display columns
         if(empty($filter_fields) || $this->mergeDisplayColumns) {
-            
+
             if (!is_array($this->displayColumns)) {
                 LoggerManager::getLogger()->warn('displayColumns is not an array');
             }
-            
+
             foreach((array)$this->displayColumns as $columnName => $def) {
->>>>>>> f2b355db
-
-    public function setupFilterFields($filter_fields = array())
-    {
-        // create filter fields based off of display columns
-        if (empty($filter_fields) || $this->mergeDisplayColumns) {
-            foreach ((array)$this->displayColumns as $columnName => $def) {
-                $filter_fields[strtolower($columnName)] = true;
+
+               $filter_fields[strtolower($columnName)] = true;
 
                 if (isset($this->seed->field_defs[strtolower($columnName)]['type']) &&
                strtolower($this->seed->field_defs[strtolower($columnName)]['type']) == 'currency' &&
@@ -788,13 +736,10 @@
      */
     protected function fillDisplayColumnsWithVardefs()
     {
-<<<<<<< HEAD
-=======
         if (!is_array($this->displayColumns)) {
             LoggerManager::getLogger()->warn('displayColumns is not an array');
         }
-        
->>>>>>> f2b355db
+
         foreach ((array)$this->displayColumns as $columnName => $def) {
             $seedName =  strtolower($columnName);
             if (!empty($this->lvd->seed->field_defs[$seedName])) {
