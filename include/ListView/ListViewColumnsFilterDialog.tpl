--- conflicted
+++ resolved
@@ -1,5 +1,3 @@
-<<<<<<< HEAD
-=======
 {*
 /**
  *
@@ -41,7 +39,6 @@
  */
  *}
 
->>>>>>> 261e2aa2
 {if !$columnsFilterDialogAdded}
     <div id="columnsFilterDialog" class="modal fade modal-columns-filter" tabindex="-1" role="dialog">
         <div class="modal-dialog modal-lg">
