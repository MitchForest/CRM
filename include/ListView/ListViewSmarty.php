--- conflicted
+++ resolved
@@ -79,7 +79,7 @@
         parent::__construct();
         $this->ss = new Sugar_Smarty();
     }
-            
+
     /**
      *
      * @return string|boolean
@@ -94,14 +94,14 @@
         $linkTpl = new Sugar_Smarty();
         $linkTpl->assign('module_name', $this->seed->module_name);
         $linkHTML = $linkTpl->fetch('include/ListView/ListViewBulkActionSendOptInLink.tpl');
-        
+
         return $linkHTML;
     }
 
     /**
      * Processes the request. Calls ListViewData process. Also assigns all lang strings, export links,
      * This is called from ListViewDisplay
-     * 
+     *
      * @param file $file Template file to use
      * @param array $data from ListViewData
      * @param string $htmlVar the corresponding html public in xtpl per row
@@ -118,21 +118,13 @@
 
         $totalWidth = 0;
         foreach($this->displayColumns as $name => $params) {
-<<<<<<< HEAD
             $totalWidth += (int)$params['width'];
-=======
-            $totalWidth += trim($params['width'],'%');
->>>>>>> addfccf5
         }
         $adjustment = $totalWidth / 100;
 
         $contextMenuObjectsTypes = array();
         foreach($this->displayColumns as $name => $params) {
-<<<<<<< HEAD
             $this->displayColumns[$name]['width'] = floor(((int)$this->displayColumns[$name]['width']) / $adjustment);
-=======
-            $this->displayColumns[$name]['width'] = floor(trim($this->displayColumns[$name]['width'],'%') / $adjustment);
->>>>>>> addfccf5
             // figure out which contextMenu objectsTypes are required
             if(!empty($params['contextMenu']['objectType']))
                 $contextMenuObjectsTypes[$params['contextMenu']['objectType']] = true;
