--- conflicted
+++ resolved
@@ -188,16 +188,12 @@
     public function setVariableName($baseName, $where, $listviewName = null, $id = null)
     {
         global $timedate;
-<<<<<<< HEAD
-        $module = (!empty($listviewName)) ? $listviewName: isset($_REQUEST['module']) ? $_REQUEST['module'] : null;
-=======
-        
+
         if (!isset($_REQUEST['module'])) {
             LoggerManager::getLogger()->warn('Undefined index: module');
         }
-        
+
         $module = (!empty($listviewName)) ? $listviewName: (isset($_REQUEST['module']) ? $_REQUEST['module'] : null);
->>>>>>> f2b355db
         $this->var_name = $module .'2_'. strtoupper($baseName) . ($id?'_'.$id:'');
 
         $this->var_order_by = $this->var_name .'_ORDER_BY';
