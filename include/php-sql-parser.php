--- conflicted
+++ resolved
@@ -6,167 +6,173 @@
  */
 class PHPSQLParser
 {
-		var $reserved = array();
-		var $functions = array();
-		function __construct($sql = false) {
-			#LOAD THE LIST OF RESERVED WORDS
-			$this->load_reserved_words();
-			if($sql) $this->parse($sql);
-		}
-
-		function parse($sql) {
-			$sql = trim($sql);
-
-			#lex the SQL statement
-			$in = $this->split_sql($sql);
-
-			#sometimes the parser needs to skip ahead until a particular
-			#token is found
-			$skip_until = false;
-
-			#this is the output tree which is being parsed
-			$out = array();
-
-			#This is the last type of union used (UNION or UNION ALL)
-			#indicates a) presence of at least one union in this query
-			#          b) the type of union if this is the first or last query
-			$union = false;
-
-			#Sometimes a "query" consists of more than one query (like a UNION query)
-			#this array holds all the queries
-			$queries=array();
-
-			#This is the highest level lexical analysis.  This is the part of the
-			#code which finds UNION and UNION ALL query parts
-			foreach($in as $key => $token) {
-				$token=trim($token);
-
-				if($skip_until) {
-					if($token) {
-						if(strtoupper($token) == $skip_until) {
-							$skip_until = false;
-							continue;
-						}
-					} else {
-						continue;
-					}
-				}
-
-				if(strtoupper($token) == "UNION") {
-					$union = 'UNION';
-					for($i=$key+1;$i<count($in);++$i) {
-						if(trim($in[$i]) == '') continue;
-						if(strtoupper($in[$i]) == 'ALL')  {
-							$skip_until = 'ALL';
-							$union = 'UNION ALL';
-							continue ;
-						} else {
-							break;
-						}
-					}
-
-					$queries[$union][] = $out;
-					$out = array();
-
-				} else {
-					$out[]=$token;
-				}
-
-			}
-
-			if(!empty($out)) {
-				if ($union) {
-					$queries[$union][] = $out;
-				} else {
-					$queries[] = $out;
-				}
-			}
-
-
-			/*MySQL supports a special form of UNION:
-			(select ...)
-			union
-			(select ...)
-
-			This block handles this query syntax.  Only one such subquery
-			is supported in each UNION block.  (select)(select)union(select) is not legal.
-			The extra queries will be silently ignored.
-			*/
-			$union_types = array('UNION','UNION ALL');
-			foreach($union_types as $union_type) {
-				if(!empty($queries[$union_type])) {
-					foreach($queries[$union_type] as $i => $tok_list) {
-						foreach($tok_list as $z => $tok) {
-							$tok = trim($tok);
-							if(!$tok) continue;
-							if(preg_match('/^\\(\\s*select\\s*/i', $tok)) {
-								$queries[$union_type][$i] = $this->parse(substr($tok,1,-1));
-								break;
-							} else {
-								$queries[$union_type][$i] = $this->process_sql($queries[$union_type][$i]);
-								break;
-							}
-						}
-					}
-				}
-			}
-
-
-			/* If there was no UNION or UNION ALL in the query, then the query is
-			stored at $queries[0].
-			*/
-			if(!empty($queries[0])) {
-				$queries[0] = $this->process_sql($queries[0]);
-
-			}
-
-			if(count($queries) == 1 && !$union) {
-				$queries = $queries[0];
-			}
-
-			$this->parsed = $queries;
-			return $this->parsed;
-		}
-
-		#This function counts open and close parenthesis and
-		#returns their location.  This might be faster as a regex
-		private function count_paren($token,$chars=array('(',')')) {
-			$len = strlen($token);
-			$open=array();
-			$close=array();
-			for($i=0;$i<$len;++$i){
-				if($token[$i] == $chars[0]) {
-					$open[] = $i;
-				} elseif($token[$i] == $chars[1]) {
-					$close[] = $i;
-				}
-
-			}
-			return array('open' => $open, 'close' => $close, 'balanced' =>( count($close) - count($open)));
-		}
-
-		#This function counts open and close parenthesis and
-		#returns their location.  This might be faster as a regex
-		private function count_backtick($token) {
-			$len = strlen($token);
-			$cnt=0;
-			for($i=0;$i<$len;++$i){
-				if($token[$i] == '`') ++$cnt;
-			}
-			return $cnt;
-		}
-
-		#This is the lexer
-		#this function splits up a SQL statement into easy to "parse"
-		#tokens for the SQL processor
-		private function split_sql($sql) {
-
-				if(!is_string($sql)) {
-				    return false;
-				}
-
-				$sql = str_replace(array('\\\'','\\"',"\r\n","\n","()"),array("''",'""'," "," "," "), $sql);
-	                        $regex=<<<EOREGEX
+    public $reserved = array();
+    public $functions = array();
+    public function __construct($sql = false)
+    {
+        #LOAD THE LIST OF RESERVED WORDS
+        $this->load_reserved_words();
+        if ($sql) {
+            $this->parse($sql);
+        }
+    }
+
+    public function parse($sql)
+    {
+        $sql = trim($sql);
+
+        #lex the SQL statement
+        $in = $this->split_sql($sql);
+
+        #sometimes the parser needs to skip ahead until a particular
+        #token is found
+        $skip_until = false;
+
+        #this is the output tree which is being parsed
+        $out = array();
+
+        #This is the last type of union used (UNION or UNION ALL)
+        #indicates a) presence of at least one union in this query
+        #          b) the type of union if this is the first or last query
+        $union = false;
+
+        #Sometimes a "query" consists of more than one query (like a UNION query)
+        #this array holds all the queries
+        $queries=array();
+
+        #This is the highest level lexical analysis.  This is the part of the
+        #code which finds UNION and UNION ALL query parts
+        foreach ($in as $key => $token) {
+            $token=trim($token);
+
+            if ($skip_until) {
+                if ($token) {
+                    if (strtoupper($token) == $skip_until) {
+                        $skip_until = false;
+                        continue;
+                    }
+                } else {
+                    continue;
+                }
+            }
+
+            if (strtoupper($token) == "UNION") {
+                $union = 'UNION';
+                for ($i=$key+1;$i<count($in);++$i) {
+                    if (trim($in[$i]) == '') {
+                        continue;
+                    }
+                    if (strtoupper($in[$i]) == 'ALL') {
+                        $skip_until = 'ALL';
+                        $union = 'UNION ALL';
+                        continue ;
+                    }
+                    break;
+                }
+
+                $queries[$union][] = $out;
+                $out = array();
+            } else {
+                $out[]=$token;
+            }
+        }
+
+        if (!empty($out)) {
+            if ($union) {
+                $queries[$union][] = $out;
+            } else {
+                $queries[] = $out;
+            }
+        }
+
+
+        /*MySQL supports a special form of UNION:
+        (select ...)
+        union
+        (select ...)
+
+        This block handles this query syntax.  Only one such subquery
+        is supported in each UNION block.  (select)(select)union(select) is not legal.
+        The extra queries will be silently ignored.
+        */
+        $union_types = array('UNION','UNION ALL');
+        foreach ($union_types as $union_type) {
+            if (!empty($queries[$union_type])) {
+                foreach ($queries[$union_type] as $i => $tok_list) {
+                    foreach ($tok_list as $z => $tok) {
+                        $tok = trim($tok);
+                        if (!$tok) {
+                            continue;
+                        }
+                        if (preg_match('/^\\(\\s*select\\s*/i', $tok)) {
+                            $queries[$union_type][$i] = $this->parse(substr($tok, 1, -1));
+                            break;
+                        }
+                        $queries[$union_type][$i] = $this->process_sql($queries[$union_type][$i]);
+                        break;
+                    }
+                }
+            }
+        }
+
+
+        /* If there was no UNION or UNION ALL in the query, then the query is
+        stored at $queries[0].
+        */
+        if (!empty($queries[0])) {
+            $queries[0] = $this->process_sql($queries[0]);
+        }
+
+        if (count($queries) == 1 && !$union) {
+            $queries = $queries[0];
+        }
+
+        $this->parsed = $queries;
+        return $this->parsed;
+    }
+
+    #This function counts open and close parenthesis and
+    #returns their location.  This might be faster as a regex
+    private function count_paren($token, $chars=array('(',')'))
+    {
+        $len = strlen($token);
+        $open=array();
+        $close=array();
+        for ($i=0;$i<$len;++$i) {
+            if ($token[$i] == $chars[0]) {
+                $open[] = $i;
+            } elseif ($token[$i] == $chars[1]) {
+                $close[] = $i;
+            }
+        }
+        return array('open' => $open, 'close' => $close, 'balanced' =>(count($close) - count($open)));
+    }
+
+    #This function counts open and close parenthesis and
+    #returns their location.  This might be faster as a regex
+    private function count_backtick($token)
+    {
+        $len = strlen($token);
+        $cnt=0;
+        for ($i=0;$i<$len;++$i) {
+            if ($token[$i] == '`') {
+                ++$cnt;
+            }
+        }
+        return $cnt;
+    }
+
+    #This is the lexer
+    #this function splits up a SQL statement into easy to "parse"
+    #tokens for the SQL processor
+    private function split_sql($sql)
+    {
+        if (!is_string($sql)) {
+            return false;
+        }
+
+        $sql = str_replace(array('\\\'','\\"',"\r\n","\n","()"), array("''",'""'," "," "," "), $sql);
+        $regex=<<<EOREGEX
 /(`(?:[^`]|``)`|[@A-Za-z0-9_.`-]+(?:\(\s*\)){0,1})
 |(\+|-|\*|\/|!=|>=|<=|<>|>|<|&&|\|\||=|\^)
 |(\(.*?\))   # Match FUNCTION(...) OR BAREWORDS
@@ -177,506 +183,6 @@
 EOREGEX
 ;
 
-<<<<<<< HEAD
-		        $tokens = preg_split($regex, $sql,-1, PREG_SPLIT_NO_EMPTY | PREG_SPLIT_DELIM_CAPTURE);
-			$token_count = count($tokens);
-
-			/* The above regex has one problem, because the parenthetical match is not greedy.
-			   Thus, when matching grouped expressions such as ( (a and b) or c) the
-			   tokenizer will produce "( (a and b)", " ", "or", " " , "c,")"
-
-			   This block detects the number of open/close parentheses in the given token.  If the parentheses are balanced
-			   (balanced == 0) then we don't need to do anything.
-
-			   otherwise, we need to balance the expression.
-		        */
-			$reset = false;
-			for($i=0;$i<$token_count;++$i) {
-
-				if(empty($tokens[$i])) continue;
-
-				$token = $tokens[$i];
-				$trim = trim($token);
-				if($trim) {
-					if($trim[0] != '('
-						&& substr($trim,-1) == ')') {
-						$trim=trim(substr($trim,0,
-								strpos($trim,'(')));
-					}
-					$tokens[$i]=$trim;
-					$token=$trim;
-				}
-
-				if($token && $token[0] == '(') {
-					$info = $this->count_paren($token);
-					if($info['balanced'] == 0) {
-						continue;
-					}
-
-					// We need to find this many closing parentheses.
-					$needed = abs($info['balanced']);
-					$n = $i;
-					while($needed > 0 && $n <$token_count-1) {
-						++$n;
-						#echo "LOOKING FORWARD TO $n [ " . $tokens[$n] . "]\n";
-						$token2 = $tokens[$n];
-						$info2 = $this->count_paren($token2);
-						$closes = count($info2['close']);
-						if($closes != $needed) {
-							$tokens[$i] .= $tokens[$n];
-							unset($tokens[$n]);
-							$reset = true;
-							$info2 = $this->count_paren($tokens[$i]);
-							$needed = abs($info2['balanced']);
-						#	echo "CLOSES LESS THAN NEEDED (still need $needed)\n";
-						} else {
-							/*get the string pos of the last close parenthesis we need*/
-							$pos = $info2['close'][count($info2['close'])-1];
-							$str1 = $str2 = "";
-							if($pos == 0) {
-								$str1 = ')';
-							} else {
-								$str1 = substr($tokens[$n],0,$pos) . ')';
-								$str2 = substr($tokens[$n],$pos+1);
-							}
-							#echo "CLOSES FOUND AT $n, offset:$pos  [$str1] [$str2]\n";
-							if(strlen($str2) > 0) {
-								$tokens[$n] = $str2;
-							} else {
-								unset($tokens[$n]);
-								$reset = true;
-							}
-							$tokens[$i] .= $str1;
-							$info2 = $this->count_paren($tokens[$i]);
-							$needed = abs($info2['balanced']);
-
-						}
-					}
-				}
-			}
-
-			#the same problem appears with backticks :(
-
-			/* reset the array if we deleted any tokens above */
-		        if ($reset) $tokens = array_values($tokens);
-
-			$token_count=count($tokens);
-			for($i=0;$i<$token_count;++$i) {
-				if(empty($tokens[$i])) continue;
-				$token=$tokens[$i];
-				$needed=true;
-				$reset=false;
-				if($needed && $token && strpos($token,'`') !== false) {
-					$info = $this->count_backtick($token);
-					if($info %2 == 0) { #even number of backticks means we are balanced
-						continue;
-					}
-					$needed=1;
-
-					$n = $i;
-					while($needed && $n <$token_count-1) {
-						$reset=true;
-						#echo "BACKTICK COUNT[$i]: $info old: {$tokens[$i]}, new: ($token)\n";
-						++$n;
-						$token .= $tokens[$n];
-						unset($tokens[$n]);
-						$needed = $this->count_backtick($token) % 2;
-					}
-				}
-				if($reset) $tokens[$i] = $token;
-
-			}
-			/* reset the array if we deleted any tokens above */
-			$tokens = array_values($tokens);
-
-			return $tokens;
-
-		}
-
-		/* This function breaks up the SQL statement into logical sections.
-		   Some sections are then further handled by specialized functions.
-		*/
-		private function process_sql(&$tokens,$start_at = 0, $stop_at = false) {
-			$prev_category = "";
-			$start = microtime(true);
-			$token_category = "";
-
-			$skip_next=false;
-			$token_count = count($tokens);
-
-			if(!$stop_at) {
-				$stop_at = $token_count;
-			}
-
-			$out = false;
-
-			for($token_number = $start_at;$token_number<$stop_at;++$token_number) {
-				$token = trim($tokens[$token_number]);
-				if($token && $token[0] == '(' && $token_category == "") {
-					$token_category = 'SELECT';
-				}
-
-		        /* If it isn't obvious, when $skip_next is set, then we ignore the next real
-				token, that is we ignore whitespace.
-		                */
-				if($skip_next) {
-					#whitespace does not count as a next token
-					if($token == "") {
-						continue;
-					}
-
-		            #to skip the token we replace it with whitespace
-					$new_token = "";
-					$skip_next = false;
-				}
-
-				$upper = strtoupper($token);
-				switch($upper) {
-
-					/* Tokens that get their own sections. These keywords have subclauses. */
-					case 'SELECT':
-					case 'ORDER':
-					case 'LIMIT':
-					case 'SET':
-					case 'DUPLICATE':
-					case 'VALUES':
-					case 'GROUP':
-					case 'ORDER':
-					case 'HAVING':
-					case 'INTO':
-					case 'WHERE':
-					case 'RENAME':
-					case 'CALL':
-					case 'PROCEDURE':
-					case 'FUNCTION':
-					case 'DATABASE':
-					case 'SERVER':
-					case 'LOGFILE':
-					case 'DEFINER':
-					case 'RETURNS':
-					case 'EVENT':
-					case 'TABLESPACE':
-					case 'VIEW':
-					case 'TRIGGER':
-					case 'DATA':
-					case 'DO':
-					case 'PASSWORD':
-					case 'USER':
-					case 'PLUGIN':
-					case 'FROM':
-					case 'FLUSH':
-					case 'KILL':
-					case 'RESET':
-					case 'START':
-					case 'STOP':
-					case 'PURGE':
-					case 'EXECUTE':
-					case 'PREPARE':
-					case 'DEALLOCATE':
-						if($token == 'DEALLOCATE') {
-							$skip_next = true;
-						}
-						/* this FROM is different from FROM in other DML (not join related) */
-						if($token_category == 'PREPARE' && $upper == 'FROM') {
-							continue 2;
-						}
-
-						$token_category = $upper;
-						#$join_type = 'JOIN';
-						if($upper == 'FROM' && $token_category == 'FROM') {
-							/* DO NOTHING*/
-						} else {
-							continue 2;
-
-						}
-					break;
-
-					/* These tokens get their own section, but have no subclauses.
-		                           These tokens identify the statement but have no specific subclauses of their own. */
-					case 'DELETE':
-					case 'ALTER':
-					case 'INSERT':
-					case 'REPLACE':
-					case 'TRUNCATE':
-					case 'CREATE':
-					case 'TRUNCATE':
-					case 'OPTIMIZE':
-					case 'GRANT':
-					case 'REVOKE':
-					case 'SHOW':
-					case 'HANDLER':
-					case 'LOAD':
-					case 'ROLLBACK':
-					case 'SAVEPOINT':
-					case 'UNLOCK':
-					case 'INSTALL':
-					case 'UNINSTALL':
-					case 'ANALZYE':
-					case 'BACKUP':
-					case 'CHECK':
-					case 'CHECKSUM':
-					case 'REPAIR':
-					case 'RESTORE':
-					case 'CACHE':
-					case 'DESCRIBE':
-					case 'EXPLAIN':
-					case 'USE':
-					case 'HELP':
-						$token_category = $upper; /* set the category in case these get subclauses
-		 							     in a future version of MySQL */
-						$out[$upper][0] = $upper;
-						continue 2;
-					break;
-
-					/* This is either LOCK TABLES or SELECT ... LOCK IN SHARE MODE*/
-					case 'LOCK':
-						if($token_category == "") {
-							$token_category = $upper;
-							$out[$upper][0] = $upper;
-						} else {
-							$token = 'LOCK IN SHARE MODE';
-							$skip_next=true;
-							$out['OPTIONS'][] = $token;
-						}
-						continue 2;
-					break;
-
-					case 'USING':
-						/* USING in FROM clause is different from USING w/ prepared statement*/
-						if($token_category == 'EXECUTE') {
-							$token_category=$upper;
-							continue 2;
-						}
-						if($token_category == 'FROM' && !empty($out['DELETE'])) {
-							$token_category=$upper;
-							continue 2;
-						}
-					break;
-
-					/* DROP TABLE is different from ALTER TABLE DROP ... */
-					case 'DROP':
-						if($token_category != 'ALTER') {
-							$token_category = $upper;
-							$out[$upper][0] = $upper;
-							continue 2;
-						}
-					break;
-
-					case 'FOR':
-						$skip_next=true;
-						$out['OPTIONS'][] = 'FOR UPDATE';
-						continue 2;
-					break;
-
-
-					case 'UPDATE':
-						if($token_category == "" ) {
-							$token_category = $upper;
-							continue 2;
-
-						}
-						if($token_category == 'DUPLICATE') {
-							continue 2;
-						}
-						break;
-					break;
-
-					case 'START':
-						$token = "BEGIN";
-						$out[$upper][0] = $upper;
-						$skip_next = true;
-					break;
-
-					/* These tokens are ignored. */
-					case 'BY':
-					case 'ALL':
-					case 'SHARE':
-					case 'MODE':
-					case 'TO':
-
-					case ';':
-						continue 2;
-						break;
-
-					case 'KEY':
-						if($token_category == 'DUPLICATE') {
-							continue 2;
-						}
-					break;
-
-					/* These tokens set particular options for the statement.  They never stand alone.*/
-					case 'DISTINCTROW':
-						$token='DISTINCT';
-					case 'DISTINCT':
-					case 'HIGH_PRIORITY':
-					case 'LOW_PRIORITY':
-					case 'DELAYED':
-					case 'IGNORE':
-					case 'FORCE':
-					case 'STRAIGHT_JOIN':
-					case 'SQL_SMALL_RESULT':
-					case 'SQL_BIG_RESULT':
-					case 'QUICK':
-					case 'SQL_BUFFER_RESULT':
-					case 'SQL_CACHE':
-					case 'SQL_NO_CACHE':
-					case 'SQL_CALC_FOUND_ROWS':
-						$out['OPTIONS'][] = $upper;
-						continue 2;
-					break;
-
-					case 'WITH':
-						if($token_category == 'GROUP') {
-							$skip_next=true;
-							$out['OPTIONS'][] = 'WITH ROLLUP';
-							continue 2;
-						}
-					break;
-
-
-					case 'AS':
-					break;
-
-					case '':
-					case ',':
-					case ';':
-						break;
-
-					default:
-						break;
-				}
-
-				if($prev_category == $token_category) {
-					$out[$token_category][] = $token;
-				}
-
-				$prev_category = $token_category;
-			}
-
-			if(!$out) return false;
-
-
-			#process the SELECT clause
-			if(!empty($out['SELECT'])) $out['SELECT'] = $this->process_select($out['SELECT']);
-
-			if(!empty($out['FROM']))   $out['FROM'] = $this->process_from($out['FROM']);
-			if(!empty($out['USING']))   $out['USING'] = $this->process_from($out['USING']);
-			if(!empty($out['UPDATE']))  $out['UPDATE'] = $this->process_from($out['UPDATE']);
-
-			if(!empty($out['GROUP']))  $out['GROUP'] = $this->process_group($out['GROUP'], $out['SELECT']);
-			if(!empty($out['ORDER']))  $out['ORDER'] = $this->process_group($out['ORDER'], $out['SELECT']);
-
-			if(!empty($out['LIMIT']))  $out['LIMIT'] = $this->process_limit($out['LIMIT']);
-
-			if(!empty($out['WHERE']))  $out['WHERE'] = $this->process_expr_list($out['WHERE']);
-			if(!empty($out['HAVING']))  $out['HAVING'] = $this->process_expr_list($out['HAVING']);
-			if(!empty($out['SET']))  $out['SET'] = $this->process_set_list($out['SET']);
-			if(!empty($out['DUPLICATE'])) {
-				$out['ON DUPLICATE KEY UPDATE'] = $this->process_set_list($out['DUPLICATE']);
-				unset($out['DUPLICATE']);
-			}
-			if(!empty($out['INSERT']))  $out = $this->process_insert($out);
-			if(!empty($out['REPLACE']))  $out = $this->process_insert($out,'REPLACE');
-			if(!empty($out['DELETE']))  $out = $this->process_delete($out);
-
-			return $out;
-
-		}
-
-		/* A SET list is simply a list of key = value expressions separated by comma (,).
-		This function produces a list of the key/value expressions.
-		*/
-		private function process_set_list($tokens) {
-			$column="";
-			$expression="";
-			$expr=array();
-			foreach($tokens as $token) {
-				$token=trim($token);
-				if(!$column) {
-					if($token === false || empty($token)) continue;
-					$column .= $token;
-					continue;
-				}
-
-				if($token == '=') continue;
-
-				if($token == ',') {
-					$expr[] = array('column' => trim($column), 'expr' => trim($expression));
-					$expression = $column = "";
-					continue;
-				}
-
-				$expression .= $token;
-			}
-			if($expression) {
-				$expr[] = array('column' => trim($column), 'expr' => trim($expression));
-			}
-
-			return $expr;
-		}
-
-		/* This function processes the LIMIT section.
-		   start,end are set.  If only end is provided in the query
-		   then start is set to 0.
-		*/
-		private function process_limit($tokens) {
-			$start = 0;
-			$end = 0;
-
-			if($pos = array_search(',',$tokens)) {
-				for($i=0;$i<$pos;++$i) {
-					if($tokens[$i] != '') {
-						$start = $tokens[$i];
-						break;
-					}
-				}
-				$pos = $pos + 1;
-
-			} else {
-				$pos = 0;
-			}
-
-			for($i=$pos;$i<count($tokens);++$i) {
-				if($tokens[$i] != '') {
-					$end = $tokens[$i];
-					break;
-				}
-			}
-
-			return array('start' => $start, 'end' => $end);
-		}
-
-		/* This function processes the SELECT section.  It splits the clauses at the commas.
-		   Each clause is then processed by process_select_expr() and the results are added to
-		   the expression list.
-
-		   Finally, at the end, the expression list is returned.
-		*/
-		private function process_select(&$tokens) {
-			$expression = "";
-			$expr = array();
-			foreach($tokens as $token) {
-				if($token == ',') {
-					$expr[] = $this->process_select_expr(trim($expression));
-					$expression = "";
-				} else {
-					if($token === "" || $token===false) $token=" ";
-					$expression .= $token ;
-				}
-		  	}
-			$expression = trim($expression);
-			if($expression) $expr[] = $this->process_select_expr($expression);
-			return $expr;
-		}
-
-		/* This function processes each SELECT clause.  We determine what (if any) alias
-		   is provided, and we set the type of expression.
-		*/
-		private function process_select_expr($expression) {
-
-            if (empty($expression)){
-                return '';
-=======
         $tokens = preg_split($regex, $sql, -1, PREG_SPLIT_NO_EMPTY | PREG_SPLIT_DELIM_CAPTURE);
         $token_count = count($tokens);
 
@@ -1368,1312 +874,1196 @@
                 $table = "DEPENDENT-SUBQUERY";
                 $sub_tree = $this->parse($this->trimSubquery($token));
                 $subquery = $token;
->>>>>>> 19ad0466
-            }
-
-			$capture = false;
-			$alias = "";
-			$base_expression = $expression;
-			$upper = trim(strtoupper($expression));
-			#if necessary, unpack the expression
-			if($upper[0] == '(') {
-				#$expression = substr($expression,1,-1);
-				$base_expression = $expression;
-			}
-
-			$tokens = $this->split_sql($expression);
-			$token_count = count($tokens);
-
-			/* Determine if there is an explicit alias after the AS clause.
-			If AS is found, then the next non-whitespace token is captured as the alias.
-			The tokens after (and including) the AS are removed.
-			*/
-			$base_expr = "";
-			$stripped=array();
-			$capture=false;
-			$alias = "";
-			$processed=false;
-			for($i=0;$i<$token_count;++$i) {
-				$token = strtoupper($tokens[$i]);
-				if(trim($token)) {
-					$stripped[] = $tokens[$i];
-				}
-
-				if($token == 'AS') {
-					unset($tokens[$i]);
-					$capture = true;
-					continue;
-				}
-
-				if($capture) {
-					if(trim($token)) {
-						$alias .= $tokens[$i];
-					}
-					unset($tokens[$i]);
-					continue;
-				}
-				$base_expr .= $tokens[$i];
-			}
-
-			$stripped = $this->process_expr_list($stripped);
-			$last = array_pop($stripped);
-			if(!$alias && $last['expr_type'] == 'colref') {
-				$prev = array_pop($stripped);
-				if($prev['expr_type'] == 'operator' ||
-				   $prev['expr_type'] == 'const' ||
-				   $prev['expr_type'] == 'function' ||
-				   $prev['expr_type'] == 'expression' ||
-				   #$prev['expr_type'] == 'aggregate_function' ||
-				   $prev['expr_type'] == 'subquery' ||
-				   $prev['expr_type'] == 'colref') {
-					$alias = $last['base_expr'];
-
-					#remove the last token
-					array_pop($tokens);
-
-					$base_expr = join("", $tokens);
-
-
-				}
-			}
-
-			if(!$alias) {
-				$base_expr=join("", $tokens);
-				$alias = $base_expr;
-			}
-
-			/* Properly escape the alias if it is not escaped */
-		        if ($alias[0] != '`') {
-					$alias = '`' . str_replace('`','``',$alias) . '`';
-			}
-			$processed = false;
-			$type='expression';
-
-			if(substr(trim($base_expr),0,1) == '(') {
-				$base_expr = substr($expression,1,-1);
-				if(preg_match('/^sel/i', $base_expr)) {
-					$type='subquery';
-					$processed = $this->parse($base_expr);
-				}
-			}
-			if(!$processed) {
-				$processed = $this->process_expr_list($tokens);
-			}
-
-			if(count($processed) == 1) {
-				$type = $processed[0]['expr_type'];
-				$processed = false;
-			}
-
-			return array('expr_type'=>$type,'alias' => $alias, 'base_expr' => $base_expr, 'sub_tree' => $processed);
-
-		}
-
-		private function trimSubquery($sq)
-		{
-		    $sq = trim($sq);
-		    if(empty($sq)) return '';
-            while($sq[0] == '(' && substr($sq, -1) == ')') {
-                $sq = substr($sq, 1, -1);
-            }
-            return $sq;
-		}
-
-		private function process_from(&$tokens) {
-
-			$expression = "";
-			$expr = array();
-			$token_count=0;
-			$table = "";
-			$alias = "";
-
-			$skip_next=false;
-			$i=0;
-			$join_type = '';
-			$ref_type="";
-			$ref_expr="";
-			$base_expr="";
-			$sub_tree = false;
-			$subquery = "";
-
-			$first_join=true;
-			$modifier="";
-			$saved_join_type="";
-
-			foreach($tokens as $token) {
-				$base_expr = false;
-				$upper = strtoupper(trim($token));
-
-				if($skip_next && $token) {
-					$token_count++;
-					$skip_next = false;
-					continue;
-				} else {
-					if($skip_next) {
-						continue;
-					}
-				}
-
-				if(preg_match("/^\\s*\\(\\s*select/i",$token)) {
-					$type = 'subquery';
-					$table = "DEPENDENT-SUBQUERY";
-					$sub_tree = $this->parse($this->trimSubquery($token));
-					$subquery = $token;
-				}
-
-				switch($upper) {
-					case 'OUTER':
-					case 'LEFT':
-					case 'RIGHT':
-					case 'NATURAL':
-					case 'CROSS':
-					case ',':
-					case 'JOIN':
-						break;
-
-					default:
-						$expression .= $token == '' ? " " : $token;
-						if($ref_type) {
-							$ref_expr .= $token == '' ? " " : $token;
-						}
-					break;
-				}
-
-				switch($upper) {
-					case 'AS':
-						$token_count++;
-						$n=1;
-						$alias = "";
-						while($alias == "") {
-							$alias = trim($tokens[$i+$n]);
-							++$n;
-						}
-
-						continue;
-					break;
-
-					case 'INDEX':
-						if($token_category == 'CREATE') {
-							$token_category = $upper;
-							continue 2;
-						}
-
-					break;
-
-					case 'USING':
-					case 'ON':
-						$ref_type = $upper;
-						$ref_expr = "";
-
-					case 'CROSS':
-					case 'USE':
-					case 'FORCE':
-					case 'IGNORE':
-					case 'INNER':
-					case 'OUTER':
-					#	$expression .= $token;
-						$token_count++;
-						continue;
-					break;
-
-
-
-					case 'FOR':
-						$token_count++;
-						$skip_next = true;
-						continue;
-					break;
-
-					case 'LEFT':
-					case 'RIGHT':
-					case 'STRAIGHT_JOIN':
-						$join_type=$saved_join_type;
-
-						$modifier = $upper . " ";
-						break;
-
-
-					case ',':
-						$modifier = 'CROSS';
-
-					case 'JOIN':
-
-						if($first_join) {
-							$join_type = 'JOIN';
-							$saved_join_type = ($modifier ? $modifier : 'JOIN');
-						}  else {
-							$new_join_type = ($modifier ? $modifier : 'JOIN');
-							$join_type = $saved_join_type;
-							$saved_join_type = $new_join_type;
-							unset($new_join_type);
-						}
-
-						$first_join = false;
-
-						if(!trim($alias)) $alias = $table;
-
-						if($subquery) {
-							$sub_tree = $this->parse(trim($subquery,'()'));
-							$base_expr=$subquery;
-						}
-
-						if(substr(trim($table),0,1) == '(') {
-							$base_expr=$this->trimSubquery($table);
-							$join_type = 'JOIN';
-							$sub_tree = $this->process_from($this->split_sql($base_expr));
-							$alias="";
-						}
-
-
-						if($join_type == "") $join_type='JOIN';
-						$expr[] = array('table'=>$table, 'alias'=>$alias,'join_type'=>$join_type,'ref_type'=> $ref_type,'ref_clause'=>$this->trimSubquery($ref_expr), 'base_expr' => $base_expr, 'sub_tree' => $sub_tree);
-						$modifier = "";
-						#$join_type=$saved_join_type;
-
-
-						$token_count = 0;
-						$table = $alias = $expression = $base_expr = $ref_type = $ref_expr = "";
-						$sub_tree=false;
-						$subquery = "";
-
-					break;
-
-
-					default:
-						if($token === false || empty($token) || $token === "") continue;
-
-						if($token_count == 0 ) {
-							if(!$table) {
-								$table = $token ;
-							}
-						} else if($token_count == 1) {
-							$alias = $token;
-						}
-						$token_count++;
-					break;
-				}
-				++$i;
-		  	}
-			if(substr(trim($table),0,1) == '(') {
-				$base_expr=$this->trimSubquery($table);
-				$join_type = 'JOIN';
-				$sub_tree = $this->process_from($this->split_sql($base_expr));
-				$alias = "";
-			} else {
-				if(!trim($alias)) $alias = $table;
-			}
-			if($join_type == "") $saved_join_type='JOIN';
-
-			$expr[] = array('table'=>$table, 'alias'=>$alias,'join_type'=>$saved_join_type,'ref_type'=> $ref_type,'ref_clause'=> $this->trimSubquery($ref_expr), 'base_expr' => $base_expr, 'sub_tree' => $sub_tree);
-
-
-			return $expr;
-		}
-
-		private function process_group(&$tokens, &$select) {
-
-			$out=array();
-			$expression = "";
-			$direction="ASC";
-		        $type = "expression";
-			if(!$tokens) return false;
-	
-			foreach($tokens as $token) {
-				switch(strtoupper($token)) {
-					case ',':
-						$expression = trim($expression);
-						if($expression[0] != '`' || substr($expression,-1) != '`') {
-							$escaped = str_replace('`','``',$expression);
-						} else {
-							$escaped = $expression;
-						}
-						$escaped = '`' . $escaped . '`';
-
-						if(is_numeric(trim($expression))) {
-							$type = 'pos';
-						} else {
-
-						  	#search to see if the expression matches an alias
-							foreach($select as $clause) {
-								if($clause['alias'] == $escaped) {
-									$type = 'alias';
-								}
-							}
-
-							if(!$type) $type = "expression";
-						}
-
-						$out[]=array('type'=>$type,'base_expr'=>$expression,'direction'=>$direction);
-						$escaped = "";
-						$expression = "";
-						$direction = "ASC";
-						$type = "";
-					break;
-
-					case 'ASC':
-						$direction = "ASC";
-						break;
-					case 'DESC':
-						$direction = "DESC";
-					    break;
-
-					default:
-						$expression .= $token == '' ? ' ' : $token;
-
-
-				}
-			}
-			if($expression) {
-					$expression = trim($expression);
-					if($expression[0] != '`' || substr($expression,-1) != '`') {
-						$escaped = str_replace('`','``',$expression);
-					} else {
-						$escaped = $expression;
-					}
-					$escaped = '`' . $escaped . '`';
-
-					if(is_numeric(trim($expression))) {
-						$type = 'pos';
-					} else {
-
-						#search to see if the expression matches an alias
-						if(!$type && $select) {
-							foreach($select as $clause) {
-								if(!is_array($clause)) continue;
-								if($clause['alias'] == $escaped) {
-									$type = 'alias';
-								}
-							}
-						} else {
-							$type="expression";
-						}
-
-						if(!$type) $type = "expression";
-					}
-
-					$out[]=array('type'=>$type,'base_expr'=>$expression,'direction'=>$direction);
-			}
-			foreach($out as &$term) {
-			    if(!empty($term['base_expr'])) {
-			        $term['sub_tree'] = array($this->process_select_expr($term['base_expr']));
-			    }
-			}
-
-			return $out;
-		}
-
-		/* Some sections are just lists of expressions, like the WHERE and HAVING clauses.  This function
-	           processes these sections.  Recursive.
-		*/
-		private function process_expr_list($tokens) {
-			$expr = array();
-			$type = "";
-			$prev_token = "";
-			$skip_next = false;
-			$sub_expr = "";
-
-			$in_lists = array();
-			foreach($tokens as $key => $token) {
-
-				if(strlen(trim($token))==0) continue;
-				if($skip_next) {
-					$skip_next = false;
-					continue;
-				}
-
-				$processed = false;
-				$upper = strtoupper(trim($token));
-				if(trim($token)) $token=trim($token);
-
-				/* is it a subquery?*/
-				if(preg_match("/^\\s*\\(\\s*SELECT/i", $token)) {
-					$type = 'subquery';
-					#tokenize and parse the subquery.
-					#we remove the enclosing parenthesis for the tokenizer
-					$processed = $this->parse($this->trimSubquery($token));
-
-
-				/* is it an inlist */
-				} elseif( $upper[0] == '(' && substr($upper,-1) == ')' ) {
-					if($prev_token == 'IN') {
-						$type = "in-list";
-						$processed = $this->split_sql(substr($token,1,-1));
-						$list = array();
-						foreach($processed as $v) {
-							if($v == ',') continue;
-							$list[]=$v;
-						}
-						$processed = $list;
-						unset($list);
-						$prev_token = "";
-
-	                               }
-	                               elseif($prev_token == 'AGAINST') {
-	                                       $type = "match-arguments";
-	                                       $list = $this->split_sql(substr($token,1,-1));
-	                                       if(count($list) > 1){
-	                                               $match_mode = implode('',array_slice($list,1));
-	                                               $processed = array($list[0], $match_mode);
-	                                       }
-	                                       else
-	                                               $processed = $list[0];
-	                                       $prev_token = "";
-					}
-
-				/* it is either an operator, a colref or a constant */
-				} else {
-					switch($upper) {
-					case 'AND':
-					case '&&':
-					case 'BETWEEN':
-					case 'AND':
-					case 'BINARY':
-					case '&':
-					case '~':
-					case '|':
-					case '^':
-					case 'CASE':
-					case 'WHEN':
-					case 'END':
-					case 'DIV':
-					case '/':
-					case '<=>':
-					case '=':
-					case '>=':
-					case '>':
-					case 'IS':
-					case 'NOT':
-					case 'NULL':
-					case '<<':
-					case '<=':
-					case '<':
-					case 'LIKE':
-					case '-':
-					case '%':
-					case '!=':
-					case '<>':
-					case 'REGEXP':
-					case '!':
-					case '||':
-					case 'OR':
-					case '+':
-					case '>>':
-					case 'RLIKE':
-					case 'SOUNDS':
-					case '*':
-					case '-':
-					case 'XOR':
-					case 'IN':
-							$processed = false;
-							$type = "operator";
-							break;
-					default:
-						switch($token[0]) {
-							case "'":
-							case '"':
-									$type = 'const';
-									break;
-							case '`':
-									$type = 'colref';
-									break;
-
-							default:
-								if(is_numeric($token)) {
-									$type = 'const';
-								} else {
-									$type = 'colref';
-								}
-							break;
-
-						}
-						#$processed = $token;
-						$processed = false;
-					}
-				}
-				/* is a reserved word? */
-				if(($type != 'operator' && $type != 'in-list' && $type != 'sub_expr') && in_array($upper, $this->reserved)) {
-					$token = $upper;
-					if(!in_array($upper,$this->functions)) {
-						$type = 'reserved';
-					} else {
-						switch($token) {
-							case 'AVG':
-							case 'SUM':
-							case 'COUNT':
-							case 'MIN':
-							case 'MAX':
-							case 'STDDEV':
-							case 'STDDEV_SAMP':
-							case 'STDDEV_POP':
-							case 'VARIANCE':
-							case 'VAR_SAMP':
-							case 'VAR_POP':
-							case 'GROUP_CONCAT':
-							case 'BIT_AND':
-							case 'BIT_OR':
-							case 'BIT_XOR':
-								$type = 'aggregate_function';
-								if(!empty($tokens[$key+1])) $sub_expr = $tokens[$key+1];
-								#$skip_next=true;
-							break;
-
-							default:
-								$type = 'function';
-								if(!empty($tokens[$key+1])) $sub_expr = $tokens[$key+1]; else $sub_expr="()";
-								#$skip_next=true;
-
-
-							break;
-						}
-					}
-				}
-
-				if(!$type) {
-					if($upper[0] == '(') {
-						$local_expr = substr(trim($token),1,-1);
-					} else {
-						$local_expr = $token;
-					}
-                    $processed = $this->process_expr_list($this->split_sql($local_expr));
-					$type = 'expression';
-
-//					if(count($processed) == 1) {
+            }
+
+            switch ($upper) {
+                    case 'OUTER':
+                    case 'LEFT':
+                    case 'RIGHT':
+                    case 'NATURAL':
+                    case 'CROSS':
+                    case ',':
+                    case 'JOIN':
+                        break;
+
+                    default:
+                        $expression .= $token == '' ? " " : $token;
+                        if ($ref_type) {
+                            $ref_expr .= $token == '' ? " " : $token;
+                        }
+                    break;
+                }
+
+            switch ($upper) {
+                    case 'AS':
+                        $token_count++;
+                        $n=1;
+                        $alias = "";
+                        while ($alias == "") {
+                            $alias = trim($tokens[$i+$n]);
+                            ++$n;
+                        }
+
+                        continue;
+                    break;
+
+                    case 'INDEX':
+                        if ($token_category == 'CREATE') {
+                            $token_category = $upper;
+                            continue 2;
+                        }
+
+                    break;
+
+                    case 'USING':
+                    case 'ON':
+                        $ref_type = $upper;
+                        $ref_expr = "";
+
+                        // no break
+                    case 'CROSS':
+                    case 'USE':
+                    case 'FORCE':
+                    case 'IGNORE':
+                    case 'INNER':
+                    case 'OUTER':
+                    #	$expression .= $token;
+                        $token_count++;
+                        continue;
+                    break;
+
+
+
+                    case 'FOR':
+                        $token_count++;
+                        $skip_next = true;
+                        continue;
+                    break;
+
+                    case 'LEFT':
+                    case 'RIGHT':
+                    case 'STRAIGHT_JOIN':
+                        $join_type=$saved_join_type;
+
+                        $modifier = $upper . " ";
+                        break;
+
+
+                    case ',':
+                        $modifier = 'CROSS';
+
+                        // no break
+                    case 'JOIN':
+
+                        if ($first_join) {
+                            $join_type = 'JOIN';
+                            $saved_join_type = ($modifier ? $modifier : 'JOIN');
+                        } else {
+                            $new_join_type = ($modifier ? $modifier : 'JOIN');
+                            $join_type = $saved_join_type;
+                            $saved_join_type = $new_join_type;
+                            unset($new_join_type);
+                        }
+
+                        $first_join = false;
+
+                        if (!trim($alias)) {
+                            $alias = $table;
+                        }
+
+                        if ($subquery) {
+                            $sub_tree = $this->parse(trim($subquery, '()'));
+                            $base_expr=$subquery;
+                        }
+
+                        if (substr(trim($table), 0, 1) == '(') {
+                            $base_expr=$this->trimSubquery($table);
+                            $join_type = 'JOIN';
+                            $sub_tree = $this->process_from($this->split_sql($base_expr));
+                            $alias="";
+                        }
+
+
+                        if ($join_type == "") {
+                            $join_type='JOIN';
+                        }
+                        $expr[] = array('table'=>$table, 'alias'=>$alias,'join_type'=>$join_type,'ref_type'=> $ref_type,'ref_clause'=>$this->trimSubquery($ref_expr), 'base_expr' => $base_expr, 'sub_tree' => $sub_tree);
+                        $modifier = "";
+                        #$join_type=$saved_join_type;
+
+
+                        $token_count = 0;
+                        $table = $alias = $expression = $base_expr = $ref_type = $ref_expr = "";
+                        $sub_tree=false;
+                        $subquery = "";
+
+                    break;
+
+
+                    default:
+                        if ($token === false || empty($token) || $token === "") {
+                            continue;
+                        }
+
+                        if ($token_count == 0) {
+                            if (!$table) {
+                                $table = $token ;
+                            }
+                        } elseif ($token_count == 1) {
+                            $alias = $token;
+                        }
+                        $token_count++;
+                    break;
+                }
+            ++$i;
+        }
+        if (substr(trim($table), 0, 1) == '(') {
+            $base_expr=$this->trimSubquery($table);
+            $join_type = 'JOIN';
+            $sub_tree = $this->process_from($this->split_sql($base_expr));
+            $alias = "";
+        } else {
+            if (!trim($alias)) {
+                $alias = $table;
+            }
+        }
+        if ($join_type == "") {
+            $saved_join_type='JOIN';
+        }
+
+        $expr[] = array('table'=>$table, 'alias'=>$alias,'join_type'=>$saved_join_type,'ref_type'=> $ref_type,'ref_clause'=> $this->trimSubquery($ref_expr), 'base_expr' => $base_expr, 'sub_tree' => $sub_tree);
+
+
+        return $expr;
+    }
+
+    private function process_group(&$tokens, &$select)
+    {
+        $out=array();
+        $expression = "";
+        $direction="ASC";
+        $type = "expression";
+        if (!$tokens) {
+            return false;
+        }
+    
+        foreach ($tokens as $token) {
+            switch (strtoupper($token)) {
+                    case ',':
+                        $expression = trim($expression);
+                        if ($expression[0] != '`' || substr($expression, -1) != '`') {
+                            $escaped = str_replace('`', '``', $expression);
+                        } else {
+                            $escaped = $expression;
+                        }
+                        $escaped = '`' . $escaped . '`';
+
+                        if (is_numeric(trim($expression))) {
+                            $type = 'pos';
+                        } else {
+
+                            #search to see if the expression matches an alias
+                            foreach ($select as $clause) {
+                                if ($clause['alias'] == $escaped) {
+                                    $type = 'alias';
+                                }
+                            }
+
+                            if (!$type) {
+                                $type = "expression";
+                            }
+                        }
+
+                        $out[]=array('type'=>$type,'base_expr'=>$expression,'direction'=>$direction);
+                        $escaped = "";
+                        $expression = "";
+                        $direction = "ASC";
+                        $type = "";
+                    break;
+
+                    case 'ASC':
+                        $direction = "ASC";
+                        break;
+                    case 'DESC':
+                        $direction = "DESC";
+                        break;
+
+                    default:
+                        $expression .= $token == '' ? ' ' : $token;
+
+
+                }
+        }
+        if ($expression) {
+            $expression = trim($expression);
+            if ($expression[0] != '`' || substr($expression, -1) != '`') {
+                $escaped = str_replace('`', '``', $expression);
+            } else {
+                $escaped = $expression;
+            }
+            $escaped = '`' . $escaped . '`';
+
+            if (is_numeric(trim($expression))) {
+                $type = 'pos';
+            } else {
+
+                        #search to see if the expression matches an alias
+                if (!$type && $select) {
+                    foreach ($select as $clause) {
+                        if (!is_array($clause)) {
+                            continue;
+                        }
+                        if ($clause['alias'] == $escaped) {
+                            $type = 'alias';
+                        }
+                    }
+                } else {
+                    $type="expression";
+                }
+
+                if (!$type) {
+                    $type = "expression";
+                }
+            }
+
+            $out[]=array('type'=>$type,'base_expr'=>$expression,'direction'=>$direction);
+        }
+        foreach ($out as &$term) {
+            if (!empty($term['base_expr'])) {
+                $term['sub_tree'] = array($this->process_select_expr($term['base_expr']));
+            }
+        }
+
+        return $out;
+    }
+
+    /* Some sections are just lists of expressions, like the WHERE and HAVING clauses.  This function
+               processes these sections.  Recursive.
+    */
+    private function process_expr_list($tokens)
+    {
+        $expr = array();
+        $type = "";
+        $prev_token = "";
+        $skip_next = false;
+        $sub_expr = "";
+
+        $in_lists = array();
+        foreach ($tokens as $key => $token) {
+            if (strlen(trim($token))==0) {
+                continue;
+            }
+            if ($skip_next) {
+                $skip_next = false;
+                continue;
+            }
+
+            $processed = false;
+            $upper = strtoupper(trim($token));
+            if (trim($token)) {
+                $token=trim($token);
+            }
+
+            /* is it a subquery?*/
+            if (preg_match("/^\\s*\\(\\s*SELECT/i", $token)) {
+                $type = 'subquery';
+                #tokenize and parse the subquery.
+                #we remove the enclosing parenthesis for the tokenizer
+                $processed = $this->parse($this->trimSubquery($token));
+
+
+            /* is it an inlist */
+            } elseif ($upper[0] == '(' && substr($upper, -1) == ')') {
+                if ($prev_token == 'IN') {
+                    $type = "in-list";
+                    $processed = $this->split_sql(substr($token, 1, -1));
+                    $list = array();
+                    foreach ($processed as $v) {
+                        if ($v == ',') {
+                            continue;
+                        }
+                        $list[]=$v;
+                    }
+                    $processed = $list;
+                    unset($list);
+                    $prev_token = "";
+                } elseif ($prev_token == 'AGAINST') {
+                    $type = "match-arguments";
+                    $list = $this->split_sql(substr($token, 1, -1));
+                    if (count($list) > 1) {
+                        $match_mode = implode('', array_slice($list, 1));
+                        $processed = array($list[0], $match_mode);
+                    } else {
+                        $processed = $list[0];
+                    }
+                    $prev_token = "";
+                }
+
+                /* it is either an operator, a colref or a constant */
+            } else {
+                switch ($upper) {
+                    case 'AND':
+                    case '&&':
+                    case 'BETWEEN':
+                    case 'AND':
+                    case 'BINARY':
+                    case '&':
+                    case '~':
+                    case '|':
+                    case '^':
+                    case 'CASE':
+                    case 'WHEN':
+                    case 'END':
+                    case 'DIV':
+                    case '/':
+                    case '<=>':
+                    case '=':
+                    case '>=':
+                    case '>':
+                    case 'IS':
+                    case 'NOT':
+                    case 'NULL':
+                    case '<<':
+                    case '<=':
+                    case '<':
+                    case 'LIKE':
+                    case '-':
+                    case '%':
+                    case '!=':
+                    case '<>':
+                    case 'REGEXP':
+                    case '!':
+                    case '||':
+                    case 'OR':
+                    case '+':
+                    case '>>':
+                    case 'RLIKE':
+                    case 'SOUNDS':
+                    case '*':
+                    case '-':
+                    case 'XOR':
+                    case 'IN':
+                            $processed = false;
+                            $type = "operator";
+                            break;
+                    default:
+                        switch ($token[0]) {
+                            case "'":
+                            case '"':
+                                    $type = 'const';
+                                    break;
+                            case '`':
+                                    $type = 'colref';
+                                    break;
+
+                            default:
+                                if (is_numeric($token)) {
+                                    $type = 'const';
+                                } else {
+                                    $type = 'colref';
+                                }
+                            break;
+
+                        }
+                        #$processed = $token;
+                        $processed = false;
+                    }
+            }
+            /* is a reserved word? */
+            if (($type != 'operator' && $type != 'in-list' && $type != 'sub_expr') && in_array($upper, $this->reserved)) {
+                $token = $upper;
+                if (!in_array($upper, $this->functions)) {
+                    $type = 'reserved';
+                } else {
+                    switch ($token) {
+                            case 'AVG':
+                            case 'SUM':
+                            case 'COUNT':
+                            case 'MIN':
+                            case 'MAX':
+                            case 'STDDEV':
+                            case 'STDDEV_SAMP':
+                            case 'STDDEV_POP':
+                            case 'VARIANCE':
+                            case 'VAR_SAMP':
+                            case 'VAR_POP':
+                            case 'GROUP_CONCAT':
+                            case 'BIT_AND':
+                            case 'BIT_OR':
+                            case 'BIT_XOR':
+                                $type = 'aggregate_function';
+                                if (!empty($tokens[$key+1])) {
+                                    $sub_expr = $tokens[$key+1];
+                                }
+                                #$skip_next=true;
+                            break;
+
+                            default:
+                                $type = 'function';
+                                if (!empty($tokens[$key+1])) {
+                                    $sub_expr = $tokens[$key+1];
+                                } else {
+                                    $sub_expr="()";
+                                }
+                                #$skip_next=true;
+
+
+                            break;
+                        }
+                }
+            }
+
+            if (!$type) {
+                if ($upper[0] == '(') {
+                    $local_expr = substr(trim($token), 1, -1);
+                } else {
+                    $local_expr = $token;
+                }
+                $processed = $this->process_expr_list($this->split_sql($local_expr));
+                $type = 'expression';
+
+                //					if(count($processed) == 1) {
 //						$type = $processed[0]['expr_type'];
 //						$base_expr  = $processed[0]['base_expr'];
 //						$processed = $processed[0]['sub_tree'];
 //					}
-
-				}
-
-				$sub_expr=trim($sub_expr);
-				$sub_expr = "";
-
-				$expr[] = array( 'expr_type' => $type, 'base_expr' => $token, 'sub_tree' => $processed);
-				$prev_token = $upper;
-				$expr_type = "";
-				$type = "";
-			}
-			if($sub_expr) {
-				$processed['sub_tree'] = $this->process_expr_list($this->split_sql(substr($sub_expr,1,-1)));
-			}
-
-			if(!is_array($processed)) {
-				$processed = false;
-			}
-
-			if($expr_type) {
-				$expr[] = array( 'expr_type' => $type, 'base_expr' => $token, 'sub_tree' => $processed);
-			}
-			$mod = false;
-
-	/*
-
-			for($i=0;$i<count($expr);++$i){
-				if($expr[$i]['expr_type'] == 'function' ||
-				   $expr[$i]['expr_type'] == 'aggregate_function') {
-					if(!empty($expr[$i+1])) {
-						$expr[$i]['sub_tree']=$expr[$i+1]['sub_tree'];
-						unset($expr[$i+1]);
-						$mod = 1;
-						++$i;  // BAD FORM TO MODIFY THE LOOP COUNTER
-					}
-				}
-
-			}
-
-	*/
-
-			if($mod) $expr=array_values($expr);
-
-
-			return $expr;
-		}
-
-		private function process_update($tokens) {
-
-		}
-
-		private function process_delete($tokens) {
-			$tables = array();
-			$del = $tokens['DELETE'];
-
-			foreach($tokens['DELETE'] as $expression) {
-				if ($expression != 'DELETE' && trim($expression,' .*') != "" && $expression != ',') {
-					$tables[] = trim($expression,'.* ');
-				}
-			}
-
-			if(empty($tables)) {
-				foreach($tokens['FROM'] as $table) {
-					$tables[] = $table['table'];
-				}
-			}
-
-			$tokens['DELETE'] = array('TABLES' => $tables);
-
-			return $tokens;
-		}
-
-		private function process_insert($tokens, $token_category = 'INSERT') {
-			$table = "";
-			$cols = "";
-
-			$into = $tokens['INTO'];
-			foreach($into as $token) {
-				if(!trim($token)) continue;
-				if(!$table) {
-					$table = $token;
-				}elseif(!$cols) {
-					$cols = $token;
-				}
-			}
-
-			if(!$cols) {
-				$cols = 'ALL';
-			} else {
-				$cols = explode(",", $this->trimSubquery($cols));
-			}
-			unset($tokens['INTO']);
-			$tokens[$token_category] =  array('table'=>$table, 'cols'=>$cols);
-			return $tokens;
-
-		}
-
-
-		private function load_reserved_words() {
-
-		    $this->functions = array(
-		        'abs',
-		        'acos',
-		        'adddate',
-		        'addtime',
-		        'aes_encrypt',
-		        'aes_decrypt',
-		        'against',
-		        'ascii',
-		        'asin',
-		        'atan',
-		        'avg',
-		        'benchmark',
-		        'bin',
-		        'bit_and',
-		        'bit_or',
-		        'bitcount',
-		        'bitlength',
-		        'cast',
-		        'ceiling',
-		        'char',
-		        'char_length',
-		        'character_length',
-		        'charset',
-		        'coalesce',
-		        'coercibility',
-		        'collation',
-		        'compress',
-		        'concat',
-		        'concat_ws',
-		        'conection_id',
-		        'conv',
-		        'convert',
-		        'convert_tz',
-		        'cos',
-		        'cot',
-		        'count',
-		        'crc32',
-		        'curdate',
-		        'current_user',
-		        'currval',
-		        'curtime',
-		        'database',
-		        'date_add',
-		        'date_diff',
-		        'date_format',
-		        'date_sub',
-		        'day',
-		        'dayname',
-		        'dayofmonth',
-		        'dayofweek',
-		        'dayofyear',
-		        'decode',
-		        'default',
-		        'degrees',
-		        'des_decrypt',
-		        'des_encrypt',
-		        'elt',
-		        'encode',
-		        'encrypt',
-		        'exp',
-		        'export_set',
-		        'extract',
-		        'field',
-		        'find_in_set',
-		        'floor',
-		        'format',
-		        'found_rows',
-		        'from_days',
-		        'from_unixtime',
-		        'get_format',
-		        'get_lock',
-		        'group_concat',
-		        'greatest',
-		        'hex',
-		        'hour',
-		        'if',
-		        'ifnull',
-		        'in',
-		        'inet_aton',
-		        'inet_ntoa',
-		        'insert',
-		        'instr',
-		        'interval',
-		        'is_free_lock',
-		        'is_used_lock',
-		        'last_day',
-		        'last_insert_id',
-		        'lcase',
-		        'least',
-		        'left',
-		        'length',
-		        'ln',
-		        'load_file',
-		        'localtime',
-		        'localtimestamp',
-		        'locate',
-		        'log',
-		        'log2',
-		        'log10',
-		        'lower',
-		        'lpad',
-		        'ltrim',
-		        'make_set',
-		        'makedate',
-		        'maketime',
-		        'master_pos_wait',
-		        'match',
-		        'max',
-		        'md5',
-		        'microsecond',
-		        'mid',
-		        'min',
-		        'minute',
-		        'mod',
-		        'month',
-		        'monthname',
-		        'nextval',
-		        'now',
-		        'nullif',
-		        'oct',
-		        'octet_length',
-		        'old_password',
-		        'ord',
-		        'password',
-		        'period_add',
-		        'period_diff',
-		        'pi',
-		        'position',
-		        'pow',
-		        'power',
-		        'quarter',
-		        'quote',
-		        'radians',
-		        'rand',
-		        'release_lock',
-		        'repeat',
-		        'replace',
-		        'reverse',
-		        'right',
-		        'round',
-		        'row_count',
-		        'rpad',
-		        'rtrim',
-		        'sec_to_time',
-		        'second',
-		        'session_user',
-		        'sha',
-		        'sha1',
-		        'sign',
-		        'soundex',
-		        'space',
-		        'sqrt',
-		        'std',
-		        'stddev',
-		        'stddev_pop',
-		        'stddev_samp',
-		        'strcmp',
-		        'str_to_date',
-		        'subdate',
-		        'substr',
-		        'substring',
-		        'substring_index',
-		        'subtime',
-		        'sum',
-		        'sysdate',
-		        'system_user',
-		        'tan',
-		        'time',
-		        'timediff',
-		        'timestamp',
-		        'timestampadd',
-		        'timestampdiff',
-		        'time_format',
-		        'time_to_sec',
-		        'to_days',
-		        'trim',
-		        'truncate',
-		        'ucase',
-		        'uncompress',
-		        'uncompressed_length',
-		        'unhex',
-		        'unix_timestamp',
-		        'upper',
-		        'user',
-		        'utc_date',
-		        'utc_time',
-		        'utc_timestamp',
-		        'uuid',
-		        'var_pop',
-		        'var_samp',
-		        'variance',
-		        'version',
-		        'week',
-		        'weekday',
-		        'weekofyear',
-		        'year',
-		        'yearweek');
-
-		/* includes functions */
-		$this->reserved = array(
-			'abs',
-			'acos',
-			'adddate',
-			'addtime',
-			'aes_encrypt',
-			'aes_decrypt',
-			'against',
-			'ascii',
-			'asin',
-			'atan',
-			'avg',
-			'benchmark',
-			'bin',
-			'bit_and',
-			'bit_or',
-			'bitcount',
-			'bitlength',
-			'cast',
-			'ceiling',
-			'char',
-			'char_length',
-			'character_length',
-			'charset',
-			'coalesce',
-			'coercibility',
-			'collation',
-			'compress',
-			'concat',
-			'concat_ws',
-			'conection_id',
-			'conv',
-			'convert',
-			'convert_tz',
-			'cos',
-			'cot',
-			'count',
-			'crc32',
-			'curdate',
-			'current_user',
-			'currval',
-			'curtime',
-			'database',
-			'date_add',
-			'date_diff',
-			'date_format',
-			'date_sub',
-			'day',
-			'dayname',
-			'dayofmonth',
-			'dayofweek',
-			'dayofyear',
-			'decode',
-			'default',
-			'degrees',
-			'des_decrypt',
-			'des_encrypt',
-			'elt',
-			'encode',
-			'encrypt',
-			'exp',
-			'export_set',
-			'extract',
-			'field',
-			'find_in_set',
-			'floor',
-			'format',
-			'found_rows',
-			'from_days',
-			'from_unixtime',
-			'get_format',
-			'get_lock',
-			'group_concat',
-			'greatest',
-			'hex',
-			'hour',
-			'if',
-			'ifnull',
-			'in',
-			'inet_aton',
-			'inet_ntoa',
-			'insert',
-			'instr',
-			'interval',
-			'is_free_lock',
-			'is_used_lock',
-			'last_day',
-			'last_insert_id',
-			'lcase',
-			'least',
-			'left',
-			'length',
-			'ln',
-			'load_file',
-			'localtime',
-			'localtimestamp',
-			'locate',
-			'log',
-			'log2',
-			'log10',
-			'lower',
-			'lpad',
-			'ltrim',
-			'make_set',
-			'makedate',
-			'maketime',
-			'master_pos_wait',
-			'match',
-			'max',
-			'md5',
-			'microsecond',
-			'mid',
-			'min',
-			'minute',
-			'mod',
-			'month',
-			'monthname',
-			'nextval',
-			'now',
-			'nullif',
-			'oct',
-			'octet_length',
-			'old_password',
-			'ord',
-			'password',
-			'period_add',
-			'period_diff',
-			'pi',
-			'position',
-			'pow',
-			'power',
-			'quarter',
-			'quote',
-			'radians',
-			'rand',
-			'release_lock',
-			'repeat',
-			'replace',
-			'reverse',
-			'right',
-			'round',
-			'row_count',
-			'rpad',
-			'rtrim',
-			'sec_to_time',
-			'second',
-			'session_user',
-			'sha',
-			'sha1',
-			'sign',
-			'soundex',
-			'space',
-			'sqrt',
-			'std',
-			'stddev',
-			'stddev_pop',
-			'stddev_samp',
-			'strcmp',
-			'str_to_date',
-			'subdate',
-			'substring',
-			'substring_index',
-			'subtime',
-			'sum',
-			'sysdate',
-			'system_user',
-			'tan',
-			'time',
-			'timediff',
-			'timestamp',
-			'timestampadd',
-			'timestampdiff',
-			'time_format',
-			'time_to_sec',
-			'to_days',
-			'trim',
-			'truncate',
-			'ucase',
-			'uncompress',
-			'uncompressed_length',
-			'unhex',
-			'unix_timestamp',
-			'upper',
-			'user',
-			'utc_date',
-			'utc_time',
-			'utc_timestamp',
-			'uuid',
-			'var_pop',
-			'var_samp',
-			'variance',
-			'version',
-			'week',
-			'weekday',
-			'weekofyear',
-			'year',
-			'yearweek',
-			'add',
-			'all',
-			'alter',
-			'analyze',
-			'and',
-			'as',
-			'asc',
-			'asensitive',
-			'auto_increment',
-			'bdb',
-			'before',
-			'berkeleydb',
-			'between',
-			'bigint',
-			'binary',
-			'blob',
-			'both',
-			'by',
-			'call',
-			'cascade',
-			'case',
-			'change',
-			'char',
-			'character',
-			'check',
-			'collate',
-			'column',
-			'columns',
-			'condition',
-			'connection',
-			'constraint',
-			'continue',
-			'create',
-			'cross',
-			'current_date',
-			'current_time',
-			'current_timestamp',
-			'cursor',
-			'database',
-			'databases',
-			'day_hour',
-			'day_microsecond',
-			'day_minute',
-			'day_second',
-			'dec',
-			'decimal',
-			'declare',
-			'default',
-			'delayed',
-			'delete',
-			'desc',
-			'describe',
-			'deterministic',
-			'distinct',
-			'distinctrow',
-			'div',
-			'double',
-			'drop',
-			'else',
-			'elseif',
-			'enclosed',
-			'escaped',
-			'exists',
-			'exit',
-			'explain',
-			'false',
-			'fetch',
-			'fields',
-			'float',
-			'for',
-			'force',
-			'foreign',
-			'found',
-			'frac_second',
-			'from',
-			'fulltext',
-			'grant',
-			'group',
-			'having',
-			'high_priority',
-			'hour_microsecond',
-			'hour_minute',
-			'hour_second',
-			'if',
-			'ignore',
-			'in',
-			'index',
-			'infile',
-			'inner',
-			'innodb',
-			'inout',
-			'insensitive',
-			'insert',
-			'int',
-			'integer',
-			'interval',
-			'into',
-			'io_thread',
-			'is',
-			'iterate',
-			'join',
-			'key',
-			'keys',
-			'kill',
-			'leading',
-			'leave',
-			'left',
-			'like',
-			'limit',
-			'lines',
-			'load',
-			'localtime',
-			'localtimestamp',
-			'lock',
-			'long',
-			'longblob',
-			'longtext',
-			'loop',
-			'low_priority',
-			'master_server_id',
-			'match',
-			'mediumblob',
-			'mediumint',
-			'mediumtext',
-			'middleint',
-			'minute_microsecond',
-			'minute_second',
-			'mod',
-			'natural',
-			'not',
-			'no_write_to_binlog',
-			'null',
-			'numeric',
-			'on',
-			'optimize',
-			'option',
-			'optionally',
-			'or',
-			'order',
-			'out',
-			'outer',
-			'outfile',
-			'precision',
-			'primary',
-			'privileges',
-			'procedure',
-			'purge',
-			'read',
-			'real',
-			'references',
-			'regexp',
-			'rename',
-			'repeat',
-			'replace',
-			'require',
-			'restrict',
-			'return',
-			'revoke',
-			'right',
-			'rlike',
-			'second_microsecond',
-			'select',
-			'sensitive',
-			'separator',
-			'set',
-			'show',
-			'smallint',
-			'some',
-			'soname',
-			'spatial',
-			'specific',
-			'sql',
-			'sqlexception',
-			'sqlstate',
-			'sqlwarning',
-			'sql_big_result',
-			'sql_calc_found_rows',
-			'sql_small_result',
-			'sql_tsi_day',
-			'sql_tsi_frac_second',
-			'sql_tsi_hour',
-			'sql_tsi_minute',
-			'sql_tsi_month',
-			'sql_tsi_quarter',
-			'sql_tsi_second',
-			'sql_tsi_week',
-			'sql_tsi_year',
-			'ssl',
-			'starting',
-			'straight_join',
-			'striped',
-			'table',
-			'tables',
-			'terminated',
-			'then',
-			'timestampadd',
-			'timestampdiff',
-			'tinyblob',
-			'tinyint',
-			'tinytext',
-			'to',
-			'trailing',
-			'true',
-			'undo',
-			'union',
-			'unique',
-			'unlock',
-			'unsigned',
-			'update',
-			'usage',
-			'use',
-			'user_resources',
-			'using',
-			'utc_date',
-			'utc_time',
-			'utc_timestamp',
-			'values',
-			'varbinary',
-			'varchar',
-			'varcharacter',
-			'varying',
-			'when',
-			'where',
-			'while',
-			'with',
-			'write',
-			'xor',
-			'year_month',
-			'zerofill'
-			);
-
-			for($i=0;$i<count($this->reserved);++$i) {
-				$this->reserved[$i]=strtoupper($this->reserved[$i]);
-				if(!empty($this->functions[$i])) $this->functions[$i] = strtoupper($this->functions[$i]);
-			}
-		}
-
-	} // END CLASS
+            }
+
+            $sub_expr=trim($sub_expr);
+            $sub_expr = "";
+
+            $expr[] = array( 'expr_type' => $type, 'base_expr' => $token, 'sub_tree' => $processed);
+            $prev_token = $upper;
+            $expr_type = "";
+            $type = "";
+        }
+        if ($sub_expr) {
+            $processed['sub_tree'] = $this->process_expr_list($this->split_sql(substr($sub_expr, 1, -1)));
+        }
+
+        if (!is_array($processed)) {
+            $processed = false;
+        }
+
+        if ($expr_type) {
+            $expr[] = array( 'expr_type' => $type, 'base_expr' => $token, 'sub_tree' => $processed);
+        }
+        $mod = false;
+
+        /*
+
+        		for($i=0;$i<count($expr);++$i){
+        			if($expr[$i]['expr_type'] == 'function' ||
+        			   $expr[$i]['expr_type'] == 'aggregate_function') {
+        				if(!empty($expr[$i+1])) {
+        					$expr[$i]['sub_tree']=$expr[$i+1]['sub_tree'];
+        					unset($expr[$i+1]);
+        					$mod = 1;
+        					++$i;  // BAD FORM TO MODIFY THE LOOP COUNTER
+        				}
+        			}
+
+        		}
+
+        */
+
+        if ($mod) {
+            $expr=array_values($expr);
+        }
+
+
+        return $expr;
+    }
+
+    private function process_update($tokens)
+    {
+    }
+
+    private function process_delete($tokens)
+    {
+        $tables = array();
+        $del = $tokens['DELETE'];
+
+        foreach ($tokens['DELETE'] as $expression) {
+            if ($expression != 'DELETE' && trim($expression, ' .*') != "" && $expression != ',') {
+                $tables[] = trim($expression, '.* ');
+            }
+        }
+
+        if (empty($tables)) {
+            foreach ($tokens['FROM'] as $table) {
+                $tables[] = $table['table'];
+            }
+        }
+
+        $tokens['DELETE'] = array('TABLES' => $tables);
+
+        return $tokens;
+    }
+
+    private function process_insert($tokens, $token_category = 'INSERT')
+    {
+        $table = "";
+        $cols = "";
+
+        $into = $tokens['INTO'];
+        foreach ($into as $token) {
+            if (!trim($token)) {
+                continue;
+            }
+            if (!$table) {
+                $table = $token;
+            } elseif (!$cols) {
+                $cols = $token;
+            }
+        }
+
+        if (!$cols) {
+            $cols = 'ALL';
+        } else {
+            $cols = explode(",", $this->trimSubquery($cols));
+        }
+        unset($tokens['INTO']);
+        $tokens[$token_category] =  array('table'=>$table, 'cols'=>$cols);
+        return $tokens;
+    }
+
+
+    private function load_reserved_words()
+    {
+        $this->functions = array(
+                'abs',
+                'acos',
+                'adddate',
+                'addtime',
+                'aes_encrypt',
+                'aes_decrypt',
+                'against',
+                'ascii',
+                'asin',
+                'atan',
+                'avg',
+                'benchmark',
+                'bin',
+                'bit_and',
+                'bit_or',
+                'bitcount',
+                'bitlength',
+                'cast',
+                'ceiling',
+                'char',
+                'char_length',
+                'character_length',
+                'charset',
+                'coalesce',
+                'coercibility',
+                'collation',
+                'compress',
+                'concat',
+                'concat_ws',
+                'conection_id',
+                'conv',
+                'convert',
+                'convert_tz',
+                'cos',
+                'cot',
+                'count',
+                'crc32',
+                'curdate',
+                'current_user',
+                'currval',
+                'curtime',
+                'database',
+                'date_add',
+                'date_diff',
+                'date_format',
+                'date_sub',
+                'day',
+                'dayname',
+                'dayofmonth',
+                'dayofweek',
+                'dayofyear',
+                'decode',
+                'default',
+                'degrees',
+                'des_decrypt',
+                'des_encrypt',
+                'elt',
+                'encode',
+                'encrypt',
+                'exp',
+                'export_set',
+                'extract',
+                'field',
+                'find_in_set',
+                'floor',
+                'format',
+                'found_rows',
+                'from_days',
+                'from_unixtime',
+                'get_format',
+                'get_lock',
+                'group_concat',
+                'greatest',
+                'hex',
+                'hour',
+                'if',
+                'ifnull',
+                'in',
+                'inet_aton',
+                'inet_ntoa',
+                'insert',
+                'instr',
+                'interval',
+                'is_free_lock',
+                'is_used_lock',
+                'last_day',
+                'last_insert_id',
+                'lcase',
+                'least',
+                'left',
+                'length',
+                'ln',
+                'load_file',
+                'localtime',
+                'localtimestamp',
+                'locate',
+                'log',
+                'log2',
+                'log10',
+                'lower',
+                'lpad',
+                'ltrim',
+                'make_set',
+                'makedate',
+                'maketime',
+                'master_pos_wait',
+                'match',
+                'max',
+                'md5',
+                'microsecond',
+                'mid',
+                'min',
+                'minute',
+                'mod',
+                'month',
+                'monthname',
+                'nextval',
+                'now',
+                'nullif',
+                'oct',
+                'octet_length',
+                'old_password',
+                'ord',
+                'password',
+                'period_add',
+                'period_diff',
+                'pi',
+                'position',
+                'pow',
+                'power',
+                'quarter',
+                'quote',
+                'radians',
+                'rand',
+                'release_lock',
+                'repeat',
+                'replace',
+                'reverse',
+                'right',
+                'round',
+                'row_count',
+                'rpad',
+                'rtrim',
+                'sec_to_time',
+                'second',
+                'session_user',
+                'sha',
+                'sha1',
+                'sign',
+                'soundex',
+                'space',
+                'sqrt',
+                'std',
+                'stddev',
+                'stddev_pop',
+                'stddev_samp',
+                'strcmp',
+                'str_to_date',
+                'subdate',
+                'substr',
+                'substring',
+                'substring_index',
+                'subtime',
+                'sum',
+                'sysdate',
+                'system_user',
+                'tan',
+                'time',
+                'timediff',
+                'timestamp',
+                'timestampadd',
+                'timestampdiff',
+                'time_format',
+                'time_to_sec',
+                'to_days',
+                'trim',
+                'truncate',
+                'ucase',
+                'uncompress',
+                'uncompressed_length',
+                'unhex',
+                'unix_timestamp',
+                'upper',
+                'user',
+                'utc_date',
+                'utc_time',
+                'utc_timestamp',
+                'uuid',
+                'var_pop',
+                'var_samp',
+                'variance',
+                'version',
+                'week',
+                'weekday',
+                'weekofyear',
+                'year',
+                'yearweek');
+
+        /* includes functions */
+        $this->reserved = array(
+            'abs',
+            'acos',
+            'adddate',
+            'addtime',
+            'aes_encrypt',
+            'aes_decrypt',
+            'against',
+            'ascii',
+            'asin',
+            'atan',
+            'avg',
+            'benchmark',
+            'bin',
+            'bit_and',
+            'bit_or',
+            'bitcount',
+            'bitlength',
+            'cast',
+            'ceiling',
+            'char',
+            'char_length',
+            'character_length',
+            'charset',
+            'coalesce',
+            'coercibility',
+            'collation',
+            'compress',
+            'concat',
+            'concat_ws',
+            'conection_id',
+            'conv',
+            'convert',
+            'convert_tz',
+            'cos',
+            'cot',
+            'count',
+            'crc32',
+            'curdate',
+            'current_user',
+            'currval',
+            'curtime',
+            'database',
+            'date_add',
+            'date_diff',
+            'date_format',
+            'date_sub',
+            'day',
+            'dayname',
+            'dayofmonth',
+            'dayofweek',
+            'dayofyear',
+            'decode',
+            'default',
+            'degrees',
+            'des_decrypt',
+            'des_encrypt',
+            'elt',
+            'encode',
+            'encrypt',
+            'exp',
+            'export_set',
+            'extract',
+            'field',
+            'find_in_set',
+            'floor',
+            'format',
+            'found_rows',
+            'from_days',
+            'from_unixtime',
+            'get_format',
+            'get_lock',
+            'group_concat',
+            'greatest',
+            'hex',
+            'hour',
+            'if',
+            'ifnull',
+            'in',
+            'inet_aton',
+            'inet_ntoa',
+            'insert',
+            'instr',
+            'interval',
+            'is_free_lock',
+            'is_used_lock',
+            'last_day',
+            'last_insert_id',
+            'lcase',
+            'least',
+            'left',
+            'length',
+            'ln',
+            'load_file',
+            'localtime',
+            'localtimestamp',
+            'locate',
+            'log',
+            'log2',
+            'log10',
+            'lower',
+            'lpad',
+            'ltrim',
+            'make_set',
+            'makedate',
+            'maketime',
+            'master_pos_wait',
+            'match',
+            'max',
+            'md5',
+            'microsecond',
+            'mid',
+            'min',
+            'minute',
+            'mod',
+            'month',
+            'monthname',
+            'nextval',
+            'now',
+            'nullif',
+            'oct',
+            'octet_length',
+            'old_password',
+            'ord',
+            'password',
+            'period_add',
+            'period_diff',
+            'pi',
+            'position',
+            'pow',
+            'power',
+            'quarter',
+            'quote',
+            'radians',
+            'rand',
+            'release_lock',
+            'repeat',
+            'replace',
+            'reverse',
+            'right',
+            'round',
+            'row_count',
+            'rpad',
+            'rtrim',
+            'sec_to_time',
+            'second',
+            'session_user',
+            'sha',
+            'sha1',
+            'sign',
+            'soundex',
+            'space',
+            'sqrt',
+            'std',
+            'stddev',
+            'stddev_pop',
+            'stddev_samp',
+            'strcmp',
+            'str_to_date',
+            'subdate',
+            'substring',
+            'substring_index',
+            'subtime',
+            'sum',
+            'sysdate',
+            'system_user',
+            'tan',
+            'time',
+            'timediff',
+            'timestamp',
+            'timestampadd',
+            'timestampdiff',
+            'time_format',
+            'time_to_sec',
+            'to_days',
+            'trim',
+            'truncate',
+            'ucase',
+            'uncompress',
+            'uncompressed_length',
+            'unhex',
+            'unix_timestamp',
+            'upper',
+            'user',
+            'utc_date',
+            'utc_time',
+            'utc_timestamp',
+            'uuid',
+            'var_pop',
+            'var_samp',
+            'variance',
+            'version',
+            'week',
+            'weekday',
+            'weekofyear',
+            'year',
+            'yearweek',
+            'add',
+            'all',
+            'alter',
+            'analyze',
+            'and',
+            'as',
+            'asc',
+            'asensitive',
+            'auto_increment',
+            'bdb',
+            'before',
+            'berkeleydb',
+            'between',
+            'bigint',
+            'binary',
+            'blob',
+            'both',
+            'by',
+            'call',
+            'cascade',
+            'case',
+            'change',
+            'char',
+            'character',
+            'check',
+            'collate',
+            'column',
+            'columns',
+            'condition',
+            'connection',
+            'constraint',
+            'continue',
+            'create',
+            'cross',
+            'current_date',
+            'current_time',
+            'current_timestamp',
+            'cursor',
+            'database',
+            'databases',
+            'day_hour',
+            'day_microsecond',
+            'day_minute',
+            'day_second',
+            'dec',
+            'decimal',
+            'declare',
+            'default',
+            'delayed',
+            'delete',
+            'desc',
+            'describe',
+            'deterministic',
+            'distinct',
+            'distinctrow',
+            'div',
+            'double',
+            'drop',
+            'else',
+            'elseif',
+            'enclosed',
+            'escaped',
+            'exists',
+            'exit',
+            'explain',
+            'false',
+            'fetch',
+            'fields',
+            'float',
+            'for',
+            'force',
+            'foreign',
+            'found',
+            'frac_second',
+            'from',
+            'fulltext',
+            'grant',
+            'group',
+            'having',
+            'high_priority',
+            'hour_microsecond',
+            'hour_minute',
+            'hour_second',
+            'if',
+            'ignore',
+            'in',
+            'index',
+            'infile',
+            'inner',
+            'innodb',
+            'inout',
+            'insensitive',
+            'insert',
+            'int',
+            'integer',
+            'interval',
+            'into',
+            'io_thread',
+            'is',
+            'iterate',
+            'join',
+            'key',
+            'keys',
+            'kill',
+            'leading',
+            'leave',
+            'left',
+            'like',
+            'limit',
+            'lines',
+            'load',
+            'localtime',
+            'localtimestamp',
+            'lock',
+            'long',
+            'longblob',
+            'longtext',
+            'loop',
+            'low_priority',
+            'master_server_id',
+            'match',
+            'mediumblob',
+            'mediumint',
+            'mediumtext',
+            'middleint',
+            'minute_microsecond',
+            'minute_second',
+            'mod',
+            'natural',
+            'not',
+            'no_write_to_binlog',
+            'null',
+            'numeric',
+            'on',
+            'optimize',
+            'option',
+            'optionally',
+            'or',
+            'order',
+            'out',
+            'outer',
+            'outfile',
+            'precision',
+            'primary',
+            'privileges',
+            'procedure',
+            'purge',
+            'read',
+            'real',
+            'references',
+            'regexp',
+            'rename',
+            'repeat',
+            'replace',
+            'require',
+            'restrict',
+            'return',
+            'revoke',
+            'right',
+            'rlike',
+            'second_microsecond',
+            'select',
+            'sensitive',
+            'separator',
+            'set',
+            'show',
+            'smallint',
+            'some',
+            'soname',
+            'spatial',
+            'specific',
+            'sql',
+            'sqlexception',
+            'sqlstate',
+            'sqlwarning',
+            'sql_big_result',
+            'sql_calc_found_rows',
+            'sql_small_result',
+            'sql_tsi_day',
+            'sql_tsi_frac_second',
+            'sql_tsi_hour',
+            'sql_tsi_minute',
+            'sql_tsi_month',
+            'sql_tsi_quarter',
+            'sql_tsi_second',
+            'sql_tsi_week',
+            'sql_tsi_year',
+            'ssl',
+            'starting',
+            'straight_join',
+            'striped',
+            'table',
+            'tables',
+            'terminated',
+            'then',
+            'timestampadd',
+            'timestampdiff',
+            'tinyblob',
+            'tinyint',
+            'tinytext',
+            'to',
+            'trailing',
+            'true',
+            'undo',
+            'union',
+            'unique',
+            'unlock',
+            'unsigned',
+            'update',
+            'usage',
+            'use',
+            'user_resources',
+            'using',
+            'utc_date',
+            'utc_time',
+            'utc_timestamp',
+            'values',
+            'varbinary',
+            'varchar',
+            'varcharacter',
+            'varying',
+            'when',
+            'where',
+            'while',
+            'with',
+            'write',
+            'xor',
+            'year_month',
+            'zerofill'
+            );
+
+        for ($i=0;$i<count($this->reserved);++$i) {
+            $this->reserved[$i]=strtoupper($this->reserved[$i]);
+            if (!empty($this->functions[$i])) {
+                $this->functions[$i] = strtoupper($this->functions[$i]);
+            }
+        }
+    }
+} // END CLASS