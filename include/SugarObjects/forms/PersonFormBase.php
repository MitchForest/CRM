--- conflicted
+++ resolved
@@ -116,13 +116,13 @@
         if (isset($_POST['return_action']) && $_POST['return_action'] == 'SubPanelViewer') {
             $_POST['return_action'] = 'DetailView';
         }
-    
+
         if (isset($_POST['return_action']) && $_POST['return_action'] == 'DetailView' && empty($_REQUEST['return_id'])) {
             unset($_POST['return_action']);
         }
-        
+
         $form .= getPostToForm();
-    
+
         if (isset($rows[0])) {
             foreach ($rows[0] as $key=>$value) {
                 if ($key != 'id') {
@@ -196,19 +196,14 @@
 
         $query = $this->getDuplicateQuery($focus, $prefix);
 
-<<<<<<< HEAD
         if (empty($query)) {
             return null;
         }
-=======
+
+        $rows = array();
+
     $db = DBManagerFactory::getInstance();
 	$result = $db->query($query);
->>>>>>> f2b355db
-
-        $rows = array();
-
-        $db = DBManagerFactory::getInstance();
-        $result = $db->query($query);
 
         //Loop through the results and store
         while (($row = $db->fetchByAssoc($result)) != null) {
