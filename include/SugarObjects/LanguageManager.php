--- conflicted
+++ resolved
@@ -159,12 +159,8 @@
 	 * @param string module_dir the module_dir to clear
 	 * @param string lang the name of the language file we are clearing this is for sugar_cache
 	 */
-<<<<<<< HEAD
-	static function _clearCache($module_dir, $lang){
-=======
-	private static function _clearCache($module_dir = '', $lang = null)
+	private static function _clearCache($module_dir, $lang = null)
     {
->>>>>>> f5d9dabf
 		if(!empty($module_dir) && !empty($lang)){
 			$file = sugar_cached('modules/').$module_dir.'/language/'.$lang.'.lang.php';
 			if(file_exists($file)){
