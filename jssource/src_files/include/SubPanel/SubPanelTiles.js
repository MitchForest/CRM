--- conflicted
+++ resolved
@@ -260,61 +260,6 @@
   }
 }
 
-<<<<<<< HEAD
-function showSubPanel(child_field,url,force_load,layout_def_key)
-{
-	var inline = 1;
-	if ( typeof(force_load) == 'undefined' || force_load == null)
-	{
-		force_load = false;
-	}
-
-	if (force_load || typeof( child_field_loaded[child_field] ) == 'undefined')
-	{
-		request_map[request_id] = child_field;
-		if ( typeof (url) == 'undefined' || url == null)
-		{
-			var module = get_module_name();
-			var id = get_record_id();
-            if ( typeof(layout_def_key) == 'undefined' || layout_def_key == null ) {
-                layout_def_key = get_layout_def_key();
-            }
-
-			url = 'index.php?sugar_body_only=1&module='+module+'&subpanel='+child_field+'&action=SubPanelViewer&inline=' + inline + '&record='+id + '&layout_def_key='+ layout_def_key;
-		}
-
-		if ( url.indexOf('http://') != 0  && url.indexOf('https://') != 0)
-		{
-			url = ''+url ;
-		}
-
-		current_subpanel_url = url;
-		// http_fetch_async(url,got_data,request_id++);
-		var returnstuff = http_fetch_sync(url+ '&inline=' + inline + '&ajaxSubpanel=true');
-		request_id++;
-		got_data(returnstuff, inline);
-		if (SUGAR.themes.theme_name=="SuiteP"){
-			$('#whole_subpanel_'+child_field+' .table-responsive').footable();
-		}
-	}
-	else
-	{
-		var subpanel = document.getElementById('subpanel_'+child_field);
-		subpanel.style.display = '';
-
-		set_div_cookie(subpanel.cookie_name, '');
-
-		if (current_child_field != '' && child_field != current_child_field)
-		{
-			hideSubPanel(current_child_field);
-		}
-
-		current_child_field = child_field;
-	}
-	if(typeof(url) != 'undefined' && url != null && url.indexOf('refresh_page=1') > 0){
-		document.location.reload();
-	}
-=======
 function showSubPanel(child_field, url, force_load, layout_def_key) {
   var inline = 1;
   if (typeof(force_load) == 'undefined' || force_load == null) {
@@ -337,16 +282,17 @@
       url = '' + url;
     }
 
-    current_subpanel_url = url;
-    // http_fetch_async(url,got_data,request_id++);
-    var returnstuff = http_fetch_sync(url + '&inline=' + inline + '&ajaxSubpanel=true');
-    request_id++;
-    got_data(returnstuff, inline);
-    $('#whole_subpanel_' + child_field + ' .table-responsive').footable();
-  }
-  else {
-    var subpanel = document.getElementById('subpanel_' + child_field);
-    subpanel.style.display = '';
+		current_subpanel_url = url;
+		// http_fetch_async(url,got_data,request_id++);
+		var returnstuff = http_fetch_sync(url+ '&inline=' + inline + '&ajaxSubpanel=true');
+		request_id++;
+		got_data(returnstuff, inline);
+		if (SUGAR.themes.theme_name=="SuiteP"){$('#whole_subpanel_'+child_field+' .table-responsive').footable();}
+	}
+	else{
+
+		var subpanel = document.getElementById('subpanel_'+child_field);
+		subpanel.style.display = '';
 
     set_div_cookie(subpanel.cookie_name, '');
 
@@ -359,7 +305,6 @@
   if (typeof(url) != 'undefined' && url != null && url.indexOf('refresh_page=1') > 0) {
     document.location.reload();
   }
->>>>>>> b6b00057
 
 }
 
