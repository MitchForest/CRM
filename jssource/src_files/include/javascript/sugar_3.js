--- conflicted
+++ resolved
@@ -914,372 +914,6 @@
   return results;
 }
 function validate_form(formname, startsWith) {
-<<<<<<< HEAD
-	requiredTxt = SUGAR.language.get('app_strings', 'ERR_MISSING_REQUIRED_FIELDS');
-	invalidTxt = SUGAR.language.get('app_strings', 'ERR_INVALID_VALUE');
-
-	if (typeof (formname) == 'undefined') {
-		return false;
-	}
-	if (typeof (validate[formname]) == 'undefined') {
-		disableOnUnloadEditView(document.forms[formname]);
-		return true;
-	}
-
-	var form = document.forms[formname];
-	var isError = false;
-	var errorMsg = "";
-	var _date = new Date();
-	if (_date.getTime() < (lastSubmitTime + 2000) && startsWith == oldStartsWith) { // ignore submits for the next 2 seconds
-		return false;
-	}
-	lastSubmitTime = _date.getTime();
-	oldStartsWith = startsWith;
-
-	clear_all_errors(); // remove previous error messages
-
-	inputsWithErrors = new Array();
-	for(var i = 0; i < validate[formname].length; i++){
-			if(validate[formname][i][nameIndex].indexOf(startsWith) == 0){
-				if(typeof form[validate[formname][i][nameIndex]]  != 'undefined' && typeof form[validate[formname][i][nameIndex]].value != 'undefined'){
-					var bail = false;
-
-
-                    //If a field is not required and it is blank or is binarydependant, skip validation.
-                    //Example of binary dependant fields would be the hour/min/meridian dropdowns in a date time combo widget, which require further processing than a blank check
-                    if(!validate[formname][i][requiredIndex] && trim(form[validate[formname][i][nameIndex]].value) == '' && (typeof(validate[formname][i][jstypeIndex]) != 'undefined' && validate[formname][i][jstypeIndex]  != 'binarydep' && validate[formname][i][jstypeIndex]  != 'callback'))
-                    {
-                       continue;
-                    }
-
-					if(validate[formname][i][requiredIndex]
-						&& !isFieldTypeExceptFromEmptyCheck(validate[formname][i][typeIndex])
-					){
-						if(typeof form[validate[formname][i][nameIndex]] == 'undefined' || trim(form[validate[formname][i][nameIndex]].value) == ""){
-							add_error_style(formname, validate[formname][i][nameIndex], requiredTxt +' ' + validate[formname][i][msgIndex]);
-							isError = true;
-						}
-					}
-				}
-				if (!bail) {
-					switch (validate[formname][i][typeIndex]) {
-						case 'email':
-							if (!isValidEmail(trim(form[validate[formname][i][nameIndex]].value))) {
-								isError = true;
-								add_error_style(formname, validate[formname][i][nameIndex], invalidTxt + " " + validate[formname][i][msgIndex]);
-							}
-							break;
-						case 'time':
-							if (!isTime(trim(form[validate[formname][i][nameIndex]].value))) {
-								isError = true;
-								add_error_style(formname, validate[formname][i][nameIndex], invalidTxt + " " + validate[formname][i][msgIndex]);
-							}
-							break;
-						case 'date':
-							if (!isDate(trim(form[validate[formname][i][nameIndex]].value))) {
-								isError = true;
-								add_error_style(formname, validate[formname][i][nameIndex], invalidTxt + " " + validate[formname][i][msgIndex]);
-							}
-							break;
-						case 'alpha':
-							break;
-						case 'DBName':
-							if (!isDBName(trim(form[validate[formname][i][nameIndex]].value))) {
-								isError = true;
-								add_error_style(formname, validate[formname][i][nameIndex], invalidTxt + " " + validate[formname][i][msgIndex]);
-							}
-							break;
-						// Bug #49614 : Check value without trimming before
-						case 'DBNameRaw':
-							if (!isDBName(form[validate[formname][i][nameIndex]].value)) {
-								isError = true;
-								add_error_style(formname, validate[formname][i][nameIndex], invalidTxt + " " + validate[formname][i][msgIndex]);
-							}
-							break;
-						case 'alphanumeric':
-							break;
-						case 'file':
-							var file_input = form[validate[formname][i][nameIndex] + '_file'];
-							if (file_input && validate[formname][i][requiredIndex] && trim(file_input.value) == "" && !file_input.disabled) {
-								isError = true;
-								add_error_style(formname, validate[formname][i][nameIndex], requiredTxt + " " + validate[formname][i][msgIndex]);
-							}
-							break;
-						case 'int':
-							if (!isInteger(trim(form[validate[formname][i][nameIndex]].value))) {
-								isError = true;
-								add_error_style(formname, validate[formname][i][nameIndex], invalidTxt + " " + validate[formname][i][msgIndex]);
-							}
-							break;
-						case 'decimal':
-							if (!isDecimal(trim(form[validate[formname][i][nameIndex]].value))) {
-								isError = true;
-								add_error_style(formname, validate[formname][i][nameIndex], invalidTxt + " " + validate[formname][i][msgIndex]);
-							}
-							break;
-						case 'currency':
-						case 'float':
-							if (!isFloat(trim(form[validate[formname][i][nameIndex]].value))) {
-								isError = true;
-								add_error_style(formname, validate[formname][i][nameIndex], invalidTxt + " " + validate[formname][i][msgIndex]);
-							}
-							break;
-						case 'teamset_mass':
-							var div_element_id = formname + '_' + form[validate[formname][i][nameIndex]].name + '_operation_div';
-							var input_elements = YAHOO.util.Selector.query('input', document.getElementById(div_element_id));
-							var primary_field_id = '';
-							var validation_passed = false;
-							var replace_selected = false;
-
-							//Loop through the option elements (replace or add currently)
-							for (t in input_elements) {
-								if (input_elements[t].type && input_elements[t].type == 'radio' && input_elements[t].checked == true && input_elements[t].value == 'replace') {
-
-									//Now find where the primary radio button is and if a value has been set
-									var radio_elements = YAHOO.util.Selector.query('input[type=radio]', document.getElementById(formname + '_team_name_table'));
-
-									for (var x = 0; x < radio_elements.length; x++) {
-										if (radio_elements[x].name != 'team_name_type') {
-											primary_field_id = 'team_name_collection_' + radio_elements[x].value;
-											if (radio_elements[x].checked) {
-												replace_selected = true;
-												if (trim(document.forms[formname].elements[primary_field_id].value) != '') {
-													validation_passed = true;
-													break;
-												}
-											} else if (trim(document.forms[formname].elements[primary_field_id].value) != '') {
-												replace_selected = true;
-											}
-										}
-									}
-								}
-							}
-
-							if (replace_selected && !validation_passed) {
-								add_error_style(formname, primary_field_id, SUGAR.language.get('app_strings', 'ERR_NO_PRIMARY_TEAM_SPECIFIED'));
-								isError = true;
-							}
-							break;
-						case 'teamset':
-							var table_element_id = formname + '_' + form[validate[formname][i][nameIndex]].name + '_table';
-							if (document.getElementById(table_element_id)) {
-								var input_elements = YAHOO.util.Selector.query('input[type=radio]', document.getElementById(table_element_id));
-								var has_primary = false;
-								var primary_field_id = form[validate[formname][i][nameIndex]].name + '_collection_0';
-
-								for (t in input_elements) {
-									primary_field_id = form[validate[formname][i][nameIndex]].name + '_collection_' + input_elements[t].value;
-									if (input_elements[t].type && input_elements[t].type == 'radio' && input_elements[t].checked == true) {
-										if (document.forms[formname].elements[primary_field_id].value != '') {
-											has_primary = true;
-										}
-										break;
-									}
-								}
-
-								if (!has_primary) {
-									isError = true;
-									var field_id = form[validate[formname][i][nameIndex]].name + '_collection_' + input_elements[0].value;
-									add_error_style(formname, field_id, SUGAR.language.get('app_strings', 'ERR_NO_PRIMARY_TEAM_SPECIFIED'));
-								}
-							}
-							break;
-						case 'error':
-							isError = true;
-							add_error_style(formname, validate[formname][i][nameIndex], validate[formname][i][msgIndex]);
-							break;
-					}
-
-					if (typeof validate[formname][i][jstypeIndex] != 'undefined'/* && !isError*/) {
-
-						switch (validate[formname][i][jstypeIndex]) {
-							// Bug #47961 May be validation through callback is best way.
-							case 'callback' :
-								if (typeof validate[formname][i][callbackIndex] == 'function') {
-									var result = validate[formname][i][callbackIndex](formname, validate[formname][i][nameIndex]);
-									if (result == false) {
-										isError = true;
-										add_error_style(formname, validate[formname][i][nameIndex], requiredTxt + " " + validate[formname][i][msgIndex]);
-									}
-								}
-								break;
-							case 'range':
-								if (!inRange(trim(form[validate[formname][i][nameIndex]].value), validate[formname][i][minIndex], validate[formname][i][maxIndex])) {
-									isError = true;
-									var lbl_validate_range = SUGAR.language.get('app_strings', 'LBL_VALIDATE_RANGE');
-									if (typeof validate[formname][i][minIndex] == 'number' && typeof validate[formname][i][maxIndex] == 'number') {
-										add_error_style(formname, validate[formname][i][nameIndex], validate[formname][i][msgIndex] + " value " + form[validate[formname][i][nameIndex]].value + " " + lbl_validate_range + " (" + validate[formname][i][minIndex] + " - " + validate[formname][i][maxIndex] + ")");
-									}
-									else if (typeof validate[formname][i][minIndex] == 'number') {
-										add_error_style(formname, validate[formname][i][nameIndex], validate[formname][i][msgIndex] + " " + SUGAR.language.get('app_strings', 'MSG_SHOULD_BE') + ' ' + validate[formname][i][minIndex] + ' ' + SUGAR.language.get('app_strings', 'MSG_OR_GREATER'));
-									}
-									else if (typeof validate[formname][i][maxIndex] == 'number') {
-										add_error_style(formname, validate[formname][i][nameIndex], validate[formname][i][msgIndex] + " " + SUGAR.language.get('app_strings', 'MSG_IS_MORE_THAN') + ' ' + validate[formname][i][maxIndex]);
-									}
-								}
-								break;
-							case 'isbefore':
-								compareTo = form[validate[formname][i][compareToIndex]];
-								if (typeof compareTo != 'undefined') {
-									if (trim(compareTo.value) != '' || (validate[formname][i][allowblank] != 'true')) {
-										date2 = trim(compareTo.value);
-										date1 = trim(form[validate[formname][i][nameIndex]].value);
-
-										if (trim(date1).length != 0 && !isBefore(date1, date2)) {
-
-											isError = true;
-											//jc:#12287 - adding translation for the is not before message
-											add_error_style(formname, validate[formname][i][nameIndex], validate[formname][i][msgIndex] + "(" + date1 + ") " + SUGAR.language.get('app_strings', 'MSG_IS_NOT_BEFORE') + ' ' + date2);
-										}
-									}
-								}
-								break;
-							case 'less':
-								value = unformatNumber(trim(form[validate[formname][i][nameIndex]].value), num_grp_sep, dec_sep);
-								maximum = parseFloat(validate[formname][i][maxIndex]);
-								if (typeof maximum != 'undefined') {
-									if (value > maximum) {
-										isError = true;
-										add_error_style(formname, validate[formname][i][nameIndex], validate[formname][i][msgIndex] + " " + SUGAR.language.get('app_strings', 'MSG_IS_MORE_THAN') + ' ' + validate[formname][i][altMsgIndex]);
-									}
-								}
-								break;
-							case 'more':
-								value = unformatNumber(trim(form[validate[formname][i][nameIndex]].value), num_grp_sep, dec_sep);
-								minimum = parseFloat(validate[formname][i][minIndex]);
-								if (typeof minimum != 'undefined') {
-									if (value < minimum) {
-										isError = true;
-										add_error_style(formname, validate[formname][i][nameIndex], validate[formname][i][msgIndex] + " " + SUGAR.language.get('app_strings', 'MSG_SHOULD_BE') + ' ' + minimum + ' ' + SUGAR.language.get('app_strings', 'MSG_OR_GREATER'));
-									}
-								}
-								break;
-							case 'binarydep':
-								compareTo = form[validate[formname][i][compareToIndex]];
-								if (typeof compareTo != 'undefined') {
-									item1 = trim(form[validate[formname][i][nameIndex]].value);
-									item2 = trim(compareTo.value);
-									if (!bothExist(item1, item2)) {
-										isError = true;
-										add_error_style(formname, validate[formname][i][nameIndex], validate[formname][i][msgIndex]);
-									}
-								}
-								break;
-							case 'comparison':
-								compareTo = form[validate[formname][i][compareToIndex]];
-								if (typeof compareTo != 'undefined') {
-									item1 = trim(form[validate[formname][i][nameIndex]].value);
-									item2 = trim(compareTo.value);
-									if (!bothExist(item1, item2) || item1 != item2) {
-										isError = true;
-										add_error_style(formname, validate[formname][i][nameIndex], validate[formname][i][msgIndex]);
-									}
-								}
-								break;
-							case 'in_array':
-								arr = eval(validate[formname][i][arrIndex]);
-								operator = validate[formname][i][operatorIndex];
-								item1 = trim(form[validate[formname][i][nameIndex]].value);
-								if (operator.charAt(0) == 'u') {
-									item1 = item1.toUpperCase();
-									operator = operator.substring(1);
-								} else if (operator.charAt(0) == 'l') {
-									item1 = item1.toLowerCase();
-									operator = operator.substring(1);
-								}
-								for (j = 0; j < arr.length; j++) {
-									val = arr[j];
-									if ((operator == "==" && val == item1) || (operator == "!=" && val != item1)) {
-										isError = true;
-										add_error_style(formname, validate[formname][i][nameIndex], invalidTxt + " " + validate[formname][i][msgIndex]);
-									}
-								}
-								break;
-							case 'verified':
-								if (trim(form[validate[formname][i][nameIndex]].value) == 'false') {
-									//Fake an error so form does not submit
-									isError = true;
-								}
-								break;
-						}
-					}
-				}
-			}
-		}
-	}
-	/*	nsingh: BUG#15102
-	 Check min max default field logic.
-	 Can work with float values as well, but as of 10/8/07 decimal values in MB and studio don't have min and max value constraints.*/
-	if (formsWithFieldLogic) {
-		var invalidLogic = false;
-		if (formsWithFieldLogic.min && formsWithFieldLogic.max && formsWithFieldLogic._default) {
-			var showErrorsOn = {
-				min: {value: 'min', show: false, obj: formsWithFieldLogic.min.value},
-				max: {value: 'max', show: false, obj: formsWithFieldLogic.max.value},
-				_default: {value: 'default', show: false, obj: formsWithFieldLogic._default.value},
-				len: {value: 'len', show: false, obj: parseInt(formsWithFieldLogic.len.value, 10)}
-			};
-
-			var min = (formsWithFieldLogic.min.value != '') ? parseFloat(formsWithFieldLogic.min.value) : 'undef';
-			var max = (formsWithFieldLogic.max.value != '') ? parseFloat(formsWithFieldLogic.max.value) : 'undef';
-			var _default = (formsWithFieldLogic._default.value != '') ? parseFloat(formsWithFieldLogic._default.value) : 'undef';
-
-			/*Check all lengths are <= max size.*/
-			for (var i in showErrorsOn) {
-				if (showErrorsOn[i].value != 'len' && showErrorsOn[i].obj.length > showErrorsOn.len.obj) {
-					invalidLogic = true;
-					showErrorsOn[i].show = true;
-					showErrorsOn.len.show = true;
-				}
-			}
-
-			if (min != 'undef' && max != 'undef' && _default != 'undef') {
-				if (!inRange(_default, min, max)) {
-					invalidLogic = true;
-					showErrorsOn.min.show = true;
-					showErrorsOn.max.show = true;
-					showErrorsOn._default.show = true;
-				}
-			}
-			if (min != 'undef' && max != 'undef' && min > max) {
-				invalidLogic = true;
-				showErrorsOn.min.show = true;
-				showErrorsOn.max.show = true;
-			}
-			if (min != 'undef' && _default != 'undef' && _default < min) {
-
-				invalidLogic = true;
-				showErrorsOn.min.show = true;
-				showErrorsOn._default.show = true;
-			}
-			if (max != 'undef' && _default != 'undef' && _default > max) {
-
-				invalidLogic = true;
-				showErrorsOn.max.show = true;
-				showErrorsOn._default.show = true;
-			}
-
-			if (invalidLogic) {
-				isError = true;
-				for (var error in showErrorsOn)
-					if (showErrorsOn[error].show)
-						add_error_style(formname, showErrorsOn[error].value, formsWithFieldLogic.msg);
-
-			}
-
-			else if (!isError)
-				formsWithFieldLogic = null;
-		}
-	}
-	if (formWithPrecision) {
-		if (!isValidPrecision(formWithPrecision.float.value, formWithPrecision.precision.value)) {
-			isError = true;
-			add_error_style(formname, 'default', SUGAR.language.get('app_strings', 'ERR_COMPATIBLE_PRECISION_VALUE'));
-		} else if (!isError) {
-			isError = false;
-		}
-	}
-=======
   requiredTxt = SUGAR.language.get('app_strings', 'ERR_MISSING_REQUIRED_FIELDS');
   invalidTxt = SUGAR.language.get('app_strings', 'ERR_INVALID_VALUE');
 
@@ -1310,9 +944,9 @@
         var bail = false;
 
 
-        //If a field is not required and it is blank or is binarydependant, skip validation.
+        //If a field is not required and it is blank or is binarydependant or is callback, skip validation.
         //Example of binary dependant fields would be the hour/min/meridian dropdowns in a date time combo widget, which require further processing than a blank check
-        if (!validate[formname][i][requiredIndex] && trim(form[validate[formname][i][nameIndex]].value) == '' && (typeof(validate[formname][i][jstypeIndex]) != 'undefined' && validate[formname][i][jstypeIndex] != 'binarydep')) {
+        if (!validate[formname][i][requiredIndex] && trim(form[validate[formname][i][nameIndex]].value) == '' && (typeof(validate[formname][i][jstypeIndex]) != 'undefined' && validate[formname][i][jstypeIndex] != 'binarydep' && validate[formname][i][jstypeIndex]  != 'callback')) {
           continue;
         }
 
@@ -1643,7 +1277,7 @@
       isError = false;
     }
   }
->>>>>>> aa0c3c55
+
 
 //END BUG# 15102
 
