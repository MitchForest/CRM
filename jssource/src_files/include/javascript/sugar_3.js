--- conflicted
+++ resolved
@@ -938,7 +938,6 @@
 	clear_all_errors(); // remove previous error messages
 
 	inputsWithErrors = new Array();
-<<<<<<< HEAD
 	for(var i = 0; i < validate[formname].length; i++){
 			if(validate[formname][i][nameIndex].indexOf(startsWith) == 0){
 				if(typeof form[validate[formname][i][nameIndex]]  != 'undefined' && typeof form[validate[formname][i][nameIndex]].value != 'undefined'){
@@ -959,26 +958,6 @@
 							add_error_style(formname, validate[formname][i][nameIndex], requiredTxt +' ' + validate[formname][i][msgIndex]);
 							isError = true;
 						}
-=======
-	for (var i = 0; i < validate[formname].length; i++) {
-		if (validate[formname][i][nameIndex].indexOf(startsWith) == 0) {
-			if (typeof form[validate[formname][i][nameIndex]] != 'undefined' && typeof form[validate[formname][i][nameIndex]].value != 'undefined') {
-				var bail = false;
-
-
-				//If a field is not required and it is blank or is binarydependant, skip validation.
-				//Example of binary dependant fields would be the hour/min/meridian dropdowns in a date time combo widget, which require further processing than a blank check
-				if (!validate[formname][i][requiredIndex] && trim(form[validate[formname][i][nameIndex]].value) == '' && (typeof(validate[formname][i][jstypeIndex]) != 'undefined' && validate[formname][i][jstypeIndex] != 'binarydep')) {
-					continue;
-				}
-
-				if (validate[formname][i][requiredIndex]
-					&& !isFieldTypeExceptFromEmptyCheck(validate[formname][i][typeIndex])
-				) {
-					if (typeof form[validate[formname][i][nameIndex]] == 'undefined' || trim(form[validate[formname][i][nameIndex]].value) == "") {
-						add_error_style(formname, validate[formname][i][nameIndex], requiredTxt + ' ' + validate[formname][i][msgIndex]);
-						isError = true;
->>>>>>> 2d89cd1c
 					}
 				}
 				if (!bail) {
