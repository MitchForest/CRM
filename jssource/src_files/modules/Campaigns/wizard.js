/*********************************************************************************
 * SugarCRM Community Edition is a customer relationship management program developed by
 * SugarCRM, Inc. Copyright (C) 2004-2013 SugarCRM Inc.

 * SuiteCRM is an extension to SugarCRM Community Edition developed by Salesagility Ltd.
 * Copyright (C) 2011 - 2014 Salesagility Ltd.
 *
 * This program is free software; you can redistribute it and/or modify it under
 * the terms of the GNU Affero General Public License version 3 as published by the
 * Free Software Foundation with the addition of the following permission added
 * to Section 15 as permitted in Section 7(a): FOR ANY PART OF THE COVERED WORK
 * IN WHICH THE COPYRIGHT IS OWNED BY SUGARCRM, SUGARCRM DISCLAIMS THE WARRANTY
 * OF NON INFRINGEMENT OF THIRD PARTY RIGHTS.
 *
 * This program is distributed in the hope that it will be useful, but WITHOUT
 * ANY WARRANTY; without even the implied warranty of MERCHANTABILITY or FITNESS
 * FOR A PARTICULAR PURPOSE.  See the GNU Affero General Public License for more
 * details.
 *
 * You should have received a copy of the GNU Affero General Public License along with
 * this program; if not, see http://www.gnu.org/licenses or write to the Free
 * Software Foundation, Inc., 51 Franklin Street, Fifth Floor, Boston, MA
 * 02110-1301 USA.
 *
 * You can contact SugarCRM, Inc. headquarters at 10050 North Wolfe Road,
 * SW2-130, Cupertino, CA 95014, USA. or at email address contact@sugarcrm.com.
 *
 * The interactive user interfaces in modified source and object code versions
 * of this program must display Appropriate Legal Notices, as required under
 * Section 5 of the GNU Affero General Public License version 3.
 *
 * In accordance with Section 7(b) of the GNU Affero General Public License version 3,
 * these Appropriate Legal Notices must retain the display of the "Powered by
 * SugarCRM" logo and "Supercharged by SuiteCRM" logo. If the display of the logos is not
 * reasonably feasible for  technical reasons, the Appropriate Legal Notices must
 * display the words  "Powered by SugarCRM" and "Supercharged by SuiteCRM".
 ********************************************************************************/



	/*
	 * this function hides a div element using the passed in id value
	 */
    function hide(divname){
        var elem1 = document.getElementById(divname);
        elem1.style.display = 'none';
    }

	/*
	 * this function shows a div using the passed in value
	 */
    function show(div){
        var elem1 = document.getElementById(div);
        elem1.style.display = '';
    }
	/*
	 * this function calls the methods to hide all divs and show the passed in div
	 */
    function showdiv(div){
        hideall();
        show(div);
    }
	
	/*
	 * this function iterates through all "stepx" divs (ie. step1, step2,etc) and hides them
	 */
    function hideall(){
        var last_val = document.getElementById('wiz_total_steps');
        var last = parseInt(last_val.value);
        for(i=1; i<=last; i++){
            hide('step'+i);
        }
    }
    
    
    /*this function should be run first.  It will call the methods that:
    *  1.hide the divs initially
    *  2.show the first div
    *  3.shows/hides the proper buttons
    *  4.highlites the step title
    *  5.adjusts the step location message
    */
    function showfirst(wiz_mode){
        //no validation needed.
        
       //show first step        
        showdiv('step1');
    
        //set div value
        var current_step = document.getElementById('wiz_current_step');
        current_step.value="1";
        
        //set button values
   

        var save_button = document.getElementById('wiz_submit_button');
		var next_button = document.getElementById('wiz_next_button');
		var save_button_div = document.getElementById('save_button_div');		
		var next_button_div = document.getElementById('next_button_div');	
		var back_button_div = document.getElementById('back_button_div');			

        save_button.disabled = true;
		back_button_div.style.display = 'none';
		save_button_div.style.display = 'none';		
		next_button.focus();
		if(wiz_mode == 'marketing'){
			back_button_div.style.display = '';
		}
        
        //set nav hi-lite
        hilite(current_step.value);
        

    }



/*this function runs on each navigation in the wizard.  It will call the methods that:
 *  1.hide the divs
 *  2.show the div being navigated to
 *  3.shows/hides the proper buttons
 *  4.highlites the step title
 *  5.adjusts the step location message
 */

function navigate(direction, noValidation){
  if(typeof noValidation == 'undefined') {
    noValidation = false;
  }

  //get the current step
  var current_step = document.getElementById('wiz_current_step');
  var currentValue = parseInt(current_step.value);

  //validation needed. (specialvalidation,  plus step number, plus submit button)
  if(noValidation || validate_wiz(current_step.value,direction)){

    //change current step value to that of the step being navigated to
    if(direction == 'back'){
      current_step.value = currentValue-1;
    }
    if(direction == 'next'){
      current_step.value = currentValue+1;
    }
    if(direction == 'direct'){
      //no need to modify current step, this is a direct navigation
    }

    //show next step
    showdiv("step"+current_step.value);

    //set nav hi-lite
    hilite(current_step.value);

    //enable save button if on last step
    var total = document.getElementById('wiz_total_steps').value;
    var save_button = document.getElementById('wiz_submit_button');
    var finish_button = document.getElementById('wiz_submit_finish_button');
    var back_button_div = document.getElementById('back_button_div');
    var save_button_div = document.getElementById('save_button_div');
    var next_button_div = document.getElementById('next_button_div');
    if(current_step.value==total){
      //save_button.display='';
      save_button.disabled = false;
      back_button_div.style.display = '';
      save_button_div.style.display = '';
      next_button_div.style.display = 'none';
<<<<<<< HEAD
      finish_button.style.display = 'none';

=======
      if(finish_button) {
        finish_button.style.display = 'none';
      }
      if(typeof campaignBudget != 'undefined' && campaignBudget) {
        finish_button.style.display = '';
      }
>>>>>>> afa6a832
    }else{
      if(current_step.value<2){
        back_button_div.style.display = 'none';
      }else{
        back_button_div.style.display = '';
      }
      var next_button = document.getElementById('wiz_next_button');
<<<<<<< HEAD
      next_button_div.style.display = '';
      save_button_div.style.display = 'none';
=======

      if(typeof campaignBudget != 'undefined' && campaignBudget) {
        var targetListStep = 3;
      }
      else {
        var targetListStep = 2;
      }
      if (current_step.value == targetListStep) {
        next_button_div.style.display = 'none';
        save_button_div.style.display = '';
        $('#wiz_submit_button').removeAttr('disabled');
      }
      else {
        next_button_div.style.display = '';
        save_button_div.style.display = 'none';
      }
>>>>>>> afa6a832
      next_button.focus();
    }

  }else{
    //error occurred, do nothing
  }

}

    /*
     * This function highlites the right title on the navigation div.
     * It also changes the title to a navigational link
     * */
     var already_linked ='';
    function hilite(hilite){
	    	var last = parseInt(document.getElementById('wiz_total_steps').value);
	        for(i=1; i<=last; i++){
	            var nav_step = document.getElementById('nav_step'+i);
	              nav_step.className   = '';
	        }
	        var nav_step = document.getElementById('nav_step'+hilite);
			nav_step.className   = '';
			if(already_linked.indexOf(hilite)<0){
		        nav_step.innerHTML= "<a href='#'  onclick=\"javascript:direct('"+hilite+"');\">" +nav_step.innerHTML+ "</a>";
		        already_linked +=',hilite'; 
			}
    }
    
    /*
     * Given a start and end, This function highlights the right title on the navigation div.
     * It also changes the title to a navigational link
     * */
    function link_navs(beg, end){
		if(beg==''){
			beg=1;
		}
		if(end==''){
	    	var last = document.getElementById('wiz_total_steps').value;			
			end=last;
		}		
		beg =parseInt(beg);
		end =parseInt(end);	

    	for(i=beg; i<=end; i++){
	        var nav_step = document.getElementById('nav_step'+ i);
	        nav_step.innerHTML= "<a href='#'  onclick=\"javascript:direct('"+i+"');\">" +nav_step.innerHTML+ "</a>";
    	}
    	
    }    

    /**
     * This function is called when clicking on a title that has already been changed
     * to show a link.  It is a direct navigation link
     */
    function direct(stepnumber){
        //get the current step
        var current_step = document.getElementById('wiz_current_step');
        var currentValue = parseInt(current_step.value);

        //validation needed. (specialvalidation,  plus step number, plus submit button)
        if(validate_wiz(current_step.value,'direct')){

            //lets set the current step to the selected step and invoke navigation
            current_step.value = stepnumber;
            navigate('direct'); 
        }else{
         //do nothing, validation failed   
        }
    }


/*
 * This is a generic create summary function.  It scrapes the form for all elements that 
 * are not hidden and displays it's value.  It uses the "title" parameter as the title
 * in the summary  There is also a provision for overriding this function and providing more
 * precise summary functions
 */
    
    /*
     * This function will perform basic navigation validation, and then call the customized 
     * form validation specified for this step.  This custom call should reside on wizard page itself.
     *
     */
    function validate_wiz(step, direction){
        var total = document.getElementById('wiz_total_steps').value;
        var wiz_message = document.getElementById('wiz_message');
        //validate step
         if(direction =='back'){
            //cancel and alert if on step1
            if(step=='1'){
                var msg = SUGAR.language.get('mod_strings', 'LBL_WIZARD_FIRST_STEP_MESSAGE');
                wiz_message.innerHTML = "<font color=\'red\' size=\'2\'><b>"+msg+"</b></font>";
                return false;
            }else{
                wiz_message.innerHTML = '';
            }
         }

        if(direction =='next'){
           //cancel and alert if on last step
            if(step==total){
                var msg = SUGAR.language.get('mod_strings', 'LBL_WIZARD_LAST_STEP_MESSAGE');
                wiz_message.innerHTML = "<font color=\'red\' size=\'2\'><b>"+msg+"</b></font>";
                return false;
            }else{
                wiz_message.innerHTML = '';
            }        
         }
         if(direction =='direct'){
            //no need to perform navigation validation
         }
    
         //make call to custom form validation, do not call if this is a direct navigation
         //if this is a direct navigation, then validation has already happened, calling twice 
         //will not allow page to navigate
        if((direction !='direct')  && ( window.validate_wiz_form ) && (!validate_wiz_form('step'+step))){
            return false;
         }
         
        return true;        
    }

var onEmailTemplateChange = function(elem, namePrefixCopyOf, templateIdDefault, callback) {

    var autoCheckUpdateCheckbox = function() {
        if (!$('#template_id').val()) {
            $('input[name="update_exists_template"]').prop('checked', false);
            $('input[name="update_exists_template"]').prop('disabled', true);
        }
        else {
            $('input[name="update_exists_template"]').prop('disabled', false);
        }
    }

    autoCheckUpdateCheckbox();

    if($('input[name="update_exists_template"]').prop('checked')) {
        namePrefixCopyOf = '';
    }

    var emailTemplateId = $(elem).val() ? $(elem).val() : (typeof templateIdDefault != 'undefined' && templateIdDefault ? templateIdDefault : null);
    if(emailTemplateId) {

        $('#email_template_view_html').html('');
        $('#email_template_view').html('');

        $.post('index.php?entryPoint=emailTemplateData', {
            'emailTemplateId': emailTemplateId
        }, function (resp) {
            var results = JSON.parse(resp);
            if(!results.error) {
                $('#email_template_view_html').html(results.data.body_html);
                $('#email_template_view').html(results.data.body);

                //document.getElementById("html_frame").contentWindow.document.write(results.data.body_from_html);
                //document.getElementById("html_frame").contentWindow.document.close();

                var htmlCode = $('<textarea />').html(results.data.body_html).text();
                $('#email_template_editor').html(htmlCode);
                $('#email_template_editor').mozaik(window.mozaikSettings.email_template_editor);

                $('#template_id').val(results.data.id);
                $('input[name="update_exists_template"]').prop('checked', true);
                autoCheckUpdateCheckbox();

                $('#template_name').val( ($('#update_exists_template').prop('checked') ? namePrefixCopyOf : '') + results.data.name);
                $('#template_subject').val(results.data.subject);
                if(typeof callback != 'undefined') {
                    callback();
                }
            }
            else {
                console.log(results.error);
            }

        });
    }

    //show_edit_template_link(elem);
};

var onScheduleClick = function(e) {
    $('input[name="action"]').val('WizardMarketingSave');
    $('input[name="module"]').val('Campaigns');
    $('#show_wizard_summary').val('1');
    $('#sendMarketingEmailSchedule').val('1');
    $('#sendMarketingEmailTest').val('0');

    //var data = $('#wizform').serialize();
    //$.post('index.php?'+data, data, function(resp){
    //    console.log(resp);
    //});
    $('#wizform').submit();
};


var onSendAsTestClick = function(e, campaignId, marketingId) {
    $('input[name="action"]').val('WizardMarketingSave');
    $('input[name="module"]').val('Campaigns');
    $('#show_wizard_summary').val('1');
    $('#sendMarketingEmailSchedule').val('0');
    $('#sendMarketingEmailTest').val('1');
    $('#wizform').submit();
};


var addTargetListData = function(id) {
  var result_data = {
    "form_name": 'wizform',
    "name_to_value_array": {
      popup_target_list_id: id,
      popup_target_list_name: targetListDataJSON[id].name,
      popup_target_list_type: targetListDataJSON[id].type,
      popup_target_list_count: targetListDataJSON[id].count,
    },
    "passthru_data": Object(),
    "popupConfirm": 0
  };
  set_return_prospect_list(result_data);
};<|MERGE_RESOLUTION|>--- conflicted
+++ resolved
@@ -165,17 +165,12 @@
       back_button_div.style.display = '';
       save_button_div.style.display = '';
       next_button_div.style.display = 'none';
-<<<<<<< HEAD
-      finish_button.style.display = 'none';
-
-=======
       if(finish_button) {
         finish_button.style.display = 'none';
       }
       if(typeof campaignBudget != 'undefined' && campaignBudget) {
         finish_button.style.display = '';
       }
->>>>>>> afa6a832
     }else{
       if(current_step.value<2){
         back_button_div.style.display = 'none';
@@ -183,10 +178,6 @@
         back_button_div.style.display = '';
       }
       var next_button = document.getElementById('wiz_next_button');
-<<<<<<< HEAD
-      next_button_div.style.display = '';
-      save_button_div.style.display = 'none';
-=======
 
       if(typeof campaignBudget != 'undefined' && campaignBudget) {
         var targetListStep = 3;
@@ -203,7 +194,6 @@
         next_button_div.style.display = '';
         save_button_div.style.display = 'none';
       }
->>>>>>> afa6a832
       next_button.focus();
     }
 
