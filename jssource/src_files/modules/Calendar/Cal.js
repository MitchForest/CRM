/*********************************************************************************
 * SugarCRM Community Edition is a customer relationship management program developed by
 * SugarCRM, Inc. Copyright (C) 2004-2013 SugarCRM Inc.

 * SuiteCRM is an extension to SugarCRM Community Edition developed by Salesagility Ltd.
 * Copyright (C) 2011 - 2014 Salesagility Ltd.
 *
 * This program is free software; you can redistribute it and/or modify it under
 * the terms of the GNU Affero General Public License version 3 as published by the
 * Free Software Foundation with the addition of the following permission added
 * to Section 15 as permitted in Section 7(a): FOR ANY PART OF THE COVERED WORK
 * IN WHICH THE COPYRIGHT IS OWNED BY SUGARCRM, SUGARCRM DISCLAIMS THE WARRANTY
 * OF NON INFRINGEMENT OF THIRD PARTY RIGHTS.
 *
 * This program is distributed in the hope that it will be useful, but WITHOUT
 * ANY WARRANTY; without even the implied warranty of MERCHANTABILITY or FITNESS
 * FOR A PARTICULAR PURPOSE.  See the GNU Affero General Public License for more
 * details.
 *
 * You should have received a copy of the GNU Affero General Public License along with
 * this program; if not, see http://www.gnu.org/licenses or write to the Free
 * Software Foundation, Inc., 51 Franklin Street, Fifth Floor, Boston, MA
 * 02110-1301 USA.
 *
 * You can contact SugarCRM, Inc. headquarters at 10050 North Wolfe Road,
 * SW2-130, Cupertino, CA 95014, USA. or at email address contact@sugarcrm.com.
 *
 * The interactive user interfaces in modified source and object code versions
 * of this program must display Appropriate Legal Notices, as required under
 * Section 5 of the GNU Affero General Public License version 3.
 *
 * In accordance with Section 7(b) of the GNU Affero General Public License version 3,
 * these Appropriate Legal Notices must retain the display of the "Powered by
 * SugarCRM" logo and "Supercharged by SuiteCRM" logo. If the display of the logos is not
 * reasonably feasible for  technical reasons, the Appropriate Legal Notices must
 * display the words  "Powered by SugarCRM" and "Supercharged by SuiteCRM".
 ********************************************************************************/

var CAL = {};
CAL.slot_height = 14;
CAL.dropped = 0;
CAL.records_openable = true;
CAL.moved_from_cell = "";
CAL.deleted_id = "";
CAL.deleted_module = "";
CAL.tmp_header = "";
CAL.disable_creating = false;
CAL.record_editable = false;
CAL.shared_users = {};
CAL.shared_users_count = 0;
CAL.script_evaled = false;
CAL.editDialog = false;
CAL.settingsDialog = false;
CAL.sharedDialog = false;
CAL.basic = {};
CAL.basic.items = {};
CAL.update_dd = new YAHOO.util.CustomEvent("update_dd");
CAL.dd_registry = new Object();
CAL.resize_registry = new Object();
CAL.print = false;
CAL.dom = YAHOO.util.Dom;
CAL.get = YAHOO.util.Dom.get;
CAL.query = YAHOO.util.Selector.query;


CAL.destroy_ui = function (id) {
  if (CAL.items_resizable && typeof CAL.resize_registry[id] != "undefined") {
    CAL.resize_registry[id].destroy();
    delete CAL.resize_registry[id];
  }
  if (CAL.items_draggable && typeof CAL.dd_registry[id] != "undefined")
    CAL.dd_registry[id].unreg();
  delete CAL.dd_registry[id];
}

CAL.basic.remove = function (item) {
  if (typeof CAL.basic.items[item.user_id] == 'undefined')
    CAL.basic.items[item.user_id] = new Object();
  delete CAL.basic.items[item.user_id][item.record];
}

CAL.basic.add = function (item) {
  if (typeof CAL.basic.items[item.user_id] == 'undefined')
    CAL.basic.items[item.user_id] = new Object();
  CAL.basic.items[item.user_id][item.record] = item;
}

CAL.init_edit_dialog = function (params) {
  CAL.editDialog = false;
  var rd = CAL.get("cal-edit");
}
CAL.open_edit_dialog = function (params) {
// Open modal dialog
  $('.modal-cal-edit').modal('show');
}
CAL.close_edit_dialog = function () {
  CAL.reset_edit_dialog();
}
CAL.remove_edit_dialog = function () {
  var rd_c = CAL.get("cal-edit_c");
  if (rd_c) {
    rd_c.parentNode.removeChild(rd_c);
  }
}
CAL.reset_edit_dialog = function () {
  var e;
  document.forms["CalendarEditView"].elements["current_module"].value = "Meetings";
  CAL.get("radio_call").removeAttribute("disabled");
  CAL.get("radio_meeting").removeAttribute("disabled");
  CAL.get("radio_call").checked = false;
  CAL.get("radio_meeting").checked = true;
  CAL.get("send_invites").value = "";
  if (e = CAL.get("record"))
    e.value = "";
  if (e = CAL.get("list_div_win"))
    e.style.display = "none";
  if (typeof SugarWidgetSchedulerSearch.hideCreateForm != 'undefined')
    SugarWidgetSchedulerSearch.hideCreateForm();
  $("#scheduler .schedulerInvitees").css("display", "");
  $("#create-invitees-title").css("display", "");
  $("#create-invitees-buttons").css("display", "");
  if (CAL.enable_repeat) {
    CAL.reset_repeat_form();
  }
  CAL.GR_update_focus("Meetings", "");
  CAL.select_tab("cal-tab-1");
  QSFieldsArray = new Array();
  QSProcessedFieldsArray = new Array();
}
CAL.reset_repeat_form = function () {
  document.forms['CalendarRepeatForm'].reset();
  var fields = ['type', 'interval', 'count', 'until', 'dow'];
  CAL.each(fields, function (i, field) {
    CAL.get('repeat_' + field).value = "";
  });
  toggle_repeat_type();
  CAL.get("repeat_parent_id").value = "";
  CAL.get("edit_all_recurrences").value = "";
  CAL.get("edit_all_recurrences_block").style.display = "none";
  CAL.get("cal-repeat-block").style.display = "none";
}
CAL.select_tab = function (tid) {
}
CAL.fill_repeat_data = function () {
  if (CAL.enable_repeat && (CAL.get("current_module").value == "Meetings" || CAL.get("current_module").value == "Calls")) {
    if (repeat_type = document.forms['CalendarRepeatForm'].repeat_type.value) {
      document.forms['CalendarEditView'].repeat_type.value = repeat_type;
      document.forms['CalendarEditView'].repeat_interval.value = document.forms['CalendarRepeatForm'].repeat_interval.value;
      if (document.getElementById("repeat_count_radio").checked) {
        document.forms['CalendarEditView'].repeat_count.value = document.forms['CalendarRepeatForm'].repeat_count.value;
        document.forms['CalendarEditView'].repeat_until.value = "";
      } else {
        document.forms['CalendarEditView'].repeat_until.value = document.forms['CalendarRepeatForm'].repeat_until.value;
        document.forms['CalendarEditView'].repeat_count.value = "";
      }
      if (repeat_type == 'Weekly') {
        var repeat_dow = "";
        for (var i = 0; i < 7; i++)
          if (CAL.get("repeat_dow_" + i).checked)
            repeat_dow += i.toString();
        CAL.get("repeat_dow").value = repeat_dow;
      }
    }
  }
}
CAL.fill_repeat_tab = function (data) {
  if (!CAL.enable_repeat)
    return;
  if (typeof data.repeat_parent_id != "undefined") {
    CAL.get("cal-repeat-block").style.display = "none";
    CAL.get("edit_all_recurrences_block").style.display = "";
    CAL.get("edit_all_recurrences").value = "";
    CAL.get("repeat_parent_id").value = data.repeat_parent_id;
    return;
  }
  CAL.get("cal-repeat-block").style.display = "";
  var repeat_type = "";
  var set_default_repeat_until = true;
  if (typeof data.repeat_type != "undefined") {
    repeat_type = data.repeat_type;
    document.forms['CalendarRepeatForm'].repeat_type.value = data.repeat_type;
    document.forms['CalendarRepeatForm'].repeat_interval.value = data.repeat_interval;
    if (data.repeat_count != '' && data.repeat_count != 0) {
      document.forms['CalendarRepeatForm'].repeat_count.value = data.repeat_count;
      CAL.get("repeat_count_radio").checked = true;
      CAL.get("repeat_until_radio").checked = false;
    } else {
      document.forms['CalendarRepeatForm'].repeat_until.value = data.repeat_until;
      CAL.get("repeat_until_radio").checked = true;
      CAL.get("repeat_count_radio").checked = false;
      set_default_repeat_until = false;
    }
    if (data.repeat_type == "Weekly") {
      var arr = data.repeat_dow.split("");
      CAL.each(arr, function (i, d) {
        CAL.get("repeat_dow_" + d).checked = true;
      });
    }
    CAL.get("cal-repeat-block").style.display = "";
    CAL.get("edit_all_recurrences_block").style.display = "none";
    toggle_repeat_type();
  }
  CAL.get("edit_all_recurrences").value = "true";
  if (typeof data.current_dow != "undefined" && repeat_type != "Weekly")
    CAL.get("repeat_dow_" + data.current_dow).checked = true;
  if (typeof data.default_repeat_until != "undefined" && set_default_repeat_until)
    CAL.get("repeat_until_input").value = data.default_repeat_until;
}
CAL.repeat_tab_handle = function (module_name) {
  clear_all_errors();
  toggle_repeat_type();
}

CAL.GR_update_user = function (user_id) {
  var callback = {
    success: function (o) {
      res = eval(o.responseText);
      GLOBAL_REGISTRY.focus.users_arr_hash = undefined;
    }
  };
  var data = {"users": user_id};
  var url = "index.php?module=Calendar&action=GetGRUsers&sugar_body_only=true";
  YAHOO.util.Connect.asyncRequest('POST', url, callback, CAL.toURI(data));
}
CAL.GR_update_focus = function (module, record) {
  if (record == "") {
    GLOBAL_REGISTRY["focus"] = {"module": module, users_arr: [], fields: {"id": "-1"}};
    SugarWidgetScheduler.update_time();
  } else {
    var callback = {
      success: function (o) {
        res = eval(o.responseText);
        SugarWidgetScheduler.update_time();
        if (CAL.record_editable) {
          CAL.enable_buttons();
        }
      }
    };
    var url = 'index.php?module=Calendar&action=GetGR&sugar_body_only=true&type=' + module + '&record=' + record;
    YAHOO.util.Connect.asyncRequest('POST', url, callback, false);
  }
}

CAL.toggle_settings = function () {
  $('.modal-calendar-settings').modal('toggle')
}

CAL.fill_invitees = function () {
  CAL.get("user_invitees").value = "";
  CAL.get("contact_invitees").value = "";
  CAL.get("lead_invitees").value = "";
  CAL.each(GLOBAL_REGISTRY['focus'].users_arr, function (i, v) {
    var field_name = "";
    if (v.module == "User")
      field_name = "user_invitees";
    if (v.module == "Contact")
      field_name = "contact_invitees";
    if (v.module == "Lead")
      field_name = "lead_invitees";
    var str = CAL.get(field_name).value;
    CAL.get(field_name).value = str + v.fields.id + ",";
  });
}
CAL.repeat_type_selected = function () {
  var rt;
  if (rt = CAL.get("repeat_type")) {
    if (rt.value == 'Weekly') {
      var nodes = CAL.query(".weeks_checks_div");
      CAL.each(nodes, function (i, v) {
        nodes[i].style.display = "block";
      });
    } else {
      var nodes = CAL.query(".weeks_checks_div");
      CAL.each(nodes, function (i, v) {
        nodes[i].style.display = "none";
      });
    }
    if (rt.value == '') {
      CAL.get("repeat_interval").setAttribute("disabled", "disabled");
      CAL.get("repeat_end_date").setAttribute("disabled", "disabled");
    } else {
      CAL.get("repeat_interval").removeAttribute("disabled");
      CAL.get("repeat_end_date").removeAttribute("disabled");
    }
  }
}
CAL.load_form = function (module_name, record, edit_all_recurrences, cal_event) {
<<<<<<< HEAD
	CAL.disable_creating = true;
	var e;
	var to_open = true;

	if (module_name != "Meetings" && module_name != "Calls") {
		to_open = false;
	}


	if(module_name == "Tasks") {
		var url = 'index.php?to_pdf=1&module=Home&action=AdditionalDetailsRetrieve&bean=' + cal_event.module + '&id=' + cal_event.record;
		var body = SUGAR.language.translate('app_strings', 'LBL_LOADING_PAGE');

		$.ajax(url)
			.done(function (data) {
				eval(data); // produces var result = {body:{}, caption:"", width:300}
				$('.modal-cal-tasks-edit .modal-body .container-fluid').html(result.body);
			})
			.fail(function () {
				$('.modal-cal-tasks-edit .modal-body .container-fluid').html(SUGAR.language.translate('app_strings', 'LBL_EMAIL_ERROR_GENERAL_TITLE'));
			}).always(function () {
					//console.log("complete");
			});

		$('.modal-cal-tasks-edit .modal-body .container-fluid').html(body);
		$('.modal-cal-tasks-edit').modal('show');
		$('#btn-view-task').unbind().click(function(){
			window.location.assign('index.php?module='+cal_event.module+'&action=DetailView&record='+cal_event.record);
		});
		$('#btn-tasks-full-form').unbind().click(function(){
			window.location.assign('index.php?module='+cal_event.module+'&action=EditView&record='+cal_event.record);
		});
	} else if(module_name == "FP_events") {
		var url = 'index.php?to_pdf=1&module=Home&action=AdditionalDetailsRetrieve&bean=' + cal_event.module + '&id=' + cal_event.record;
		var body =  SUGAR.language.translate('app_strings', 'LBL_LOADING_PAGE');

		$.ajax(url)
			.done(function (data) {
				eval(data); // produces var result = {body:{}, caption:"", width:300}
				$('.modal-cal-events-edit .modal-body .container-fluid').html(result.body);
			})
			.fail(function () {
				$('.modal-cal-events-edit .modal-body .container-fluid').html(SUGAR.language.translate('app_strings', 'LBL_EMAIL_ERROR_GENERAL_TITLE'));
			}).always(function () {
			//console.log("complete");
		});

		$('.modal-cal-events-edit .modal-body .container-fluid').html(body);
		$('.modal-cal-events-edit').modal('show');
		$('#btn-view-events').unbind().click(function(){
			window.location.assign('index.php?module='+cal_event.module+'&action=DetailView&record='+cal_event.record);
		});
		$('#btn-events-full-form').unbind().click(function(){
			window.location.assign('index.php?module='+cal_event.module+'&action=EditView&record='+cal_event.record);
		});
	}

	if (to_open && CAL.records_openable) {
		CAL.get("form_content").style.display = "none";
		CAL.disable_buttons();
		CAL.get("title-cal-edit").innerHTML = CAL.lbl_loading;
		CAL.repeat_tab_handle(module_name);
		ajaxStatus.showStatus(SUGAR.language.get('app_strings', 'LBL_LOADING'));
		params = {};

		if (edit_all_recurrences) {
			params = {stay_on_tab: true};
		}

		CAL.open_edit_dialog(params);
		CAL.get("record").value = "";

		if (!edit_all_recurrences) {
			edit_all_recurrences = "";
		}

		var callback = {
			success: function (o) {
				try {
					res = eval("(" + o.responseText + ")");
				} catch (err) {
					alert(CAL.lbl_error_loading);
					CAL.editDialog.cancel();
					ajaxStatus.hideStatus();
					return;
				}
				if (res.access == 'yes') {
					var fc = document.getElementById("form_content");
					CAL.script_evaled = false;
					fc.innerHTML = '<script type="text/javascript">CAL.script_evaled = true;</script>' + res.html;
					if (!CAL.script_evaled) {
						SUGAR.util.evalScript(res.html);
					}
					CAL.get("record").value = res.record;
					CAL.get("current_module").value = res.module_name;
					var mod_name = res.module_name;
					if (mod_name == "Meetings")
						CAL.get("radio_meeting").checked = true;
					if (mod_name == "Calls")
						CAL.get("radio_call").checked = true;
					if (res.edit == 1) {
						CAL.record_editable = true;
					} else {
						CAL.record_editable = false;
					}
					CAL.get("radio_call").setAttribute("disabled", "disabled");
					CAL.get("radio_meeting").setAttribute("disabled", "disabled");
					eval(res.gr);
					SugarWidgetScheduler.update_time();
					if (CAL.record_editable) {
						CAL.enable_buttons();
					}
					CAL.get("form_content").style.display = "";
					if (typeof res.repeat != "undefined") {
						CAL.fill_repeat_tab(res.repeat);
					}
					CAL.get("title-cal-edit").innerHTML = CAL.lbl_edit;
					ajaxStatus.hideStatus();
					CAL.get("btn-save").focus();
					setTimeout(function () {
						if (!res.edit) {
							$("#scheduler .schedulerInvitees").css("display", "none");
							$("#create-invitees-buttons").css("display", "none");
							$("#create-invitees-title").css("display", "none");
						}
						enableQS(false);
						disableOnUnloadEditView();
					}, 500);
				} else
					alert(CAL.lbl_error_loading);
			}, failure: function () {
				alert(CAL.lbl_error_loading);
			}
		};
		var url = "index.php?module=Calendar&action=QuickEdit&sugar_body_only=true";
		var data = {"current_module": module_name, "record": record, "edit_all_recurrences": edit_all_recurrences};
		YAHOO.util.Connect.asyncRequest('POST', url, callback, CAL.toURI(data));
	}
=======
  CAL.disable_creating = true;
  var e;
  var to_open = true;

  if (module_name != "Meetings" && module_name != "Calls") {
    to_open = false;
  }


  if (module_name == "Tasks") {

    var body = '<span class="title"><strong>' + SUGAR.language.get('Calendar', 'LBL_DATE') + '</strong></span>: ' + (cal_event.start.format(global_datetime_format) ) + '<br><span class="title"><strong>' + SUGAR.language.get('Calendar', 'LBL_SUBJECT') + ': </strong></span>' + ( (cal_event.title) ? cal_event.title : '');
    if (typeof cal_event.date_due !== "undefined") {
      body = body
        + '<span class="title">' + SUGAR.language.get('Calendar', 'LBL_INFO_DUE_DT') + '</span>: ' + cal_event.date_due;
    } else {
      body = body
        + '<span class="title">' + SUGAR.language.get('Calendar', 'LBL_DATE') + '</span>: ' + (cal_event.start.format(global_datetime_format) )
    }

    body = body
      + '<br><span class="title">' + SUGAR.language.get('Calendar', 'LBL_STATUS') + ': </span>' + ( (cal_event.status) ? cal_event.status : '')
      + '<br><span class="title">' + SUGAR.language.get('Calendar', 'LBL_PRIORITY') + ': </span>' + ( (cal_event.priority) ? cal_event.priority : '');

    if (cal_event.parent_name != "") {
      body = body
        + '<br><span class="title">' + SUGAR.language.get('Calendar', 'LBL_INFO_RELATED_TO') + ': </span>' + '<a href="index.php?action=DetailView&module=' + cal_event.parent_type + '&record=' + cal_event.parent_id + '">' + cal_event.parent_name + '</a>';
    } else {
      body = body
        + '<br><span class="title">' + SUGAR.language.get('Calendar', 'LBL_INFO_RELATED_TO') + ': </span>' + '';
    }

    $('.modal-cal-tasks-edit .modal-body .container-fluid').html(body);
    $('.modal-cal-tasks-edit').modal('show');
    $('#btn-view-task').unbind().click(function () {
      window.location.assign('index.php?module=' + cal_event.module + '&action=DetailView&record=' + cal_event.record);
    });
    $('#btn-tasks-full-form').unbind().click(function () {
      window.location.assign('index.php?module=' + cal_event.module + '&action=EditView&record=' + cal_event.record);
    });
  }

  if (to_open && CAL.records_openable) {
    CAL.get("form_content").style.display = "none";
    CAL.disable_buttons();
    CAL.get("title-cal-edit").innerHTML = CAL.lbl_loading;
    CAL.repeat_tab_handle(module_name);
    ajaxStatus.showStatus(SUGAR.language.get('app_strings', 'LBL_LOADING'));
    params = {};

    if (edit_all_recurrences) {
      params = {stay_on_tab: true};
    }

    CAL.open_edit_dialog(params);
    CAL.get("record").value = "";

    if (!edit_all_recurrences) {
      edit_all_recurrences = "";
    }

    var callback = {
      success: function (o) {
        try {
          res = eval("(" + o.responseText + ")");
        } catch (err) {
          alert(CAL.lbl_error_loading);
          CAL.editDialog.cancel();
          ajaxStatus.hideStatus();
          return;
        }
        if (res.access == 'yes') {
          var fc = document.getElementById("form_content");
          CAL.script_evaled = false;
          fc.innerHTML = '<script type="text/javascript">CAL.script_evaled = true;</script>' + res.html;
          if (!CAL.script_evaled) {
            SUGAR.util.evalScript(res.html);
          }
          CAL.get("record").value = res.record;
          CAL.get("current_module").value = res.module_name;
          var mod_name = res.module_name;
          if (mod_name == "Meetings")
            CAL.get("radio_meeting").checked = true;
          if (mod_name == "Calls")
            CAL.get("radio_call").checked = true;
          if (res.edit == 1) {
            CAL.record_editable = true;
          } else {
            CAL.record_editable = false;
          }
          CAL.get("radio_call").setAttribute("disabled", "disabled");
          CAL.get("radio_meeting").setAttribute("disabled", "disabled");
          eval(res.gr);
          SugarWidgetScheduler.update_time();
          if (CAL.record_editable) {
            CAL.enable_buttons();
          }
          CAL.get("form_content").style.display = "";
          if (typeof res.repeat != "undefined") {
            CAL.fill_repeat_tab(res.repeat);
          }
          CAL.get("title-cal-edit").innerHTML = CAL.lbl_edit;
          ajaxStatus.hideStatus();
          CAL.get("btn-save").focus();
          setTimeout(function () {
            if (!res.edit) {
              $("#scheduler .schedulerInvitees").css("display", "none");
              $("#create-invitees-buttons").css("display", "none");
              $("#create-invitees-title").css("display", "none");
            }
            enableQS(false);
            disableOnUnloadEditView();
          }, 500);
        } else
          alert(CAL.lbl_error_loading);
      }, failure: function () {
        alert(CAL.lbl_error_loading);
      }
    };
    var url = "index.php?module=Calendar&action=QuickEdit&sugar_body_only=true";
    var data = {"current_module": module_name, "record": record, "edit_all_recurrences": edit_all_recurrences};
    YAHOO.util.Connect.asyncRequest('POST', url, callback, CAL.toURI(data));
  }
>>>>>>> fb6ed90d
}
CAL.edit_all_recurrences = function () {
  var record = CAL.get("record").value;
  if (CAL.get("repeat_parent_id").value != "") {
    record = CAL.get("repeat_parent_id").value;
    CAL.get("repeat_parent_id").value = "";
  }
  var module = CAL.get("current_module").value;
  if (record != "") {
    CAL.load_form(module, record, true);
  }
}
// CAL.remove_shared = function (record_id, edit_all_recurrences) {
//     if (typeof edit_all_recurrences == "undefined")
//         edit_all_recurrences = false;
//     var e;
//     var arr = new Array();
//     if (CAL.enable_repeat && edit_all_recurrences) {
//         var nodes = CAL.query("div.act_item[repeat_parent_id='" + record_id + "']");
//         CAL.each(nodes, function (i, v) {
//             var record = nodes[i].getAttribute("record");
//             if (!CAL.contains(arr, record))
//                 arr.push(record);
//             nodes[i].parentNode.removeChild(nodes[i]);
//             CAL.destroy_ui(nodes[i].id);
//         });
//     }
//     CAL.each(CAL.shared_users, function (user_id, v) {
//         if (e = CAL.get(record_id + '____' + v)) {
//             CAL.destroy_ui(e.id);
//             e.parentNode.removeChild(e);
//         }
//         CAL.basic.remove({record: record_id, user_id: user_id});
//         CAL.each(arr, function (i, id) {
//             CAL.basic.remove({record: id, user_id: user_id});
//         });
//     });
// }
CAL.change_activity_type = function (mod_name) {
  if (typeof CAL.current_params.module_name != "undefined")
    if (CAL.current_params.module_name == mod_name)
      return;
  var e, user_name, user_id, date_start;
  CAL.get("title-cal-edit").innerHTML = CAL.lbl_loading;
  document.forms["CalendarEditView"].elements["current_module"].value = mod_name;
  CAL.current_params.module_name = mod_name;
  QSFieldsArray = new Array();
  QSProcessedFieldsArray = new Array();
  CAL.load_create_form(CAL.current_params);
}
CAL.load_create_form = function (params) {
  CAL.disable_buttons();
  ajaxStatus.showStatus(SUGAR.language.get('app_strings', 'LBL_LOADING'));
  CAL.repeat_tab_handle(CAL.current_params.module_name);
  var callback = {
    success: function (o) {
      try {
        res = eval("(" + o.responseText + ")");
      } catch (err) {
        alert(CAL.lbl_error_loading);
        $('.modal-cal-edit').modal('hide');
        ajaxStatus.hideStatus();
        return;
      }
      if (res.access == 'yes') {
        var fc = document.getElementById("form_content");
        CAL.script_evaled = false;
        fc.innerHTML = '<script type="text/javascript">CAL.script_evaled = true;</script>' + res.html;
        if (!CAL.script_evaled) {
          SUGAR.util.evalScript(res.html);
        }
        CAL.get("record").value = "";
        CAL.get("current_module").value = res.module_name;
        var mod_name = res.module_name;
        if (res.edit == 1) {
          CAL.record_editable = true;
        } else {
          CAL.record_editable = false;
        }
        CAL.get("title-cal-edit").innerHTML = CAL.lbl_create_new;
        if (typeof res.repeat != "undefined") {
          CAL.fill_repeat_tab(res.repeat);
        }
        CAL.enable_buttons();
        setTimeout(function () {
          SugarWidgetScheduler.update_time();
          enableQS(false);
          disableOnUnloadEditView();
        }, 500);
        ajaxStatus.hideStatus();
      } else {
        alert(CAL.lbl_error_loading);
        ajaxStatus.hideStatus();
      }
    }, failure: function () {
      alert(CAL.lbl_error_loading);
      ajaxStatus.hideStatus();
    }
  };
  var url = "index.php?module=Calendar&action=QuickEdit&sugar_body_only=true";
  var data = {
    "current_module": params.module_name,
    "assigned_user_id": params.user_id,
    "assigned_user_name": params.user_name,
    "date_start": params.date_start
  };

  if ("date_end" in params && params.date_end != "") {
    data['date_end'] = params.date_end;
  }
  YAHOO.util.Connect.asyncRequest('POST', url, callback, CAL.toURI(data));
}
CAL.full_form = function () {
  var e = document.createElement('input');
  e.setAttribute('type', 'hidden');
  e.setAttribute('name', 'module');
  e.value = CAL.get('current_module').value;
  CAL.get('form_content').parentNode.appendChild(e);
  var e = document.createElement('input');
  e.setAttribute('type', 'hidden');
  e.setAttribute('name', 'action');
  e.value = 'EditView';
  CAL.get('form_content').parentNode.appendChild(e);
  document.forms['CalendarEditView'].action = "index.php";
  document.forms['CalendarEditView'].full_form = "true";
  document.forms['CalendarEditView'].submit();
}
CAL.disable_buttons = function () {
  CAL.get("btn-save").setAttribute("disabled", "disabled");
  CAL.get("btn-send-invites").setAttribute("disabled", "disabled");
  CAL.get("btn-delete").setAttribute("disabled", "disabled");
  CAL.get("btn-full-form").setAttribute("disabled", "disabled");
  if (CAL.enable_repeat) {
    CAL.get("btn-edit-all-recurrences").setAttribute("disabled", "disabled");
    CAL.get("btn-remove-all-recurrences").setAttribute("disabled", "disabled");
  }
}
CAL.enable_buttons = function () {
  CAL.get("btn-save").removeAttribute("disabled");
  CAL.get("btn-send-invites").removeAttribute("disabled");
  if (CAL.get("record").value != "")
    CAL.get("btn-delete").removeAttribute("disabled");
  CAL.get("btn-full-form").removeAttribute("disabled");
  if (CAL.enable_repeat) {
    CAL.get("btn-edit-all-recurrences").removeAttribute("disabled");
    CAL.get("btn-remove-all-recurrences").removeAttribute("disabled");
  }
}
CAL.dialog_create = function (date, end_date, user_id) {
  var e, user_id, user_name;
  CAL.get("title-cal-edit").innerHTML = CAL.lbl_loading;
  CAL.open_edit_dialog();
  CAL.disable_buttons();
  var module_name = CAL.get("current_module").value;
  if (CAL.view == 'sharedWeek' || CAL.view == 'sharedMonth') {
    user_name = "";
    CAL.GR_update_user(user_id);
    $.ajax({
      url: "index.php?module=Calendar&action=getUser&record=" + user_id,
    }).done(function (data) {
      data = jQuery.parseJSON(data);
      user_name = data.user_name;
      callback(user_name, user_id, module_name, date, end_date);
    });
  } else {
    user_id = CAL.current_user_id;
    user_name = CAL.current_user_name;
    CAL.GR_update_user(CAL.current_user_id);

    callback(user_name, user_id, module_name, date, end_date);
  }

  function callback(user_name, user_id, module_name, date, end_date) {
    var params = {
      'module_name': module_name,
      'user_id': user_id,
      'user_name': user_name,
      'date_start': date,
      'date_end': ""

    };
    if (end_date != "") {
      params.date_end = end_date;
    }
    CAL.current_params = params;
    CAL.load_create_form(CAL.current_params);
  }
}

CAL.dialog_save = function () {
  CAL.disable_buttons();
  ajaxStatus.showStatus(SUGAR.language.get('app_strings', 'LBL_SAVING'));
  if (CAL.get("send_invites").value == "1") {
    CAL.get("title-cal-edit").innerHTML = CAL.lbl_sending;
  } else {
    CAL.get("title-cal-edit").innerHTML = CAL.lbl_saving;
  }
  CAL.fill_invitees();
  CAL.fill_repeat_data();
  var callback = {
    success: function (o) {
      try {
        res = eval("(" + o.responseText + ")");
      } catch (err) {
        alert(CAL.lbl_error_saving);
        $('.modal-cal-edit').modal('hide');
        ajaxStatus.hideStatus();
        return;
      }
      if (res.access == 'yes') {
        if (typeof res.limit_error != "undefined") {
          var alert_msg = CAL.lbl_repeat_limit_error;
          alert(alert_msg.replace("\$limit", res.limit));
          CAL.get("title-cal-edit").innerHTML = CAL.lbl_edit;
          ajaxStatus.hideStatus();
          CAL.enable_buttons();
          return;
        }
        $('.modal-cal-edit').modal('hide');
        CAL.update_vcal();

        var newEvent = new Object();
        $("#calendar" + res.user_id).fullCalendar("removeEvents", res['record']);
        newEvent.module = res['module_name'];
        newEvent.title = res['name'];
        newEvent.record = res['record'];
        newEvent.id = res['record'];
        if (undefined !== global_colorList[res.module_name]) {
          newEvent.backgroundColor = '#' + global_colorList[res.module_name].body;
          newEvent.borderColor = '#' + global_colorList[res.module_name].border;
          newEvent.textColor = '#' + global_colorList[res.module_name].text;
        }
        newEvent.start = new Date(moment.unix(res['ts_start']).format("MM/DD/YYYY") + " " + moment(res['time_start'], 'hh:mma').format("HH:mm"));
        newEvent.end = moment(new Date(moment.unix(res['ts_start']).format("MM/DD/YYYY") + " " + moment(res['time_start'], 'hh:mma').format("HH:mm"))).add(res['duration_hours'], 'hours').add(res['duration_minutes'], 'minutes');
        if ((res['duration_hours'] % 24 === 0) && (res['time_start'] == "12:00am")) {
          newEvent.allDay = "true";
        }
        $('#calendar' + res.user_id).fullCalendar('renderEvent', newEvent);

        if (res['repeat']) {
          $.each(res['repeat'], function (key, value) {
            var newEvent = new Object();
            newEvent.module = res['module_name'];
            newEvent.title = res['name'];
            newEvent.record = value['id'];
            newEvent.id = value['id'];
            newEvent.start = new Date(moment.unix(value['ts_start']).format("MM/DD/YYYY") + " " + moment(res['time_start'], 'hh:mma').format("HH:mm"));
            newEvent.end = moment(new Date(moment.unix(value['ts_start']).format("MM/DD/YYYY") + " " + moment(res['time_start'], 'hh:mma').format("HH:mm"))).add(res['duration_hours'], 'hours').add(res['duration_minutes'], 'minutes');
            if ((res['duration_hours'] % 24 === 0) && (res['time_start'] == "12:00am")) {
              newEvent.allDay = "true";
            }
            $('#calendar' + res.user_id).fullCalendar('renderEvent', newEvent);
          });
        }

        ajaxStatus.hideStatus();
      } else {
        alert(CAL.lbl_error_saving);
        ajaxStatus.hideStatus();
      }
    }, failure: function () {
      alert(CAL.lbl_error_saving);
      ajaxStatus.hideStatus();
    }
  };
  var url = "index.php?module=Calendar&action=SaveActivity&sugar_body_only=true";
  YAHOO.util.Connect.setForm(CAL.get("CalendarEditView"));
  YAHOO.util.Connect.asyncRequest('POST', url, callback, false);
}
CAL.remove_all_recurrences = function () {
  if (confirm(CAL.lbl_confirm_remove_all_recurring)) {
    if (CAL.get("repeat_parent_id").value != '') {
      CAL.get("record").value = CAL.get("repeat_parent_id").value;
    }
    CAL.get("edit_all_recurrences").value = true;
    CAL.dialog_remove();
  }
}

/** Current remove dialog.  **/
CAL.dialog_remove = function () {
  CAL.deleted_id = CAL.get("record").value;
  CAL.deleted_module = CAL.get("current_module").value;
  var remove_all_recurrences = CAL.get("edit_all_recurrences").value;
  var isRecurrence = false;
  if (CAL.enable_repeat) {
    if (CAL.get("repeat_parent_id").value != '') {
      var isRecurrence = true;
    } else {
      if (document.CalendarRepeatForm.repeat_type.value != '') {
        var isRecurrence = true;
      }
    }
  }
  var callback = {
    success: function (o) {
      $("#calendar" + global_current_user_id).fullCalendar('removeEvents', CAL.deleted_id);
    }, failure: function () {
      alert(CAL.lbl_error_saving);
    }
  };
  var data = {
    "current_module": CAL.deleted_module,
    "record": CAL.deleted_id,
    "remove_all_recurrences": remove_all_recurrences
  };
  var url = "index.php?module=Calendar&action=Remove&sugar_body_only=true";
  YAHOO.util.Connect.asyncRequest('POST', url, callback, CAL.toURI(data));
  $('.modal-cal-edit').modal('hide');
}
CAL.refresh = function () {
  var callback = {
    success: function (o) {
      try {
        var activities = eval("(" + o.responseText + ")");
      } catch (err) {
        alert(CAL.lbl_error_saving);
        ajaxStatus.hideStatus();
        return;
      }
      //CAL.basic.populate_grid();
      CAL.update_dd.fire();
    }
  }
  var data = {"view": CAL.view, "year": CAL.year, "month": CAL.month, "day": CAL.day};
  var url = "index.php?module=Calendar&action=getActivities&sugar_body_only=true";
  YAHOO.util.Connect.asyncRequest('POST', url, callback, CAL.toURI(data));
  CAL.clear();
}
CAL.clear = function () {
  CAL.basic.items = {};
  var nodes = CAL.query("#cal-grid div.act_item");
  CAL.each(nodes, function (i, v) {
    nodes[i].parentNode.removeChild(nodes[i]);
  });
}
CAL.show_additional_details = function (id) {
  var obj = CAL.get(id);
  var record = obj.getAttribute("record");
  var module_name = obj.getAttribute("module_name");
  SUGAR.util.getAdditionalDetails(module_name, record, 'div_' + id, true);
  return;
}
CAL.clear_additional_details = function (id) {
  if (typeof SUGAR.util.additionalDetailsCache[id] != "undefined")
    SUGAR.util.additionalDetailsCache[id] = undefined;
  if (typeof SUGAR.util.additionalDetailsCalls[id] != "undefined")
    SUGAR.util.additionalDetailsCalls[id] = undefined;
}
CAL.toggle_shared_edit = function () {
  $('.modal-calendar-user-list').modal('toggle');
}
CAL.goto_date_call = function () {
  var date_string = CAL.get("goto_date").value;
  var date_arr = [];
  date_arr = date_string.split("/");
  window.location.href = "index.php?module=Calendar&view=" + CAL.view + "&day=" + date_arr[1] + "&month=" + date_arr[0] + "&year=" + date_arr[2];
}
CAL.check_forms = function () {
  //
  if (CAL.enable_repeat && CAL.get("edit_all_recurrences").value != "") {
    lastSubmitTime = lastSubmitTime - 2001;
  }
  return true;
}
CAL.toURI = function (a) {
  t = [];
  for (x in a) {
    t.push(x + "=" + encodeURIComponent(a[x]));
  }
  return t.join("&");
}
CAL.each = function (object, callback) {
  if (typeof object == "undefined")
    return;
  var name, i = 0, length = object.length, isObj = (length === undefined) || (typeof(object) === "function");
  if (isObj) {
    for (name in object) {
      if (callback.call(object[name], name, object[name]) === false) {
        break;
      }
    }
  } else {
    for (; i < length;) {
      if (callback.call(object[i], i, object[i++]) === false) {
        break;
      }
    }
  }
  return object;
}
CAL.contains = function (a, obj) {
  var i = a.length;
  while (i--)
    if (a[i] === obj)
      return true;
  return false;
}
CAL.update_vcal = function () {
  var v = CAL.current_user_id;
  var callback = {
    success: function (result) {
      if (typeof GLOBAL_REGISTRY.freebusy == 'undefined') {
        GLOBAL_REGISTRY.freebusy = new Object();
      }
      if (typeof GLOBAL_REGISTRY.freebusy_adjusted == 'undefined') {
        GLOBAL_REGISTRY.freebusy_adjusted = new Object();
      }
      GLOBAL_REGISTRY.freebusy[v] = SugarVCalClient.parseResults(result.responseText, false);
      GLOBAL_REGISTRY.freebusy_adjusted[v] = SugarVCalClient.parseResults(result.responseText, true);
      SugarWidgetScheduler.update_time();
    }
  };
  var url = "vcal_server.php?type=vfb&source=outlook&user_id=" + v;
  YAHOO.util.Connect.asyncRequest('GET', url, callback, false);
}

CAL.remove_edit_dialog();
var cal_loaded = true;

/** new items **/
$(document).ready(function () {

<<<<<<< HEAD
	// Container for all calendars
	var calendarContainer = $('#calendarContainer');

	// Build calendar(s)
	$.each(calendar_items, function (user_id, user_calendar_activities) {

		// Add a calendar container for the user
		var calendar = '<div id="calendar' + user_id + '"></div>';
		$(calendar).appendTo(calendarContainer);

		// Build the calendar activities for the user
		var users_activities = [];
		$.each(user_calendar_activities, function (index, element) {
			var valueToPush = {};
			valueToPush["title"] = element['name'];
			valueToPush["id"] = element['record'];
			valueToPush["record"] = element['record'];
			valueToPush['module'] = element['module_name'];
			valueToPush['related_to'] = element['related_to'];
            valueToPush['parent_id'] = element['parent_id'];
            valueToPush['parent_name'] = element['parent_name'];
            valueToPush['parent_type'] = element['parent_type'];
            valueToPush['status'] = element['status'];
            valueToPush['date_due'] = element['date_due'];
            valueToPush["start"] = new Date(moment.utc(moment.unix(element['ts_start'])).format("MM/DD/YYYY") + " " + moment(element['time_start'], 'hh:mma').format("HH:mm"));
            valueToPush["end"] = moment(new Date(moment.utc(moment.unix(element['ts_start'])).format("MM/DD/YYYY") + " " + moment(element['time_start'], 'hh:mma').format("HH:mm"))).add(element['duration_hours'], 'hours').add(element['duration_minutes'], 'minutes');

			if (element.module_name != "Meetings" && element.module_name != "Calls") {
				valueToPush['editable'] = false;
			}

			if (undefined !== global_colorList[element.module_name]) {

				valueToPush["backgroundColor"] = '#' + global_colorList[element.module_name].body;
				valueToPush["borderColor"] = '#' + global_colorList[element.module_name].border;
				valueToPush["textColor"] = '#' + global_colorList[element.module_name].text;
			}

			if ((element['duration_hours'] % 24 === 0) && (element['time_start'] == "12:00am" || element['time_start'] == "00:00")) {
				valueToPush['allDay'] = true;
			}

			users_activities.push(valueToPush);
		});

		// Construct the calendar for the user
		constructCalendar(user_id, users_activities);
	});

	// Move the current user's calendar to the top - for the current users convenience
	$('#calendar' + global_current_user_id).prependTo(calendarContainer);

	function constructCalendar(user_id, all_events) {
		$('#calendar' + user_id).fullCalendar({
			header: {
				left: '',
				center: '',
				right: ''
			},
			lang: global_langPrefix,
			views: views,
			minTime: global_start_time,
			maxTime: global_end_time,
			selectHelper: true,
			selectable: true,
			selectOverlap: true, //overlap of events !
			slotMinutes: global_timeslots,
			defaultDate: global_year + "-" + global_month + "-" + global_day,
			editable: global_edit,
			//weekNumbers: true,
			disableDragging: global_items_draggable,
			eventLimit: true, // allow "more" link when too many events
			defaultView: global_view,
			firstDay: global_start_week_day,
			height: global_basic_min_height,
			columnFormat: 'dddd D',
			select: function (date, jsEvent, view) {
				if (global_edit == true) {
					var date_start = date.format(global_datetime_format);
					var date_end = jsEvent.format(global_datetime_format);
					if (date.hasTime() == false) {
						var date_end = date.add(1, 'days').format(global_datetime_format);
					}

					CAL.dialog_create(date_start, date_end, user_id);
				}
			},
			eventClick: function (calEvent, jsEvent, view) {
				if (global_edit == true) {
					CAL.load_form(calEvent.module, calEvent.record, false, calEvent);
				}
			},
			eventDrop: function (event, delta, revertFunc) {
				//event_datetime = event.start.format("YYYY-MM-DD HH:mm:ss");
				event_datetime = event.start.format(global_datetime_format);
				var data = {
					"current_module": event.module,
					"record": event.record,
					"datetime": event_datetime,
					"calendar_style": "basic"
				};

				if (event.allDay == true) {
					// this is a full day event.
					data.allDay = true;
					data.enddatetime = event.start.add(1, 'days').format(global_datetime_format);
				}
				var url = "index.php?module=Calendar&action=Reschedule&sugar_body_only=true";

				$.ajax({
					method: "POST",
					url: url,
					data: data
				})

			},
			eventResize: function (event, delta, revertFunc) {

				var url = "index.php?module=Calendar&action=Resize&sugar_body_only=true";

				var hours = Math.floor(event.end.diff(event.start, 'minutes') / 60);
				var minutes = event.end.diff(event.start, 'minutes') % 60;

				var data = {
					"current_module": event.module,
					"record": event.record,
					"duration_hours": hours,
					"duration_minutes": minutes
				};
				$.ajax({
					method: "POST",
					url: url,
					data: data
				})
			},
			events: all_events,
			eventRender: function (event, element) {
				var url = 'index.php?to_pdf=1&module=Home&action=AdditionalDetailsRetrieve&bean=' + event.module + '&id=' + event.id;
        var title = '<div class="qtip-title-text">' + event.title + '</div>'
					+ '<div class="qtip-title-buttons">'
					+ '</div>';
				var body = SUGAR.language.translate('app_strings', 'LBL_LOADING_PAGE');

				if ($('#cal_module').val() != "Home") {
					element.qtip({
						content: {
							title: {
								text: title,
								button: true,
							},

							text: body,
						},
						events: {
							render: function(event, api) {
								$.ajax(url)
									.done(function (data) {
										eval(data); // produces var result = {body:{}, caption:"", width:300}
										var divCaption = "#qtip-"+api.id+"-title";
										var divBody = "#qtip-"+api.id+"-content";
										if(data.caption != "") {
											$(divCaption).html(result.caption);
										}
										api.set('content.text', result.body);
									})
									.fail(function () {
										$(divBody).html(SUGAR.language.translate('app_strings', 'LBL_EMAIL_ERROR_GENERAL_TITLE'));
									})
									.always(function () {
										//console.log("complete");
									});
							}
						},
						position: {
							my: 'bottom left',
							at: 'top left'
						},
						show: {solo: true},
						hide: {event: false},
						style: {
							width: 224,
							padding: 5,
							color: 'black',
							textAlign: 'left',
							border: {
								width: 1,
								radius: 3
							},
							tip: 'bottomLeft',
							classes: {
								tooltip: 'ui-widget',
								tip: 'ui-widget',
								title: 'ui-widget-header',
								content: 'ui-widget-content'
							}
						}
					});
				}
			},
		});

		if ($('#calendar_title_' + user_id).length == 0) {
			var calendar = $("#calendar" + user_id + " > .fc-view-container");
			var calendarTitle = "<div class='monthCalBody'><h5 class='calSharedUser' id='calendar_title_" + user_id + "'></h5></div><div id='calendar" + user_id + "'></div>";
			$(calendarTitle).prependTo(calendar);
			$.ajax({
				url: "index.php?module=Calendar&action=getUser&record=" + user_id,
			}).done(function (data) {
				data = jQuery.parseJSON(data);
				$("#calendar_title_" + user_id).html(data.full_name);
			});
		}
	}
=======
  // Container for all calendars
  var calendarContainer = $('#calendarContainer');

  // Build calendar(s)
  $.each(calendar_items, function (user_id, user_calendar_activities) {

    // Add a calendar container for the user
    var calendar = '<div id="calendar' + user_id + '"></div>';
    $(calendar).appendTo(calendarContainer);

    // Build the calendar activities for the user
    var users_activities = [];
    $.each(user_calendar_activities, function (index, element) {
      var valueToPush = {};
      valueToPush["title"] = element['name'];
      valueToPush["id"] = element['record'];
      valueToPush["record"] = element['record'];
      valueToPush['module'] = element['module_name'];
      valueToPush['related_to'] = element['related_to'];
      valueToPush['parent_id'] = element['parent_id'];
      valueToPush['parent_name'] = element['parent_name'];
      valueToPush['parent_type'] = element['parent_type'];
      valueToPush['status'] = element['status'];
      valueToPush['date_due'] = element['date_due'];
      valueToPush["start"] = new Date(moment.utc(moment.unix(element['ts_start'])).format("MM/DD/YYYY") + " " + moment(element['time_start'], 'hh:mma').format("HH:mm"));
      valueToPush["end"] = moment(new Date(moment.utc(moment.unix(element['ts_start'])).format("MM/DD/YYYY") + " " + moment(element['time_start'], 'hh:mma').format("HH:mm"))).add(element['duration_hours'], 'hours').add(element['duration_minutes'], 'minutes');

      if (element.module_name != "Meetings" && element.module_name != "Calls") {
        valueToPush['editable'] = false;
      }

      if (undefined !== global_colorList[element.module_name]) {

        valueToPush["backgroundColor"] = '#' + global_colorList[element.module_name].body;
        valueToPush["borderColor"] = '#' + global_colorList[element.module_name].border;
        valueToPush["textColor"] = '#' + global_colorList[element.module_name].text;
      }

      if ((element['duration_hours'] % 24 === 0) && (element['time_start'] == "12:00am" || element['time_start'] == "00:00")) {
        valueToPush['allDay'] = true;
      }

      users_activities.push(valueToPush);
    });

    // Construct the calendar for the user
    constructCalendar(user_id, users_activities);
  });

  // Move the current user's calendar to the top - for the current users convenience
  $('#calendar' + global_current_user_id).prependTo(calendarContainer);

  function constructCalendar(user_id, all_events) {
    var headerFormatDayWeek = 'dddd D';
    var headerFormatMonth = 'dddd';
    var headerFormat = headerFormatDayWeek;
    if(global_view == 'sharedMonth' || global_view == 'month') {
      headerFormat = headerFormatMonth;
    }

    $('#calendar' + user_id).fullCalendar({
      header: {
        left: '',
        center: '',
        right: ''
      },
      lang: global_langPrefix,
      views: views,
      minTime: global_start_time,
      maxTime: global_end_time,
      selectHelper: true,
      selectable: true,
      selectOverlap: true, //overlap of events !
      slotMinutes: global_timeslots,
      defaultDate: global_year + "-" + global_month + "-" + global_day,
      editable: global_edit,
      //weekNumbers: true,
      disableDragging: global_items_draggable,
      eventLimit: true, // allow "more" link when too many events
      defaultView: global_view,
      firstDay: global_start_week_day,
      height: global_basic_min_height,
      columnFormat: headerFormat,
      select: function (date, jsEvent, view) {
        if (global_edit == true) {
          var date_start = date.format(global_datetime_format);
          var date_end = jsEvent.format(global_datetime_format);
          var date_duration = jsEvent.diff(date);

          if (date.hasTime() == false) {
            var date_end = date.add(1, 'days').format(global_datetime_format);
          }

          /*
           * When user clicks on the top of the date in the month view
           * redirect the user to the day view.
           *
           * We need to allow user to select over multiple days.
           * When upgrading fullcalendar.io ensure that the css class matches the top of each day in the month view.
           **/
          if ($(view.target).hasClass('fc-day-top') && date_duration <= 86400000) {
            var dateStr = $(view.target).attr('data-date');
            var dateMoment = new moment(dateStr);
            var url = 'index.php?module=Calendar&action=index&view=agendaDay&year=' + dateMoment.format('YYYY') + '&month=' + dateMoment.format('MM') + '&day=' + dateMoment.format('DD') + '&hour=0';
            console.log('url', url);
            window.location.href = url;
            return false;
          }

          CAL.dialog_create(date_start, date_end, user_id);
        }
      },
      eventClick: function (calEvent, jsEvent, view) {
        if (global_edit == true) {
          CAL.load_form(calEvent.module, calEvent.record, false, calEvent);
        }
      },
      eventDrop: function (event, delta, revertFunc) {
        //event_datetime = event.start.format("YYYY-MM-DD HH:mm:ss");
        event_datetime = event.start.format(global_datetime_format);
        var data = {
          "current_module": event.module,
          "record": event.record,
          "datetime": event_datetime,
          "calendar_style": "basic"
        };

        if (event.allDay == true) {
          // this is a full day event.
          data.allDay = true;
          data.enddatetime = event.start.add(1, 'days').format(global_datetime_format);
        }
        var url = "index.php?module=Calendar&action=Reschedule&sugar_body_only=true";

        $.ajax({
          method: "POST",
          url: url,
          data: data
        })

      },
      navLinks: true,
      navLinkDayClick: function (weekStart, jsEvent) {
        if (global_edit == true) {
          /*
           * When user clicks on the day numbers in the month view
           * redirect the user to the day view.
           *
           * We need to allow user to select over multiple days.
           * When upgrading fullcalendar.io ensure that the css class matches the top of each day in the month view.
           **/
          if ($(jsEvent.currentTarget).hasClass('fc-day-number')) {
            var dateStr = $(jsEvent.currentTarget).closest('.fc-day-top').attr('data-date');
            var dateMoment = new moment(dateStr);
            var url = 'index.php?module=Calendar&action=index&view=agendaDay&year=' + dateMoment.format('YYYY') + '&month=' + dateMoment.format('MM') + '&day=' + dateMoment.format('DD') + '&hour=0';
            window.location.href = url;
            return false;
          }

          /*
           * When user clicks on the day header in the week view
           * redirect the user to the day view.
           *
           * When upgrading fullcalendar.io ensure that the css class matches the top of each day in the month view.
           **/
          var dayHeader = $(jsEvent.currentTarget).closest('.fc-day-header');
          var momentObj = moment($(dayHeader).attr('data-date'));
          var url = 'index.php?module=Calendar&action=index&view=agendaDay&year=' + momentObj.format('YYYY') + '&month=' + momentObj.format('MM') + '&day=' + momentObj.format('DD') + '&hour=0';
          window.location.href = url;
          return false;
        }
      },
      eventResize: function (event, delta, revertFunc) {

        var url = "index.php?module=Calendar&action=Resize&sugar_body_only=true";

        var hours = Math.floor(event.end.diff(event.start, 'minutes') / 60);
        var minutes = event.end.diff(event.start, 'minutes') % 60;

        var data = {
          "current_module": event.module,
          "record": event.record,
          "duration_hours": hours,
          "duration_minutes": minutes
        };
        $.ajax({
          method: "POST",
          url: url,
          data: data
        })
      },
      events: all_events,
      eventRender: function (event, element) {
        var title = '<div class="qtip-title-text">' + event.title + '</div>'
          + '<div class="qtip-title-buttons">'
          + '<a href="index.php?action=DetailView&module=' + event.module + '&record=' + event.id + '" class="btn btn-xs"><span class="glyphicon glyphicon-eye-open"></span></a>'
          + '<a href="index.php?action=EditView&module=' + event.module + '&record=' + event.id + '" class="btn btn-xs"><span class="glyphicon glyphicon-pencil"></span></a>'
          + '</div>';


        var body = '';
        if (typeof event.date_due !== "undefined") {
          body = body
            + '<span class="title">' + SUGAR.language.get('Calendar', 'LBL_INFO_DUE_DT') + '</span>: ' + event.date_due;
        } else {
          body = body
            + '<span class="title">' + SUGAR.language.get('Calendar', 'LBL_DATE') + '</span>: ' + (event.start.format(global_datetime_format) )
        }

        body = body
          + '<br><span class="title">' + SUGAR.language.get('Calendar', 'LBL_STATUS') + ': </span>' + ( (event.status) ? event.status : '')
          + '<br><span class="title">' + SUGAR.language.get('Calendar', 'LBL_PRIORITY') + ': </span>' + ( (event.priority) ? event.priority : '');

        if (event.parent_name != "") {
          body = body
            + '<br><span class="title">' + SUGAR.language.get('Calendar', 'LBL_INFO_RELATED_TO') + ': </span>' + '<a href="index.php?action=DetailView&module=' + event.parent_type + '&record=' + event.parent_id + '">' + event.parent_name + '</a>';
        } else {
          body = body
            + '<br><span class="title">' + SUGAR.language.get('Calendar', 'LBL_INFO_RELATED_TO') + ': </span>' + '';
        }


        if ($('#cal_module').val() != "Home") {
          element.qtip({
            content: {
              title: {
                text: title,
                button: true,
              },

              text: body,
            },
            position: {
              my: 'bottom left',
              at: 'top left'
            },
            show: {solo: true},
            hide: {event: false},
            style: {
              width: 224,
              padding: 5,
              color: 'black',
              textAlign: 'left',
              border: {
                width: 1,
                radius: 3
              },
              tip: 'bottomLeft',
              classes: {
                tooltip: 'ui-widget',
                tip: 'ui-widget',
                title: 'ui-widget-header',
                content: 'ui-widget-content'
              }
            }
          });
        }
      },
    });

    if ($('#calendar_title_' + user_id).length == 0) {
      var calendar = $("#calendar" + user_id + " > .fc-view-container");
      var calendarTitle = "<div class='monthCalBody'><h5 class='calSharedUser' id='calendar_title_" + user_id + "'></h5></div><div id='calendar" + user_id + "'></div>";
      $(calendarTitle).prependTo(calendar);
      $.ajax({
        url: "index.php?module=Calendar&action=getUser&record=" + user_id,
      }).done(function (data) {
        data = jQuery.parseJSON(data);
        $("#calendar_title_" + user_id).html(data.full_name);
      });
    }
  }
>>>>>>> fb6ed90d
});
<|MERGE_RESOLUTION|>--- conflicted
+++ resolved
@@ -285,14 +285,13 @@
   }
 }
 CAL.load_form = function (module_name, record, edit_all_recurrences, cal_event) {
-<<<<<<< HEAD
-	CAL.disable_creating = true;
-	var e;
-	var to_open = true;
-
-	if (module_name != "Meetings" && module_name != "Calls") {
-		to_open = false;
-	}
+  CAL.disable_creating = true;
+  var e;
+  var to_open = true;
+
+  if (module_name != "Meetings" && module_name != "Calls") {
+    to_open = false;
+  }
 
 
 	if(module_name == "Tasks") {
@@ -342,130 +341,6 @@
 			window.location.assign('index.php?module='+cal_event.module+'&action=EditView&record='+cal_event.record);
 		});
 	}
-
-	if (to_open && CAL.records_openable) {
-		CAL.get("form_content").style.display = "none";
-		CAL.disable_buttons();
-		CAL.get("title-cal-edit").innerHTML = CAL.lbl_loading;
-		CAL.repeat_tab_handle(module_name);
-		ajaxStatus.showStatus(SUGAR.language.get('app_strings', 'LBL_LOADING'));
-		params = {};
-
-		if (edit_all_recurrences) {
-			params = {stay_on_tab: true};
-		}
-
-		CAL.open_edit_dialog(params);
-		CAL.get("record").value = "";
-
-		if (!edit_all_recurrences) {
-			edit_all_recurrences = "";
-		}
-
-		var callback = {
-			success: function (o) {
-				try {
-					res = eval("(" + o.responseText + ")");
-				} catch (err) {
-					alert(CAL.lbl_error_loading);
-					CAL.editDialog.cancel();
-					ajaxStatus.hideStatus();
-					return;
-				}
-				if (res.access == 'yes') {
-					var fc = document.getElementById("form_content");
-					CAL.script_evaled = false;
-					fc.innerHTML = '<script type="text/javascript">CAL.script_evaled = true;</script>' + res.html;
-					if (!CAL.script_evaled) {
-						SUGAR.util.evalScript(res.html);
-					}
-					CAL.get("record").value = res.record;
-					CAL.get("current_module").value = res.module_name;
-					var mod_name = res.module_name;
-					if (mod_name == "Meetings")
-						CAL.get("radio_meeting").checked = true;
-					if (mod_name == "Calls")
-						CAL.get("radio_call").checked = true;
-					if (res.edit == 1) {
-						CAL.record_editable = true;
-					} else {
-						CAL.record_editable = false;
-					}
-					CAL.get("radio_call").setAttribute("disabled", "disabled");
-					CAL.get("radio_meeting").setAttribute("disabled", "disabled");
-					eval(res.gr);
-					SugarWidgetScheduler.update_time();
-					if (CAL.record_editable) {
-						CAL.enable_buttons();
-					}
-					CAL.get("form_content").style.display = "";
-					if (typeof res.repeat != "undefined") {
-						CAL.fill_repeat_tab(res.repeat);
-					}
-					CAL.get("title-cal-edit").innerHTML = CAL.lbl_edit;
-					ajaxStatus.hideStatus();
-					CAL.get("btn-save").focus();
-					setTimeout(function () {
-						if (!res.edit) {
-							$("#scheduler .schedulerInvitees").css("display", "none");
-							$("#create-invitees-buttons").css("display", "none");
-							$("#create-invitees-title").css("display", "none");
-						}
-						enableQS(false);
-						disableOnUnloadEditView();
-					}, 500);
-				} else
-					alert(CAL.lbl_error_loading);
-			}, failure: function () {
-				alert(CAL.lbl_error_loading);
-			}
-		};
-		var url = "index.php?module=Calendar&action=QuickEdit&sugar_body_only=true";
-		var data = {"current_module": module_name, "record": record, "edit_all_recurrences": edit_all_recurrences};
-		YAHOO.util.Connect.asyncRequest('POST', url, callback, CAL.toURI(data));
-	}
-=======
-  CAL.disable_creating = true;
-  var e;
-  var to_open = true;
-
-  if (module_name != "Meetings" && module_name != "Calls") {
-    to_open = false;
-  }
-
-
-  if (module_name == "Tasks") {
-
-    var body = '<span class="title"><strong>' + SUGAR.language.get('Calendar', 'LBL_DATE') + '</strong></span>: ' + (cal_event.start.format(global_datetime_format) ) + '<br><span class="title"><strong>' + SUGAR.language.get('Calendar', 'LBL_SUBJECT') + ': </strong></span>' + ( (cal_event.title) ? cal_event.title : '');
-    if (typeof cal_event.date_due !== "undefined") {
-      body = body
-        + '<span class="title">' + SUGAR.language.get('Calendar', 'LBL_INFO_DUE_DT') + '</span>: ' + cal_event.date_due;
-    } else {
-      body = body
-        + '<span class="title">' + SUGAR.language.get('Calendar', 'LBL_DATE') + '</span>: ' + (cal_event.start.format(global_datetime_format) )
-    }
-
-    body = body
-      + '<br><span class="title">' + SUGAR.language.get('Calendar', 'LBL_STATUS') + ': </span>' + ( (cal_event.status) ? cal_event.status : '')
-      + '<br><span class="title">' + SUGAR.language.get('Calendar', 'LBL_PRIORITY') + ': </span>' + ( (cal_event.priority) ? cal_event.priority : '');
-
-    if (cal_event.parent_name != "") {
-      body = body
-        + '<br><span class="title">' + SUGAR.language.get('Calendar', 'LBL_INFO_RELATED_TO') + ': </span>' + '<a href="index.php?action=DetailView&module=' + cal_event.parent_type + '&record=' + cal_event.parent_id + '">' + cal_event.parent_name + '</a>';
-    } else {
-      body = body
-        + '<br><span class="title">' + SUGAR.language.get('Calendar', 'LBL_INFO_RELATED_TO') + ': </span>' + '';
-    }
-
-    $('.modal-cal-tasks-edit .modal-body .container-fluid').html(body);
-    $('.modal-cal-tasks-edit').modal('show');
-    $('#btn-view-task').unbind().click(function () {
-      window.location.assign('index.php?module=' + cal_event.module + '&action=DetailView&record=' + cal_event.record);
-    });
-    $('#btn-tasks-full-form').unbind().click(function () {
-      window.location.assign('index.php?module=' + cal_event.module + '&action=EditView&record=' + cal_event.record);
-    });
-  }
 
   if (to_open && CAL.records_openable) {
     CAL.get("form_content").style.display = "none";
@@ -548,7 +423,6 @@
     var data = {"current_module": module_name, "record": record, "edit_all_recurrences": edit_all_recurrences};
     YAHOO.util.Connect.asyncRequest('POST', url, callback, CAL.toURI(data));
   }
->>>>>>> fb6ed90d
 }
 CAL.edit_all_recurrences = function () {
   var record = CAL.get("record").value;
@@ -972,129 +846,184 @@
 /** new items **/
 $(document).ready(function () {
 
-<<<<<<< HEAD
-	// Container for all calendars
-	var calendarContainer = $('#calendarContainer');
-
-	// Build calendar(s)
-	$.each(calendar_items, function (user_id, user_calendar_activities) {
-
-		// Add a calendar container for the user
-		var calendar = '<div id="calendar' + user_id + '"></div>';
-		$(calendar).appendTo(calendarContainer);
-
-		// Build the calendar activities for the user
-		var users_activities = [];
-		$.each(user_calendar_activities, function (index, element) {
-			var valueToPush = {};
-			valueToPush["title"] = element['name'];
-			valueToPush["id"] = element['record'];
-			valueToPush["record"] = element['record'];
-			valueToPush['module'] = element['module_name'];
-			valueToPush['related_to'] = element['related_to'];
-            valueToPush['parent_id'] = element['parent_id'];
-            valueToPush['parent_name'] = element['parent_name'];
-            valueToPush['parent_type'] = element['parent_type'];
-            valueToPush['status'] = element['status'];
-            valueToPush['date_due'] = element['date_due'];
-            valueToPush["start"] = new Date(moment.utc(moment.unix(element['ts_start'])).format("MM/DD/YYYY") + " " + moment(element['time_start'], 'hh:mma').format("HH:mm"));
-            valueToPush["end"] = moment(new Date(moment.utc(moment.unix(element['ts_start'])).format("MM/DD/YYYY") + " " + moment(element['time_start'], 'hh:mma').format("HH:mm"))).add(element['duration_hours'], 'hours').add(element['duration_minutes'], 'minutes');
-
-			if (element.module_name != "Meetings" && element.module_name != "Calls") {
-				valueToPush['editable'] = false;
-			}
-
-			if (undefined !== global_colorList[element.module_name]) {
-
-				valueToPush["backgroundColor"] = '#' + global_colorList[element.module_name].body;
-				valueToPush["borderColor"] = '#' + global_colorList[element.module_name].border;
-				valueToPush["textColor"] = '#' + global_colorList[element.module_name].text;
-			}
-
-			if ((element['duration_hours'] % 24 === 0) && (element['time_start'] == "12:00am" || element['time_start'] == "00:00")) {
-				valueToPush['allDay'] = true;
-			}
-
-			users_activities.push(valueToPush);
-		});
-
-		// Construct the calendar for the user
-		constructCalendar(user_id, users_activities);
-	});
-
-	// Move the current user's calendar to the top - for the current users convenience
-	$('#calendar' + global_current_user_id).prependTo(calendarContainer);
-
-	function constructCalendar(user_id, all_events) {
-		$('#calendar' + user_id).fullCalendar({
-			header: {
-				left: '',
-				center: '',
-				right: ''
-			},
-			lang: global_langPrefix,
-			views: views,
-			minTime: global_start_time,
-			maxTime: global_end_time,
-			selectHelper: true,
-			selectable: true,
-			selectOverlap: true, //overlap of events !
-			slotMinutes: global_timeslots,
-			defaultDate: global_year + "-" + global_month + "-" + global_day,
-			editable: global_edit,
-			//weekNumbers: true,
-			disableDragging: global_items_draggable,
-			eventLimit: true, // allow "more" link when too many events
-			defaultView: global_view,
-			firstDay: global_start_week_day,
-			height: global_basic_min_height,
-			columnFormat: 'dddd D',
-			select: function (date, jsEvent, view) {
-				if (global_edit == true) {
-					var date_start = date.format(global_datetime_format);
-					var date_end = jsEvent.format(global_datetime_format);
-					if (date.hasTime() == false) {
-						var date_end = date.add(1, 'days').format(global_datetime_format);
-					}
-
-					CAL.dialog_create(date_start, date_end, user_id);
-				}
-			},
-			eventClick: function (calEvent, jsEvent, view) {
-				if (global_edit == true) {
-					CAL.load_form(calEvent.module, calEvent.record, false, calEvent);
-				}
-			},
-			eventDrop: function (event, delta, revertFunc) {
-				//event_datetime = event.start.format("YYYY-MM-DD HH:mm:ss");
-				event_datetime = event.start.format(global_datetime_format);
-				var data = {
-					"current_module": event.module,
-					"record": event.record,
-					"datetime": event_datetime,
-					"calendar_style": "basic"
-				};
-
-				if (event.allDay == true) {
-					// this is a full day event.
-					data.allDay = true;
-					data.enddatetime = event.start.add(1, 'days').format(global_datetime_format);
-				}
-				var url = "index.php?module=Calendar&action=Reschedule&sugar_body_only=true";
-
-				$.ajax({
-					method: "POST",
-					url: url,
-					data: data
-				})
-
-			},
-			eventResize: function (event, delta, revertFunc) {
-
-				var url = "index.php?module=Calendar&action=Resize&sugar_body_only=true";
-
-				var hours = Math.floor(event.end.diff(event.start, 'minutes') / 60);
-				var minutes = event.end.diff(event.start, 'minutes') % 60;
+  // Container for all calendars
+  var calendarContainer = $('#calendarContainer');
+
+  // Build calendar(s)
+  $.each(calendar_items, function (user_id, user_calendar_activities) {
+
+    // Add a calendar container for the user
+    var calendar = '<div id="calendar' + user_id + '"></div>';
+    $(calendar).appendTo(calendarContainer);
+
+    // Build the calendar activities for the user
+    var users_activities = [];
+    $.each(user_calendar_activities, function (index, element) {
+      var valueToPush = {};
+      valueToPush["title"] = element['name'];
+      valueToPush["id"] = element['record'];
+      valueToPush["record"] = element['record'];
+      valueToPush['module'] = element['module_name'];
+      valueToPush['related_to'] = element['related_to'];
+      valueToPush['parent_id'] = element['parent_id'];
+      valueToPush['parent_name'] = element['parent_name'];
+      valueToPush['parent_type'] = element['parent_type'];
+      valueToPush['status'] = element['status'];
+      valueToPush['date_due'] = element['date_due'];
+      valueToPush["start"] = new Date(moment.utc(moment.unix(element['ts_start'])).format("MM/DD/YYYY") + " " + moment(element['time_start'], 'hh:mma').format("HH:mm"));
+      valueToPush["end"] = moment(new Date(moment.utc(moment.unix(element['ts_start'])).format("MM/DD/YYYY") + " " + moment(element['time_start'], 'hh:mma').format("HH:mm"))).add(element['duration_hours'], 'hours').add(element['duration_minutes'], 'minutes');
+
+      if (element.module_name != "Meetings" && element.module_name != "Calls") {
+        valueToPush['editable'] = false;
+      }
+
+      if (undefined !== global_colorList[element.module_name]) {
+
+        valueToPush["backgroundColor"] = '#' + global_colorList[element.module_name].body;
+        valueToPush["borderColor"] = '#' + global_colorList[element.module_name].border;
+        valueToPush["textColor"] = '#' + global_colorList[element.module_name].text;
+      }
+
+      if ((element['duration_hours'] % 24 === 0) && (element['time_start'] == "12:00am" || element['time_start'] == "00:00")) {
+        valueToPush['allDay'] = true;
+      }
+
+      users_activities.push(valueToPush);
+    });
+
+    // Construct the calendar for the user
+    constructCalendar(user_id, users_activities);
+  });
+
+  // Move the current user's calendar to the top - for the current users convenience
+  $('#calendar' + global_current_user_id).prependTo(calendarContainer);
+
+  function constructCalendar(user_id, all_events) {
+    var headerFormatDayWeek = 'dddd D';
+    var headerFormatMonth = 'dddd';
+    var headerFormat = headerFormatDayWeek;
+    if(global_view == 'sharedMonth' || global_view == 'month') {
+      headerFormat = headerFormatMonth;
+    }
+
+    $('#calendar' + user_id).fullCalendar({
+      header: {
+        left: '',
+        center: '',
+        right: ''
+      },
+      lang: global_langPrefix,
+      views: views,
+      minTime: global_start_time,
+      maxTime: global_end_time,
+      selectHelper: true,
+      selectable: true,
+      selectOverlap: true, //overlap of events !
+      slotMinutes: global_timeslots,
+      defaultDate: global_year + "-" + global_month + "-" + global_day,
+      editable: global_edit,
+      //weekNumbers: true,
+      disableDragging: global_items_draggable,
+      eventLimit: true, // allow "more" link when too many events
+      defaultView: global_view,
+      firstDay: global_start_week_day,
+      height: global_basic_min_height,
+      columnFormat: headerFormat,
+      select: function (date, jsEvent, view) {
+        if (global_edit == true) {
+          var date_start = date.format(global_datetime_format);
+          var date_end = jsEvent.format(global_datetime_format);
+          var date_duration = jsEvent.diff(date);
+
+          if (date.hasTime() == false) {
+            var date_end = date.add(1, 'days').format(global_datetime_format);
+          }
+
+          /*
+           * When user clicks on the top of the date in the month view
+           * redirect the user to the day view.
+           *
+           * We need to allow user to select over multiple days.
+           * When upgrading fullcalendar.io ensure that the css class matches the top of each day in the month view.
+           **/
+          if ($(view.target).hasClass('fc-day-top') && date_duration <= 86400000) {
+            var dateStr = $(view.target).attr('data-date');
+            var dateMoment = new moment(dateStr);
+            var url = 'index.php?module=Calendar&action=index&view=agendaDay&year=' + dateMoment.format('YYYY') + '&month=' + dateMoment.format('MM') + '&day=' + dateMoment.format('DD') + '&hour=0';
+            console.log('url', url);
+            window.location.href = url;
+            return false;
+          }
+
+          CAL.dialog_create(date_start, date_end, user_id);
+        }
+      },
+      eventClick: function (calEvent, jsEvent, view) {
+        if (global_edit == true) {
+          CAL.load_form(calEvent.module, calEvent.record, false, calEvent);
+        }
+      },
+      eventDrop: function (event, delta, revertFunc) {
+        //event_datetime = event.start.format("YYYY-MM-DD HH:mm:ss");
+        event_datetime = event.start.format(global_datetime_format);
+        var data = {
+          "current_module": event.module,
+          "record": event.record,
+          "datetime": event_datetime,
+          "calendar_style": "basic"
+        };
+
+        if (event.allDay == true) {
+          // this is a full day event.
+          data.allDay = true;
+          data.enddatetime = event.start.add(1, 'days').format(global_datetime_format);
+        }
+        var url = "index.php?module=Calendar&action=Reschedule&sugar_body_only=true";
+
+        $.ajax({
+          method: "POST",
+          url: url,
+          data: data
+        })
+
+      },
+      navLinks: true,
+      navLinkDayClick: function (weekStart, jsEvent) {
+        if (global_edit == true) {
+          /*
+           * When user clicks on the day numbers in the month view
+           * redirect the user to the day view.
+           *
+           * We need to allow user to select over multiple days.
+           * When upgrading fullcalendar.io ensure that the css class matches the top of each day in the month view.
+           **/
+          if ($(jsEvent.currentTarget).hasClass('fc-day-number')) {
+            var dateStr = $(jsEvent.currentTarget).closest('.fc-day-top').attr('data-date');
+            var dateMoment = new moment(dateStr);
+            var url = 'index.php?module=Calendar&action=index&view=agendaDay&year=' + dateMoment.format('YYYY') + '&month=' + dateMoment.format('MM') + '&day=' + dateMoment.format('DD') + '&hour=0';
+            window.location.href = url;
+            return false;
+          }
+
+          /*
+           * When user clicks on the day header in the week view
+           * redirect the user to the day view.
+           *
+           * When upgrading fullcalendar.io ensure that the css class matches the top of each day in the month view.
+           **/
+          var dayHeader = $(jsEvent.currentTarget).closest('.fc-day-header');
+          var momentObj = moment($(dayHeader).attr('data-date'));
+          var url = 'index.php?module=Calendar&action=index&view=agendaDay&year=' + momentObj.format('YYYY') + '&month=' + momentObj.format('MM') + '&day=' + momentObj.format('DD') + '&hour=0';
+          window.location.href = url;
+          return false;
+        }
+      },
+      eventResize: function (event, delta, revertFunc) {
+
+        var url = "index.php?module=Calendar&action=Resize&sugar_body_only=true";
+
+        var hours = Math.floor(event.end.diff(event.start, 'minutes') / 60);
+        var minutes = event.end.diff(event.start, 'minutes') % 60;
 
 				var data = {
 					"current_module": event.module,
@@ -1116,13 +1045,13 @@
 					+ '</div>';
 				var body = SUGAR.language.translate('app_strings', 'LBL_LOADING_PAGE');
 
-				if ($('#cal_module').val() != "Home") {
-					element.qtip({
-						content: {
-							title: {
-								text: title,
-								button: true,
-							},
+        if ($('#cal_module').val() != "Home") {
+          element.qtip({
+            content: {
+              title: {
+                text: title,
+                button: true,
+              },
 
 							text: body,
 						},
@@ -1174,279 +1103,6 @@
 			},
 		});
 
-		if ($('#calendar_title_' + user_id).length == 0) {
-			var calendar = $("#calendar" + user_id + " > .fc-view-container");
-			var calendarTitle = "<div class='monthCalBody'><h5 class='calSharedUser' id='calendar_title_" + user_id + "'></h5></div><div id='calendar" + user_id + "'></div>";
-			$(calendarTitle).prependTo(calendar);
-			$.ajax({
-				url: "index.php?module=Calendar&action=getUser&record=" + user_id,
-			}).done(function (data) {
-				data = jQuery.parseJSON(data);
-				$("#calendar_title_" + user_id).html(data.full_name);
-			});
-		}
-	}
-=======
-  // Container for all calendars
-  var calendarContainer = $('#calendarContainer');
-
-  // Build calendar(s)
-  $.each(calendar_items, function (user_id, user_calendar_activities) {
-
-    // Add a calendar container for the user
-    var calendar = '<div id="calendar' + user_id + '"></div>';
-    $(calendar).appendTo(calendarContainer);
-
-    // Build the calendar activities for the user
-    var users_activities = [];
-    $.each(user_calendar_activities, function (index, element) {
-      var valueToPush = {};
-      valueToPush["title"] = element['name'];
-      valueToPush["id"] = element['record'];
-      valueToPush["record"] = element['record'];
-      valueToPush['module'] = element['module_name'];
-      valueToPush['related_to'] = element['related_to'];
-      valueToPush['parent_id'] = element['parent_id'];
-      valueToPush['parent_name'] = element['parent_name'];
-      valueToPush['parent_type'] = element['parent_type'];
-      valueToPush['status'] = element['status'];
-      valueToPush['date_due'] = element['date_due'];
-      valueToPush["start"] = new Date(moment.utc(moment.unix(element['ts_start'])).format("MM/DD/YYYY") + " " + moment(element['time_start'], 'hh:mma').format("HH:mm"));
-      valueToPush["end"] = moment(new Date(moment.utc(moment.unix(element['ts_start'])).format("MM/DD/YYYY") + " " + moment(element['time_start'], 'hh:mma').format("HH:mm"))).add(element['duration_hours'], 'hours').add(element['duration_minutes'], 'minutes');
-
-      if (element.module_name != "Meetings" && element.module_name != "Calls") {
-        valueToPush['editable'] = false;
-      }
-
-      if (undefined !== global_colorList[element.module_name]) {
-
-        valueToPush["backgroundColor"] = '#' + global_colorList[element.module_name].body;
-        valueToPush["borderColor"] = '#' + global_colorList[element.module_name].border;
-        valueToPush["textColor"] = '#' + global_colorList[element.module_name].text;
-      }
-
-      if ((element['duration_hours'] % 24 === 0) && (element['time_start'] == "12:00am" || element['time_start'] == "00:00")) {
-        valueToPush['allDay'] = true;
-      }
-
-      users_activities.push(valueToPush);
-    });
-
-    // Construct the calendar for the user
-    constructCalendar(user_id, users_activities);
-  });
-
-  // Move the current user's calendar to the top - for the current users convenience
-  $('#calendar' + global_current_user_id).prependTo(calendarContainer);
-
-  function constructCalendar(user_id, all_events) {
-    var headerFormatDayWeek = 'dddd D';
-    var headerFormatMonth = 'dddd';
-    var headerFormat = headerFormatDayWeek;
-    if(global_view == 'sharedMonth' || global_view == 'month') {
-      headerFormat = headerFormatMonth;
-    }
-
-    $('#calendar' + user_id).fullCalendar({
-      header: {
-        left: '',
-        center: '',
-        right: ''
-      },
-      lang: global_langPrefix,
-      views: views,
-      minTime: global_start_time,
-      maxTime: global_end_time,
-      selectHelper: true,
-      selectable: true,
-      selectOverlap: true, //overlap of events !
-      slotMinutes: global_timeslots,
-      defaultDate: global_year + "-" + global_month + "-" + global_day,
-      editable: global_edit,
-      //weekNumbers: true,
-      disableDragging: global_items_draggable,
-      eventLimit: true, // allow "more" link when too many events
-      defaultView: global_view,
-      firstDay: global_start_week_day,
-      height: global_basic_min_height,
-      columnFormat: headerFormat,
-      select: function (date, jsEvent, view) {
-        if (global_edit == true) {
-          var date_start = date.format(global_datetime_format);
-          var date_end = jsEvent.format(global_datetime_format);
-          var date_duration = jsEvent.diff(date);
-
-          if (date.hasTime() == false) {
-            var date_end = date.add(1, 'days').format(global_datetime_format);
-          }
-
-          /*
-           * When user clicks on the top of the date in the month view
-           * redirect the user to the day view.
-           *
-           * We need to allow user to select over multiple days.
-           * When upgrading fullcalendar.io ensure that the css class matches the top of each day in the month view.
-           **/
-          if ($(view.target).hasClass('fc-day-top') && date_duration <= 86400000) {
-            var dateStr = $(view.target).attr('data-date');
-            var dateMoment = new moment(dateStr);
-            var url = 'index.php?module=Calendar&action=index&view=agendaDay&year=' + dateMoment.format('YYYY') + '&month=' + dateMoment.format('MM') + '&day=' + dateMoment.format('DD') + '&hour=0';
-            console.log('url', url);
-            window.location.href = url;
-            return false;
-          }
-
-          CAL.dialog_create(date_start, date_end, user_id);
-        }
-      },
-      eventClick: function (calEvent, jsEvent, view) {
-        if (global_edit == true) {
-          CAL.load_form(calEvent.module, calEvent.record, false, calEvent);
-        }
-      },
-      eventDrop: function (event, delta, revertFunc) {
-        //event_datetime = event.start.format("YYYY-MM-DD HH:mm:ss");
-        event_datetime = event.start.format(global_datetime_format);
-        var data = {
-          "current_module": event.module,
-          "record": event.record,
-          "datetime": event_datetime,
-          "calendar_style": "basic"
-        };
-
-        if (event.allDay == true) {
-          // this is a full day event.
-          data.allDay = true;
-          data.enddatetime = event.start.add(1, 'days').format(global_datetime_format);
-        }
-        var url = "index.php?module=Calendar&action=Reschedule&sugar_body_only=true";
-
-        $.ajax({
-          method: "POST",
-          url: url,
-          data: data
-        })
-
-      },
-      navLinks: true,
-      navLinkDayClick: function (weekStart, jsEvent) {
-        if (global_edit == true) {
-          /*
-           * When user clicks on the day numbers in the month view
-           * redirect the user to the day view.
-           *
-           * We need to allow user to select over multiple days.
-           * When upgrading fullcalendar.io ensure that the css class matches the top of each day in the month view.
-           **/
-          if ($(jsEvent.currentTarget).hasClass('fc-day-number')) {
-            var dateStr = $(jsEvent.currentTarget).closest('.fc-day-top').attr('data-date');
-            var dateMoment = new moment(dateStr);
-            var url = 'index.php?module=Calendar&action=index&view=agendaDay&year=' + dateMoment.format('YYYY') + '&month=' + dateMoment.format('MM') + '&day=' + dateMoment.format('DD') + '&hour=0';
-            window.location.href = url;
-            return false;
-          }
-
-          /*
-           * When user clicks on the day header in the week view
-           * redirect the user to the day view.
-           *
-           * When upgrading fullcalendar.io ensure that the css class matches the top of each day in the month view.
-           **/
-          var dayHeader = $(jsEvent.currentTarget).closest('.fc-day-header');
-          var momentObj = moment($(dayHeader).attr('data-date'));
-          var url = 'index.php?module=Calendar&action=index&view=agendaDay&year=' + momentObj.format('YYYY') + '&month=' + momentObj.format('MM') + '&day=' + momentObj.format('DD') + '&hour=0';
-          window.location.href = url;
-          return false;
-        }
-      },
-      eventResize: function (event, delta, revertFunc) {
-
-        var url = "index.php?module=Calendar&action=Resize&sugar_body_only=true";
-
-        var hours = Math.floor(event.end.diff(event.start, 'minutes') / 60);
-        var minutes = event.end.diff(event.start, 'minutes') % 60;
-
-        var data = {
-          "current_module": event.module,
-          "record": event.record,
-          "duration_hours": hours,
-          "duration_minutes": minutes
-        };
-        $.ajax({
-          method: "POST",
-          url: url,
-          data: data
-        })
-      },
-      events: all_events,
-      eventRender: function (event, element) {
-        var title = '<div class="qtip-title-text">' + event.title + '</div>'
-          + '<div class="qtip-title-buttons">'
-          + '<a href="index.php?action=DetailView&module=' + event.module + '&record=' + event.id + '" class="btn btn-xs"><span class="glyphicon glyphicon-eye-open"></span></a>'
-          + '<a href="index.php?action=EditView&module=' + event.module + '&record=' + event.id + '" class="btn btn-xs"><span class="glyphicon glyphicon-pencil"></span></a>'
-          + '</div>';
-
-
-        var body = '';
-        if (typeof event.date_due !== "undefined") {
-          body = body
-            + '<span class="title">' + SUGAR.language.get('Calendar', 'LBL_INFO_DUE_DT') + '</span>: ' + event.date_due;
-        } else {
-          body = body
-            + '<span class="title">' + SUGAR.language.get('Calendar', 'LBL_DATE') + '</span>: ' + (event.start.format(global_datetime_format) )
-        }
-
-        body = body
-          + '<br><span class="title">' + SUGAR.language.get('Calendar', 'LBL_STATUS') + ': </span>' + ( (event.status) ? event.status : '')
-          + '<br><span class="title">' + SUGAR.language.get('Calendar', 'LBL_PRIORITY') + ': </span>' + ( (event.priority) ? event.priority : '');
-
-        if (event.parent_name != "") {
-          body = body
-            + '<br><span class="title">' + SUGAR.language.get('Calendar', 'LBL_INFO_RELATED_TO') + ': </span>' + '<a href="index.php?action=DetailView&module=' + event.parent_type + '&record=' + event.parent_id + '">' + event.parent_name + '</a>';
-        } else {
-          body = body
-            + '<br><span class="title">' + SUGAR.language.get('Calendar', 'LBL_INFO_RELATED_TO') + ': </span>' + '';
-        }
-
-
-        if ($('#cal_module').val() != "Home") {
-          element.qtip({
-            content: {
-              title: {
-                text: title,
-                button: true,
-              },
-
-              text: body,
-            },
-            position: {
-              my: 'bottom left',
-              at: 'top left'
-            },
-            show: {solo: true},
-            hide: {event: false},
-            style: {
-              width: 224,
-              padding: 5,
-              color: 'black',
-              textAlign: 'left',
-              border: {
-                width: 1,
-                radius: 3
-              },
-              tip: 'bottomLeft',
-              classes: {
-                tooltip: 'ui-widget',
-                tip: 'ui-widget',
-                title: 'ui-widget-header',
-                content: 'ui-widget-content'
-              }
-            }
-          });
-        }
-      },
-    });
-
     if ($('#calendar_title_' + user_id).length == 0) {
       var calendar = $("#calendar" + user_id + " > .fc-view-container");
       var calendarTitle = "<div class='monthCalBody'><h5 class='calSharedUser' id='calendar_title_" + user_id + "'></h5></div><div id='calendar" + user_id + "'></div>";
@@ -1459,5 +1115,4 @@
       });
     }
   }
->>>>>>> fb6ed90d
 });
