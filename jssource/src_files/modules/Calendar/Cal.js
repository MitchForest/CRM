/**
 *
 * SugarCRM Community Edition is a customer relationship management program developed by
 * SugarCRM, Inc. Copyright (C) 2004-2013 SugarCRM Inc.
 *
 * SuiteCRM is an extension to SugarCRM Community Edition developed by SalesAgility Ltd.
 * Copyright (C) 2011 - 2018 SalesAgility Ltd.
 *
 * This program is free software; you can redistribute it and/or modify it under
 * the terms of the GNU Affero General Public License version 3 as published by the
 * Free Software Foundation with the addition of the following permission added
 * to Section 15 as permitted in Section 7(a): FOR ANY PART OF THE COVERED WORK
 * IN WHICH THE COPYRIGHT IS OWNED BY SUGARCRM, SUGARCRM DISCLAIMS THE WARRANTY
 * OF NON INFRINGEMENT OF THIRD PARTY RIGHTS.
 *
 * This program is distributed in the hope that it will be useful, but WITHOUT
 * ANY WARRANTY; without even the implied warranty of MERCHANTABILITY or FITNESS
 * FOR A PARTICULAR PURPOSE. See the GNU Affero General Public License for more
 * details.
 *
 * You should have received a copy of the GNU Affero General Public License along with
 * this program; if not, see http://www.gnu.org/licenses or write to the Free
 * Software Foundation, Inc., 51 Franklin Street, Fifth Floor, Boston, MA
 * 02110-1301 USA.
 *
 * You can contact SugarCRM, Inc. headquarters at 10050 North Wolfe Road,
 * SW2-130, Cupertino, CA 95014, USA. or at email address contact@sugarcrm.com.
 *
 * The interactive user interfaces in modified source and object code versions
 * of this program must display Appropriate Legal Notices, as required under
 * Section 5 of the GNU Affero General Public License version 3.
 *
 * In accordance with Section 7(b) of the GNU Affero General Public License version 3,
 * these Appropriate Legal Notices must retain the display of the "Powered by
 * SugarCRM" logo and "Supercharged by SuiteCRM" logo. If the display of the logos is not
 * reasonably feasible for technical reasons, the Appropriate Legal Notices must
 * display the words "Powered by SugarCRM" and "Supercharged by SuiteCRM".
 */

var CAL = {};
CAL.slot_height = 14;
CAL.dropped = 0;
CAL.records_openable = true;
CAL.moved_from_cell = "";
CAL.deleted_id = "";
CAL.deleted_module = "";
CAL.tmp_header = "";
CAL.disable_creating = false;
CAL.record_editable = false;
CAL.shared_users = {};
CAL.shared_users_count = 0;
CAL.script_evaled = false;
CAL.editDialog = false;
CAL.settingsDialog = false;
CAL.sharedDialog = false;
CAL.basic = {};
CAL.basic.items = {};
CAL.update_dd = new YAHOO.util.CustomEvent("update_dd");
CAL.dd_registry = new Object();
CAL.resize_registry = new Object();
CAL.print = false;
CAL.dom = YAHOO.util.Dom;
CAL.get = YAHOO.util.Dom.get;
CAL.query = YAHOO.util.Selector.query;


CAL.destroy_ui = function (id) {
  if (CAL.items_resizable && typeof CAL.resize_registry[id] != "undefined") {
    CAL.resize_registry[id].destroy();
    delete CAL.resize_registry[id];
  }
  if (CAL.items_draggable && typeof CAL.dd_registry[id] != "undefined")
    CAL.dd_registry[id].unreg();
  delete CAL.dd_registry[id];
}

CAL.basic.remove = function (item) {
  if (typeof CAL.basic.items[item.user_id] == 'undefined')
    CAL.basic.items[item.user_id] = new Object();
  delete CAL.basic.items[item.user_id][item.record];
}

CAL.basic.add = function (item) {
  if (typeof CAL.basic.items[item.user_id] == 'undefined')
    CAL.basic.items[item.user_id] = new Object();
  CAL.basic.items[item.user_id][item.record] = item;
}

CAL.init_edit_dialog = function (params) {
  CAL.editDialog = false;
  var rd = CAL.get("cal-edit");
}
CAL.open_edit_dialog = function (params) {
// Open modal dialog
  $('.modal-cal-edit').modal('show');
}
CAL.close_edit_dialog = function () {
  CAL.reset_edit_dialog();
}
CAL.remove_edit_dialog = function () {
  var rd_c = CAL.get("cal-edit_c");
  if (rd_c) {
    rd_c.parentNode.removeChild(rd_c);
  }
}
CAL.reset_edit_dialog = function () {
  var e;
  document.forms["CalendarEditView"].elements["current_module"].value = "Meetings";
  CAL.get("radio_call").removeAttribute("disabled");
  CAL.get("radio_meeting").removeAttribute("disabled");
  CAL.get("radio_call").checked = false;
  CAL.get("radio_meeting").checked = true;
  CAL.get("send_invites").value = "";
  if (e = CAL.get("record"))
    e.value = "";
  if (e = CAL.get("list_div_win"))
    e.style.display = "none";
  if (typeof SugarWidgetSchedulerSearch.hideCreateForm != 'undefined')
    SugarWidgetSchedulerSearch.hideCreateForm();
  $("#scheduler .schedulerInvitees").css("display", "");
  $("#create-invitees-title").css("display", "");
  $("#create-invitees-buttons").css("display", "");
  if (CAL.enable_repeat) {
    CAL.reset_repeat_form();
  }
  CAL.GR_update_focus("Meetings", "");
  CAL.select_tab("cal-tab-1");
  QSFieldsArray = new Array();
  QSProcessedFieldsArray = new Array();
}
CAL.reset_repeat_form = function () {
  document.forms['CalendarRepeatForm'].reset();
  var fields = ['type', 'interval', 'count', 'until', 'dow'];
  CAL.each(fields, function (i, field) {
    CAL.get('repeat_' + field).value = "";
  });
  toggle_repeat_type();
  CAL.get("repeat_parent_id").value = "";
  CAL.get("edit_all_recurrences").value = "";
  CAL.get("edit_all_recurrences_block").style.display = "none";
  CAL.get("cal-repeat-block").style.display = "none";
}
CAL.select_tab = function (tid) {
}
CAL.fill_repeat_data = function () {
  if (CAL.enable_repeat && (CAL.get("current_module").value == "Meetings" || CAL.get("current_module").value == "Calls")) {
    if (repeat_type = document.forms['CalendarRepeatForm'].repeat_type.value) {
      document.forms['CalendarEditView'].repeat_type.value = repeat_type;
      document.forms['CalendarEditView'].repeat_interval.value = document.forms['CalendarRepeatForm'].repeat_interval.value;
      if (document.getElementById("repeat_count_radio").checked) {
        document.forms['CalendarEditView'].repeat_count.value = document.forms['CalendarRepeatForm'].repeat_count.value;
        document.forms['CalendarEditView'].repeat_until.value = "";
      } else {
        document.forms['CalendarEditView'].repeat_until.value = document.forms['CalendarRepeatForm'].repeat_until.value;
        document.forms['CalendarEditView'].repeat_count.value = "";
      }
      if (repeat_type == 'Weekly') {
        var repeat_dow = "";
        for (var i = 0; i < 7; i++)
          if (CAL.get("repeat_dow_" + i).checked)
            repeat_dow += i.toString();
        CAL.get("repeat_dow").value = repeat_dow;
      }
    }
  }
}
CAL.fill_repeat_tab = function (data) {
  if (!CAL.enable_repeat)
    return;
  if (typeof data.repeat_parent_id != "undefined") {
    CAL.get("cal-repeat-block").style.display = "none";
    CAL.get("edit_all_recurrences_block").style.display = "";
    CAL.get("edit_all_recurrences").value = "";
    CAL.get("repeat_parent_id").value = data.repeat_parent_id;
    return;
  }
  CAL.get("cal-repeat-block").style.display = "";
  var repeat_type = "";
  var set_default_repeat_until = true;
  if (typeof data.repeat_type != "undefined") {
    repeat_type = data.repeat_type;
    document.forms['CalendarRepeatForm'].repeat_type.value = data.repeat_type;
    document.forms['CalendarRepeatForm'].repeat_interval.value = data.repeat_interval;
    if (data.repeat_count != '' && data.repeat_count != 0) {
      document.forms['CalendarRepeatForm'].repeat_count.value = data.repeat_count;
      CAL.get("repeat_count_radio").checked = true;
      CAL.get("repeat_until_radio").checked = false;
    } else {
      document.forms['CalendarRepeatForm'].repeat_until.value = data.repeat_until;
      CAL.get("repeat_until_radio").checked = true;
      CAL.get("repeat_count_radio").checked = false;
      set_default_repeat_until = false;
    }
    if (data.repeat_type == "Weekly") {
      var arr = data.repeat_dow.split("");
      CAL.each(arr, function (i, d) {
        CAL.get("repeat_dow_" + d).checked = true;
      });
    }
    CAL.get("cal-repeat-block").style.display = "";
    CAL.get("edit_all_recurrences_block").style.display = "none";
    toggle_repeat_type();
  }
  CAL.get("edit_all_recurrences").value = "true";
  if (typeof data.current_dow != "undefined" && repeat_type != "Weekly")
    CAL.get("repeat_dow_" + data.current_dow).checked = true;
  if (typeof data.default_repeat_until != "undefined" && set_default_repeat_until)
    CAL.get("repeat_until_input").value = data.default_repeat_until;
}
CAL.repeat_tab_handle = function (module_name) {
  clear_all_errors();
  toggle_repeat_type();
}

CAL.GR_update_user = function (user_id) {
  var callback = {
    success: function (o) {
      SUGAR.util.globalEval('res = (' + o.responseText + ')');
      GLOBAL_REGISTRY.focus.users_arr_hash = undefined;
    }
  };
  var data = {"users": user_id};
  var url = "index.php?module=Calendar&action=GetGRUsers&sugar_body_only=true";
  YAHOO.util.Connect.asyncRequest('POST', url, callback, CAL.toURI(data));
}
CAL.GR_update_focus = function (module, record) {
  if (record == "") {
    GLOBAL_REGISTRY["focus"] = {"module": module, users_arr: [], fields: {"id": "-1"}};
    SugarWidgetScheduler.update_time();
  } else {
    var callback = {
      success: function (o) {
        SUGAR.util.globalEval("retValue = " + o.responseText);
        res = retValue;
        SugarWidgetScheduler.update_time();
        if (CAL.record_editable) {
          CAL.enable_buttons();
        }
      }
    };
    var url = 'index.php?module=Calendar&action=GetGR&sugar_body_only=true&type=' + module + '&record=' + record;
    YAHOO.util.Connect.asyncRequest('POST', url, callback, false);
  }
}

CAL.toggle_settings = function () {
  $('.modal-calendar-settings').modal('toggle')
}

CAL.fill_invitees = function () {
  CAL.get("user_invitees").value = "";
  CAL.get("contact_invitees").value = "";
  CAL.get("lead_invitees").value = "";
  CAL.each(GLOBAL_REGISTRY['focus'].users_arr, function (i, v) {
    var field_name = "";
    if (v.module == "User")
      field_name = "user_invitees";
    if (v.module == "Contact")
      field_name = "contact_invitees";
    if (v.module == "Lead")
      field_name = "lead_invitees";
    var str = CAL.get(field_name).value;
    CAL.get(field_name).value = str + v.fields.id + ",";
  });
}
CAL.repeat_type_selected = function () {
  var rt;
  if (rt = CAL.get("repeat_type")) {
    if (rt.value == 'Weekly') {
      var nodes = CAL.query(".weeks_checks_div");
      CAL.each(nodes, function (i, v) {
        nodes[i].style.display = "block";
      });
    } else {
      var nodes = CAL.query(".weeks_checks_div");
      CAL.each(nodes, function (i, v) {
        nodes[i].style.display = "none";
      });
    }
    if (rt.value == '') {
      CAL.get("repeat_interval").setAttribute("disabled", "disabled");
      CAL.get("repeat_end_date").setAttribute("disabled", "disabled");
    } else {
      CAL.get("repeat_interval").removeAttribute("disabled");
      CAL.get("repeat_end_date").removeAttribute("disabled");
    }
  }
}
CAL.load_form = function (module_name, record, edit_all_recurrences, cal_event) {
  CAL.disable_creating = true;
  var e;
  var to_open = true;

  if (module_name != "Meetings" && module_name != "Calls") {
    to_open = false;
  }


  if (module_name == "Tasks") {
    var url = 'index.php?to_pdf=1&module=Home&action=AdditionalDetailsRetrieve&bean=' + cal_event.module + '&id=' + cal_event.record;
    var body = SUGAR.language.translate('app_strings', 'LBL_LOADING_PAGE');

    $.ajax(url)
      .done(function (data) {
        SUGAR.util.globalEval(data); // produces var result = {body:{}, caption:"", width:300}
        $('.modal-cal-tasks-edit .modal-body .container-fluid').html(result.body);
      })
      .fail(function () {
        $('.modal-cal-tasks-edit .modal-body .container-fluid').html(SUGAR.language.translate('app_strings', 'LBL_EMAIL_ERROR_GENERAL_TITLE'));
      }).always(function () {
      //console.log("complete");
    });

    $('.modal-cal-tasks-edit .modal-body .container-fluid').html(body);
    $('.modal-cal-tasks-edit').modal('show');
    $('#btn-view-task').unbind().click(function () {
      window.location.assign('index.php?module=' + cal_event.module + '&action=DetailView&record=' + cal_event.record);
    });
    $('#btn-tasks-full-form').unbind().click(function () {
      window.location.assign('index.php?module=' + cal_event.module + '&action=EditView&record=' + cal_event.record);
    });
  } else if (module_name == "FP_events") {
    var url = 'index.php?to_pdf=1&module=Home&action=AdditionalDetailsRetrieve&bean=' + cal_event.module + '&id=' + cal_event.record;
    var body = SUGAR.language.translate('app_strings', 'LBL_LOADING_PAGE');

    $.ajax(url)
      .done(function (data) {
        SUGAR.util.globalEval(data); // produces var result = {body:{}, caption:"", width:300}
        $('.modal-cal-events-edit .modal-body .container-fluid').html(result.body);
      })
      .fail(function () {
        $('.modal-cal-events-edit .modal-body .container-fluid').html(SUGAR.language.translate('app_strings', 'LBL_EMAIL_ERROR_GENERAL_TITLE'));
      }).always(function () {
      //console.log("complete");
    });

    $('.modal-cal-events-edit .modal-body .container-fluid').html(body);
    $('.modal-cal-events-edit').modal('show');
    $('#btn-view-events').unbind().click(function () {
      window.location.assign('index.php?module=' + cal_event.module + '&action=DetailView&record=' + cal_event.record);
    });
    $('#btn-events-full-form').unbind().click(function () {
      window.location.assign('index.php?module=' + cal_event.module + '&action=EditView&record=' + cal_event.record);
    });
  }

  if (to_open && CAL.records_openable) {
    CAL.get("form_content").style.display = "none";
    CAL.disable_buttons();
    CAL.get("title-cal-edit").innerHTML = CAL.lbl_loading;
    CAL.repeat_tab_handle(module_name);
    ajaxStatus.showStatus(SUGAR.language.get('app_strings', 'LBL_LOADING'));
    params = {};

    if (edit_all_recurrences) {
      params = {stay_on_tab: true};
    }

    CAL.open_edit_dialog(params);
    CAL.get("record").value = "";

    if (!edit_all_recurrences) {
      edit_all_recurrences = "";
    }

    var callback = {
      success: function (o) {
        try {
          SUGAR.util.globalEval("retValue = (" + o.responseText + ")");
          res = retValue;
        } catch (err) {
          alert(CAL.lbl_error_loading);
          CAL.editDialog.cancel();
          ajaxStatus.hideStatus();
          return;
        }
        if (res.access == 'yes') {
          var fc = document.getElementById("form_content");
          CAL.script_evaled = false;
          fc.innerHTML = '<script type="text/javascript">CAL.script_evaled = true;</script>' + res.html;
          if (!CAL.script_evaled) {
            SUGAR.util.evalScript(res.html);
          }
          CAL.get("record").value = res.record;
          CAL.get("current_module").value = res.module_name;
          var mod_name = res.module_name;
          if (mod_name == "Meetings")
            CAL.get("radio_meeting").checked = true;
          if (mod_name == "Calls")
            CAL.get("radio_call").checked = true;
          if (res.edit == 1) {
            CAL.record_editable = true;
          } else {
            CAL.record_editable = false;
          }
          CAL.get("radio_call").setAttribute("disabled", "disabled");
          CAL.get("radio_meeting").setAttribute("disabled", "disabled");
          SUGAR.util.globalEval(res.gr);
          SugarWidgetScheduler.update_time();
          if (CAL.record_editable) {
            CAL.enable_buttons();
          }
          CAL.get("form_content").style.display = "";
          if (typeof res.repeat != "undefined") {
            CAL.fill_repeat_tab(res.repeat);
          }
          CAL.get("title-cal-edit").innerHTML = CAL.lbl_edit;
          ajaxStatus.hideStatus();
          CAL.get("btn-save").focus();
          setTimeout(function () {
            if (!res.edit) {
              $("#scheduler .schedulerInvitees").css("display", "none");
              $("#create-invitees-buttons").css("display", "none");
              $("#create-invitees-title").css("display", "none");
            }
            enableQS(false);
            disableOnUnloadEditView();
          }, 500);
        } else
          alert(CAL.lbl_error_loading);
      }, failure: function () {
        alert(CAL.lbl_error_loading);
      }
    };
    var url = "index.php?module=Calendar&action=QuickEdit&sugar_body_only=true";
    var data = {"current_module": module_name, "record": record, "edit_all_recurrences": edit_all_recurrences};
    YAHOO.util.Connect.asyncRequest('POST', url, callback, CAL.toURI(data));
  }
}
CAL.edit_all_recurrences = function () {
  var record = CAL.get("record").value;
  if (CAL.get("repeat_parent_id").value != "") {
    record = CAL.get("repeat_parent_id").value;
    CAL.get("repeat_parent_id").value = "";
  }
  var module = CAL.get("current_module").value;
  if (record != "") {
    CAL.load_form(module, record, true);
  }
}
CAL.remove_shared = function (record_id, edit_all_recurrences) {
  if (typeof edit_all_recurrences == "undefined")
    edit_all_recurrences = false;
  var e;
  var arr = new Array();
  if (CAL.enable_repeat && edit_all_recurrences) {
    var nodes = CAL.query("div.act_item[repeat_parent_id='" + record_id + "']");
    CAL.each(nodes, function (i, v) {
      var record = nodes[i].getAttribute("record");
      if (!CAL.contains(arr, record))
        arr.push(record);
      nodes[i].parentNode.removeChild(nodes[i]);
      CAL.destroy_ui(nodes[i].id);
    });
  }
  CAL.each(CAL.shared_users, function (user_id, v) {
    if (e = CAL.get(record_id + '____' + v)) {
      CAL.destroy_ui(e.id);
      e.parentNode.removeChild(e);
    }
    CAL.basic.remove({record: record_id, user_id: user_id});
    CAL.each(arr, function (i, id) {
      CAL.basic.remove({record: id, user_id: user_id});
    });
  });
}
CAL.change_activity_type = function (mod_name) {
  if (typeof CAL.current_params.module_name != "undefined")
    if (CAL.current_params.module_name == mod_name)
      return;
  var e, user_name, user_id, date_start;
  CAL.get("title-cal-edit").innerHTML = CAL.lbl_loading;
  document.forms["CalendarEditView"].elements["current_module"].value = mod_name;
  CAL.current_params.module_name = mod_name;
  QSFieldsArray = new Array();
  QSProcessedFieldsArray = new Array();
  CAL.load_create_form(CAL.current_params);
}
CAL.load_create_form = function (params) {
  CAL.reset_edit_dialog();
  CAL.disable_buttons();
  ajaxStatus.showStatus(SUGAR.language.get('app_strings', 'LBL_LOADING'));
  CAL.repeat_tab_handle(CAL.current_params.module_name);
  var callback = {
    success: function (o) {
      try {
        SUGAR.util.globalEval("retValue = (" + o.responseText + ")");
        res = retValue;
      } catch (err) {
        alert(CAL.lbl_error_loading);
        $('.modal-cal-edit').modal('hide');
        ajaxStatus.hideStatus();
        return;
      }
      if (res.access == 'yes') {
        var fc = document.getElementById("form_content");
        CAL.script_evaled = false;
        fc.innerHTML = '<script type="text/javascript">CAL.script_evaled = true;</script>' + res.html;
        if (!CAL.script_evaled) {
          SUGAR.util.evalScript(res.html);
        }
        CAL.get("record").value = "";
        CAL.get("current_module").value = res.module_name;
        var mod_name = res.module_name;
        if (res.edit == 1) {
          CAL.record_editable = true;
        } else {
          CAL.record_editable = false;
        }
        CAL.get("title-cal-edit").innerHTML = CAL.lbl_create_new;
        if (typeof res.repeat != "undefined") {
          CAL.fill_repeat_tab(res.repeat);
        }
        CAL.enable_buttons();
        setTimeout(function () {
          SugarWidgetScheduler.update_time();
          enableQS(false);
          disableOnUnloadEditView();
        }, 500);
        ajaxStatus.hideStatus();
      } else {
        alert(CAL.lbl_error_loading);
        ajaxStatus.hideStatus();
      }
    }, failure: function () {
      alert(CAL.lbl_error_loading);
      ajaxStatus.hideStatus();
    }
  };
  var url = "index.php?module=Calendar&action=QuickEdit&sugar_body_only=true";
  var data = {
    "current_module": params.module_name,
    "assigned_user_id": params.user_id,
    "assigned_user_name": params.user_name,
    "date_start": params.date_start
  };

  if ("date_end" in params && params.date_end != "") {
    data['date_end'] = params.date_end;
  }
  YAHOO.util.Connect.asyncRequest('POST', url, callback, CAL.toURI(data));
}
CAL.full_form = function () {
  var e = document.createElement('input');
  e.setAttribute('type', 'hidden');
  e.setAttribute('name', 'module');
  e.value = CAL.get('current_module').value;
  CAL.get('form_content').parentNode.appendChild(e);
  var e = document.createElement('input');
  e.setAttribute('type', 'hidden');
  e.setAttribute('name', 'action');
  e.value = 'EditView';
  CAL.get('form_content').parentNode.appendChild(e);
  document.forms['CalendarEditView'].action = "index.php";
  document.forms['CalendarEditView'].full_form = "true";
  document.forms['CalendarEditView'].submit();
}
CAL.disable_buttons = function () {
  CAL.get("btn-save").setAttribute("disabled", "disabled");
  CAL.get("btn-send-invites").setAttribute("disabled", "disabled");
  CAL.get("btn-delete").setAttribute("disabled", "disabled");
  CAL.get("btn-full-form").setAttribute("disabled", "disabled");
  if (CAL.enable_repeat) {
    CAL.get("btn-edit-all-recurrences").setAttribute("disabled", "disabled");
    CAL.get("btn-remove-all-recurrences").setAttribute("disabled", "disabled");
  }
}
CAL.enable_buttons = function () {
  CAL.get("btn-save").removeAttribute("disabled");
  CAL.get("btn-send-invites").removeAttribute("disabled");
  if (CAL.get("record").value != "")
    CAL.get("btn-delete").removeAttribute("disabled");
  CAL.get("btn-full-form").removeAttribute("disabled");
  if (CAL.enable_repeat) {
    CAL.get("btn-edit-all-recurrences").removeAttribute("disabled");
    CAL.get("btn-remove-all-recurrences").removeAttribute("disabled");
  }
}
CAL.dialog_create = function (date, end_date, user_id) {
  var e, user_id, user_name;
  CAL.get("title-cal-edit").innerHTML = CAL.lbl_loading;
  CAL.open_edit_dialog();
  CAL.disable_buttons();
  var module_name = CAL.get("current_module").value;
  if (CAL.view == 'sharedWeek' || CAL.view == 'sharedMonth') {
    user_name = "";
    CAL.GR_update_user(user_id);
    $.ajax({
      url: "index.php?module=Calendar&action=getUser&record=" + user_id,
    }).done(function (data) {
      data = jQuery.parseJSON(data);
      user_name = data.user_name;
      callback(user_name, user_id, module_name, date, end_date);
    });
  } else {
    user_id = CAL.current_user_id;
    user_name = CAL.current_user_name;
    CAL.GR_update_user(CAL.current_user_id);

    callback(user_name, user_id, module_name, date, end_date);
  }

  function callback(user_name, user_id, module_name, date, end_date) {
    var params = {
      'module_name': module_name,
      'user_id': user_id,
      'user_name': user_name,
      'date_start': date,
      'date_end': ""

    };
    if (end_date != "") {
      params.date_end = end_date;
    }
    CAL.current_params = params;
    CAL.load_create_form(CAL.current_params);
  }
}

CAL.dialog_save = function () {
  CAL.disable_buttons();
  ajaxStatus.showStatus(SUGAR.language.get('app_strings', 'LBL_SAVING'));
  if (CAL.get("send_invites").value == "1") {
    CAL.get("title-cal-edit").innerHTML = CAL.lbl_sending;
  } else {
    CAL.get("title-cal-edit").innerHTML = CAL.lbl_saving;
  }
  CAL.fill_invitees();
  CAL.fill_repeat_data();
  var callback = {
    success: function (o) {
      try {
        SUGAR.util.globalEval("retValue = (" + o.responseText + ")");
        res = retValue;
      } catch (err) {
        alert(CAL.lbl_error_saving);
        $('.modal-cal-edit').modal('hide');
        ajaxStatus.hideStatus();
        return;
      }
      if (res.access == 'yes') {
        if (typeof res.limit_error != "undefined") {
          var alert_msg = CAL.lbl_repeat_limit_error;
          alert(alert_msg.replace("\$limit", res.limit));
          CAL.get("title-cal-edit").innerHTML = CAL.lbl_edit;
          ajaxStatus.hideStatus();
          CAL.enable_buttons();
          return;
        }
        $('.modal-cal-edit').modal('hide');
        CAL.update_vcal();

        var newEvent = new Object();
        // If there's more than one calendar ("shared calendar separate" is active) use the one related to the event user
        var thisCal = $('div[id^="calendar"].fc');
        if (thisCal.length > 1) {
            // Let's look for the user ID
            var user_id = res.user_id;
            if (user_id === ""){
                user_id = res.users[0];
            }
            thisCal = $("#calendar" + user_id);
        }

        thisCal.fullCalendar("removeEvents", res['record']);
        newEvent.module = res['module_name'];
        newEvent.title = res['name'];
        newEvent.record = res['record'];
        newEvent.id = res['record'];
        if (undefined !== global_colorList[res.module_name]) {
          newEvent.backgroundColor = '#' + global_colorList[res.module_name].body;
          newEvent.borderColor = '#' + global_colorList[res.module_name].border;
          newEvent.textColor = '#' + global_colorList[res.module_name].text;
        }
        newEvent.start = new Date(moment.unix(res['ts_start']).format("MM/DD/YYYY") + " " + moment(res['time_start'], 'hh:mma').format("HH:mm"));
        newEvent.end = moment(new Date(moment.unix(res['ts_start']).format("MM/DD/YYYY") + " " + moment(res['time_start'], 'hh:mma').format("HH:mm"))).add(res['duration_hours'], 'hours').add(res['duration_minutes'], 'minutes');
        if ((res['duration_hours'] % 24 === 0) && (res['time_start'] == "12:00am")) {
          newEvent.allDay = "true";
        }
        thisCal.fullCalendar('renderEvent', newEvent);

        if (res['repeat']) {
          $.each(res['repeat'], function (key, value) {
            var newEvent = new Object();
            newEvent.module = res['module_name'];
            newEvent.title = res['name'];
            newEvent.record = value['id'];
            newEvent.id = value['id'];
            newEvent.start = new Date(moment.unix(value['ts_start']).format("MM/DD/YYYY") + " " + moment(res['time_start'], 'hh:mma').format("HH:mm"));
            newEvent.end = moment(new Date(moment.unix(value['ts_start']).format("MM/DD/YYYY") + " " + moment(res['time_start'], 'hh:mma').format("HH:mm"))).add(res['duration_hours'], 'hours').add(res['duration_minutes'], 'minutes');
            if ((res['duration_hours'] % 24 === 0) && (res['time_start'] == "12:00am")) {
              newEvent.allDay = "true";
            }
            thisCal.fullCalendar('renderEvent', newEvent);
          });
        }

        ajaxStatus.hideStatus();
      } else {
        alert(CAL.lbl_error_saving);
        ajaxStatus.hideStatus();
      }
    }, failure: function () {
      alert(CAL.lbl_error_saving);
      ajaxStatus.hideStatus();
    }
  };
  var url = "index.php?module=Calendar&action=SaveActivity&sugar_body_only=true";
  YAHOO.util.Connect.setForm(CAL.get("CalendarEditView"));
  YAHOO.util.Connect.asyncRequest('POST', url, callback, false);
}
CAL.remove_all_recurrences = function () {
  if (confirm(CAL.lbl_confirm_remove_all_recurring)) {
    if (CAL.get("repeat_parent_id").value != '') {
      CAL.get("record").value = CAL.get("repeat_parent_id").value;
    }
    CAL.get("edit_all_recurrences").value = true;
    CAL.dialog_remove();
  }
}

/** Current remove dialog.  **/
CAL.dialog_remove = function () {
  CAL.deleted_id = CAL.get("record").value;
  CAL.deleted_module = CAL.get("current_module").value;
  var remove_all_recurrences = CAL.get("edit_all_recurrences").value;
  var isRecurrence = false;
  if (CAL.enable_repeat) {
    if (CAL.get("repeat_parent_id").value != '') {
      var isRecurrence = true;
    } else {
      if (document.CalendarRepeatForm.repeat_type.value != '') {
        var isRecurrence = true;
      }
    }
  }
  var callback = {
    success: function (o) {
      $("#calendar" + global_current_user_id).fullCalendar('removeEvents', CAL.deleted_id);
    }, failure: function () {
      alert(CAL.lbl_error_saving);
    }
  };
  var data = {
    "current_module": CAL.deleted_module,
    "record": CAL.deleted_id,
    "remove_all_recurrences": remove_all_recurrences
  };
  var url = "index.php?module=Calendar&action=Remove&sugar_body_only=true";
  YAHOO.util.Connect.asyncRequest('POST', url, callback, CAL.toURI(data));
  $('.modal-cal-edit').modal('hide');
}
CAL.refresh = function () {
  var callback = {
    success: function (o) {
      try {
        SUGAR.util.globalEval("retValue = (" + o.responseText + ")");
        var activities = retValue;
      } catch (err) {
        alert(CAL.lbl_error_saving);
        ajaxStatus.hideStatus();
        return;
      }
      //CAL.basic.populate_grid();
      CAL.update_dd.fire();
    }
  }
  var data = {"view": CAL.view, "year": CAL.year, "month": CAL.month, "day": CAL.day};
  var url = "index.php?module=Calendar&action=getActivities&sugar_body_only=true";
  YAHOO.util.Connect.asyncRequest('POST', url, callback, CAL.toURI(data));
  CAL.clear();
}

CAL.clear = function () {
  CAL.basic.items = {};
  var nodes = CAL.query("#cal-grid div.act_item");
  CAL.each(nodes, function (i, v) {
    nodes[i].parentNode.removeChild(nodes[i]);
  });
}
CAL.show_additional_details = function (id) {
  var obj = CAL.get(id);
  var record = obj.getAttribute("record");
  var module_name = obj.getAttribute("module_name");
  SUGAR.util.getAdditionalDetails(module_name, record, 'div_' + id, true);
  return;
}
CAL.clear_additional_details = function (id) {
  if (typeof SUGAR.util.additionalDetailsCache[id] != "undefined")
    SUGAR.util.additionalDetailsCache[id] = undefined;
  if (typeof SUGAR.util.additionalDetailsCalls[id] != "undefined")
    SUGAR.util.additionalDetailsCalls[id] = undefined;
}
CAL.toggle_shared_edit = function () {
  $('.modal-calendar-user-list').modal('toggle');
}
CAL.goto_date_call = function () {
  var date_string = CAL.get("goto_date").value;
  var date_arr = [];
  date_arr = date_string.split("/");
  window.location.href = "index.php?module=Calendar&view=" + CAL.view + "&day=" + date_arr[1] + "&month=" + date_arr[0] + "&year=" + date_arr[2];
}
CAL.check_forms = function () {
  //
  if (CAL.enable_repeat && CAL.get("edit_all_recurrences").value != "") {
    lastSubmitTime = lastSubmitTime - 2001;
  }
  return true;
}
CAL.toURI = function (a) {
  t = [];
  for (x in a) {
    t.push(x + "=" + encodeURIComponent(a[x]));
  }
  return t.join("&");
}
CAL.each = function (object, callback) {
  if (typeof object == "undefined")
    return;
  var name, i = 0, length = object.length, isObj = (length === undefined) || (typeof(object) === "function");
  if (isObj) {
    for (name in object) {
      if (callback.call(object[name], name, object[name]) === false) {
        break;
      }
    }
  } else {
    for (; i < length;) {
      if (callback.call(object[i], i, object[i++]) === false) {
        break;
      }
    }
  }
  return object;
}
CAL.contains = function (a, obj) {
  var i = a.length;
  while (i--)
    if (a[i] === obj)
      return true;
  return false;
}
CAL.update_vcal = function () {
  var v = CAL.current_user_id;
  var callback = {
    success: function (result) {
      if (typeof GLOBAL_REGISTRY.freebusy == 'undefined') {
        GLOBAL_REGISTRY.freebusy = new Object();
      }
      if (typeof GLOBAL_REGISTRY.freebusy_adjusted == 'undefined') {
        GLOBAL_REGISTRY.freebusy_adjusted = new Object();
      }
      GLOBAL_REGISTRY.freebusy[v] = SugarVCalClient.parseResults(result.responseText, false);
      GLOBAL_REGISTRY.freebusy_adjusted[v] = SugarVCalClient.parseResults(result.responseText, true);
      SugarWidgetScheduler.update_time();
    }
  };
  var url = "vcal_server.php?type=vfb&source=outlook&user_id=" + v;
  YAHOO.util.Connect.asyncRequest('GET', url, callback, false);
}

CAL.remove_edit_dialog();
var cal_loaded = true;

/** new items **/
$($.fullCalendar).ready(function () {

  // Container for all calendars
  var calendarContainer = $('#calendarContainer');

  // Build calendar(s)
  $.each(calendar_items, function (user_id, user_calendar_activities) {

    // Add a calendar container for the user
    var calendar = '<div id="calendar' + user_id + '"></div>';
    $(calendar).appendTo(calendarContainer);

    // Build the calendar activities for the user
    var users_activities = [];
    $.each(user_calendar_activities, function (index, element) {
      var valueToPush = {};
      valueToPush["title"] = element['name'];
      valueToPush["id"] = element['record'];
      valueToPush["record"] = element['record'];
      valueToPush['module'] = element['module_name'];
      valueToPush['related_to'] = element['related_to'];
      valueToPush['parent_id'] = element['parent_id'];
      valueToPush['parent_name'] = element['parent_name'];
      valueToPush['parent_type'] = element['parent_type'];
      valueToPush['status'] = element['status'];
      valueToPush['date_due'] = element['date_due'];
      valueToPush["start"] = new Date(moment.utc(moment.unix(element['ts_start'])).format("MM/DD/YYYY") + " " + moment(element['time_start'], 'hh:mma').format("HH:mm"));
      valueToPush["end"] = moment(new Date(moment.utc(moment.unix(element['ts_start'])).format("MM/DD/YYYY") + " " + moment(element['time_start'], 'hh:mma').format("HH:mm"))).add(element['duration_hours'], 'hours').add(element['duration_minutes'], 'minutes');

      if (element.module_name != "Meetings" && element.module_name != "Calls") {
        valueToPush['editable'] = false;
      }

      if (undefined !== global_colorList[element.module_name]) {

        valueToPush["backgroundColor"] = '#' + global_colorList[element.module_name].body;
        valueToPush["borderColor"] = '#' + global_colorList[element.module_name].border;
        valueToPush["textColor"] = '#' + global_colorList[element.module_name].text;
      }

      if ((element['duration_hours'] % 24 === 0) && (element['time_start'] == "12:00am" || element['time_start'] == "00:00")) {
        valueToPush['allDay'] = true;
      }

      users_activities.push(valueToPush);
    });

    // Construct the calendar for the user
    constructCalendar(user_id, users_activities);
  });

  // Move the current user's calendar to the top - for the current users convenience
  $('#calendar' + global_current_user_id).prependTo(calendarContainer);

  function constructCalendar(user_id, all_events) {
    var headerFormatDayWeek = 'dddd D';
    var headerFormatMonth = 'dddd';
    var headerFormat = headerFormatDayWeek;
    if (global_view == 'sharedMonth' || global_view == 'month') {
      headerFormat = headerFormatMonth;
    }


    $('#calendar' + user_id).fullCalendar({
      header: {
        left: '',
        center: '',
        right: ''
      },
      locale: global_langPrefix,
      views: views,
      minTime: global_start_time,
      maxTime: global_end_time,
      selectHelper: true,
      selectable: true,
      selectOverlap: true, //overlap of events !
      slotMinutes: global_timeslots,
      defaultDate: global_year + "-" + global_month + "-" + global_day,
      editable: global_edit,
      //weekNumbers: true,
      disableDragging: global_items_draggable,
      eventLimit: true, // allow "more" link when too many events
      defaultView: global_view,
      firstDay: global_start_week_day,
      height: global_basic_min_height,
      columnFormat: headerFormat,
      select: function (date, jsEvent, view) {
        if (global_edit == true) {
          var date_start = date.format(global_datetime_format);
          var date_end = jsEvent.format(global_datetime_format);
          var date_duration = jsEvent.diff(date);

           if (date.hasTime() == false) {
             var date_end = date.add(1, 'days').format(global_datetime_format);
           }

          /*
           * When user clicks on the top of the date in the month view
           * redirect the user to the day view.
           *
           * We need to allow user to select over multiple days.
           * When upgrading fullcalendar.io ensure that the css class matches the top of each day in the month view.
           **/
          if ($(view.target).hasClass('fc-day-top') && date_duration <= 86400000) {
            var dateStr = $(view.target).attr('data-date');
            var dateMoment = new moment(dateStr);
            var url = 'index.php?module=Calendar&action=index&view=agendaDay&year=' + dateMoment.format('YYYY') + '&month=' + dateMoment.format('MM') + '&day=' + dateMoment.format('DD') + '&hour=0';
            window.location.href = url;
            return false;
          }

          CAL.dialog_create(date_start, date_end, user_id);
        }
      },
      eventClick: function (calEvent, jsEvent, view) {
        if (global_edit == true) {
          CAL.load_form(calEvent.module, calEvent.record, false, calEvent);
        }
      },
      eventDrop: function (event, delta, revertFunc) {
        //event_datetime = event.start.format("YYYY-MM-DD HH:mm:ss");
        event_datetime = event.start.format(global_datetime_format);
        var data = {
          "current_module": event.module,
          "record": event.record,
          "datetime": event_datetime,
          "calendar_style": "basic"
        };

        if (event.allDay == true) {
          // this is a full day event.
          data.allDay = true;
          data.enddatetime = event.start.add(1, 'days').format(global_datetime_format);
        }
        var url = "index.php?module=Calendar&action=Reschedule&sugar_body_only=true";

        $.ajax({
          method: "POST",
          url: url,
          data: data
        })

      },
      navLinks: true,
      navLinkDayClick: function (weekStart, jsEvent) {
        if (global_edit == true) {
          /*
           * When user clicks on the day numbers in the month view
           * redirect the user to the day view.
           *
           * We need to allow user to select over multiple days.
           * When upgrading fullcalendar.io ensure that the css class matches the top of each day in the month view.
           **/
          if ($(jsEvent.currentTarget).hasClass('fc-day-number')) {
            var dateStr = $(jsEvent.currentTarget).closest('.fc-day-top').attr('data-date');
            var dateMoment = new moment(dateStr);
            var url = 'index.php?module=Calendar&action=index&view=agendaDay&year=' + dateMoment.format('YYYY') + '&month=' + dateMoment.format('MM') + '&day=' + dateMoment.format('DD') + '&hour=0';
            window.location.href = url;
            return false;
          }

          /*
           * When user clicks on the day header in the week view
           * redirect the user to the day view.
           *
           * When upgrading fullcalendar.io ensure that the css class matches the top of each day in the month view.
           **/
          var dayHeader = $(jsEvent.currentTarget).closest('.fc-day-header');
          var momentObj = moment($(dayHeader).attr('data-date'));
          var url = 'index.php?module=Calendar&action=index&view=agendaDay&year=' + momentObj.format('YYYY') + '&month=' + momentObj.format('MM') + '&day=' + momentObj.format('DD') + '&hour=0';
          window.location.href = url;
          return false;
        }
      },
      eventResize: function (event, delta, revertFunc) {
        var url = "index.php?module=Calendar&action=Resize&sugar_body_only=true";

        var hours = Math.floor(event.end.diff(event.start, 'minutes') / 60);
        var minutes = event.end.diff(event.start, 'minutes') % 60;

        var data = {
          "current_module": event.module,
          "record": event.record,
          "duration_hours": hours,
          "duration_minutes": minutes
        };
        $.ajax({
          method: "POST",
          url: url,
          data: data
        })
      },
      events: all_events,
      eventRender: function (event, element) {
        var url = 'index.php?to_pdf=1&module=Home&action=AdditionalDetailsRetrieve&bean=' + event.module + '&id=' + event.id;
        var title = '<div class="qtip-title-text">' + event.title + '</div>'
          + '<div class="qtip-title-buttons">'
          + '</div>';
        var body = SUGAR.language.translate('app_strings', 'LBL_LOADING_PAGE');

        if ($('#cal_module').val() != "Home" && typeof(event.id) !== 'undefined') {
          element.qtip({
            content: {
              title: {
                text: title,
                button: true,
              },

<<<<<<< HEAD
							text: body,
						},
						events: {
							render: function(event, api) {
								$.ajax(url)
									.done(function (data) {
										eval(data); // produces var result = {body:{}, caption:"", width:300}
										var divCaption = "#qtip-"+api.id+"-title";
										var divBody = "#qtip-"+api.id+"-content";
										if(data.caption != "") {
											$(divCaption).html(result.caption);
										}
										api.set('content.text', result.body);
									})
									.fail(function () {
										$(divBody).html(SUGAR.language.translate('app_strings', 'LBL_EMAIL_ERROR_GENERAL_TITLE'));
									})
									.always(function () {
										//console.log("complete");
									});
							}
						},
						position: {
							my: 'bottom left',
							at: 'top left'
						},
						show: {solo: true},
						hide: {event: false},
							event: 'mouseleave',
							fixed: true,
							delay: 500
						},
						style: {
							width: 224,
							padding: 5,
							color: 'black',
							textAlign: 'left',
							border: {
								width: 1,
								radius: 3
							},
							tip: 'bottomLeft',
							classes: {
								tooltip: 'ui-widget',
								tip: 'ui-widget',
								title: 'ui-widget-header',
								content: 'ui-widget-content'
							}
						}
					});
				}
			},
		}).ready(function() {
       // Force calendar to render the events again,
       // ensuring that the event are correctly rendered.
       $(window).resize();
     });
=======
              text: body,
            },
            events: {
              render: function (event, api) {
                $.ajax(url)
                  .done(function (data) {
                    SUGAR.util.globalEval(data); // produces var result = {body:{}, caption:"", width:300}
                    var divCaption = "#qtip-" + api.id + "-title";
                    var divBody = "#qtip-" + api.id + "-content";
                    if (data.caption != "") {
                      $(divCaption).html(result.caption);
                    }
                    api.set('content.text', result.body);
                  })
                  .fail(function () {
                    $(divBody).html(SUGAR.language.translate('app_strings', 'LBL_EMAIL_ERROR_GENERAL_TITLE'));
                  })
                  .always(function () {
                    //console.log("complete");
                  });
              }
            },
            position: {
              my: 'bottom left',
              at: 'top left'
            },
            show: {solo: true},
            hide: {event: false},
            style: {
              width: 224,
              padding: 5,
              color: 'black',
              textAlign: 'left',
              border: {
                width: 1,
                radius: 3
              },
              tip: 'bottomLeft',
              classes: {
                tooltip: 'ui-widget',
                tip: 'ui-widget',
                title: 'ui-widget-header',
                content: 'ui-widget-content'
              }
            }
          });
        }
      },
    }).ready(function () {
      // Force calendar to render the events again,
      // ensuring that the event are correctly rendered.
      $(window).resize();
    });
>>>>>>> c54bb53e

    if ($('#calendar_title_' + user_id).length == 0) {
      var calendar = $("#calendar" + user_id + " > .fc-view-container");
      var calendarTitle = "<div class='monthCalBody'><h5 class='calSharedUser' id='calendar_title_" + user_id + "'></h5></div><div id='calendar" + user_id + "'></div>";
      $(calendarTitle).prependTo(calendar);
      $.ajax({
        url: "index.php?module=Calendar&action=getUser&record=" + user_id,
      }).done(function (data) {
        data = jQuery.parseJSON(data);
        $("#calendar_title_" + user_id).html(data.full_name);
      });
    }
  }
});
<|MERGE_RESOLUTION|>--- conflicted
+++ resolved
@@ -1070,66 +1070,6 @@
                 text: title,
                 button: true,
               },
-
-<<<<<<< HEAD
-							text: body,
-						},
-						events: {
-							render: function(event, api) {
-								$.ajax(url)
-									.done(function (data) {
-										eval(data); // produces var result = {body:{}, caption:"", width:300}
-										var divCaption = "#qtip-"+api.id+"-title";
-										var divBody = "#qtip-"+api.id+"-content";
-										if(data.caption != "") {
-											$(divCaption).html(result.caption);
-										}
-										api.set('content.text', result.body);
-									})
-									.fail(function () {
-										$(divBody).html(SUGAR.language.translate('app_strings', 'LBL_EMAIL_ERROR_GENERAL_TITLE'));
-									})
-									.always(function () {
-										//console.log("complete");
-									});
-							}
-						},
-						position: {
-							my: 'bottom left',
-							at: 'top left'
-						},
-						show: {solo: true},
-						hide: {event: false},
-							event: 'mouseleave',
-							fixed: true,
-							delay: 500
-						},
-						style: {
-							width: 224,
-							padding: 5,
-							color: 'black',
-							textAlign: 'left',
-							border: {
-								width: 1,
-								radius: 3
-							},
-							tip: 'bottomLeft',
-							classes: {
-								tooltip: 'ui-widget',
-								tip: 'ui-widget',
-								title: 'ui-widget-header',
-								content: 'ui-widget-content'
-							}
-						}
-					});
-				}
-			},
-		}).ready(function() {
-       // Force calendar to render the events again,
-       // ensuring that the event are correctly rendered.
-       $(window).resize();
-     });
-=======
               text: body,
             },
             events: {
@@ -1158,6 +1098,10 @@
             },
             show: {solo: true},
             hide: {event: false},
+							event: 'mouseleave',
+							fixed: true,
+							delay: 500
+						},
             style: {
               width: 224,
               padding: 5,
@@ -1183,7 +1127,6 @@
       // ensuring that the event are correctly rendered.
       $(window).resize();
     });
->>>>>>> c54bb53e
 
     if ($('#calendar_title_' + user_id).length == 0) {
       var calendar = $("#calendar" + user_id + " > .fc-view-container");
