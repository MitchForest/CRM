/**
 *
 * SugarCRM Community Edition is a customer relationship management program developed by
 * SugarCRM, Inc. Copyright (C) 2004-2013 SugarCRM Inc.
 *
 * SuiteCRM is an extension to SugarCRM Community Edition developed by SalesAgility Ltd.
 * Copyright (C) 2011 - 2017 SalesAgility Ltd.
 *
 * This program is free software; you can redistribute it and/or modify it under
 * the terms of the GNU Affero General Public License version 3 as published by the
 * Free Software Foundation with the addition of the following permission added
 * to Section 15 as permitted in Section 7(a): FOR ANY PART OF THE COVERED WORK
 * IN WHICH THE COPYRIGHT IS OWNED BY SUGARCRM, SUGARCRM DISCLAIMS THE WARRANTY
 * OF NON INFRINGEMENT OF THIRD PARTY RIGHTS.
 *
 * This program is distributed in the hope that it will be useful, but WITHOUT
 * ANY WARRANTY; without even the implied warranty of MERCHANTABILITY or FITNESS
 * FOR A PARTICULAR PURPOSE. See the GNU Affero General Public License for more
 * details.
 *
 * You should have received a copy of the GNU Affero General Public License along with
 * this program; if not, see http://www.gnu.org/licenses or write to the Free
 * Software Foundation, Inc., 51 Franklin Street, Fifth Floor, Boston, MA
 * 02110-1301 USA.
 *
 * You can contact SugarCRM, Inc. headquarters at 10050 North Wolfe Road,
 * SW2-130, Cupertino, CA 95014, USA. or at email address contact@sugarcrm.com.
 *
 * The interactive user interfaces in modified source and object code versions
 * of this program must display Appropriate Legal Notices, as required under
 * Section 5 of the GNU Affero General Public License version 3.
 *
 * In accordance with Section 7(b) of the GNU Affero General Public License version 3,
 * these Appropriate Legal Notices must retain the display of the "Powered by
 * SugarCRM" logo and "Supercharged by SuiteCRM" logo. If the display of the logos is not
 * reasonably feasible for technical reasons, the Appropriate Legal Notices must
 * display the words "Powered by SugarCRM" and "Supercharged by SuiteCRM".
 */

var CAL = {};
CAL.slot_height = 14;
CAL.dropped = 0;
CAL.records_openable = true;
CAL.moved_from_cell = "";
CAL.deleted_id = "";
CAL.deleted_module = "";
CAL.tmp_header = "";
CAL.disable_creating = false;
CAL.record_editable = false;
CAL.shared_users = {};
CAL.shared_users_count = 0;
CAL.script_evaled = false;
CAL.editDialog = false;
CAL.settingsDialog = false;
CAL.sharedDialog = false;
CAL.basic = {};
CAL.basic.items = {};
CAL.update_dd = new YAHOO.util.CustomEvent("update_dd");
CAL.dd_registry = new Object();
CAL.resize_registry = new Object();
CAL.print = false;
CAL.dom = YAHOO.util.Dom;
CAL.get = YAHOO.util.Dom.get;
CAL.query = YAHOO.util.Selector.query;


CAL.destroy_ui = function (id) {
  if (CAL.items_resizable && typeof CAL.resize_registry[id] != "undefined") {
    CAL.resize_registry[id].destroy();
    delete CAL.resize_registry[id];
  }
  if (CAL.items_draggable && typeof CAL.dd_registry[id] != "undefined")
    CAL.dd_registry[id].unreg();
  delete CAL.dd_registry[id];
}

CAL.basic.remove = function (item) {
  if (typeof CAL.basic.items[item.user_id] == 'undefined')
    CAL.basic.items[item.user_id] = new Object();
  delete CAL.basic.items[item.user_id][item.record];
}

CAL.basic.add = function (item) {
  if (typeof CAL.basic.items[item.user_id] == 'undefined')
    CAL.basic.items[item.user_id] = new Object();
  CAL.basic.items[item.user_id][item.record] = item;
}

CAL.init_edit_dialog = function (params) {
  CAL.editDialog = false;
  var rd = CAL.get("cal-edit");
}
CAL.open_edit_dialog = function (params) {
// Open modal dialog
  $('.modal-cal-edit').modal('show');
}
CAL.close_edit_dialog = function () {
  CAL.reset_edit_dialog();
}
CAL.remove_edit_dialog = function () {
  var rd_c = CAL.get("cal-edit_c");
  if (rd_c) {
    rd_c.parentNode.removeChild(rd_c);
  }
}
CAL.reset_edit_dialog = function () {
  var e;
  document.forms["CalendarEditView"].elements["current_module"].value = "Meetings";
  CAL.get("radio_call").removeAttribute("disabled");
  CAL.get("radio_meeting").removeAttribute("disabled");
  CAL.get("radio_call").checked = false;
  CAL.get("radio_meeting").checked = true;
  CAL.get("send_invites").value = "";
  if (e = CAL.get("record"))
    e.value = "";
  if (e = CAL.get("list_div_win"))
    e.style.display = "none";
  if (typeof SugarWidgetSchedulerSearch.hideCreateForm != 'undefined')
    SugarWidgetSchedulerSearch.hideCreateForm();
  $("#scheduler .schedulerInvitees").css("display", "");
  $("#create-invitees-title").css("display", "");
  $("#create-invitees-buttons").css("display", "");
  if (CAL.enable_repeat) {
    CAL.reset_repeat_form();
  }
  CAL.GR_update_focus("Meetings", "");
  CAL.select_tab("cal-tab-1");
  QSFieldsArray = new Array();
  QSProcessedFieldsArray = new Array();
}
CAL.reset_repeat_form = function () {
  document.forms['CalendarRepeatForm'].reset();
  var fields = ['type', 'interval', 'count', 'until', 'dow'];
  CAL.each(fields, function (i, field) {
    CAL.get('repeat_' + field).value = "";
  });
  toggle_repeat_type();
  CAL.get("repeat_parent_id").value = "";
  CAL.get("edit_all_recurrences").value = "";
  CAL.get("edit_all_recurrences_block").style.display = "none";
  CAL.get("cal-repeat-block").style.display = "none";
}
CAL.select_tab = function (tid) {
}
CAL.fill_repeat_data = function () {
  if (CAL.enable_repeat && (CAL.get("current_module").value == "Meetings" || CAL.get("current_module").value == "Calls")) {
    if (repeat_type = document.forms['CalendarRepeatForm'].repeat_type.value) {
      document.forms['CalendarEditView'].repeat_type.value = repeat_type;
      document.forms['CalendarEditView'].repeat_interval.value = document.forms['CalendarRepeatForm'].repeat_interval.value;
      if (document.getElementById("repeat_count_radio").checked) {
        document.forms['CalendarEditView'].repeat_count.value = document.forms['CalendarRepeatForm'].repeat_count.value;
        document.forms['CalendarEditView'].repeat_until.value = "";
      } else {
        document.forms['CalendarEditView'].repeat_until.value = document.forms['CalendarRepeatForm'].repeat_until.value;
        document.forms['CalendarEditView'].repeat_count.value = "";
      }
      if (repeat_type == 'Weekly') {
        var repeat_dow = "";
        for (var i = 0; i < 7; i++)
          if (CAL.get("repeat_dow_" + i).checked)
            repeat_dow += i.toString();
        CAL.get("repeat_dow").value = repeat_dow;
      }
    }
  }
}
CAL.fill_repeat_tab = function (data) {
  if (!CAL.enable_repeat)
    return;
  if (typeof data.repeat_parent_id != "undefined") {
    CAL.get("cal-repeat-block").style.display = "none";
    CAL.get("edit_all_recurrences_block").style.display = "";
    CAL.get("edit_all_recurrences").value = "";
    CAL.get("repeat_parent_id").value = data.repeat_parent_id;
    return;
  }
  CAL.get("cal-repeat-block").style.display = "";
  var repeat_type = "";
  var set_default_repeat_until = true;
  if (typeof data.repeat_type != "undefined") {
    repeat_type = data.repeat_type;
    document.forms['CalendarRepeatForm'].repeat_type.value = data.repeat_type;
    document.forms['CalendarRepeatForm'].repeat_interval.value = data.repeat_interval;
    if (data.repeat_count != '' && data.repeat_count != 0) {
      document.forms['CalendarRepeatForm'].repeat_count.value = data.repeat_count;
      CAL.get("repeat_count_radio").checked = true;
      CAL.get("repeat_until_radio").checked = false;
    } else {
      document.forms['CalendarRepeatForm'].repeat_until.value = data.repeat_until;
      CAL.get("repeat_until_radio").checked = true;
      CAL.get("repeat_count_radio").checked = false;
      set_default_repeat_until = false;
    }
    if (data.repeat_type == "Weekly") {
      var arr = data.repeat_dow.split("");
      CAL.each(arr, function (i, d) {
        CAL.get("repeat_dow_" + d).checked = true;
      });
    }
    CAL.get("cal-repeat-block").style.display = "";
    CAL.get("edit_all_recurrences_block").style.display = "none";
    toggle_repeat_type();
  }
  CAL.get("edit_all_recurrences").value = "true";
  if (typeof data.current_dow != "undefined" && repeat_type != "Weekly")
    CAL.get("repeat_dow_" + data.current_dow).checked = true;
  if (typeof data.default_repeat_until != "undefined" && set_default_repeat_until)
    CAL.get("repeat_until_input").value = data.default_repeat_until;
}
CAL.repeat_tab_handle = function (module_name) {
  clear_all_errors();
  toggle_repeat_type();
}

CAL.GR_update_user = function (user_id) {
  var callback = {
    success: function (o) {
      SUGAR.util.globalEval('res = (' + o.responseText + ')');
      GLOBAL_REGISTRY.focus.users_arr_hash = undefined;
    }
  };
  var data = {"users": user_id};
  var url = "index.php?module=Calendar&action=GetGRUsers&sugar_body_only=true";
  YAHOO.util.Connect.asyncRequest('POST', url, callback, CAL.toURI(data));
}
CAL.GR_update_focus = function (module, record) {
  if (record == "") {
    GLOBAL_REGISTRY["focus"] = {"module": module, users_arr: [], fields: {"id": "-1"}};
    SugarWidgetScheduler.update_time();
  } else {
    var callback = {
      success: function (o) {
        SUGAR.util.globalEval("retValue = " + o.responseText);
        res = retValue;
        SugarWidgetScheduler.update_time();
        if (CAL.record_editable) {
          CAL.enable_buttons();
        }
      }
    };
    var url = 'index.php?module=Calendar&action=GetGR&sugar_body_only=true&type=' + module + '&record=' + record;
    YAHOO.util.Connect.asyncRequest('POST', url, callback, false);
  }
}

CAL.toggle_settings = function () {
  $('.modal-calendar-settings').modal('toggle')
}

CAL.fill_invitees = function () {
  CAL.get("user_invitees").value = "";
  CAL.get("contact_invitees").value = "";
  CAL.get("lead_invitees").value = "";
  CAL.each(GLOBAL_REGISTRY['focus'].users_arr, function (i, v) {
    var field_name = "";
    if (v.module == "User")
      field_name = "user_invitees";
    if (v.module == "Contact")
      field_name = "contact_invitees";
    if (v.module == "Lead")
      field_name = "lead_invitees";
    var str = CAL.get(field_name).value;
    CAL.get(field_name).value = str + v.fields.id + ",";
  });
}
CAL.repeat_type_selected = function () {
  var rt;
  if (rt = CAL.get("repeat_type")) {
    if (rt.value == 'Weekly') {
      var nodes = CAL.query(".weeks_checks_div");
      CAL.each(nodes, function (i, v) {
        nodes[i].style.display = "block";
      });
    } else {
      var nodes = CAL.query(".weeks_checks_div");
      CAL.each(nodes, function (i, v) {
        nodes[i].style.display = "none";
      });
    }
    if (rt.value == '') {
      CAL.get("repeat_interval").setAttribute("disabled", "disabled");
      CAL.get("repeat_end_date").setAttribute("disabled", "disabled");
    } else {
      CAL.get("repeat_interval").removeAttribute("disabled");
      CAL.get("repeat_end_date").removeAttribute("disabled");
    }
  }
}
CAL.load_form = function (module_name, record, edit_all_recurrences, cal_event) {
  CAL.disable_creating = true;
  var e;
  var to_open = true;

  if (module_name != "Meetings" && module_name != "Calls") {
    to_open = false;
  }


  if (module_name == "Tasks") {
    var url = 'index.php?to_pdf=1&module=Home&action=AdditionalDetailsRetrieve&bean=' + cal_event.module + '&id=' + cal_event.record;
    var body = SUGAR.language.translate('app_strings', 'LBL_LOADING_PAGE');

    $.ajax(url)
      .done(function (data) {
        SUGAR.util.globalEval(data); // produces var result = {body:{}, caption:"", width:300}
        $('.modal-cal-tasks-edit .modal-body .container-fluid').html(result.body);
      })
      .fail(function () {
        $('.modal-cal-tasks-edit .modal-body .container-fluid').html(SUGAR.language.translate('app_strings', 'LBL_EMAIL_ERROR_GENERAL_TITLE'));
      }).always(function () {
      //console.log("complete");
    });

    $('.modal-cal-tasks-edit .modal-body .container-fluid').html(body);
    $('.modal-cal-tasks-edit').modal('show');
    $('#btn-view-task').unbind().click(function () {
      window.location.assign('index.php?module=' + cal_event.module + '&action=DetailView&record=' + cal_event.record);
    });
    $('#btn-tasks-full-form').unbind().click(function () {
      window.location.assign('index.php?module=' + cal_event.module + '&action=EditView&record=' + cal_event.record);
    });
  } else if (module_name == "FP_events") {
    var url = 'index.php?to_pdf=1&module=Home&action=AdditionalDetailsRetrieve&bean=' + cal_event.module + '&id=' + cal_event.record;
    var body = SUGAR.language.translate('app_strings', 'LBL_LOADING_PAGE');

    $.ajax(url)
      .done(function (data) {
        SUGAR.util.globalEval(data); // produces var result = {body:{}, caption:"", width:300}
        $('.modal-cal-events-edit .modal-body .container-fluid').html(result.body);
      })
      .fail(function () {
        $('.modal-cal-events-edit .modal-body .container-fluid').html(SUGAR.language.translate('app_strings', 'LBL_EMAIL_ERROR_GENERAL_TITLE'));
      }).always(function () {
      //console.log("complete");
    });

    $('.modal-cal-events-edit .modal-body .container-fluid').html(body);
    $('.modal-cal-events-edit').modal('show');
    $('#btn-view-events').unbind().click(function () {
      window.location.assign('index.php?module=' + cal_event.module + '&action=DetailView&record=' + cal_event.record);
    });
    $('#btn-events-full-form').unbind().click(function () {
      window.location.assign('index.php?module=' + cal_event.module + '&action=EditView&record=' + cal_event.record);
    });
  }

  if (to_open && CAL.records_openable) {
    CAL.get("form_content").style.display = "none";
    CAL.disable_buttons();
    CAL.get("title-cal-edit").innerHTML = CAL.lbl_loading;
    CAL.repeat_tab_handle(module_name);
    ajaxStatus.showStatus(SUGAR.language.get('app_strings', 'LBL_LOADING'));
    params = {};

    if (edit_all_recurrences) {
      params = {stay_on_tab: true};
    }

    CAL.open_edit_dialog(params);
    CAL.get("record").value = "";

    if (!edit_all_recurrences) {
      edit_all_recurrences = "";
    }

    var callback = {
      success: function (o) {
        try {
          SUGAR.util.globalEval("retValue = (" + o.responseText + ")");
          res = retValue;
        } catch (err) {
          alert(CAL.lbl_error_loading);
          CAL.editDialog.cancel();
          ajaxStatus.hideStatus();
          return;
        }
        if (res.access == 'yes') {
          var fc = document.getElementById("form_content");
          CAL.script_evaled = false;
          fc.innerHTML = '<script type="text/javascript">CAL.script_evaled = true;</script>' + res.html;
          if (!CAL.script_evaled) {
            SUGAR.util.evalScript(res.html);
          }
          CAL.get("record").value = res.record;
          CAL.get("current_module").value = res.module_name;
          var mod_name = res.module_name;
          if (mod_name == "Meetings")
            CAL.get("radio_meeting").checked = true;
          if (mod_name == "Calls")
            CAL.get("radio_call").checked = true;
          if (res.edit == 1) {
            CAL.record_editable = true;
          } else {
            CAL.record_editable = false;
          }
          CAL.get("radio_call").setAttribute("disabled", "disabled");
          CAL.get("radio_meeting").setAttribute("disabled", "disabled");
          SUGAR.util.globalEval(res.gr);
          SugarWidgetScheduler.update_time();
          if (CAL.record_editable) {
            CAL.enable_buttons();
          }
          CAL.get("form_content").style.display = "";
          if (typeof res.repeat != "undefined") {
            CAL.fill_repeat_tab(res.repeat);
          }
          CAL.get("title-cal-edit").innerHTML = CAL.lbl_edit;
          ajaxStatus.hideStatus();
          CAL.get("btn-save").focus();
          setTimeout(function () {
            if (!res.edit) {
              $("#scheduler .schedulerInvitees").css("display", "none");
              $("#create-invitees-buttons").css("display", "none");
              $("#create-invitees-title").css("display", "none");
            }
            enableQS(false);
            disableOnUnloadEditView();
          }, 500);
        } else
          alert(CAL.lbl_error_loading);
      }, failure: function () {
        alert(CAL.lbl_error_loading);
      }
    };
    var url = "index.php?module=Calendar&action=QuickEdit&sugar_body_only=true";
    var data = {"current_module": module_name, "record": record, "edit_all_recurrences": edit_all_recurrences};
    YAHOO.util.Connect.asyncRequest('POST', url, callback, CAL.toURI(data));
  }
}
CAL.edit_all_recurrences = function () {
  var record = CAL.get("record").value;
  if (CAL.get("repeat_parent_id").value != "") {
    record = CAL.get("repeat_parent_id").value;
    CAL.get("repeat_parent_id").value = "";
  }
  var module = CAL.get("current_module").value;
  if (record != "") {
    CAL.load_form(module, record, true);
  }
}
CAL.remove_shared = function (record_id, edit_all_recurrences) {
  if (typeof edit_all_recurrences == "undefined")
    edit_all_recurrences = false;
  var e;
  var arr = new Array();
  if (CAL.enable_repeat && edit_all_recurrences) {
    var nodes = CAL.query("div.act_item[repeat_parent_id='" + record_id + "']");
    CAL.each(nodes, function (i, v) {
      var record = nodes[i].getAttribute("record");
      if (!CAL.contains(arr, record))
        arr.push(record);
      nodes[i].parentNode.removeChild(nodes[i]);
      CAL.destroy_ui(nodes[i].id);
    });
  }
  CAL.each(CAL.shared_users, function (user_id, v) {
    if (e = CAL.get(record_id + '____' + v)) {
      CAL.destroy_ui(e.id);
      e.parentNode.removeChild(e);
    }
    CAL.basic.remove({record: record_id, user_id: user_id});
    CAL.each(arr, function (i, id) {
      CAL.basic.remove({record: id, user_id: user_id});
    });
  });
}
CAL.change_activity_type = function (mod_name) {
  if (typeof CAL.current_params.module_name != "undefined")
    if (CAL.current_params.module_name == mod_name)
      return;
  var e, user_name, user_id, date_start;
  CAL.get("title-cal-edit").innerHTML = CAL.lbl_loading;
  document.forms["CalendarEditView"].elements["current_module"].value = mod_name;
  CAL.current_params.module_name = mod_name;
  QSFieldsArray = new Array();
  QSProcessedFieldsArray = new Array();
  CAL.load_create_form(CAL.current_params);
}
CAL.load_create_form = function (params) {
  CAL.disable_buttons();
  ajaxStatus.showStatus(SUGAR.language.get('app_strings', 'LBL_LOADING'));
  CAL.repeat_tab_handle(CAL.current_params.module_name);
  var callback = {
    success: function (o) {
      try {
        SUGAR.util.globalEval("retValue = (" + o.responseText + ")");
        res = retValue;
      } catch (err) {
        alert(CAL.lbl_error_loading);
        $('.modal-cal-edit').modal('hide');
        ajaxStatus.hideStatus();
        return;
      }
      if (res.access == 'yes') {
        var fc = document.getElementById("form_content");
        CAL.script_evaled = false;
        fc.innerHTML = '<script type="text/javascript">CAL.script_evaled = true;</script>' + res.html;
        if (!CAL.script_evaled) {
          SUGAR.util.evalScript(res.html);
        }
        CAL.get("record").value = "";
        CAL.get("current_module").value = res.module_name;
        var mod_name = res.module_name;
        if (res.edit == 1) {
          CAL.record_editable = true;
        } else {
          CAL.record_editable = false;
        }
        CAL.get("title-cal-edit").innerHTML = CAL.lbl_create_new;
        if (typeof res.repeat != "undefined") {
          CAL.fill_repeat_tab(res.repeat);
        }
        CAL.enable_buttons();
        setTimeout(function () {
          SugarWidgetScheduler.update_time();
          enableQS(false);
          disableOnUnloadEditView();
        }, 500);
        ajaxStatus.hideStatus();
      } else {
        alert(CAL.lbl_error_loading);
        ajaxStatus.hideStatus();
      }
    }, failure: function () {
      alert(CAL.lbl_error_loading);
      ajaxStatus.hideStatus();
    }
  };
  var url = "index.php?module=Calendar&action=QuickEdit&sugar_body_only=true";
  var data = {
    "current_module": params.module_name,
    "assigned_user_id": params.user_id,
    "assigned_user_name": params.user_name,
    "date_start": params.date_start
  };

  if ("date_end" in params && params.date_end != "") {
    data['date_end'] = params.date_end;
  }
  YAHOO.util.Connect.asyncRequest('POST', url, callback, CAL.toURI(data));
}
CAL.full_form = function () {
  var e = document.createElement('input');
  e.setAttribute('type', 'hidden');
  e.setAttribute('name', 'module');
  e.value = CAL.get('current_module').value;
  CAL.get('form_content').parentNode.appendChild(e);
  var e = document.createElement('input');
  e.setAttribute('type', 'hidden');
  e.setAttribute('name', 'action');
  e.value = 'EditView';
  CAL.get('form_content').parentNode.appendChild(e);
  document.forms['CalendarEditView'].action = "index.php";
  document.forms['CalendarEditView'].full_form = "true";
  document.forms['CalendarEditView'].submit();
}
CAL.disable_buttons = function () {
  CAL.get("btn-save").setAttribute("disabled", "disabled");
  CAL.get("btn-send-invites").setAttribute("disabled", "disabled");
  CAL.get("btn-delete").setAttribute("disabled", "disabled");
  CAL.get("btn-full-form").setAttribute("disabled", "disabled");
  if (CAL.enable_repeat) {
    CAL.get("btn-edit-all-recurrences").setAttribute("disabled", "disabled");
    CAL.get("btn-remove-all-recurrences").setAttribute("disabled", "disabled");
  }
}
CAL.enable_buttons = function () {
  CAL.get("btn-save").removeAttribute("disabled");
  CAL.get("btn-send-invites").removeAttribute("disabled");
  if (CAL.get("record").value != "")
    CAL.get("btn-delete").removeAttribute("disabled");
  CAL.get("btn-full-form").removeAttribute("disabled");
  if (CAL.enable_repeat) {
    CAL.get("btn-edit-all-recurrences").removeAttribute("disabled");
    CAL.get("btn-remove-all-recurrences").removeAttribute("disabled");
  }
}
CAL.dialog_create = function (date, end_date, user_id) {
  var e, user_id, user_name;
  CAL.get("title-cal-edit").innerHTML = CAL.lbl_loading;
  CAL.open_edit_dialog();
  CAL.disable_buttons();
  var module_name = CAL.get("current_module").value;
  if (CAL.view == 'sharedWeek' || CAL.view == 'sharedMonth') {
    user_name = "";
    CAL.GR_update_user(user_id);
    $.ajax({
      url: "index.php?module=Calendar&action=getUser&record=" + user_id,
    }).done(function (data) {
      data = jQuery.parseJSON(data);
      user_name = data.user_name;
      callback(user_name, user_id, module_name, date, end_date);
    });
  } else {
    user_id = CAL.current_user_id;
    user_name = CAL.current_user_name;
    CAL.GR_update_user(CAL.current_user_id);

    callback(user_name, user_id, module_name, date, end_date);
  }

  function callback(user_name, user_id, module_name, date, end_date) {
    var params = {
      'module_name': module_name,
      'user_id': user_id,
      'user_name': user_name,
      'date_start': date,
      'date_end': ""

    };
    if (end_date != "") {
      params.date_end = end_date;
    }
    CAL.current_params = params;
    CAL.load_create_form(CAL.current_params);
  }
}

CAL.dialog_save = function () {
  CAL.disable_buttons();
  ajaxStatus.showStatus(SUGAR.language.get('app_strings', 'LBL_SAVING'));
  if (CAL.get("send_invites").value == "1") {
    CAL.get("title-cal-edit").innerHTML = CAL.lbl_sending;
  } else {
    CAL.get("title-cal-edit").innerHTML = CAL.lbl_saving;
  }
  CAL.fill_invitees();
  CAL.fill_repeat_data();
  var callback = {
    success: function (o) {
      try {
        SUGAR.util.globalEval("retValue = (" + o.responseText + ")");
        res = retValue;
      } catch (err) {
        alert(CAL.lbl_error_saving);
        $('.modal-cal-edit').modal('hide');
        ajaxStatus.hideStatus();
        return;
      }
      if (res.access == 'yes') {
        if (typeof res.limit_error != "undefined") {
          var alert_msg = CAL.lbl_repeat_limit_error;
          alert(alert_msg.replace("\$limit", res.limit));
          CAL.get("title-cal-edit").innerHTML = CAL.lbl_edit;
          ajaxStatus.hideStatus();
          CAL.enable_buttons();
          return;
        }
        $('.modal-cal-edit').modal('hide');
        CAL.update_vcal();

        var newEvent = new Object();
        $("#calendar" + res.user_id).fullCalendar("removeEvents", res['record']);
        newEvent.module = res['module_name'];
        newEvent.title = res['name'];
        newEvent.record = res['record'];
        newEvent.id = res['record'];
        if (undefined !== global_colorList[res.module_name]) {
          newEvent.backgroundColor = '#' + global_colorList[res.module_name].body;
          newEvent.borderColor = '#' + global_colorList[res.module_name].border;
          newEvent.textColor = '#' + global_colorList[res.module_name].text;
        }
        newEvent.start = new Date(moment.unix(res['ts_start']).format("MM/DD/YYYY") + " " + moment(res['time_start'], 'hh:mma').format("HH:mm"));
        newEvent.end = moment(new Date(moment.unix(res['ts_start']).format("MM/DD/YYYY") + " " + moment(res['time_start'], 'hh:mma').format("HH:mm"))).add(res['duration_hours'], 'hours').add(res['duration_minutes'], 'minutes');
        if ((res['duration_hours'] % 24 === 0) && (res['time_start'] == "12:00am")) {
          newEvent.allDay = "true";
        }
        $('#calendar' + res.user_id).fullCalendar('renderEvent', newEvent);

        if (res['repeat']) {
          $.each(res['repeat'], function (key, value) {
            var newEvent = new Object();
            newEvent.module = res['module_name'];
            newEvent.title = res['name'];
            newEvent.record = value['id'];
            newEvent.id = value['id'];
            newEvent.start = new Date(moment.unix(value['ts_start']).format("MM/DD/YYYY") + " " + moment(res['time_start'], 'hh:mma').format("HH:mm"));
            newEvent.end = moment(new Date(moment.unix(value['ts_start']).format("MM/DD/YYYY") + " " + moment(res['time_start'], 'hh:mma').format("HH:mm"))).add(res['duration_hours'], 'hours').add(res['duration_minutes'], 'minutes');
            if ((res['duration_hours'] % 24 === 0) && (res['time_start'] == "12:00am")) {
              newEvent.allDay = "true";
            }
            $('#calendar' + res.user_id).fullCalendar('renderEvent', newEvent);
          });
        }

        ajaxStatus.hideStatus();
      } else {
        alert(CAL.lbl_error_saving);
        ajaxStatus.hideStatus();
      }
    }, failure: function () {
      alert(CAL.lbl_error_saving);
      ajaxStatus.hideStatus();
    }
  };
  var url = "index.php?module=Calendar&action=SaveActivity&sugar_body_only=true";
  YAHOO.util.Connect.setForm(CAL.get("CalendarEditView"));
  YAHOO.util.Connect.asyncRequest('POST', url, callback, false);
}
CAL.remove_all_recurrences = function () {
  if (confirm(CAL.lbl_confirm_remove_all_recurring)) {
    if (CAL.get("repeat_parent_id").value != '') {
      CAL.get("record").value = CAL.get("repeat_parent_id").value;
    }
    CAL.get("edit_all_recurrences").value = true;
    CAL.dialog_remove();
  }
}

/** Current remove dialog.  **/
CAL.dialog_remove = function () {
  CAL.deleted_id = CAL.get("record").value;
  CAL.deleted_module = CAL.get("current_module").value;
  var remove_all_recurrences = CAL.get("edit_all_recurrences").value;
  var isRecurrence = false;
  if (CAL.enable_repeat) {
    if (CAL.get("repeat_parent_id").value != '') {
      var isRecurrence = true;
    } else {
      if (document.CalendarRepeatForm.repeat_type.value != '') {
        var isRecurrence = true;
      }
    }
  }
  var callback = {
    success: function (o) {
      $("#calendar" + global_current_user_id).fullCalendar('removeEvents', CAL.deleted_id);
    }, failure: function () {
      alert(CAL.lbl_error_saving);
    }
  };
  var data = {
    "current_module": CAL.deleted_module,
    "record": CAL.deleted_id,
    "remove_all_recurrences": remove_all_recurrences
  };
  var url = "index.php?module=Calendar&action=Remove&sugar_body_only=true";
  YAHOO.util.Connect.asyncRequest('POST', url, callback, CAL.toURI(data));
  $('.modal-cal-edit').modal('hide');
}
CAL.refresh = function () {
  var callback = {
    success: function (o) {
      try {
        SUGAR.util.globalEval("retValue = (" + o.responseText + ")");
        var activities = retValue;
      } catch (err) {
        alert(CAL.lbl_error_saving);
        ajaxStatus.hideStatus();
        return;
      }
      //CAL.basic.populate_grid();
      CAL.update_dd.fire();
    }
  }
  var data = {"view": CAL.view, "year": CAL.year, "month": CAL.month, "day": CAL.day};
  var url = "index.php?module=Calendar&action=getActivities&sugar_body_only=true";
  YAHOO.util.Connect.asyncRequest('POST', url, callback, CAL.toURI(data));
  CAL.clear();
}

CAL.clear = function () {
  CAL.basic.items = {};
  var nodes = CAL.query("#cal-grid div.act_item");
  CAL.each(nodes, function (i, v) {
    nodes[i].parentNode.removeChild(nodes[i]);
  });
}
CAL.show_additional_details = function (id) {
  var obj = CAL.get(id);
  var record = obj.getAttribute("record");
  var module_name = obj.getAttribute("module_name");
  SUGAR.util.getAdditionalDetails(module_name, record, 'div_' + id, true);
  return;
}
CAL.clear_additional_details = function (id) {
  if (typeof SUGAR.util.additionalDetailsCache[id] != "undefined")
    SUGAR.util.additionalDetailsCache[id] = undefined;
  if (typeof SUGAR.util.additionalDetailsCalls[id] != "undefined")
    SUGAR.util.additionalDetailsCalls[id] = undefined;
}
CAL.toggle_shared_edit = function () {
  $('.modal-calendar-user-list').modal('toggle');
}
CAL.goto_date_call = function () {
  var date_string = CAL.get("goto_date").value;
  var date_arr = [];
  date_arr = date_string.split("/");
  window.location.href = "index.php?module=Calendar&view=" + CAL.view + "&day=" + date_arr[1] + "&month=" + date_arr[0] + "&year=" + date_arr[2];
}
CAL.check_forms = function () {
  //
  if (CAL.enable_repeat && CAL.get("edit_all_recurrences").value != "") {
    lastSubmitTime = lastSubmitTime - 2001;
  }
  return true;
}
CAL.toURI = function (a) {
  t = [];
  for (x in a) {
    t.push(x + "=" + encodeURIComponent(a[x]));
  }
  return t.join("&");
}
CAL.each = function (object, callback) {
  if (typeof object == "undefined")
    return;
  var name, i = 0, length = object.length, isObj = (length === undefined) || (typeof(object) === "function");
  if (isObj) {
    for (name in object) {
      if (callback.call(object[name], name, object[name]) === false) {
        break;
      }
    }
  } else {
    for (; i < length;) {
      if (callback.call(object[i], i, object[i++]) === false) {
        break;
      }
    }
  }
  return object;
}
CAL.contains = function (a, obj) {
  var i = a.length;
  while (i--)
    if (a[i] === obj)
      return true;
  return false;
}
CAL.update_vcal = function () {
  var v = CAL.current_user_id;
  var callback = {
    success: function (result) {
      if (typeof GLOBAL_REGISTRY.freebusy == 'undefined') {
        GLOBAL_REGISTRY.freebusy = new Object();
      }
      if (typeof GLOBAL_REGISTRY.freebusy_adjusted == 'undefined') {
        GLOBAL_REGISTRY.freebusy_adjusted = new Object();
      }
      GLOBAL_REGISTRY.freebusy[v] = SugarVCalClient.parseResults(result.responseText, false);
      GLOBAL_REGISTRY.freebusy_adjusted[v] = SugarVCalClient.parseResults(result.responseText, true);
      SugarWidgetScheduler.update_time();
    }
  };
  var url = "vcal_server.php?type=vfb&source=outlook&user_id=" + v;
  YAHOO.util.Connect.asyncRequest('GET', url, callback, false);
}

CAL.remove_edit_dialog();
var cal_loaded = true;

/** new items **/
$($.fullCalendar).ready(function () {

  // Container for all calendars
  var calendarContainer = $('#calendarContainer');

  // Build calendar(s)
  $.each(calendar_items, function (user_id, user_calendar_activities) {

    // Add a calendar container for the user
    var calendar = '<div id="calendar' + user_id + '"></div>';
    $(calendar).appendTo(calendarContainer);

    // Build the calendar activities for the user
    var users_activities = [];
    $.each(user_calendar_activities, function (index, element) {
      var valueToPush = {};
      valueToPush["title"] = element['name'];
      valueToPush["id"] = element['record'];
      valueToPush["record"] = element['record'];
      valueToPush['module'] = element['module_name'];
      valueToPush['related_to'] = element['related_to'];
      valueToPush['parent_id'] = element['parent_id'];
      valueToPush['parent_name'] = element['parent_name'];
      valueToPush['parent_type'] = element['parent_type'];
      valueToPush['status'] = element['status'];
      valueToPush['date_due'] = element['date_due'];
      valueToPush["start"] = new Date(moment.utc(moment.unix(element['ts_start'])).format("MM/DD/YYYY") + " " + moment(element['time_start'], 'hh:mma').format("HH:mm"));
      valueToPush["end"] = moment(new Date(moment.utc(moment.unix(element['ts_start'])).format("MM/DD/YYYY") + " " + moment(element['time_start'], 'hh:mma').format("HH:mm"))).add(element['duration_hours'], 'hours').add(element['duration_minutes'], 'minutes');

      if (element.module_name != "Meetings" && element.module_name != "Calls") {
        valueToPush['editable'] = false;
      }

      if (undefined !== global_colorList[element.module_name]) {

        valueToPush["backgroundColor"] = '#' + global_colorList[element.module_name].body;
        valueToPush["borderColor"] = '#' + global_colorList[element.module_name].border;
        valueToPush["textColor"] = '#' + global_colorList[element.module_name].text;
      }

      if ((element['duration_hours'] % 24 === 0) && (element['time_start'] == "12:00am" || element['time_start'] == "00:00")) {
        valueToPush['allDay'] = true;
      }

      users_activities.push(valueToPush);
    });

    // Construct the calendar for the user
    constructCalendar(user_id, users_activities);
  });

  // Move the current user's calendar to the top - for the current users convenience
  $('#calendar' + global_current_user_id).prependTo(calendarContainer);

  function constructCalendar(user_id, all_events) {
    var headerFormatDayWeek = 'dddd D';
    var headerFormatMonth = 'dddd';
    var headerFormat = headerFormatDayWeek;
    if (global_view == 'sharedMonth' || global_view == 'month') {
      headerFormat = headerFormatMonth;
    }


    $('#calendar' + user_id).fullCalendar({
      header: {
        left: '',
        center: '',
        right: ''
      },
      lang: global_langPrefix,
      views: views,
      minTime: global_start_time,
      maxTime: global_end_time,
      selectHelper: true,
      selectable: true,
      selectOverlap: true, //overlap of events !
      slotMinutes: global_timeslots,
      defaultDate: global_year + "-" + global_month + "-" + global_day,
      editable: global_edit,
      //weekNumbers: true,
      disableDragging: global_items_draggable,
      eventLimit: true, // allow "more" link when too many events
      defaultView: global_view,
      firstDay: global_start_week_day,
      height: global_basic_min_height,
      columnFormat: headerFormat,
      select: function (date, jsEvent, view) {
        if (global_edit == true) {
          var date_start = date.format(global_datetime_format);
          var date_end = jsEvent.format(global_datetime_format);
          var date_duration = jsEvent.diff(date);

<<<<<<< HEAD
     $('#calendar' + user_id).fullCalendar({
       header: {
         left: '',
         center: '',
         right: ''
       },
       locale: global_langPrefix,
       views: views,
       minTime: global_start_time,
       maxTime: global_end_time,
       selectHelper: true,
       selectable: true,
       selectOverlap: true, //overlap of events !
       slotMinutes: global_timeslots,
       defaultDate: global_year + "-" + global_month + "-" + global_day,
       editable: global_edit,
       //weekNumbers: true,
       disableDragging: global_items_draggable,
       eventLimit: true, // allow "more" link when too many events
       defaultView: global_view,
       firstDay: global_start_week_day,
       height: global_basic_min_height,
       columnFormat: headerFormat,
       select: function (date, jsEvent, view) {
         if (global_edit == true) {
           var date_start = date.format(global_datetime_format);
           var date_end = jsEvent.format(global_datetime_format);
           var date_duration = jsEvent.diff(date);

           if (date.hasTime() == false) {
             var date_end = date.add(1, 'days').format(global_datetime_format);
           }
=======
          if (date.hasTime() == false) {
            var date_end = date.add(1, 'days').format(global_datetime_format);
          }
>>>>>>> c8ca0058

          /*
           * When user clicks on the top of the date in the month view
           * redirect the user to the day view.
           *
           * We need to allow user to select over multiple days.
           * When upgrading fullcalendar.io ensure that the css class matches the top of each day in the month view.
           **/
          if ($(view.target).hasClass('fc-day-top') && date_duration <= 86400000) {
            var dateStr = $(view.target).attr('data-date');
            var dateMoment = new moment(dateStr);
            var url = 'index.php?module=Calendar&action=index&view=agendaDay&year=' + dateMoment.format('YYYY') + '&month=' + dateMoment.format('MM') + '&day=' + dateMoment.format('DD') + '&hour=0';
            window.location.href = url;
            return false;
          }

          CAL.dialog_create(date_start, date_end, user_id);
        }
      },
      eventClick: function (calEvent, jsEvent, view) {
        if (global_edit == true) {
          CAL.load_form(calEvent.module, calEvent.record, false, calEvent);
        }
      },
      eventDrop: function (event, delta, revertFunc) {
        //event_datetime = event.start.format("YYYY-MM-DD HH:mm:ss");
        event_datetime = event.start.format(global_datetime_format);
        var data = {
          "current_module": event.module,
          "record": event.record,
          "datetime": event_datetime,
          "calendar_style": "basic"
        };

        if (event.allDay == true) {
          // this is a full day event.
          data.allDay = true;
          data.enddatetime = event.start.add(1, 'days').format(global_datetime_format);
        }
        var url = "index.php?module=Calendar&action=Reschedule&sugar_body_only=true";

        $.ajax({
          method: "POST",
          url: url,
          data: data
        })

      },
      navLinks: true,
      navLinkDayClick: function (weekStart, jsEvent) {
        if (global_edit == true) {
          /*
           * When user clicks on the day numbers in the month view
           * redirect the user to the day view.
           *
           * We need to allow user to select over multiple days.
           * When upgrading fullcalendar.io ensure that the css class matches the top of each day in the month view.
           **/
          if ($(jsEvent.currentTarget).hasClass('fc-day-number')) {
            var dateStr = $(jsEvent.currentTarget).closest('.fc-day-top').attr('data-date');
            var dateMoment = new moment(dateStr);
            var url = 'index.php?module=Calendar&action=index&view=agendaDay&year=' + dateMoment.format('YYYY') + '&month=' + dateMoment.format('MM') + '&day=' + dateMoment.format('DD') + '&hour=0';
            window.location.href = url;
            return false;
          }

          /*
           * When user clicks on the day header in the week view
           * redirect the user to the day view.
           *
           * When upgrading fullcalendar.io ensure that the css class matches the top of each day in the month view.
           **/
          var dayHeader = $(jsEvent.currentTarget).closest('.fc-day-header');
          var momentObj = moment($(dayHeader).attr('data-date'));
          var url = 'index.php?module=Calendar&action=index&view=agendaDay&year=' + momentObj.format('YYYY') + '&month=' + momentObj.format('MM') + '&day=' + momentObj.format('DD') + '&hour=0';
          window.location.href = url;
          return false;
        }
      },
      eventResize: function (event, delta, revertFunc) {
        var url = "index.php?module=Calendar&action=Resize&sugar_body_only=true";

        var hours = Math.floor(event.end.diff(event.start, 'minutes') / 60);
        var minutes = event.end.diff(event.start, 'minutes') % 60;

        var data = {
          "current_module": event.module,
          "record": event.record,
          "duration_hours": hours,
          "duration_minutes": minutes
        };
        $.ajax({
          method: "POST",
          url: url,
          data: data
        })
      },
      events: all_events,
      eventRender: function (event, element) {
        var url = 'index.php?to_pdf=1&module=Home&action=AdditionalDetailsRetrieve&bean=' + event.module + '&id=' + event.id;
        var title = '<div class="qtip-title-text">' + event.title + '</div>'
          + '<div class="qtip-title-buttons">'
          + '</div>';
        var body = SUGAR.language.translate('app_strings', 'LBL_LOADING_PAGE');

        if ($('#cal_module').val() != "Home") {
          element.qtip({
            content: {
              title: {
                text: title,
                button: true,
              },

              text: body,
            },
            events: {
              render: function (event, api) {
                $.ajax(url)
                  .done(function (data) {
                    SUGAR.util.globalEval(data); // produces var result = {body:{}, caption:"", width:300}
                    var divCaption = "#qtip-" + api.id + "-title";
                    var divBody = "#qtip-" + api.id + "-content";
                    if (data.caption != "") {
                      $(divCaption).html(result.caption);
                    }
                    api.set('content.text', result.body);
                  })
                  .fail(function () {
                    $(divBody).html(SUGAR.language.translate('app_strings', 'LBL_EMAIL_ERROR_GENERAL_TITLE'));
                  })
                  .always(function () {
                    //console.log("complete");
                  });
              }
            },
            position: {
              my: 'bottom left',
              at: 'top left'
            },
            show: {solo: true},
            hide: {event: false},
            style: {
              width: 224,
              padding: 5,
              color: 'black',
              textAlign: 'left',
              border: {
                width: 1,
                radius: 3
              },
              tip: 'bottomLeft',
              classes: {
                tooltip: 'ui-widget',
                tip: 'ui-widget',
                title: 'ui-widget-header',
                content: 'ui-widget-content'
              }
            }
          });
        }
      },
    }).ready(function () {
      // Force calendar to render the events again,
      // ensuring that the event are correctly rendered.
      $(window).resize();
    });

    if ($('#calendar_title_' + user_id).length == 0) {
      var calendar = $("#calendar" + user_id + " > .fc-view-container");
      var calendarTitle = "<div class='monthCalBody'><h5 class='calSharedUser' id='calendar_title_" + user_id + "'></h5></div><div id='calendar" + user_id + "'></div>";
      $(calendarTitle).prependTo(calendar);
      $.ajax({
        url: "index.php?module=Calendar&action=getUser&record=" + user_id,
      }).done(function (data) {
        data = jQuery.parseJSON(data);
        $("#calendar_title_" + user_id).html(data.full_name);
      });
    }
  }
});
<|MERGE_RESOLUTION|>--- conflicted
+++ resolved
@@ -943,7 +943,6 @@
           var date_end = jsEvent.format(global_datetime_format);
           var date_duration = jsEvent.diff(date);
 
-<<<<<<< HEAD
      $('#calendar' + user_id).fullCalendar({
        header: {
          left: '',
@@ -976,11 +975,6 @@
            if (date.hasTime() == false) {
              var date_end = date.add(1, 'days').format(global_datetime_format);
            }
-=======
-          if (date.hasTime() == false) {
-            var date_end = date.add(1, 'days').format(global_datetime_format);
-          }
->>>>>>> c8ca0058
 
           /*
            * When user clicks on the top of the date in the month view
