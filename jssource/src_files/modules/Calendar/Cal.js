/*********************************************************************************
 * SugarCRM Community Edition is a customer relationship management program developed by
 * SugarCRM, Inc. Copyright (C) 2004-2013 SugarCRM Inc.

 * SuiteCRM is an extension to SugarCRM Community Edition developed by Salesagility Ltd.
 * Copyright (C) 2011 - 2014 Salesagility Ltd.
 *
 * This program is free software; you can redistribute it and/or modify it under
 * the terms of the GNU Affero General Public License version 3 as published by the
 * Free Software Foundation with the addition of the following permission added
 * to Section 15 as permitted in Section 7(a): FOR ANY PART OF THE COVERED WORK
 * IN WHICH THE COPYRIGHT IS OWNED BY SUGARCRM, SUGARCRM DISCLAIMS THE WARRANTY
 * OF NON INFRINGEMENT OF THIRD PARTY RIGHTS.
 *
 * This program is distributed in the hope that it will be useful, but WITHOUT
 * ANY WARRANTY; without even the implied warranty of MERCHANTABILITY or FITNESS
 * FOR A PARTICULAR PURPOSE.  See the GNU Affero General Public License for more
 * details.
 *
 * You should have received a copy of the GNU Affero General Public License along with
 * this program; if not, see http://www.gnu.org/licenses or write to the Free
 * Software Foundation, Inc., 51 Franklin Street, Fifth Floor, Boston, MA
 * 02110-1301 USA.
 *
 * You can contact SugarCRM, Inc. headquarters at 10050 North Wolfe Road,
 * SW2-130, Cupertino, CA 95014, USA. or at email address contact@sugarcrm.com.
 *
 * The interactive user interfaces in modified source and object code versions
 * of this program must display Appropriate Legal Notices, as required under
 * Section 5 of the GNU Affero General Public License version 3.
 *
 * In accordance with Section 7(b) of the GNU Affero General Public License version 3,
 * these Appropriate Legal Notices must retain the display of the "Powered by
 * SugarCRM" logo and "Supercharged by SuiteCRM" logo. If the display of the logos is not
 * reasonably feasible for  technical reasons, the Appropriate Legal Notices must
 * display the words  "Powered by SugarCRM" and "Supercharged by SuiteCRM".
 ********************************************************************************/

var CAL = {};
CAL.slot_height = 14;
CAL.dropped = 0;
CAL.records_openable = true;
CAL.moved_from_cell = "";
CAL.deleted_id = "";
CAL.deleted_module = "";
CAL.tmp_header = "";
CAL.disable_creating = false;
CAL.record_editable = false;
CAL.shared_users = {};
CAL.shared_users_count = 0;
CAL.script_evaled = false;
CAL.editDialog = false;
CAL.settingsDialog = false;
CAL.sharedDialog = false;
CAL.basic = {};
CAL.basic.items = {};
CAL.update_dd = new YAHOO.util.CustomEvent("update_dd");
CAL.dd_registry = new Object();
CAL.resize_registry = new Object();
CAL.print = false;
CAL.dom = YAHOO.util.Dom;
CAL.get = YAHOO.util.Dom.get;
CAL.query = YAHOO.util.Selector.query;


CAL.destroy_ui = function (id) {
  if (CAL.items_resizable && typeof CAL.resize_registry[id] != "undefined") {
    CAL.resize_registry[id].destroy();
    delete CAL.resize_registry[id];
  }
  if (CAL.items_draggable && typeof CAL.dd_registry[id] != "undefined")
    CAL.dd_registry[id].unreg();
  delete CAL.dd_registry[id];
}

CAL.basic.remove = function (item) {
  if (typeof CAL.basic.items[item.user_id] == 'undefined')
    CAL.basic.items[item.user_id] = new Object();
  delete CAL.basic.items[item.user_id][item.record];
}

CAL.basic.add = function (item) {
  if (typeof CAL.basic.items[item.user_id] == 'undefined')
    CAL.basic.items[item.user_id] = new Object();
  CAL.basic.items[item.user_id][item.record] = item;
}

CAL.init_edit_dialog = function (params) {
  CAL.editDialog = false;
  var rd = CAL.get("cal-edit");
}
CAL.open_edit_dialog = function (params) {
// Open modal dialog
  $('.modal-cal-edit').modal('show');
}
CAL.close_edit_dialog = function () {
  CAL.reset_edit_dialog();
}
CAL.remove_edit_dialog = function () {
  var rd_c = CAL.get("cal-edit_c");
  if (rd_c) {
    rd_c.parentNode.removeChild(rd_c);
  }
}
CAL.reset_edit_dialog = function () {
  var e;
  document.forms["CalendarEditView"].elements["current_module"].value = "Meetings";
  CAL.get("radio_call").removeAttribute("disabled");
  CAL.get("radio_meeting").removeAttribute("disabled");
  CAL.get("radio_call").checked = false;
  CAL.get("radio_meeting").checked = true;
  CAL.get("send_invites").value = "";
  if (e = CAL.get("record"))
    e.value = "";
  if (e = CAL.get("list_div_win"))
    e.style.display = "none";
  if (typeof SugarWidgetSchedulerSearch.hideCreateForm != 'undefined')
    SugarWidgetSchedulerSearch.hideCreateForm();
  $("#scheduler .schedulerInvitees").css("display", "");
  $("#create-invitees-title").css("display", "");
  $("#create-invitees-buttons").css("display", "");
  if (CAL.enable_repeat) {
    CAL.reset_repeat_form();
  }
  CAL.GR_update_focus("Meetings", "");
  CAL.select_tab("cal-tab-1");
  QSFieldsArray = new Array();
  QSProcessedFieldsArray = new Array();
}
CAL.reset_repeat_form = function () {
  document.forms['CalendarRepeatForm'].reset();
  var fields = ['type', 'interval', 'count', 'until', 'dow'];
  CAL.each(fields, function (i, field) {
    CAL.get('repeat_' + field).value = "";
  });
  toggle_repeat_type();
  CAL.get("repeat_parent_id").value = "";
  CAL.get("edit_all_recurrences").value = "";
  CAL.get("edit_all_recurrences_block").style.display = "none";
  CAL.get("cal-repeat-block").style.display = "none";
}
CAL.select_tab = function (tid) {
}
CAL.fill_repeat_data = function () {
  if (CAL.enable_repeat && (CAL.get("current_module").value == "Meetings" || CAL.get("current_module").value == "Calls")) {
    if (repeat_type = document.forms['CalendarRepeatForm'].repeat_type.value) {
      document.forms['CalendarEditView'].repeat_type.value = repeat_type;
      document.forms['CalendarEditView'].repeat_interval.value = document.forms['CalendarRepeatForm'].repeat_interval.value;
      if (document.getElementById("repeat_count_radio").checked) {
        document.forms['CalendarEditView'].repeat_count.value = document.forms['CalendarRepeatForm'].repeat_count.value;
        document.forms['CalendarEditView'].repeat_until.value = "";
      } else {
        document.forms['CalendarEditView'].repeat_until.value = document.forms['CalendarRepeatForm'].repeat_until.value;
        document.forms['CalendarEditView'].repeat_count.value = "";
      }
      if (repeat_type == 'Weekly') {
        var repeat_dow = "";
        for (var i = 0; i < 7; i++)
          if (CAL.get("repeat_dow_" + i).checked)
            repeat_dow += i.toString();
        CAL.get("repeat_dow").value = repeat_dow;
      }
    }
  }
}
CAL.fill_repeat_tab = function (data) {
  if (!CAL.enable_repeat)
    return;
  if (typeof data.repeat_parent_id != "undefined") {
    CAL.get("cal-repeat-block").style.display = "none";
    CAL.get("edit_all_recurrences_block").style.display = "";
    CAL.get("edit_all_recurrences").value = "";
    CAL.get("repeat_parent_id").value = data.repeat_parent_id;
    return;
  }
  CAL.get("cal-repeat-block").style.display = "";
  var repeat_type = "";
  var set_default_repeat_until = true;
  if (typeof data.repeat_type != "undefined") {
    repeat_type = data.repeat_type;
    document.forms['CalendarRepeatForm'].repeat_type.value = data.repeat_type;
    document.forms['CalendarRepeatForm'].repeat_interval.value = data.repeat_interval;
    if (data.repeat_count != '' && data.repeat_count != 0) {
      document.forms['CalendarRepeatForm'].repeat_count.value = data.repeat_count;
      CAL.get("repeat_count_radio").checked = true;
      CAL.get("repeat_until_radio").checked = false;
    } else {
      document.forms['CalendarRepeatForm'].repeat_until.value = data.repeat_until;
      CAL.get("repeat_until_radio").checked = true;
      CAL.get("repeat_count_radio").checked = false;
      set_default_repeat_until = false;
    }
    if (data.repeat_type == "Weekly") {
      var arr = data.repeat_dow.split("");
      CAL.each(arr, function (i, d) {
        CAL.get("repeat_dow_" + d).checked = true;
      });
    }
    CAL.get("cal-repeat-block").style.display = "";
    CAL.get("edit_all_recurrences_block").style.display = "none";
    toggle_repeat_type();
  }
  CAL.get("edit_all_recurrences").value = "true";
  if (typeof data.current_dow != "undefined" && repeat_type != "Weekly")
    CAL.get("repeat_dow_" + data.current_dow).checked = true;
  if (typeof data.default_repeat_until != "undefined" && set_default_repeat_until)
    CAL.get("repeat_until_input").value = data.default_repeat_until;
}
CAL.repeat_tab_handle = function (module_name) {
  clear_all_errors();
  toggle_repeat_type();
}

CAL.GR_update_user = function (user_id) {
  var callback = {
    success: function (o) {
      res = eval(o.responseText);
      GLOBAL_REGISTRY.focus.users_arr_hash = undefined;
    }
  };
  var data = {"users": user_id};
  var url = "index.php?module=Calendar&action=GetGRUsers&sugar_body_only=true";
  YAHOO.util.Connect.asyncRequest('POST', url, callback, CAL.toURI(data));
}
CAL.GR_update_focus = function (module, record) {
  if (record == "") {
    GLOBAL_REGISTRY["focus"] = {"module": module, users_arr: [], fields: {"id": "-1"}};
    SugarWidgetScheduler.update_time();
  } else {
    var callback = {
      success: function (o) {
        res = eval(o.responseText);
        SugarWidgetScheduler.update_time();
        if (CAL.record_editable) {
          CAL.enable_buttons();
        }
      }
    };
    var url = 'index.php?module=Calendar&action=GetGR&sugar_body_only=true&type=' + module + '&record=' + record;
    YAHOO.util.Connect.asyncRequest('POST', url, callback, false);
  }
}

CAL.toggle_settings = function () {
  $('.modal-calendar-settings').modal('toggle')
}

CAL.fill_invitees = function () {
  CAL.get("user_invitees").value = "";
  CAL.get("contact_invitees").value = "";
  CAL.get("lead_invitees").value = "";
  CAL.each(GLOBAL_REGISTRY['focus'].users_arr, function (i, v) {
    var field_name = "";
    if (v.module == "User")
      field_name = "user_invitees";
    if (v.module == "Contact")
      field_name = "contact_invitees";
    if (v.module == "Lead")
      field_name = "lead_invitees";
    var str = CAL.get(field_name).value;
    CAL.get(field_name).value = str + v.fields.id + ",";
  });
}
CAL.repeat_type_selected = function () {
  var rt;
  if (rt = CAL.get("repeat_type")) {
    if (rt.value == 'Weekly') {
      var nodes = CAL.query(".weeks_checks_div");
      CAL.each(nodes, function (i, v) {
        nodes[i].style.display = "block";
      });
    } else {
      var nodes = CAL.query(".weeks_checks_div");
      CAL.each(nodes, function (i, v) {
        nodes[i].style.display = "none";
      });
    }
    if (rt.value == '') {
      CAL.get("repeat_interval").setAttribute("disabled", "disabled");
      CAL.get("repeat_end_date").setAttribute("disabled", "disabled");
    } else {
      CAL.get("repeat_interval").removeAttribute("disabled");
      CAL.get("repeat_end_date").removeAttribute("disabled");
    }
  }
}
CAL.load_form = function (module_name, record, edit_all_recurrences, cal_event) {
  CAL.disable_creating = true;
  var e;
  var to_open = true;

  if (module_name != "Meetings" && module_name != "Calls") {
    to_open = false;
  }


	if(module_name == "Tasks") {
		var url = 'index.php?to_pdf=1&module=Home&action=AdditionalDetailsRetrieve&bean=' + cal_event.module + '&id=' + cal_event.record;
		var body = SUGAR.language.translate('app_strings', 'LBL_LOADING_PAGE');

		$.ajax(url)
			.done(function (data) {
				eval(data); // produces var result = {body:{}, caption:"", width:300}
				$('.modal-cal-tasks-edit .modal-body .container-fluid').html(result.body);
			})
			.fail(function () {
				$('.modal-cal-tasks-edit .modal-body .container-fluid').html(SUGAR.language.translate('app_strings', 'LBL_EMAIL_ERROR_GENERAL_TITLE'));
			}).always(function () {
					//console.log("complete");
			});

		$('.modal-cal-tasks-edit .modal-body .container-fluid').html(body);
		$('.modal-cal-tasks-edit').modal('show');
		$('#btn-view-task').unbind().click(function(){
			window.location.assign('index.php?module='+cal_event.module+'&action=DetailView&record='+cal_event.record);
		});
		$('#btn-tasks-full-form').unbind().click(function(){
			window.location.assign('index.php?module='+cal_event.module+'&action=EditView&record='+cal_event.record);
		});
	} else if(module_name == "FP_events") {
		var url = 'index.php?to_pdf=1&module=Home&action=AdditionalDetailsRetrieve&bean=' + cal_event.module + '&id=' + cal_event.record;
		var body =  SUGAR.language.translate('app_strings', 'LBL_LOADING_PAGE');

		$.ajax(url)
			.done(function (data) {
				eval(data); // produces var result = {body:{}, caption:"", width:300}
				$('.modal-cal-events-edit .modal-body .container-fluid').html(result.body);
			})
			.fail(function () {
				$('.modal-cal-events-edit .modal-body .container-fluid').html(SUGAR.language.translate('app_strings', 'LBL_EMAIL_ERROR_GENERAL_TITLE'));
			}).always(function () {
			//console.log("complete");
		});

		$('.modal-cal-events-edit .modal-body .container-fluid').html(body);
		$('.modal-cal-events-edit').modal('show');
		$('#btn-view-events').unbind().click(function(){
			window.location.assign('index.php?module='+cal_event.module+'&action=DetailView&record='+cal_event.record);
		});
		$('#btn-events-full-form').unbind().click(function(){
			window.location.assign('index.php?module='+cal_event.module+'&action=EditView&record='+cal_event.record);
		});
	}

  if (to_open && CAL.records_openable) {
    CAL.get("form_content").style.display = "none";
    CAL.disable_buttons();
    CAL.get("title-cal-edit").innerHTML = CAL.lbl_loading;
    CAL.repeat_tab_handle(module_name);
    ajaxStatus.showStatus(SUGAR.language.get('app_strings', 'LBL_LOADING'));
    params = {};

    if (edit_all_recurrences) {
      params = {stay_on_tab: true};
    }

    CAL.open_edit_dialog(params);
    CAL.get("record").value = "";

    if (!edit_all_recurrences) {
      edit_all_recurrences = "";
    }

    var callback = {
      success: function (o) {
        try {
          res = eval("(" + o.responseText + ")");
        } catch (err) {
          alert(CAL.lbl_error_loading);
          CAL.editDialog.cancel();
          ajaxStatus.hideStatus();
          return;
        }
        if (res.access == 'yes') {
          var fc = document.getElementById("form_content");
          CAL.script_evaled = false;
          fc.innerHTML = '<script type="text/javascript">CAL.script_evaled = true;</script>' + res.html;
          if (!CAL.script_evaled) {
            SUGAR.util.evalScript(res.html);
          }
          CAL.get("record").value = res.record;
          CAL.get("current_module").value = res.module_name;
          var mod_name = res.module_name;
          if (mod_name == "Meetings")
            CAL.get("radio_meeting").checked = true;
          if (mod_name == "Calls")
            CAL.get("radio_call").checked = true;
          if (res.edit == 1) {
            CAL.record_editable = true;
          } else {
            CAL.record_editable = false;
          }
          CAL.get("radio_call").setAttribute("disabled", "disabled");
          CAL.get("radio_meeting").setAttribute("disabled", "disabled");
          eval(res.gr);
          SugarWidgetScheduler.update_time();
          if (CAL.record_editable) {
            CAL.enable_buttons();
          }
          CAL.get("form_content").style.display = "";
          if (typeof res.repeat != "undefined") {
            CAL.fill_repeat_tab(res.repeat);
          }
          CAL.get("title-cal-edit").innerHTML = CAL.lbl_edit;
          ajaxStatus.hideStatus();
          CAL.get("btn-save").focus();
          setTimeout(function () {
            if (!res.edit) {
              $("#scheduler .schedulerInvitees").css("display", "none");
              $("#create-invitees-buttons").css("display", "none");
              $("#create-invitees-title").css("display", "none");
            }
            enableQS(false);
            disableOnUnloadEditView();
          }, 500);
        } else
          alert(CAL.lbl_error_loading);
      }, failure: function () {
        alert(CAL.lbl_error_loading);
      }
    };
    var url = "index.php?module=Calendar&action=QuickEdit&sugar_body_only=true";
    var data = {"current_module": module_name, "record": record, "edit_all_recurrences": edit_all_recurrences};
    YAHOO.util.Connect.asyncRequest('POST', url, callback, CAL.toURI(data));
  }
}
CAL.edit_all_recurrences = function () {
  var record = CAL.get("record").value;
  if (CAL.get("repeat_parent_id").value != "") {
    record = CAL.get("repeat_parent_id").value;
    CAL.get("repeat_parent_id").value = "";
  }
  var module = CAL.get("current_module").value;
  if (record != "") {
    CAL.load_form(module, record, true);
  }
}
 CAL.remove_shared = function (record_id, edit_all_recurrences) {
     if (typeof edit_all_recurrences == "undefined")
         edit_all_recurrences = false;
     var e;
     var arr = new Array();
     if (CAL.enable_repeat && edit_all_recurrences) {
         var nodes = CAL.query("div.act_item[repeat_parent_id='" + record_id + "']");
         CAL.each(nodes, function (i, v) {
             var record = nodes[i].getAttribute("record");
             if (!CAL.contains(arr, record))
                 arr.push(record);
             nodes[i].parentNode.removeChild(nodes[i]);
             CAL.destroy_ui(nodes[i].id);
         });
     }
     CAL.each(CAL.shared_users, function (user_id, v) {
         if (e = CAL.get(record_id + '____' + v)) {
             CAL.destroy_ui(e.id);
             e.parentNode.removeChild(e);
         }
         CAL.basic.remove({record: record_id, user_id: user_id});
         CAL.each(arr, function (i, id) {
             CAL.basic.remove({record: id, user_id: user_id});
         });
     });
 }
CAL.change_activity_type = function (mod_name) {
  if (typeof CAL.current_params.module_name != "undefined")
    if (CAL.current_params.module_name == mod_name)
      return;
  var e, user_name, user_id, date_start;
  CAL.get("title-cal-edit").innerHTML = CAL.lbl_loading;
  document.forms["CalendarEditView"].elements["current_module"].value = mod_name;
  CAL.current_params.module_name = mod_name;
  QSFieldsArray = new Array();
  QSProcessedFieldsArray = new Array();
  CAL.load_create_form(CAL.current_params);
}
CAL.load_create_form = function (params) {
  CAL.disable_buttons();
  ajaxStatus.showStatus(SUGAR.language.get('app_strings', 'LBL_LOADING'));
  CAL.repeat_tab_handle(CAL.current_params.module_name);
  var callback = {
    success: function (o) {
      try {
        res = eval("(" + o.responseText + ")");
      } catch (err) {
        alert(CAL.lbl_error_loading);
        $('.modal-cal-edit').modal('hide');
        ajaxStatus.hideStatus();
        return;
      }
      if (res.access == 'yes') {
        var fc = document.getElementById("form_content");
        CAL.script_evaled = false;
        fc.innerHTML = '<script type="text/javascript">CAL.script_evaled = true;</script>' + res.html;
        if (!CAL.script_evaled) {
          SUGAR.util.evalScript(res.html);
        }
        CAL.get("record").value = "";
        CAL.get("current_module").value = res.module_name;
        var mod_name = res.module_name;
        if (res.edit == 1) {
          CAL.record_editable = true;
        } else {
          CAL.record_editable = false;
        }
        CAL.get("title-cal-edit").innerHTML = CAL.lbl_create_new;
        if (typeof res.repeat != "undefined") {
          CAL.fill_repeat_tab(res.repeat);
        }
        CAL.enable_buttons();
        setTimeout(function () {
          SugarWidgetScheduler.update_time();
          enableQS(false);
          disableOnUnloadEditView();
        }, 500);
        ajaxStatus.hideStatus();
      } else {
        alert(CAL.lbl_error_loading);
        ajaxStatus.hideStatus();
      }
    }, failure: function () {
      alert(CAL.lbl_error_loading);
      ajaxStatus.hideStatus();
    }
  };
  var url = "index.php?module=Calendar&action=QuickEdit&sugar_body_only=true";
  var data = {
    "current_module": params.module_name,
    "assigned_user_id": params.user_id,
    "assigned_user_name": params.user_name,
    "date_start": params.date_start
  };

  if ("date_end" in params && params.date_end != "") {
    data['date_end'] = params.date_end;
  }
  YAHOO.util.Connect.asyncRequest('POST', url, callback, CAL.toURI(data));
}
CAL.full_form = function () {
  var e = document.createElement('input');
  e.setAttribute('type', 'hidden');
  e.setAttribute('name', 'module');
  e.value = CAL.get('current_module').value;
  CAL.get('form_content').parentNode.appendChild(e);
  var e = document.createElement('input');
  e.setAttribute('type', 'hidden');
  e.setAttribute('name', 'action');
  e.value = 'EditView';
  CAL.get('form_content').parentNode.appendChild(e);
  document.forms['CalendarEditView'].action = "index.php";
  document.forms['CalendarEditView'].full_form = "true";
  document.forms['CalendarEditView'].submit();
}
CAL.disable_buttons = function () {
  CAL.get("btn-save").setAttribute("disabled", "disabled");
  CAL.get("btn-send-invites").setAttribute("disabled", "disabled");
  CAL.get("btn-delete").setAttribute("disabled", "disabled");
  CAL.get("btn-full-form").setAttribute("disabled", "disabled");
  if (CAL.enable_repeat) {
    CAL.get("btn-edit-all-recurrences").setAttribute("disabled", "disabled");
    CAL.get("btn-remove-all-recurrences").setAttribute("disabled", "disabled");
  }
}
CAL.enable_buttons = function () {
  CAL.get("btn-save").removeAttribute("disabled");
  CAL.get("btn-send-invites").removeAttribute("disabled");
  if (CAL.get("record").value != "")
    CAL.get("btn-delete").removeAttribute("disabled");
  CAL.get("btn-full-form").removeAttribute("disabled");
  if (CAL.enable_repeat) {
    CAL.get("btn-edit-all-recurrences").removeAttribute("disabled");
    CAL.get("btn-remove-all-recurrences").removeAttribute("disabled");
  }
}
CAL.dialog_create = function (date, end_date, user_id) {
  var e, user_id, user_name;
  CAL.get("title-cal-edit").innerHTML = CAL.lbl_loading;
  CAL.open_edit_dialog();
  CAL.disable_buttons();
  var module_name = CAL.get("current_module").value;
  if (CAL.view == 'sharedWeek' || CAL.view == 'sharedMonth') {
    user_name = "";
    CAL.GR_update_user(user_id);
    $.ajax({
      url: "index.php?module=Calendar&action=getUser&record=" + user_id,
    }).done(function (data) {
      data = jQuery.parseJSON(data);
      user_name = data.user_name;
      callback(user_name, user_id, module_name, date, end_date);
    });
  } else {
    user_id = CAL.current_user_id;
    user_name = CAL.current_user_name;
    CAL.GR_update_user(CAL.current_user_id);

    callback(user_name, user_id, module_name, date, end_date);
  }

  function callback(user_name, user_id, module_name, date, end_date) {
    var params = {
      'module_name': module_name,
      'user_id': user_id,
      'user_name': user_name,
      'date_start': date,
      'date_end': ""

    };
    if (end_date != "") {
      params.date_end = end_date;
    }
    CAL.current_params = params;
    CAL.load_create_form(CAL.current_params);
  }
}

CAL.dialog_save = function () {
  CAL.disable_buttons();
  ajaxStatus.showStatus(SUGAR.language.get('app_strings', 'LBL_SAVING'));
  if (CAL.get("send_invites").value == "1") {
    CAL.get("title-cal-edit").innerHTML = CAL.lbl_sending;
  } else {
    CAL.get("title-cal-edit").innerHTML = CAL.lbl_saving;
  }
  CAL.fill_invitees();
  CAL.fill_repeat_data();
  var callback = {
    success: function (o) {
      try {
        res = eval("(" + o.responseText + ")");
      } catch (err) {
        alert(CAL.lbl_error_saving);
        $('.modal-cal-edit').modal('hide');
        ajaxStatus.hideStatus();
        return;
      }
      if (res.access == 'yes') {
        if (typeof res.limit_error != "undefined") {
          var alert_msg = CAL.lbl_repeat_limit_error;
          alert(alert_msg.replace("\$limit", res.limit));
          CAL.get("title-cal-edit").innerHTML = CAL.lbl_edit;
          ajaxStatus.hideStatus();
          CAL.enable_buttons();
          return;
        }
        $('.modal-cal-edit').modal('hide');
        CAL.update_vcal();

        var newEvent = new Object();
        $("#calendar" + res.user_id).fullCalendar("removeEvents", res['record']);
        newEvent.module = res['module_name'];
        newEvent.title = res['name'];
        newEvent.record = res['record'];
        newEvent.id = res['record'];
        if (undefined !== global_colorList[res.module_name]) {
          newEvent.backgroundColor = '#' + global_colorList[res.module_name].body;
          newEvent.borderColor = '#' + global_colorList[res.module_name].border;
          newEvent.textColor = '#' + global_colorList[res.module_name].text;
        }
        newEvent.start = new Date(moment.unix(res['ts_start']).format("MM/DD/YYYY") + " " + moment(res['time_start'], 'hh:mma').format("HH:mm"));
        newEvent.end = moment(new Date(moment.unix(res['ts_start']).format("MM/DD/YYYY") + " " + moment(res['time_start'], 'hh:mma').format("HH:mm"))).add(res['duration_hours'], 'hours').add(res['duration_minutes'], 'minutes');
        if ((res['duration_hours'] % 24 === 0) && (res['time_start'] == "12:00am")) {
          newEvent.allDay = "true";
        }
        $('#calendar' + res.user_id).fullCalendar('renderEvent', newEvent);

        if (res['repeat']) {
          $.each(res['repeat'], function (key, value) {
            var newEvent = new Object();
            newEvent.module = res['module_name'];
            newEvent.title = res['name'];
            newEvent.record = value['id'];
            newEvent.id = value['id'];
            newEvent.start = new Date(moment.unix(value['ts_start']).format("MM/DD/YYYY") + " " + moment(res['time_start'], 'hh:mma').format("HH:mm"));
            newEvent.end = moment(new Date(moment.unix(value['ts_start']).format("MM/DD/YYYY") + " " + moment(res['time_start'], 'hh:mma').format("HH:mm"))).add(res['duration_hours'], 'hours').add(res['duration_minutes'], 'minutes');
            if ((res['duration_hours'] % 24 === 0) && (res['time_start'] == "12:00am")) {
              newEvent.allDay = "true";
            }
            $('#calendar' + res.user_id).fullCalendar('renderEvent', newEvent);
          });
        }

        ajaxStatus.hideStatus();
      } else {
        alert(CAL.lbl_error_saving);
        ajaxStatus.hideStatus();
      }
    }, failure: function () {
      alert(CAL.lbl_error_saving);
      ajaxStatus.hideStatus();
    }
  };
  var url = "index.php?module=Calendar&action=SaveActivity&sugar_body_only=true";
  YAHOO.util.Connect.setForm(CAL.get("CalendarEditView"));
  YAHOO.util.Connect.asyncRequest('POST', url, callback, false);
}
CAL.remove_all_recurrences = function () {
  if (confirm(CAL.lbl_confirm_remove_all_recurring)) {
    if (CAL.get("repeat_parent_id").value != '') {
      CAL.get("record").value = CAL.get("repeat_parent_id").value;
    }
    CAL.get("edit_all_recurrences").value = true;
    CAL.dialog_remove();
  }
}

/** Current remove dialog.  **/
CAL.dialog_remove = function () {
  CAL.deleted_id = CAL.get("record").value;
  CAL.deleted_module = CAL.get("current_module").value;
  var remove_all_recurrences = CAL.get("edit_all_recurrences").value;
  var isRecurrence = false;
  if (CAL.enable_repeat) {
    if (CAL.get("repeat_parent_id").value != '') {
      var isRecurrence = true;
    } else {
      if (document.CalendarRepeatForm.repeat_type.value != '') {
        var isRecurrence = true;
      }
    }
  }
  var callback = {
    success: function (o) {
      $("#calendar" + global_current_user_id).fullCalendar('removeEvents', CAL.deleted_id);
    }, failure: function () {
      alert(CAL.lbl_error_saving);
    }
  };
  var data = {
    "current_module": CAL.deleted_module,
    "record": CAL.deleted_id,
    "remove_all_recurrences": remove_all_recurrences
  };
  var url = "index.php?module=Calendar&action=Remove&sugar_body_only=true";
  YAHOO.util.Connect.asyncRequest('POST', url, callback, CAL.toURI(data));
  $('.modal-cal-edit').modal('hide');
}
CAL.refresh = function () {
  var callback = {
    success: function (o) {
      try {
        var activities = eval("(" + o.responseText + ")");
      } catch (err) {
        alert(CAL.lbl_error_saving);
        ajaxStatus.hideStatus();
        return;
      }
      //CAL.basic.populate_grid();
      CAL.update_dd.fire();
    }
  }
  var data = {"view": CAL.view, "year": CAL.year, "month": CAL.month, "day": CAL.day};
  var url = "index.php?module=Calendar&action=getActivities&sugar_body_only=true";
  YAHOO.util.Connect.asyncRequest('POST', url, callback, CAL.toURI(data));
  CAL.clear();
}

CAL.clear = function () {
  CAL.basic.items = {};
  var nodes = CAL.query("#cal-grid div.act_item");
  CAL.each(nodes, function (i, v) {
    nodes[i].parentNode.removeChild(nodes[i]);
  });
}
CAL.show_additional_details = function (id) {
  var obj = CAL.get(id);
  var record = obj.getAttribute("record");
  var module_name = obj.getAttribute("module_name");
  SUGAR.util.getAdditionalDetails(module_name, record, 'div_' + id, true);
  return;
}
CAL.clear_additional_details = function (id) {
  if (typeof SUGAR.util.additionalDetailsCache[id] != "undefined")
    SUGAR.util.additionalDetailsCache[id] = undefined;
  if (typeof SUGAR.util.additionalDetailsCalls[id] != "undefined")
    SUGAR.util.additionalDetailsCalls[id] = undefined;
}
CAL.toggle_shared_edit = function () {
  $('.modal-calendar-user-list').modal('toggle');
}
CAL.goto_date_call = function () {
  var date_string = CAL.get("goto_date").value;
  var date_arr = [];
  date_arr = date_string.split("/");
  window.location.href = "index.php?module=Calendar&view=" + CAL.view + "&day=" + date_arr[1] + "&month=" + date_arr[0] + "&year=" + date_arr[2];
}
CAL.check_forms = function () {
  //
  if (CAL.enable_repeat && CAL.get("edit_all_recurrences").value != "") {
    lastSubmitTime = lastSubmitTime - 2001;
  }
  return true;
}
CAL.toURI = function (a) {
  t = [];
  for (x in a) {
    t.push(x + "=" + encodeURIComponent(a[x]));
  }
  return t.join("&");
}
CAL.each = function (object, callback) {
  if (typeof object == "undefined")
    return;
  var name, i = 0, length = object.length, isObj = (length === undefined) || (typeof(object) === "function");
  if (isObj) {
    for (name in object) {
      if (callback.call(object[name], name, object[name]) === false) {
        break;
      }
    }
  } else {
    for (; i < length;) {
      if (callback.call(object[i], i, object[i++]) === false) {
        break;
      }
    }
  }
  return object;
}
CAL.contains = function (a, obj) {
  var i = a.length;
  while (i--)
    if (a[i] === obj)
      return true;
  return false;
}
CAL.update_vcal = function () {
  var v = CAL.current_user_id;
  var callback = {
    success: function (result) {
      if (typeof GLOBAL_REGISTRY.freebusy == 'undefined') {
        GLOBAL_REGISTRY.freebusy = new Object();
      }
      if (typeof GLOBAL_REGISTRY.freebusy_adjusted == 'undefined') {
        GLOBAL_REGISTRY.freebusy_adjusted = new Object();
      }
      GLOBAL_REGISTRY.freebusy[v] = SugarVCalClient.parseResults(result.responseText, false);
      GLOBAL_REGISTRY.freebusy_adjusted[v] = SugarVCalClient.parseResults(result.responseText, true);
      SugarWidgetScheduler.update_time();
    }
  };
  var url = "vcal_server.php?type=vfb&source=outlook&user_id=" + v;
  YAHOO.util.Connect.asyncRequest('GET', url, callback, false);
}

CAL.remove_edit_dialog();
var cal_loaded = true;

/** new items **/
$($.fullCalendar).ready(function () {

  // Container for all calendars
  var calendarContainer = $('#calendarContainer');

  // Build calendar(s)
  $.each(calendar_items, function (user_id, user_calendar_activities) {

    // Add a calendar container for the user
    var calendar = '<div id="calendar' + user_id + '"></div>';
    $(calendar).appendTo(calendarContainer);

    // Build the calendar activities for the user
    var users_activities = [];
    $.each(user_calendar_activities, function (index, element) {
      var valueToPush = {};
      valueToPush["title"] = element['name'];
      valueToPush["id"] = element['record'];
      valueToPush["record"] = element['record'];
      valueToPush['module'] = element['module_name'];
      valueToPush['related_to'] = element['related_to'];
      valueToPush['parent_id'] = element['parent_id'];
      valueToPush['parent_name'] = element['parent_name'];
      valueToPush['parent_type'] = element['parent_type'];
      valueToPush['status'] = element['status'];
      valueToPush['date_due'] = element['date_due'];
      valueToPush["start"] = new Date(moment.utc(moment.unix(element['ts_start'])).format("MM/DD/YYYY") + " " + moment(element['time_start'], 'hh:mma').format("HH:mm"));
      valueToPush["end"] = moment(new Date(moment.utc(moment.unix(element['ts_start'])).format("MM/DD/YYYY") + " " + moment(element['time_start'], 'hh:mma').format("HH:mm"))).add(element['duration_hours'], 'hours').add(element['duration_minutes'], 'minutes');

      if (element.module_name != "Meetings" && element.module_name != "Calls") {
        valueToPush['editable'] = false;
      }

      if (undefined !== global_colorList[element.module_name]) {

        valueToPush["backgroundColor"] = '#' + global_colorList[element.module_name].body;
        valueToPush["borderColor"] = '#' + global_colorList[element.module_name].border;
        valueToPush["textColor"] = '#' + global_colorList[element.module_name].text;
      }

      if ((element['duration_hours'] % 24 === 0) && (element['time_start'] == "12:00am" || element['time_start'] == "00:00")) {
        valueToPush['allDay'] = true;
      }

      users_activities.push(valueToPush);
    });

    // Construct the calendar for the user
    constructCalendar(user_id, users_activities);
  });

  // Move the current user's calendar to the top - for the current users convenience
  $('#calendar' + global_current_user_id).prependTo(calendarContainer);

  function constructCalendar(user_id, all_events) {
    var headerFormatDayWeek = 'dddd D';
    var headerFormatMonth = 'dddd';
    var headerFormat = headerFormatDayWeek;
    if(global_view == 'sharedMonth' || global_view == 'month') {
      headerFormat = headerFormatMonth;
    }

<<<<<<< HEAD


     $('#calendar' + user_id).fullCalendar({
       header: {
         left: '',
         center: '',
         right: ''
       },
       lang: global_langPrefix,
       views: views,
       minTime: global_start_time,
       maxTime: global_end_time,
       selectHelper: true,
       selectable: true,
       selectOverlap: true, //overlap of events !
       slotMinutes: global_timeslots,
       defaultDate: global_year + "-" + global_month + "-" + global_day,
       editable: global_edit,
       //weekNumbers: true,
       disableDragging: global_items_draggable,
       eventLimit: true, // allow "more" link when too many events
       defaultView: global_view,
       firstDay: global_start_week_day,
       height: global_basic_min_height,
       columnFormat: headerFormat,
       select: function (date, jsEvent, view) {
         if (global_edit == true) {
           var date_start = date.format(global_datetime_format);
           var date_end = jsEvent.format(global_datetime_format);
           var date_duration = jsEvent.diff(date);

=======


     $('#calendar' + user_id).fullCalendar({
       header: {
         left: '',
         center: '',
         right: ''
       },
       lang: global_langPrefix,
       views: views,
       minTime: global_start_time,
       maxTime: global_end_time,
       selectHelper: true,
       selectable: true,
       selectOverlap: true, //overlap of events !
       slotMinutes: global_timeslots,
       defaultDate: global_year + "-" + global_month + "-" + global_day,
       editable: global_edit,
       //weekNumbers: true,
       disableDragging: global_items_draggable,
       eventLimit: true, // allow "more" link when too many events
       defaultView: global_view,
       firstDay: global_start_week_day,
       height: global_basic_min_height,
       columnFormat: headerFormat,
       select: function (date, jsEvent, view) {
         if (global_edit == true) {
           var date_start = date.format(global_datetime_format);
           var date_end = jsEvent.format(global_datetime_format);
           var date_duration = jsEvent.diff(date);

>>>>>>> e4a4502e
           if (date.hasTime() == false) {
             var date_end = date.add(1, 'days').format(global_datetime_format);
           }

           /*
            * When user clicks on the top of the date in the month view
            * redirect the user to the day view.
            *
            * We need to allow user to select over multiple days.
            * When upgrading fullcalendar.io ensure that the css class matches the top of each day in the month view.
            **/
           if ($(view.target).hasClass('fc-day-top') && date_duration <= 86400000) {
             var dateStr = $(view.target).attr('data-date');
             var dateMoment = new moment(dateStr);
             var url = 'index.php?module=Calendar&action=index&view=agendaDay&year=' + dateMoment.format('YYYY') + '&month=' + dateMoment.format('MM') + '&day=' + dateMoment.format('DD') + '&hour=0';
             window.location.href = url;
             return false;
           }

           CAL.dialog_create(date_start, date_end, user_id);
         }
       },
       eventClick: function (calEvent, jsEvent, view) {
         if (global_edit == true) {
           CAL.load_form(calEvent.module, calEvent.record, false, calEvent);
         }
       },
       eventDrop: function (event, delta, revertFunc) {
         //event_datetime = event.start.format("YYYY-MM-DD HH:mm:ss");
         event_datetime = event.start.format(global_datetime_format);
         var data = {
           "current_module": event.module,
           "record": event.record,
           "datetime": event_datetime,
           "calendar_style": "basic"
         };

         if (event.allDay == true) {
           // this is a full day event.
           data.allDay = true;
           data.enddatetime = event.start.add(1, 'days').format(global_datetime_format);
         }
         var url = "index.php?module=Calendar&action=Reschedule&sugar_body_only=true";
<<<<<<< HEAD

         $.ajax({
           method: "POST",
           url: url,
           data: data
         })

       },
       navLinks: true,
       navLinkDayClick: function (weekStart, jsEvent) {
         if (global_edit == true) {
           /*
            * When user clicks on the day numbers in the month view
            * redirect the user to the day view.
            *
            * We need to allow user to select over multiple days.
            * When upgrading fullcalendar.io ensure that the css class matches the top of each day in the month view.
            **/
           if ($(jsEvent.currentTarget).hasClass('fc-day-number')) {
             var dateStr = $(jsEvent.currentTarget).closest('.fc-day-top').attr('data-date');
             var dateMoment = new moment(dateStr);
             var url = 'index.php?module=Calendar&action=index&view=agendaDay&year=' + dateMoment.format('YYYY') + '&month=' + dateMoment.format('MM') + '&day=' + dateMoment.format('DD') + '&hour=0';
             window.location.href = url;
             return false;
           }

           /*
            * When user clicks on the day header in the week view
            * redirect the user to the day view.
            *
            * When upgrading fullcalendar.io ensure that the css class matches the top of each day in the month view.
            **/
           var dayHeader = $(jsEvent.currentTarget).closest('.fc-day-header');
           var momentObj = moment($(dayHeader).attr('data-date'));
           var url = 'index.php?module=Calendar&action=index&view=agendaDay&year=' + momentObj.format('YYYY') + '&month=' + momentObj.format('MM') + '&day=' + momentObj.format('DD') + '&hour=0';
           window.location.href = url;
           return false;
         }
       },
       eventResize: function (event, delta, revertFunc) {
         debugger;
         var url = "index.php?module=Calendar&action=Resize&sugar_body_only=true";

         var hours = Math.floor(event.end.diff(event.start, 'minutes') / 60);
         var minutes = event.end.diff(event.start, 'minutes') % 60;

         var data = {
           "current_module": event.module,
           "record": event.record,
           "duration_hours": hours,
           "duration_minutes": minutes
         };
         $.ajax({
           method: "POST",
           url: url,
           data: data
         })
       },
       events: all_events,
       eventRender:
         function (event, element) {
           var title = '<div class="qtip-title-text">' + event.title + '</div>'
             + '<div class="qtip-title-buttons">'
             + '<a href="index.php?action=DetailView&module=' + event.module + '&record=' + event.id + '" class="btn btn-xs"><span class="glyphicon glyphicon-eye-open"></span></a>'
             + '<a href="index.php?action=EditView&module=' + event.module + '&record=' + event.id + '" class="btn btn-xs"><span class="glyphicon glyphicon-pencil"></span></a>'
             + '</div>';


           var body = '';
           if (typeof event.date_due !== "undefined") {
             body = body
               + '<span class="title">' + SUGAR.language.get('Calendar', 'LBL_INFO_DUE_DT') + '</span>: ' + event.date_due;
           } else {
             body = body
               + '<span class="title">' + SUGAR.language.get('Calendar', 'LBL_DATE') + '</span>: ' + (event.start.format(global_datetime_format) )
           }

           body = body
             + '<br><span class="title">' + SUGAR.language.get('Calendar', 'LBL_STATUS') + ': </span>' + ( (event.status) ? event.status : '')
             + '<br><span class="title">' + SUGAR.language.get('Calendar', 'LBL_PRIORITY') + ': </span>' + ( (event.priority) ? event.priority : '');

           if (event.parent_name != "") {
             body = body
               + '<br><span class="title">' + SUGAR.language.get('Calendar', 'LBL_INFO_RELATED_TO') + ': </span>' + '<a href="index.php?action=DetailView&module=' + event.parent_type + '&record=' + event.parent_id + '">' + event.parent_name + '</a>';
           } else {
             body = body
               + '<br><span class="title">' + SUGAR.language.get('Calendar', 'LBL_INFO_RELATED_TO') + ': </span>' + '';
           }


           if ($('#cal_module').val() != "Home") {
             element.qtip({
               content: {
                 title: {
                   text: title,
                   button: true,
                 },

                 text: body,
               },
               position: {
                 my: 'bottom left',
                 at: 'top left'
               },
               show: {solo: true},
               hide: {event: false},
               style: {
                 width: 224,
                 padding: 5,
                 color: 'black',
                 textAlign: 'left',
                 border: {
                   width: 1,
                   radius: 3
                 },
                 tip: 'bottomLeft',
                 classes: {
                   tooltip: 'ui-widget',
                   tip: 'ui-widget',
                   title: 'ui-widget-header',
                   content: 'ui-widget-content'
                 }
               }
             });
           }
         },
     }).ready(function() {
       // Force calendar to render the events again,
       // ensuring that the event are correctly rendered.
       $(window).resize();
     });


=======

         $.ajax({
           method: "POST",
           url: url,
           data: data
         })

       },
       navLinks: true,
       navLinkDayClick: function (weekStart, jsEvent) {
         if (global_edit == true) {
           /*
            * When user clicks on the day numbers in the month view
            * redirect the user to the day view.
            *
            * We need to allow user to select over multiple days.
            * When upgrading fullcalendar.io ensure that the css class matches the top of each day in the month view.
            **/
           if ($(jsEvent.currentTarget).hasClass('fc-day-number')) {
             var dateStr = $(jsEvent.currentTarget).closest('.fc-day-top').attr('data-date');
             var dateMoment = new moment(dateStr);
             var url = 'index.php?module=Calendar&action=index&view=agendaDay&year=' + dateMoment.format('YYYY') + '&month=' + dateMoment.format('MM') + '&day=' + dateMoment.format('DD') + '&hour=0';
             window.location.href = url;
             return false;
           }

           /*
            * When user clicks on the day header in the week view
            * redirect the user to the day view.
            *
            * When upgrading fullcalendar.io ensure that the css class matches the top of each day in the month view.
            **/
           var dayHeader = $(jsEvent.currentTarget).closest('.fc-day-header');
           var momentObj = moment($(dayHeader).attr('data-date'));
           var url = 'index.php?module=Calendar&action=index&view=agendaDay&year=' + momentObj.format('YYYY') + '&month=' + momentObj.format('MM') + '&day=' + momentObj.format('DD') + '&hour=0';
           window.location.href = url;
           return false;
         }
       },
       eventResize: function (event, delta, revertFunc) {
         debugger;
         var url = "index.php?module=Calendar&action=Resize&sugar_body_only=true";

         var hours = Math.floor(event.end.diff(event.start, 'minutes') / 60);
         var minutes = event.end.diff(event.start, 'minutes') % 60;

				var data = {
					"current_module": event.module,
					"record": event.record,
					"duration_hours": hours,
					"duration_minutes": minutes
				};
				$.ajax({
					method: "POST",
					url: url,
					data: data
				})
			},
			events: all_events,
			eventRender: function (event, element) {
				var url = 'index.php?to_pdf=1&module=Home&action=AdditionalDetailsRetrieve&bean=' + event.module + '&id=' + event.id;
        var title = '<div class="qtip-title-text">' + event.title + '</div>'
					+ '<div class="qtip-title-buttons">'
					+ '</div>';
				var body = SUGAR.language.translate('app_strings', 'LBL_LOADING_PAGE');

           if ($('#cal_module').val() != "Home") {
             element.qtip({
               content: {
                 title: {
                   text: title,
                   button: true,
                 },

							text: body,
						},
						events: {
							render: function(event, api) {
								$.ajax(url)
									.done(function (data) {
										eval(data); // produces var result = {body:{}, caption:"", width:300}
										var divCaption = "#qtip-"+api.id+"-title";
										var divBody = "#qtip-"+api.id+"-content";
										if(data.caption != "") {
											$(divCaption).html(result.caption);
										}
										api.set('content.text', result.body);
									})
									.fail(function () {
										$(divBody).html(SUGAR.language.translate('app_strings', 'LBL_EMAIL_ERROR_GENERAL_TITLE'));
									})
									.always(function () {
										//console.log("complete");
									});
							}
						},
						position: {
							my: 'bottom left',
							at: 'top left'
						},
						show: {solo: true},
						hide: {event: false},
						style: {
							width: 224,
							padding: 5,
							color: 'black',
							textAlign: 'left',
							border: {
								width: 1,
								radius: 3
							},
							tip: 'bottomLeft',
							classes: {
								tooltip: 'ui-widget',
								tip: 'ui-widget',
								title: 'ui-widget-header',
								content: 'ui-widget-content'
							}
						}
					});
				}
			},
		}).ready(function() {
       // Force calendar to render the events again,
       // ensuring that the event are correctly rendered.
       $(window).resize();
     });
>>>>>>> e4a4502e

    if ($('#calendar_title_' + user_id).length == 0) {
      var calendar = $("#calendar" + user_id + " > .fc-view-container");
      var calendarTitle = "<div class='monthCalBody'><h5 class='calSharedUser' id='calendar_title_" + user_id + "'></h5></div><div id='calendar" + user_id + "'></div>";
      $(calendarTitle).prependTo(calendar);
      $.ajax({
        url: "index.php?module=Calendar&action=getUser&record=" + user_id,
      }).done(function (data) {
        data = jQuery.parseJSON(data);
        $("#calendar_title_" + user_id).html(data.full_name);
      });
    }
  }
});
<|MERGE_RESOLUTION|>--- conflicted
+++ resolved
@@ -907,7 +907,6 @@
       headerFormat = headerFormatMonth;
     }
 
-<<<<<<< HEAD
 
 
      $('#calendar' + user_id).fullCalendar({
@@ -939,39 +938,6 @@
            var date_end = jsEvent.format(global_datetime_format);
            var date_duration = jsEvent.diff(date);
 
-=======
-
-
-     $('#calendar' + user_id).fullCalendar({
-       header: {
-         left: '',
-         center: '',
-         right: ''
-       },
-       lang: global_langPrefix,
-       views: views,
-       minTime: global_start_time,
-       maxTime: global_end_time,
-       selectHelper: true,
-       selectable: true,
-       selectOverlap: true, //overlap of events !
-       slotMinutes: global_timeslots,
-       defaultDate: global_year + "-" + global_month + "-" + global_day,
-       editable: global_edit,
-       //weekNumbers: true,
-       disableDragging: global_items_draggable,
-       eventLimit: true, // allow "more" link when too many events
-       defaultView: global_view,
-       firstDay: global_start_week_day,
-       height: global_basic_min_height,
-       columnFormat: headerFormat,
-       select: function (date, jsEvent, view) {
-         if (global_edit == true) {
-           var date_start = date.format(global_datetime_format);
-           var date_end = jsEvent.format(global_datetime_format);
-           var date_duration = jsEvent.diff(date);
-
->>>>>>> e4a4502e
            if (date.hasTime() == false) {
              var date_end = date.add(1, 'days').format(global_datetime_format);
            }
@@ -1015,141 +981,6 @@
            data.enddatetime = event.start.add(1, 'days').format(global_datetime_format);
          }
          var url = "index.php?module=Calendar&action=Reschedule&sugar_body_only=true";
-<<<<<<< HEAD
-
-         $.ajax({
-           method: "POST",
-           url: url,
-           data: data
-         })
-
-       },
-       navLinks: true,
-       navLinkDayClick: function (weekStart, jsEvent) {
-         if (global_edit == true) {
-           /*
-            * When user clicks on the day numbers in the month view
-            * redirect the user to the day view.
-            *
-            * We need to allow user to select over multiple days.
-            * When upgrading fullcalendar.io ensure that the css class matches the top of each day in the month view.
-            **/
-           if ($(jsEvent.currentTarget).hasClass('fc-day-number')) {
-             var dateStr = $(jsEvent.currentTarget).closest('.fc-day-top').attr('data-date');
-             var dateMoment = new moment(dateStr);
-             var url = 'index.php?module=Calendar&action=index&view=agendaDay&year=' + dateMoment.format('YYYY') + '&month=' + dateMoment.format('MM') + '&day=' + dateMoment.format('DD') + '&hour=0';
-             window.location.href = url;
-             return false;
-           }
-
-           /*
-            * When user clicks on the day header in the week view
-            * redirect the user to the day view.
-            *
-            * When upgrading fullcalendar.io ensure that the css class matches the top of each day in the month view.
-            **/
-           var dayHeader = $(jsEvent.currentTarget).closest('.fc-day-header');
-           var momentObj = moment($(dayHeader).attr('data-date'));
-           var url = 'index.php?module=Calendar&action=index&view=agendaDay&year=' + momentObj.format('YYYY') + '&month=' + momentObj.format('MM') + '&day=' + momentObj.format('DD') + '&hour=0';
-           window.location.href = url;
-           return false;
-         }
-       },
-       eventResize: function (event, delta, revertFunc) {
-         debugger;
-         var url = "index.php?module=Calendar&action=Resize&sugar_body_only=true";
-
-         var hours = Math.floor(event.end.diff(event.start, 'minutes') / 60);
-         var minutes = event.end.diff(event.start, 'minutes') % 60;
-
-         var data = {
-           "current_module": event.module,
-           "record": event.record,
-           "duration_hours": hours,
-           "duration_minutes": minutes
-         };
-         $.ajax({
-           method: "POST",
-           url: url,
-           data: data
-         })
-       },
-       events: all_events,
-       eventRender:
-         function (event, element) {
-           var title = '<div class="qtip-title-text">' + event.title + '</div>'
-             + '<div class="qtip-title-buttons">'
-             + '<a href="index.php?action=DetailView&module=' + event.module + '&record=' + event.id + '" class="btn btn-xs"><span class="glyphicon glyphicon-eye-open"></span></a>'
-             + '<a href="index.php?action=EditView&module=' + event.module + '&record=' + event.id + '" class="btn btn-xs"><span class="glyphicon glyphicon-pencil"></span></a>'
-             + '</div>';
-
-
-           var body = '';
-           if (typeof event.date_due !== "undefined") {
-             body = body
-               + '<span class="title">' + SUGAR.language.get('Calendar', 'LBL_INFO_DUE_DT') + '</span>: ' + event.date_due;
-           } else {
-             body = body
-               + '<span class="title">' + SUGAR.language.get('Calendar', 'LBL_DATE') + '</span>: ' + (event.start.format(global_datetime_format) )
-           }
-
-           body = body
-             + '<br><span class="title">' + SUGAR.language.get('Calendar', 'LBL_STATUS') + ': </span>' + ( (event.status) ? event.status : '')
-             + '<br><span class="title">' + SUGAR.language.get('Calendar', 'LBL_PRIORITY') + ': </span>' + ( (event.priority) ? event.priority : '');
-
-           if (event.parent_name != "") {
-             body = body
-               + '<br><span class="title">' + SUGAR.language.get('Calendar', 'LBL_INFO_RELATED_TO') + ': </span>' + '<a href="index.php?action=DetailView&module=' + event.parent_type + '&record=' + event.parent_id + '">' + event.parent_name + '</a>';
-           } else {
-             body = body
-               + '<br><span class="title">' + SUGAR.language.get('Calendar', 'LBL_INFO_RELATED_TO') + ': </span>' + '';
-           }
-
-
-           if ($('#cal_module').val() != "Home") {
-             element.qtip({
-               content: {
-                 title: {
-                   text: title,
-                   button: true,
-                 },
-
-                 text: body,
-               },
-               position: {
-                 my: 'bottom left',
-                 at: 'top left'
-               },
-               show: {solo: true},
-               hide: {event: false},
-               style: {
-                 width: 224,
-                 padding: 5,
-                 color: 'black',
-                 textAlign: 'left',
-                 border: {
-                   width: 1,
-                   radius: 3
-                 },
-                 tip: 'bottomLeft',
-                 classes: {
-                   tooltip: 'ui-widget',
-                   tip: 'ui-widget',
-                   title: 'ui-widget-header',
-                   content: 'ui-widget-content'
-                 }
-               }
-             });
-           }
-         },
-     }).ready(function() {
-       // Force calendar to render the events again,
-       // ensuring that the event are correctly rendered.
-       $(window).resize();
-     });
-
-
-=======
 
          $.ajax({
            method: "POST",
@@ -1277,7 +1108,6 @@
        // ensuring that the event are correctly rendered.
        $(window).resize();
      });
->>>>>>> e4a4502e
 
     if ($('#calendar_title_' + user_id).length == 0) {
       var calendar = $("#calendar" + user_id + " > .fc-view-container");
