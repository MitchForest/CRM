--- conflicted
+++ resolved
@@ -849,19 +849,14 @@
 			valueToPush["id"] = element['record'];
 			valueToPush["record"] = element['record'];
 			valueToPush['module'] = element['module_name'];
-<<<<<<< HEAD
 			valueToPush['related_to'] = element['related_to'];
-      valueToPush['parent_id'] = element['parent_id'];
-      valueToPush['parent_name'] = element['parent_name'];
-      valueToPush['parent_type'] = element['parent_type'];
-      valueToPush['status'] = element['status'];
-      valueToPush['date_due'] = element['date_due'];
-			valueToPush["start"] = new Date(moment.unix(element['ts_start']).format("MM/DD/YYYY") + " " + moment(element['time_start'], 'hh:mma').format("HH:mm"));
-			valueToPush["end"] = moment(new Date(moment.unix(element['ts_start']).format("MM/DD/YYYY") + " " + moment(element['time_start'], 'hh:mma').format("HH:mm"))).add(element['duration_hours'], 'hours').add(element['duration_minutes'], 'minutes');
-=======
-			valueToPush["start"] = new Date(moment.utc(moment.unix(element['ts_start'])).format("MM/DD/YYYY") + " " + moment(element['time_start'], 'hh:mma').format("HH:mm"));
-			valueToPush["end"] = moment(new Date(moment.utc(moment.unix(element['ts_start'])).format("MM/DD/YYYY") + " " + moment(element['time_start'], 'hh:mma').format("HH:mm"))).add(element['duration_hours'], 'hours').add(element['duration_minutes'], 'minutes');
->>>>>>> c2047a85
+            valueToPush['parent_id'] = element['parent_id'];
+            valueToPush['parent_name'] = element['parent_name'];
+            valueToPush['parent_type'] = element['parent_type'];
+            valueToPush['status'] = element['status'];
+            valueToPush['date_due'] = element['date_due'];
+            valueToPush["start"] = new Date(moment.utc(moment.unix(element['ts_start'])).format("MM/DD/YYYY") + " " + moment(element['time_start'], 'hh:mma').format("HH:mm"));
+            valueToPush["end"] = moment(new Date(moment.utc(moment.unix(element['ts_start'])).format("MM/DD/YYYY") + " " + moment(element['time_start'], 'hh:mma').format("HH:mm"))).add(element['duration_hours'], 'hours').add(element['duration_minutes'], 'minutes');
 
 			if (element.module_name != "Meetings" && element.module_name != "Calls") {
 				valueToPush['editable'] = false;
