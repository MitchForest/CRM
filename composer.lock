{
    "_readme": [
        "This file locks the dependencies of your project to a known state",
        "Read more about it at https://getcomposer.org/doc/01-basic-usage.md#installing-dependencies",
        "This file is @generated automatically"
    ],
<<<<<<< HEAD
    "content-hash": "2c57368925034d43f67b5adcbc1658b6",
=======
    "content-hash": "3506ca377a92391e4aca29a19aa85b5d",
>>>>>>> 58d5f573
    "packages": [
        {
            "name": "container-interop/container-interop",
            "version": "1.2.0",
            "source": {
                "type": "git",
                "url": "https://github.com/container-interop/container-interop.git",
                "reference": "79cbf1341c22ec75643d841642dd5d6acd83bdb8"
            },
            "dist": {
                "type": "zip",
                "url": "https://api.github.com/repos/container-interop/container-interop/zipball/79cbf1341c22ec75643d841642dd5d6acd83bdb8",
                "reference": "79cbf1341c22ec75643d841642dd5d6acd83bdb8",
                "shasum": ""
            },
            "require": {
                "psr/container": "^1.0"
            },
            "type": "library",
            "autoload": {
                "psr-4": {
                    "Interop\\Container\\": "src/Interop/Container/"
                }
            },
            "notification-url": "https://packagist.org/downloads/",
            "license": [
                "MIT"
            ],
            "description": "Promoting the interoperability of container objects (DIC, SL, etc.)",
            "homepage": "https://github.com/container-interop/container-interop",
            "time": "2017-02-14T19:40:03+00:00"
        },
        {
            "name": "defuse/php-encryption",
            "version": "v2.2.1",
            "source": {
                "type": "git",
                "url": "https://github.com/defuse/php-encryption.git",
                "reference": "0f407c43b953d571421e0020ba92082ed5fb7620"
            },
            "dist": {
                "type": "zip",
                "url": "https://api.github.com/repos/defuse/php-encryption/zipball/0f407c43b953d571421e0020ba92082ed5fb7620",
                "reference": "0f407c43b953d571421e0020ba92082ed5fb7620",
                "shasum": ""
            },
            "require": {
                "ext-openssl": "*",
                "paragonie/random_compat": ">= 2",
                "php": ">=5.4.0"
            },
            "require-dev": {
                "nikic/php-parser": "^2.0|^3.0|^4.0",
                "phpunit/phpunit": "^4|^5"
            },
            "bin": [
                "bin/generate-defuse-key"
            ],
            "type": "library",
            "autoload": {
                "psr-4": {
                    "Defuse\\Crypto\\": "src"
                }
            },
            "notification-url": "https://packagist.org/downloads/",
            "license": [
                "MIT"
            ],
            "authors": [
                {
                    "name": "Taylor Hornby",
                    "email": "taylor@defuse.ca",
                    "homepage": "https://defuse.ca/"
                },
                {
                    "name": "Scott Arciszewski",
                    "email": "info@paragonie.com",
                    "homepage": "https://paragonie.com"
                }
            ],
            "description": "Secure PHP Encryption Library",
            "keywords": [
                "aes",
                "authenticated encryption",
                "cipher",
                "crypto",
                "cryptography",
                "encrypt",
                "encryption",
                "openssl",
                "security",
                "symmetric key cryptography"
            ],
            "time": "2018-07-24T23:27:56+00:00"
        },
        {
            "name": "elasticsearch/elasticsearch",
            "version": "v5.3.2",
            "source": {
                "type": "git",
                "url": "https://github.com/elastic/elasticsearch-php.git",
                "reference": "4b29a4121e790bbfe690d5ee77da348b62d48eb8"
            },
            "dist": {
                "type": "zip",
                "url": "https://api.github.com/repos/elastic/elasticsearch-php/zipball/4b29a4121e790bbfe690d5ee77da348b62d48eb8",
                "reference": "4b29a4121e790bbfe690d5ee77da348b62d48eb8",
                "shasum": ""
            },
            "require": {
                "guzzlehttp/ringphp": "~1.0",
                "php": "^5.6|^7.0",
                "psr/log": "~1.0"
            },
            "require-dev": {
                "cpliakas/git-wrapper": "~1.0",
                "doctrine/inflector": "^1.1",
                "mockery/mockery": "0.9.4",
                "phpunit/phpunit": "^4.7|^5.4",
                "sami/sami": "~3.2",
                "symfony/finder": "^2.8",
                "symfony/yaml": "^2.8"
            },
            "suggest": {
                "ext-curl": "*",
                "monolog/monolog": "Allows for client-level logging and tracing"
            },
            "type": "library",
            "autoload": {
                "psr-4": {
                    "Elasticsearch\\": "src/Elasticsearch/"
                }
            },
            "notification-url": "https://packagist.org/downloads/",
            "license": [
                "Apache-2.0"
            ],
            "authors": [
                {
                    "name": "Zachary Tong"
                }
            ],
            "description": "PHP Client for Elasticsearch",
            "keywords": [
                "client",
                "elasticsearch",
                "search"
            ],
            "time": "2017-11-08T17:04:47+00:00"
        },
        {
            "name": "ezyang/htmlpurifier",
            "version": "v4.10.0",
            "source": {
                "type": "git",
                "url": "https://github.com/ezyang/htmlpurifier.git",
                "reference": "d85d39da4576a6934b72480be6978fb10c860021"
            },
            "dist": {
                "type": "zip",
                "url": "https://api.github.com/repos/ezyang/htmlpurifier/zipball/d85d39da4576a6934b72480be6978fb10c860021",
                "reference": "d85d39da4576a6934b72480be6978fb10c860021",
                "shasum": ""
            },
            "require": {
                "php": ">=5.2"
            },
            "require-dev": {
                "simpletest/simpletest": "^1.1"
            },
            "type": "library",
            "autoload": {
                "psr-0": {
                    "HTMLPurifier": "library/"
                },
                "files": [
                    "library/HTMLPurifier.composer.php"
                ]
            },
            "notification-url": "https://packagist.org/downloads/",
            "license": [
                "LGPL"
            ],
            "authors": [
                {
                    "name": "Edward Z. Yang",
                    "email": "admin@htmlpurifier.org",
                    "homepage": "http://ezyang.com"
                }
            ],
            "description": "Standards compliant HTML filter written in PHP",
            "homepage": "http://htmlpurifier.org/",
            "keywords": [
                "html"
            ],
            "time": "2018-02-23T01:58:20+00:00"
        },
        {
            "name": "filp/whoops",
            "version": "2.3.1",
            "source": {
                "type": "git",
                "url": "https://github.com/filp/whoops.git",
                "reference": "bc0fd11bc455cc20ee4b5edabc63ebbf859324c7"
            },
            "dist": {
                "type": "zip",
                "url": "https://api.github.com/repos/filp/whoops/zipball/bc0fd11bc455cc20ee4b5edabc63ebbf859324c7",
                "reference": "bc0fd11bc455cc20ee4b5edabc63ebbf859324c7",
                "shasum": ""
            },
            "require": {
                "php": "^5.5.9 || ^7.0",
                "psr/log": "^1.0.1"
            },
            "require-dev": {
                "mockery/mockery": "^0.9 || ^1.0",
                "phpunit/phpunit": "^4.8.35 || ^5.7",
                "symfony/var-dumper": "^2.6 || ^3.0 || ^4.0"
            },
            "suggest": {
                "symfony/var-dumper": "Pretty print complex values better with var-dumper available",
                "whoops/soap": "Formats errors as SOAP responses"
            },
            "type": "library",
            "extra": {
                "branch-alias": {
                    "dev-master": "2.2-dev"
                }
            },
            "autoload": {
                "psr-4": {
                    "Whoops\\": "src/Whoops/"
                }
            },
            "notification-url": "https://packagist.org/downloads/",
            "license": [
                "MIT"
            ],
            "authors": [
                {
                    "name": "Filipe Dobreira",
                    "homepage": "https://github.com/filp",
                    "role": "Developer"
                }
            ],
            "description": "php error handling for cool kids",
            "homepage": "https://filp.github.io/whoops/",
            "keywords": [
                "error",
                "exception",
                "handling",
                "library",
                "throwable",
                "whoops"
            ],
            "time": "2018-10-23T09:00:00+00:00"
        },
        {
            "name": "firebase/php-jwt",
            "version": "v5.0.0",
            "source": {
                "type": "git",
                "url": "https://github.com/firebase/php-jwt.git",
                "reference": "9984a4d3a32ae7673d6971ea00bae9d0a1abba0e"
            },
            "dist": {
                "type": "zip",
                "url": "https://api.github.com/repos/firebase/php-jwt/zipball/9984a4d3a32ae7673d6971ea00bae9d0a1abba0e",
                "reference": "9984a4d3a32ae7673d6971ea00bae9d0a1abba0e",
                "shasum": ""
            },
            "require": {
                "php": ">=5.3.0"
            },
            "require-dev": {
                "phpunit/phpunit": " 4.8.35"
            },
            "type": "library",
            "autoload": {
                "psr-4": {
                    "Firebase\\JWT\\": "src"
                }
            },
            "notification-url": "https://packagist.org/downloads/",
            "license": [
                "BSD-3-Clause"
            ],
            "authors": [
                {
                    "name": "Neuman Vong",
                    "email": "neuman+pear@twilio.com",
                    "role": "Developer"
                },
                {
                    "name": "Anant Narayanan",
                    "email": "anant@php.net",
                    "role": "Developer"
                }
            ],
            "description": "A simple library to encode and decode JSON Web Tokens (JWT) in PHP. Should conform to the current spec.",
            "homepage": "https://github.com/firebase/php-jwt",
            "time": "2017-06-27T22:17:23+00:00"
        },
        {
            "name": "google/apiclient",
            "version": "v2.2.2",
            "source": {
                "type": "git",
                "url": "https://github.com/googleapis/google-api-php-client.git",
                "reference": "4e0fd83510e579043e10e565528b323b7c2b3c81"
            },
            "dist": {
                "type": "zip",
                "url": "https://api.github.com/repos/googleapis/google-api-php-client/zipball/4e0fd83510e579043e10e565528b323b7c2b3c81",
                "reference": "4e0fd83510e579043e10e565528b323b7c2b3c81",
                "shasum": ""
            },
            "require": {
                "firebase/php-jwt": "~2.0|~3.0|~4.0|~5.0",
                "google/apiclient-services": "~0.13",
                "google/auth": "^1.0",
                "guzzlehttp/guzzle": "~5.3.1|~6.0",
                "guzzlehttp/psr7": "^1.2",
                "monolog/monolog": "^1.17",
                "php": ">=5.4",
                "phpseclib/phpseclib": "~0.3.10|~2.0"
            },
            "require-dev": {
                "cache/filesystem-adapter": "^0.3.2",
                "phpunit/phpunit": "~4.8.36",
                "squizlabs/php_codesniffer": "~2.3",
                "symfony/css-selector": "~2.1",
                "symfony/dom-crawler": "~2.1"
            },
            "suggest": {
                "cache/filesystem-adapter": "For caching certs and tokens (using Google_Client::setCache)"
            },
            "type": "library",
            "extra": {
                "branch-alias": {
                    "dev-master": "2.x-dev"
                }
            },
            "autoload": {
                "psr-0": {
                    "Google_": "src/"
                },
                "classmap": [
                    "src/Google/Service/"
                ]
            },
            "notification-url": "https://packagist.org/downloads/",
            "license": [
                "Apache-2.0"
            ],
            "description": "Client library for Google APIs",
            "homepage": "http://developers.google.com/api-client-library/php",
            "keywords": [
                "google"
            ],
            "time": "2018-06-20T15:52:20+00:00"
        },
        {
            "name": "google/apiclient-services",
            "version": "v0.76",
            "source": {
                "type": "git",
                "url": "https://github.com/googleapis/google-api-php-client-services.git",
                "reference": "50c4a818ad269839ad2c20f03828cd6f346ec887"
            },
            "dist": {
                "type": "zip",
                "url": "https://api.github.com/repos/googleapis/google-api-php-client-services/zipball/50c4a818ad269839ad2c20f03828cd6f346ec887",
                "reference": "50c4a818ad269839ad2c20f03828cd6f346ec887",
                "shasum": ""
            },
            "require": {
                "php": ">=5.4"
            },
            "require-dev": {
                "phpunit/phpunit": "~4.8"
            },
            "type": "library",
            "autoload": {
                "psr-0": {
                    "Google_Service_": "src"
                }
            },
            "notification-url": "https://packagist.org/downloads/",
            "license": [
                "Apache-2.0"
            ],
            "description": "Client library for Google APIs",
            "homepage": "http://developers.google.com/api-client-library/php",
            "keywords": [
                "google"
            ],
            "time": "2018-12-01T00:23:06+00:00"
        },
        {
            "name": "google/auth",
            "version": "v1.4.0",
            "source": {
                "type": "git",
                "url": "https://github.com/googleapis/google-auth-library-php.git",
                "reference": "196237248e636a3554a7d9e4dfddeb97f450ab5c"
            },
            "dist": {
                "type": "zip",
                "url": "https://api.github.com/repos/googleapis/google-auth-library-php/zipball/196237248e636a3554a7d9e4dfddeb97f450ab5c",
                "reference": "196237248e636a3554a7d9e4dfddeb97f450ab5c",
                "shasum": ""
            },
            "require": {
                "firebase/php-jwt": "~2.0|~3.0|~4.0|~5.0",
                "guzzlehttp/guzzle": "~5.3.1|~6.0",
                "guzzlehttp/psr7": "^1.2",
                "php": ">=5.4",
                "psr/cache": "^1.0",
                "psr/http-message": "^1.0"
            },
            "require-dev": {
                "friendsofphp/php-cs-fixer": "^1.11",
                "guzzlehttp/promises": "0.1.1|^1.3",
                "phpunit/phpunit": "^4.8.36|^5.7",
                "sebastian/comparator": ">=1.2.3"
            },
            "type": "library",
            "autoload": {
                "psr-4": {
                    "Google\\Auth\\": "src"
                }
            },
            "notification-url": "https://packagist.org/downloads/",
            "license": [
                "Apache-2.0"
            ],
            "description": "Google Auth Library for PHP",
            "homepage": "http://github.com/google/google-auth-library-php",
            "keywords": [
                "Authentication",
                "google",
                "oauth2"
            ],
            "time": "2018-09-17T20:29:21+00:00"
        },
        {
            "name": "google/recaptcha",
            "version": "1.2.1",
            "source": {
                "type": "git",
                "url": "https://github.com/google/recaptcha.git",
                "reference": "e7add3be59211482ecdb942288f52da64a35f61a"
            },
            "dist": {
                "type": "zip",
                "url": "https://api.github.com/repos/google/recaptcha/zipball/e7add3be59211482ecdb942288f52da64a35f61a",
                "reference": "e7add3be59211482ecdb942288f52da64a35f61a",
                "shasum": ""
            },
            "require": {
                "php": ">=5.5"
            },
            "require-dev": {
                "friendsofphp/php-cs-fixer": "^2.2.20|^2.12",
                "php-coveralls/php-coveralls": "^2.1",
                "phpunit/phpunit": "^4.8.36|^5.7.27|^6.59|^7"
            },
            "type": "library",
            "extra": {
                "branch-alias": {
                    "dev-master": "1.2.x-dev"
                }
            },
            "autoload": {
                "psr-4": {
                    "ReCaptcha\\": "src/ReCaptcha"
                }
            },
            "notification-url": "https://packagist.org/downloads/",
            "license": [
                "BSD-3-Clause"
            ],
            "description": "Client library for reCAPTCHA, a free service that protects websites from spam and abuse.",
            "homepage": "https://www.google.com/recaptcha/",
            "keywords": [
                "Abuse",
                "captcha",
                "recaptcha",
                "spam"
            ],
            "time": "2018-08-05T09:31:53+00:00"
        },
        {
            "name": "guzzlehttp/guzzle",
            "version": "6.3.3",
            "source": {
                "type": "git",
                "url": "https://github.com/guzzle/guzzle.git",
                "reference": "407b0cb880ace85c9b63c5f9551db498cb2d50ba"
            },
            "dist": {
                "type": "zip",
                "url": "https://api.github.com/repos/guzzle/guzzle/zipball/407b0cb880ace85c9b63c5f9551db498cb2d50ba",
                "reference": "407b0cb880ace85c9b63c5f9551db498cb2d50ba",
                "shasum": ""
            },
            "require": {
                "guzzlehttp/promises": "^1.0",
                "guzzlehttp/psr7": "^1.4",
                "php": ">=5.5"
            },
            "require-dev": {
                "ext-curl": "*",
                "phpunit/phpunit": "^4.8.35 || ^5.7 || ^6.4 || ^7.0",
                "psr/log": "^1.0"
            },
            "suggest": {
                "psr/log": "Required for using the Log middleware"
            },
            "type": "library",
            "extra": {
                "branch-alias": {
                    "dev-master": "6.3-dev"
                }
            },
            "autoload": {
                "files": [
                    "src/functions_include.php"
                ],
                "psr-4": {
                    "GuzzleHttp\\": "src/"
                }
            },
            "notification-url": "https://packagist.org/downloads/",
            "license": [
                "MIT"
            ],
            "authors": [
                {
                    "name": "Michael Dowling",
                    "email": "mtdowling@gmail.com",
                    "homepage": "https://github.com/mtdowling"
                }
            ],
            "description": "Guzzle is a PHP HTTP client library",
            "homepage": "http://guzzlephp.org/",
            "keywords": [
                "client",
                "curl",
                "framework",
                "http",
                "http client",
                "rest",
                "web service"
            ],
            "time": "2018-04-22T15:46:56+00:00"
        },
        {
            "name": "guzzlehttp/promises",
            "version": "v1.3.1",
            "source": {
                "type": "git",
                "url": "https://github.com/guzzle/promises.git",
                "reference": "a59da6cf61d80060647ff4d3eb2c03a2bc694646"
            },
            "dist": {
                "type": "zip",
                "url": "https://api.github.com/repos/guzzle/promises/zipball/a59da6cf61d80060647ff4d3eb2c03a2bc694646",
                "reference": "a59da6cf61d80060647ff4d3eb2c03a2bc694646",
                "shasum": ""
            },
            "require": {
                "php": ">=5.5.0"
            },
            "require-dev": {
                "phpunit/phpunit": "^4.0"
            },
            "type": "library",
            "extra": {
                "branch-alias": {
                    "dev-master": "1.4-dev"
                }
            },
            "autoload": {
                "psr-4": {
                    "GuzzleHttp\\Promise\\": "src/"
                },
                "files": [
                    "src/functions_include.php"
                ]
            },
            "notification-url": "https://packagist.org/downloads/",
            "license": [
                "MIT"
            ],
            "authors": [
                {
                    "name": "Michael Dowling",
                    "email": "mtdowling@gmail.com",
                    "homepage": "https://github.com/mtdowling"
                }
            ],
            "description": "Guzzle promises library",
            "keywords": [
                "promise"
            ],
            "time": "2016-12-20T10:07:11+00:00"
        },
        {
            "name": "guzzlehttp/psr7",
            "version": "1.5.2",
            "source": {
                "type": "git",
                "url": "https://github.com/guzzle/psr7.git",
                "reference": "9f83dded91781a01c63574e387eaa769be769115"
            },
            "dist": {
                "type": "zip",
                "url": "https://api.github.com/repos/guzzle/psr7/zipball/9f83dded91781a01c63574e387eaa769be769115",
                "reference": "9f83dded91781a01c63574e387eaa769be769115",
                "shasum": ""
            },
            "require": {
                "php": ">=5.4.0",
                "psr/http-message": "~1.0",
                "ralouphie/getallheaders": "^2.0.5"
            },
            "provide": {
                "psr/http-message-implementation": "1.0"
            },
            "require-dev": {
                "phpunit/phpunit": "~4.8.36 || ^5.7.27 || ^6.5.8"
            },
            "type": "library",
            "extra": {
                "branch-alias": {
                    "dev-master": "1.5-dev"
                }
            },
            "autoload": {
                "psr-4": {
                    "GuzzleHttp\\Psr7\\": "src/"
                },
                "files": [
                    "src/functions_include.php"
                ]
            },
            "notification-url": "https://packagist.org/downloads/",
            "license": [
                "MIT"
            ],
            "authors": [
                {
                    "name": "Michael Dowling",
                    "email": "mtdowling@gmail.com",
                    "homepage": "https://github.com/mtdowling"
                },
                {
                    "name": "Tobias Schultze",
                    "homepage": "https://github.com/Tobion"
                }
            ],
            "description": "PSR-7 message implementation that also provides common utility methods",
            "keywords": [
                "http",
                "message",
                "psr-7",
                "request",
                "response",
                "stream",
                "uri",
                "url"
            ],
            "time": "2018-12-04T20:46:45+00:00"
        },
        {
            "name": "guzzlehttp/ringphp",
            "version": "1.1.1",
            "source": {
                "type": "git",
                "url": "https://github.com/guzzle/RingPHP.git",
                "reference": "5e2a174052995663dd68e6b5ad838afd47dd615b"
            },
            "dist": {
                "type": "zip",
                "url": "https://api.github.com/repos/guzzle/RingPHP/zipball/5e2a174052995663dd68e6b5ad838afd47dd615b",
                "reference": "5e2a174052995663dd68e6b5ad838afd47dd615b",
                "shasum": ""
            },
            "require": {
                "guzzlehttp/streams": "~3.0",
                "php": ">=5.4.0",
                "react/promise": "~2.0"
            },
            "require-dev": {
                "ext-curl": "*",
                "phpunit/phpunit": "~4.0"
            },
            "suggest": {
                "ext-curl": "Guzzle will use specific adapters if cURL is present"
            },
            "type": "library",
            "extra": {
                "branch-alias": {
                    "dev-master": "1.1-dev"
                }
            },
            "autoload": {
                "psr-4": {
                    "GuzzleHttp\\Ring\\": "src/"
                }
            },
            "notification-url": "https://packagist.org/downloads/",
            "license": [
                "MIT"
            ],
            "authors": [
                {
                    "name": "Michael Dowling",
                    "email": "mtdowling@gmail.com",
                    "homepage": "https://github.com/mtdowling"
                }
            ],
            "description": "Provides a simple API and specification that abstracts away the details of HTTP into a single PHP function.",
            "time": "2018-07-31T13:22:33+00:00"
        },
        {
            "name": "guzzlehttp/streams",
            "version": "3.0.0",
            "source": {
                "type": "git",
                "url": "https://github.com/guzzle/streams.git",
                "reference": "47aaa48e27dae43d39fc1cea0ccf0d84ac1a2ba5"
            },
            "dist": {
                "type": "zip",
                "url": "https://api.github.com/repos/guzzle/streams/zipball/47aaa48e27dae43d39fc1cea0ccf0d84ac1a2ba5",
                "reference": "47aaa48e27dae43d39fc1cea0ccf0d84ac1a2ba5",
                "shasum": ""
            },
            "require": {
                "php": ">=5.4.0"
            },
            "require-dev": {
                "phpunit/phpunit": "~4.0"
            },
            "type": "library",
            "extra": {
                "branch-alias": {
                    "dev-master": "3.0-dev"
                }
            },
            "autoload": {
                "psr-4": {
                    "GuzzleHttp\\Stream\\": "src/"
                }
            },
            "notification-url": "https://packagist.org/downloads/",
            "license": [
                "MIT"
            ],
            "authors": [
                {
                    "name": "Michael Dowling",
                    "email": "mtdowling@gmail.com",
                    "homepage": "https://github.com/mtdowling"
                }
            ],
            "description": "Provides a simple abstraction over streams of data",
            "homepage": "http://guzzlephp.org/",
            "keywords": [
                "Guzzle",
                "stream"
            ],
            "time": "2014-10-12T19:18:40+00:00"
        },
        {
            "name": "justinrainbow/json-schema",
            "version": "5.2.7",
            "source": {
                "type": "git",
                "url": "https://github.com/justinrainbow/json-schema.git",
                "reference": "8560d4314577199ba51bf2032f02cd1315587c23"
            },
            "dist": {
                "type": "zip",
                "url": "https://api.github.com/repos/justinrainbow/json-schema/zipball/8560d4314577199ba51bf2032f02cd1315587c23",
                "reference": "8560d4314577199ba51bf2032f02cd1315587c23",
                "shasum": ""
            },
            "require": {
                "php": ">=5.3.3"
            },
            "require-dev": {
                "friendsofphp/php-cs-fixer": "^2.1",
                "json-schema/json-schema-test-suite": "1.2.0",
                "phpunit/phpunit": "^4.8.35"
            },
            "bin": [
                "bin/validate-json"
            ],
            "type": "library",
            "extra": {
                "branch-alias": {
                    "dev-master": "5.0.x-dev"
                }
            },
            "autoload": {
                "psr-4": {
                    "JsonSchema\\": "src/JsonSchema/"
                }
            },
            "notification-url": "https://packagist.org/downloads/",
            "license": [
                "MIT"
            ],
            "authors": [
                {
                    "name": "Bruno Prieto Reis",
                    "email": "bruno.p.reis@gmail.com"
                },
                {
                    "name": "Justin Rainbow",
                    "email": "justin.rainbow@gmail.com"
                },
                {
                    "name": "Igor Wiedler",
                    "email": "igor@wiedler.ch"
                },
                {
                    "name": "Robert Schönthal",
                    "email": "seroscho@googlemail.com"
                }
            ],
            "description": "A library to validate a json schema.",
            "homepage": "https://github.com/justinrainbow/json-schema",
            "keywords": [
                "json",
                "schema"
            ],
            "time": "2018-02-14T22:26:30+00:00"
        },
        {
            "name": "lcobucci/jwt",
            "version": "3.2.5",
            "source": {
                "type": "git",
                "url": "https://github.com/lcobucci/jwt.git",
                "reference": "82be04b4753f8b7693b62852b7eab30f97524f9b"
            },
            "dist": {
                "type": "zip",
                "url": "https://api.github.com/repos/lcobucci/jwt/zipball/82be04b4753f8b7693b62852b7eab30f97524f9b",
                "reference": "82be04b4753f8b7693b62852b7eab30f97524f9b",
                "shasum": ""
            },
            "require": {
                "ext-openssl": "*",
                "php": ">=5.5"
            },
            "require-dev": {
                "mdanter/ecc": "~0.3.1",
                "mikey179/vfsstream": "~1.5",
                "phpmd/phpmd": "~2.2",
                "phpunit/php-invoker": "~1.1",
                "phpunit/phpunit": "~4.5",
                "squizlabs/php_codesniffer": "~2.3"
            },
            "suggest": {
                "mdanter/ecc": "Required to use Elliptic Curves based algorithms."
            },
            "type": "library",
            "extra": {
                "branch-alias": {
                    "dev-master": "3.1-dev"
                }
            },
            "autoload": {
                "psr-4": {
                    "Lcobucci\\JWT\\": "src"
                }
            },
            "notification-url": "https://packagist.org/downloads/",
            "license": [
                "BSD-3-Clause"
            ],
            "authors": [
                {
                    "name": "Luís Otávio Cobucci Oblonczyk",
                    "email": "lcobucci@gmail.com",
                    "role": "Developer"
                }
            ],
            "description": "A simple library to work with JSON Web Token and JSON Web Signature",
            "keywords": [
                "JWS",
                "jwt"
            ],
            "time": "2018-11-11T12:22:26+00:00"
        },
        {
            "name": "league/event",
            "version": "2.2.0",
            "source": {
                "type": "git",
                "url": "https://github.com/thephpleague/event.git",
                "reference": "d2cc124cf9a3fab2bb4ff963307f60361ce4d119"
            },
            "dist": {
                "type": "zip",
                "url": "https://api.github.com/repos/thephpleague/event/zipball/d2cc124cf9a3fab2bb4ff963307f60361ce4d119",
                "reference": "d2cc124cf9a3fab2bb4ff963307f60361ce4d119",
                "shasum": ""
            },
            "require": {
                "php": ">=5.4.0"
            },
            "require-dev": {
                "henrikbjorn/phpspec-code-coverage": "~1.0.1",
                "phpspec/phpspec": "^2.2"
            },
            "type": "library",
            "extra": {
                "branch-alias": {
                    "dev-master": "2.2-dev"
                }
            },
            "autoload": {
                "psr-4": {
                    "League\\Event\\": "src/"
                }
            },
            "notification-url": "https://packagist.org/downloads/",
            "license": [
                "MIT"
            ],
            "authors": [
                {
                    "name": "Frank de Jonge",
                    "email": "info@frenky.net"
                }
            ],
            "description": "Event package",
            "keywords": [
                "emitter",
                "event",
                "listener"
            ],
            "time": "2018-11-26T11:52:41+00:00"
        },
        {
            "name": "league/oauth2-server",
            "version": "5.1.6",
            "source": {
                "type": "git",
                "url": "https://github.com/thephpleague/oauth2-server.git",
                "reference": "a1a6cb7b4c7e61b5d2b40384c520b72f192d07c4"
            },
            "dist": {
                "type": "zip",
                "url": "https://api.github.com/repos/thephpleague/oauth2-server/zipball/a1a6cb7b4c7e61b5d2b40384c520b72f192d07c4",
                "reference": "a1a6cb7b4c7e61b5d2b40384c520b72f192d07c4",
                "shasum": ""
            },
            "require": {
                "defuse/php-encryption": "^2.1",
                "ext-openssl": "*",
                "lcobucci/jwt": "^3.1",
                "league/event": "^2.1",
                "paragonie/random_compat": "^2.0",
                "php": ">=5.5.9",
                "psr/http-message": "^1.0"
            },
            "replace": {
                "league/oauth2server": "*",
                "lncd/oauth2": "*"
            },
            "require-dev": {
                "indigophp/hash-compat": "^1.1",
                "phpunit/phpunit": "^4.8 || ^5.0",
                "zendframework/zend-diactoros": "^1.0"
            },
            "suggest": {
                "indigophp/hash-compat": "Polyfill for hash_equals function for PHP 5.5"
            },
            "type": "library",
            "extra": {
                "branch-alias": {
                    "dev-V5-WIP": "5.0-dev"
                }
            },
            "autoload": {
                "psr-4": {
                    "League\\OAuth2\\Server\\": "src/"
                }
            },
            "notification-url": "https://packagist.org/downloads/",
            "license": [
                "MIT"
            ],
            "authors": [
                {
                    "name": "Alex Bilbie",
                    "email": "hello@alexbilbie.com",
                    "homepage": "http://www.alexbilbie.com",
                    "role": "Developer"
                }
            ],
            "description": "A lightweight and powerful OAuth 2.0 authorization and resource server library with support for all the core specification grants. This library will allow you to secure your API with OAuth and allow your applications users to approve apps that want to access their data from your API.",
            "homepage": "https://oauth2.thephpleague.com/",
            "keywords": [
                "Authentication",
                "api",
                "auth",
                "authorisation",
                "authorization",
                "oauth",
                "oauth 2",
                "oauth 2.0",
                "oauth2",
                "protect",
                "resource",
                "secure",
                "server"
            ],
            "time": "2017-11-29T21:47:00+00:00"
        },
        {
            "name": "league/url",
            "version": "3.3.5",
            "source": {
                "type": "git",
                "url": "https://github.com/thephpleague/url.git",
                "reference": "1ae2c3ce29a7c5438339ff6388225844e6479da8"
            },
            "dist": {
                "type": "zip",
                "url": "https://api.github.com/repos/thephpleague/url/zipball/1ae2c3ce29a7c5438339ff6388225844e6479da8",
                "reference": "1ae2c3ce29a7c5438339ff6388225844e6479da8",
                "shasum": ""
            },
            "require": {
                "ext-mbstring": "*",
                "php": ">=5.3.0",
                "true/punycode": "^2.0"
            },
            "require-dev": {
                "phpunit/phpunit": "^4.0"
            },
            "type": "library",
            "extra": {
                "branch-alias": {
                    "dev-master": "3.3-dev"
                }
            },
            "autoload": {
                "psr-4": {
                    "League\\Url\\": "src"
                }
            },
            "notification-url": "https://packagist.org/downloads/",
            "license": [
                "MIT"
            ],
            "authors": [
                {
                    "name": "Ignace Nyamagana Butera",
                    "email": "nyamsprod@gmail.com",
                    "homepage": "https://github.com/nyamsprod/",
                    "role": "Developer"
                }
            ],
            "description": "League/url is a lightweight PHP Url manipulating library",
            "homepage": "http://url.thephpleague.com",
            "keywords": [
                "parse_url",
                "php",
                "url"
            ],
            "abandoned": "league/uri",
            "time": "2015-07-15T08:24:12+00:00"
        },
        {
            "name": "monolog/monolog",
            "version": "1.24.0",
            "source": {
                "type": "git",
                "url": "https://github.com/Seldaek/monolog.git",
                "reference": "bfc9ebb28f97e7a24c45bdc3f0ff482e47bb0266"
            },
            "dist": {
                "type": "zip",
                "url": "https://api.github.com/repos/Seldaek/monolog/zipball/bfc9ebb28f97e7a24c45bdc3f0ff482e47bb0266",
                "reference": "bfc9ebb28f97e7a24c45bdc3f0ff482e47bb0266",
                "shasum": ""
            },
            "require": {
                "php": ">=5.3.0",
                "psr/log": "~1.0"
            },
            "provide": {
                "psr/log-implementation": "1.0.0"
            },
            "require-dev": {
                "aws/aws-sdk-php": "^2.4.9 || ^3.0",
                "doctrine/couchdb": "~1.0@dev",
                "graylog2/gelf-php": "~1.0",
                "jakub-onderka/php-parallel-lint": "0.9",
                "php-amqplib/php-amqplib": "~2.4",
                "php-console/php-console": "^3.1.3",
                "phpunit/phpunit": "~4.5",
                "phpunit/phpunit-mock-objects": "2.3.0",
                "ruflin/elastica": ">=0.90 <3.0",
                "sentry/sentry": "^0.13",
                "swiftmailer/swiftmailer": "^5.3|^6.0"
            },
            "suggest": {
                "aws/aws-sdk-php": "Allow sending log messages to AWS services like DynamoDB",
                "doctrine/couchdb": "Allow sending log messages to a CouchDB server",
                "ext-amqp": "Allow sending log messages to an AMQP server (1.0+ required)",
                "ext-mongo": "Allow sending log messages to a MongoDB server",
                "graylog2/gelf-php": "Allow sending log messages to a GrayLog2 server",
                "mongodb/mongodb": "Allow sending log messages to a MongoDB server via PHP Driver",
                "php-amqplib/php-amqplib": "Allow sending log messages to an AMQP server using php-amqplib",
                "php-console/php-console": "Allow sending log messages to Google Chrome",
                "rollbar/rollbar": "Allow sending log messages to Rollbar",
                "ruflin/elastica": "Allow sending log messages to an Elastic Search server",
                "sentry/sentry": "Allow sending log messages to a Sentry server"
            },
            "type": "library",
            "extra": {
                "branch-alias": {
                    "dev-master": "2.0.x-dev"
                }
            },
            "autoload": {
                "psr-4": {
                    "Monolog\\": "src/Monolog"
                }
            },
            "notification-url": "https://packagist.org/downloads/",
            "license": [
                "MIT"
            ],
            "authors": [
                {
                    "name": "Jordi Boggiano",
                    "email": "j.boggiano@seld.be",
                    "homepage": "http://seld.be"
                }
            ],
            "description": "Sends your logs to files, sockets, inboxes, databases and various web services",
            "homepage": "http://github.com/Seldaek/monolog",
            "keywords": [
                "log",
                "logging",
                "psr-3"
            ],
            "time": "2018-11-05T09:00:11+00:00"
        },
        {
            "name": "nesbot/carbon",
            "version": "1.36.1",
            "source": {
                "type": "git",
                "url": "https://github.com/briannesbitt/Carbon.git",
                "reference": "63da8cdf89d7a5efe43aabc794365f6e7b7b8983"
            },
            "dist": {
                "type": "zip",
                "url": "https://api.github.com/repos/briannesbitt/Carbon/zipball/63da8cdf89d7a5efe43aabc794365f6e7b7b8983",
                "reference": "63da8cdf89d7a5efe43aabc794365f6e7b7b8983",
                "shasum": ""
            },
            "require": {
                "php": ">=5.3.9",
                "symfony/translation": "~2.6 || ~3.0 || ~4.0"
            },
            "require-dev": {
                "phpunit/phpunit": "^4.8.35 || ^5.7"
            },
            "suggest": {
                "friendsofphp/php-cs-fixer": "Needed for the `composer phpcs` command. Allow to automatically fix code style.",
                "phpstan/phpstan": "Needed for the `composer phpstan` command. Allow to detect potential errors."
            },
            "type": "library",
            "extra": {
                "laravel": {
                    "providers": [
                        "Carbon\\Laravel\\ServiceProvider"
                    ]
                }
            },
            "autoload": {
                "psr-4": {
                    "": "src/"
                }
            },
            "notification-url": "https://packagist.org/downloads/",
            "license": [
                "MIT"
            ],
            "authors": [
                {
                    "name": "Brian Nesbitt",
                    "email": "brian@nesbot.com",
                    "homepage": "http://nesbot.com"
                }
            ],
            "description": "A simple API extension for DateTime.",
            "homepage": "http://carbon.nesbot.com",
            "keywords": [
                "date",
                "datetime",
                "time"
            ],
            "time": "2018-11-22T18:23:02+00:00"
        },
        {
            "name": "nikic/fast-route",
            "version": "v1.3.0",
            "source": {
                "type": "git",
                "url": "https://github.com/nikic/FastRoute.git",
                "reference": "181d480e08d9476e61381e04a71b34dc0432e812"
            },
            "dist": {
                "type": "zip",
                "url": "https://api.github.com/repos/nikic/FastRoute/zipball/181d480e08d9476e61381e04a71b34dc0432e812",
                "reference": "181d480e08d9476e61381e04a71b34dc0432e812",
                "shasum": ""
            },
            "require": {
                "php": ">=5.4.0"
            },
            "require-dev": {
                "phpunit/phpunit": "^4.8.35|~5.7"
            },
            "type": "library",
            "autoload": {
                "psr-4": {
                    "FastRoute\\": "src/"
                },
                "files": [
                    "src/functions.php"
                ]
            },
            "notification-url": "https://packagist.org/downloads/",
            "license": [
                "BSD-3-Clause"
            ],
            "authors": [
                {
                    "name": "Nikita Popov",
                    "email": "nikic@php.net"
                }
            ],
            "description": "Fast request router for PHP",
            "keywords": [
                "router",
                "routing"
            ],
            "time": "2018-02-13T20:26:39+00:00"
        },
        {
            "name": "onelogin/php-saml",
            "version": "v3.0.0",
            "source": {
                "type": "git",
                "url": "https://github.com/onelogin/php-saml.git",
                "reference": "920c2240e48c9a74aad4129720f48fbf3d5fee47"
            },
            "dist": {
                "type": "zip",
                "url": "https://api.github.com/repos/onelogin/php-saml/zipball/920c2240e48c9a74aad4129720f48fbf3d5fee47",
                "reference": "920c2240e48c9a74aad4129720f48fbf3d5fee47",
                "shasum": ""
            },
            "require": {
                "php": ">=5.4",
                "robrichards/xmlseclibs": "^3.0"
            },
            "require-dev": {
                "pdepend/pdepend": "^2.5.0",
                "php-coveralls/php-coveralls": "^1.0.2 || ^2.0",
                "phploc/phploc": "^2.1 || ^3.0 || ^4.0",
                "phpunit/phpunit": "^4.8.35 || ^5.7 || ^6.5 || ^7.1",
                "sebastian/phpcpd": "^2.0 || ^3.0 || ^4.0",
                "squizlabs/php_codesniffer": "^3.1.1"
            },
            "suggest": {
                "ext-curl": "Install curl lib to be able to use the IdPMetadataParser for parsing remote XMLs",
                "ext-gettext": "Install gettext and php5-gettext libs to handle translations",
                "ext-openssl": "Install openssl lib in order to handle with x509 certs (require to support sign and encryption)"
            },
            "type": "library",
            "autoload": {
                "psr-4": {
                    "OneLogin\\": "src/"
                }
            },
            "notification-url": "https://packagist.org/downloads/",
            "license": [
                "MIT"
            ],
            "description": "OneLogin PHP SAML Toolkit",
            "homepage": "https://developers.onelogin.com/saml/php",
            "keywords": [
                "SAML2",
                "onelogin",
                "saml"
            ],
            "time": "2018-10-02T16:02:37+00:00"
        },
        {
            "name": "paragonie/random_compat",
            "version": "v2.0.17",
            "source": {
                "type": "git",
                "url": "https://github.com/paragonie/random_compat.git",
                "reference": "29af24f25bab834fcbb38ad2a69fa93b867e070d"
            },
            "dist": {
                "type": "zip",
                "url": "https://api.github.com/repos/paragonie/random_compat/zipball/29af24f25bab834fcbb38ad2a69fa93b867e070d",
                "reference": "29af24f25bab834fcbb38ad2a69fa93b867e070d",
                "shasum": ""
            },
            "require": {
                "php": ">=5.2.0"
            },
            "require-dev": {
                "phpunit/phpunit": "4.*|5.*"
            },
            "suggest": {
                "ext-libsodium": "Provides a modern crypto API that can be used to generate random bytes."
            },
            "type": "library",
            "autoload": {
                "files": [
                    "lib/random.php"
                ]
            },
            "notification-url": "https://packagist.org/downloads/",
            "license": [
                "MIT"
            ],
            "authors": [
                {
                    "name": "Paragon Initiative Enterprises",
                    "email": "security@paragonie.com",
                    "homepage": "https://paragonie.com"
                }
            ],
            "description": "PHP 5.x polyfill for random_bytes() and random_int() from PHP 7",
            "keywords": [
                "csprng",
                "polyfill",
                "pseudorandom",
                "random"
            ],
            "time": "2018-07-04T16:31:37+00:00"
        },
        {
            "name": "phpseclib/phpseclib",
            "version": "2.0.12",
            "source": {
                "type": "git",
                "url": "https://github.com/phpseclib/phpseclib.git",
                "reference": "8814dc7841db159daed0b32c2b08fb7e03c6afe7"
            },
            "dist": {
                "type": "zip",
                "url": "https://api.github.com/repos/phpseclib/phpseclib/zipball/8814dc7841db159daed0b32c2b08fb7e03c6afe7",
                "reference": "8814dc7841db159daed0b32c2b08fb7e03c6afe7",
                "shasum": ""
            },
            "require": {
                "php": ">=5.3.3"
            },
            "require-dev": {
                "phing/phing": "~2.7",
                "phpunit/phpunit": "^4.8.35|^5.7|^6.0",
                "sami/sami": "~2.0",
                "squizlabs/php_codesniffer": "~2.0"
            },
            "suggest": {
                "ext-gmp": "Install the GMP (GNU Multiple Precision) extension in order to speed up arbitrary precision integer arithmetic operations.",
                "ext-libsodium": "SSH2/SFTP can make use of some algorithms provided by the libsodium-php extension.",
                "ext-mcrypt": "Install the Mcrypt extension in order to speed up a few other cryptographic operations.",
                "ext-openssl": "Install the OpenSSL extension in order to speed up a wide variety of cryptographic operations."
            },
            "type": "library",
            "autoload": {
                "files": [
                    "phpseclib/bootstrap.php"
                ],
                "psr-4": {
                    "phpseclib\\": "phpseclib/"
                }
            },
            "notification-url": "https://packagist.org/downloads/",
            "license": [
                "MIT"
            ],
            "authors": [
                {
                    "name": "Jim Wigginton",
                    "email": "terrafrost@php.net",
                    "role": "Lead Developer"
                },
                {
                    "name": "Patrick Monnerat",
                    "email": "pm@datasphere.ch",
                    "role": "Developer"
                },
                {
                    "name": "Andreas Fischer",
                    "email": "bantu@phpbb.com",
                    "role": "Developer"
                },
                {
                    "name": "Hans-Jürgen Petrich",
                    "email": "petrich@tronic-media.com",
                    "role": "Developer"
                },
                {
                    "name": "Graham Campbell",
                    "email": "graham@alt-three.com",
                    "role": "Developer"
                }
            ],
            "description": "PHP Secure Communications Library - Pure-PHP implementations of RSA, AES, SSH2, SFTP, X.509 etc.",
            "homepage": "http://phpseclib.sourceforge.net",
            "keywords": [
                "BigInteger",
                "aes",
                "asn.1",
                "asn1",
                "blowfish",
                "crypto",
                "cryptography",
                "encryption",
                "rsa",
                "security",
                "sftp",
                "signature",
                "signing",
                "ssh",
                "twofish",
                "x.509",
                "x509"
            ],
            "time": "2018-11-04T05:45:48+00:00"
        },
        {
            "name": "pimple/pimple",
            "version": "v3.2.3",
            "source": {
                "type": "git",
                "url": "https://github.com/silexphp/Pimple.git",
                "reference": "9e403941ef9d65d20cba7d54e29fe906db42cf32"
            },
            "dist": {
                "type": "zip",
                "url": "https://api.github.com/repos/silexphp/Pimple/zipball/9e403941ef9d65d20cba7d54e29fe906db42cf32",
                "reference": "9e403941ef9d65d20cba7d54e29fe906db42cf32",
                "shasum": ""
            },
            "require": {
                "php": ">=5.3.0",
                "psr/container": "^1.0"
            },
            "require-dev": {
                "symfony/phpunit-bridge": "^3.2"
            },
            "type": "library",
            "extra": {
                "branch-alias": {
                    "dev-master": "3.2.x-dev"
                }
            },
            "autoload": {
                "psr-0": {
                    "Pimple": "src/"
                }
            },
            "notification-url": "https://packagist.org/downloads/",
            "license": [
                "MIT"
            ],
            "authors": [
                {
                    "name": "Fabien Potencier",
                    "email": "fabien@symfony.com"
                }
            ],
            "description": "Pimple, a simple Dependency Injection Container",
            "homepage": "http://pimple.sensiolabs.org",
            "keywords": [
                "container",
                "dependency injection"
            ],
            "time": "2018-01-21T07:42:36+00:00"
        },
        {
            "name": "psr/cache",
            "version": "1.0.1",
            "source": {
                "type": "git",
                "url": "https://github.com/php-fig/cache.git",
                "reference": "d11b50ad223250cf17b86e38383413f5a6764bf8"
            },
            "dist": {
                "type": "zip",
                "url": "https://api.github.com/repos/php-fig/cache/zipball/d11b50ad223250cf17b86e38383413f5a6764bf8",
                "reference": "d11b50ad223250cf17b86e38383413f5a6764bf8",
                "shasum": ""
            },
            "require": {
                "php": ">=5.3.0"
            },
            "type": "library",
            "extra": {
                "branch-alias": {
                    "dev-master": "1.0.x-dev"
                }
            },
            "autoload": {
                "psr-4": {
                    "Psr\\Cache\\": "src/"
                }
            },
            "notification-url": "https://packagist.org/downloads/",
            "license": [
                "MIT"
            ],
            "authors": [
                {
                    "name": "PHP-FIG",
                    "homepage": "http://www.php-fig.org/"
                }
            ],
            "description": "Common interface for caching libraries",
            "keywords": [
                "cache",
                "psr",
                "psr-6"
            ],
            "time": "2016-08-06T20:24:11+00:00"
        },
        {
            "name": "psr/container",
            "version": "1.0.0",
            "source": {
                "type": "git",
                "url": "https://github.com/php-fig/container.git",
                "reference": "b7ce3b176482dbbc1245ebf52b181af44c2cf55f"
            },
            "dist": {
                "type": "zip",
                "url": "https://api.github.com/repos/php-fig/container/zipball/b7ce3b176482dbbc1245ebf52b181af44c2cf55f",
                "reference": "b7ce3b176482dbbc1245ebf52b181af44c2cf55f",
                "shasum": ""
            },
            "require": {
                "php": ">=5.3.0"
            },
            "type": "library",
            "extra": {
                "branch-alias": {
                    "dev-master": "1.0.x-dev"
                }
            },
            "autoload": {
                "psr-4": {
                    "Psr\\Container\\": "src/"
                }
            },
            "notification-url": "https://packagist.org/downloads/",
            "license": [
                "MIT"
            ],
            "authors": [
                {
                    "name": "PHP-FIG",
                    "homepage": "http://www.php-fig.org/"
                }
            ],
            "description": "Common Container Interface (PHP FIG PSR-11)",
            "homepage": "https://github.com/php-fig/container",
            "keywords": [
                "PSR-11",
                "container",
                "container-interface",
                "container-interop",
                "psr"
            ],
            "time": "2017-02-14T16:28:37+00:00"
        },
        {
            "name": "psr/http-message",
            "version": "1.0.1",
            "source": {
                "type": "git",
                "url": "https://github.com/php-fig/http-message.git",
                "reference": "f6561bf28d520154e4b0ec72be95418abe6d9363"
            },
            "dist": {
                "type": "zip",
                "url": "https://api.github.com/repos/php-fig/http-message/zipball/f6561bf28d520154e4b0ec72be95418abe6d9363",
                "reference": "f6561bf28d520154e4b0ec72be95418abe6d9363",
                "shasum": ""
            },
            "require": {
                "php": ">=5.3.0"
            },
            "type": "library",
            "extra": {
                "branch-alias": {
                    "dev-master": "1.0.x-dev"
                }
            },
            "autoload": {
                "psr-4": {
                    "Psr\\Http\\Message\\": "src/"
                }
            },
            "notification-url": "https://packagist.org/downloads/",
            "license": [
                "MIT"
            ],
            "authors": [
                {
                    "name": "PHP-FIG",
                    "homepage": "http://www.php-fig.org/"
                }
            ],
            "description": "Common interface for HTTP messages",
            "homepage": "https://github.com/php-fig/http-message",
            "keywords": [
                "http",
                "http-message",
                "psr",
                "psr-7",
                "request",
                "response"
            ],
            "time": "2016-08-06T14:39:51+00:00"
        },
        {
            "name": "psr/log",
            "version": "1.1.0",
            "source": {
                "type": "git",
                "url": "https://github.com/php-fig/log.git",
                "reference": "6c001f1daafa3a3ac1d8ff69ee4db8e799a654dd"
            },
            "dist": {
                "type": "zip",
                "url": "https://api.github.com/repos/php-fig/log/zipball/6c001f1daafa3a3ac1d8ff69ee4db8e799a654dd",
                "reference": "6c001f1daafa3a3ac1d8ff69ee4db8e799a654dd",
                "shasum": ""
            },
            "require": {
                "php": ">=5.3.0"
            },
            "type": "library",
            "extra": {
                "branch-alias": {
                    "dev-master": "1.0.x-dev"
                }
            },
            "autoload": {
                "psr-4": {
                    "Psr\\Log\\": "Psr/Log/"
                }
            },
            "notification-url": "https://packagist.org/downloads/",
            "license": [
                "MIT"
            ],
            "authors": [
                {
                    "name": "PHP-FIG",
                    "homepage": "http://www.php-fig.org/"
                }
            ],
            "description": "Common interface for logging libraries",
            "homepage": "https://github.com/php-fig/log",
            "keywords": [
                "log",
                "psr",
                "psr-3"
            ],
            "time": "2018-11-20T15:27:04+00:00"
<<<<<<< HEAD
        },
        {
            "name": "ralouphie/getallheaders",
            "version": "2.0.5",
            "source": {
                "type": "git",
                "url": "https://github.com/ralouphie/getallheaders.git",
                "reference": "5601c8a83fbba7ef674a7369456d12f1e0d0eafa"
            },
            "dist": {
                "type": "zip",
                "url": "https://api.github.com/repos/ralouphie/getallheaders/zipball/5601c8a83fbba7ef674a7369456d12f1e0d0eafa",
                "reference": "5601c8a83fbba7ef674a7369456d12f1e0d0eafa",
                "shasum": ""
            },
            "require": {
                "php": ">=5.3"
            },
            "require-dev": {
                "phpunit/phpunit": "~3.7.0",
                "satooshi/php-coveralls": ">=1.0"
            },
            "type": "library",
            "autoload": {
                "files": [
                    "src/getallheaders.php"
                ]
            },
            "notification-url": "https://packagist.org/downloads/",
            "license": [
                "MIT"
            ],
            "authors": [
                {
                    "name": "Ralph Khattar",
                    "email": "ralph.khattar@gmail.com"
                }
            ],
            "description": "A polyfill for getallheaders.",
            "time": "2016-02-11T07:05:27+00:00"
        },
        {
            "name": "react/promise",
            "version": "v2.7.0",
            "source": {
                "type": "git",
                "url": "https://github.com/reactphp/promise.git",
                "reference": "f4edc2581617431aea50430749db55cc3fc031b3"
            },
            "dist": {
                "type": "zip",
                "url": "https://api.github.com/repos/reactphp/promise/zipball/f4edc2581617431aea50430749db55cc3fc031b3",
                "reference": "f4edc2581617431aea50430749db55cc3fc031b3",
                "shasum": ""
            },
            "require": {
                "php": ">=5.4.0"
            },
            "require-dev": {
                "phpunit/phpunit": "~4.8"
            },
            "type": "library",
            "autoload": {
                "psr-4": {
                    "React\\Promise\\": "src/"
                },
                "files": [
                    "src/functions_include.php"
                ]
            },
            "notification-url": "https://packagist.org/downloads/",
            "license": [
                "MIT"
            ],
            "authors": [
                {
                    "name": "Jan Sorgalla",
                    "email": "jsorgalla@gmail.com"
                }
            ],
            "description": "A lightweight implementation of CommonJS Promises/A for PHP",
            "keywords": [
                "promise",
                "promises"
            ],
            "time": "2018-06-13T15:59:06+00:00"
=======
>>>>>>> 58d5f573
        },
        {
            "name": "robrichards/xmlseclibs",
            "version": "3.0.3",
            "source": {
                "type": "git",
                "url": "https://github.com/robrichards/xmlseclibs.git",
                "reference": "406c68ac9124db033d079284b719958b829cb830"
            },
            "dist": {
                "type": "zip",
                "url": "https://api.github.com/repos/robrichards/xmlseclibs/zipball/406c68ac9124db033d079284b719958b829cb830",
                "reference": "406c68ac9124db033d079284b719958b829cb830",
                "shasum": ""
            },
            "require": {
                "ext-openssl": "*",
                "php": ">= 5.4"
            },
            "type": "library",
            "autoload": {
                "psr-4": {
                    "RobRichards\\XMLSecLibs\\": "src"
                }
            },
            "notification-url": "https://packagist.org/downloads/",
            "license": [
                "BSD-3-Clause"
            ],
            "description": "A PHP library for XML Security",
            "homepage": "https://github.com/robrichards/xmlseclibs",
            "keywords": [
                "security",
                "signature",
                "xml",
                "xmldsig"
            ],
            "time": "2018-11-15T11:59:02+00:00"
        },
        {
            "name": "slim/slim",
            "version": "3.11.0",
            "source": {
                "type": "git",
                "url": "https://github.com/slimphp/Slim.git",
                "reference": "d378e70431e78ee92ee32ddde61ecc72edf5dc0a"
            },
            "dist": {
                "type": "zip",
                "url": "https://api.github.com/repos/slimphp/Slim/zipball/d378e70431e78ee92ee32ddde61ecc72edf5dc0a",
                "reference": "d378e70431e78ee92ee32ddde61ecc72edf5dc0a",
                "shasum": ""
            },
            "require": {
                "container-interop/container-interop": "^1.2",
                "nikic/fast-route": "^1.0",
                "php": ">=5.5.0",
                "pimple/pimple": "^3.0",
                "psr/container": "^1.0",
                "psr/http-message": "^1.0"
            },
            "provide": {
                "psr/http-message-implementation": "1.0"
            },
            "require-dev": {
                "phpunit/phpunit": "^4.0",
                "squizlabs/php_codesniffer": "^2.5"
            },
            "type": "library",
            "autoload": {
                "psr-4": {
                    "Slim\\": "Slim"
                }
            },
            "notification-url": "https://packagist.org/downloads/",
            "license": [
                "MIT"
            ],
            "authors": [
                {
                    "name": "Rob Allen",
                    "email": "rob@akrabat.com",
                    "homepage": "http://akrabat.com"
                },
                {
                    "name": "Josh Lockhart",
                    "email": "hello@joshlockhart.com",
                    "homepage": "https://joshlockhart.com"
                },
                {
                    "name": "Gabriel Manricks",
                    "email": "gmanricks@me.com",
                    "homepage": "http://gabrielmanricks.com"
                },
                {
                    "name": "Andrew Smith",
                    "email": "a.smith@silentworks.co.uk",
                    "homepage": "http://silentworks.co.uk"
                }
            ],
            "description": "Slim is a PHP micro framework that helps you quickly write simple yet powerful web applications and APIs",
            "homepage": "https://slimframework.com",
            "keywords": [
                "api",
                "framework",
                "micro",
                "router"
            ],
            "time": "2018-09-16T10:54:21+00:00"
        },
        {
            "name": "symfony/options-resolver",
            "version": "v3.4.19",
            "source": {
                "type": "git",
                "url": "https://github.com/symfony/options-resolver.git",
                "reference": "2cf5aa084338c1f67166013aebe87e2026bbe953"
            },
            "dist": {
                "type": "zip",
                "url": "https://api.github.com/repos/symfony/options-resolver/zipball/2cf5aa084338c1f67166013aebe87e2026bbe953",
                "reference": "2cf5aa084338c1f67166013aebe87e2026bbe953",
                "shasum": ""
            },
            "require": {
                "php": "^5.5.9|>=7.0.8"
            },
            "type": "library",
            "extra": {
                "branch-alias": {
                    "dev-master": "3.4-dev"
                }
            },
            "autoload": {
                "psr-4": {
                    "Symfony\\Component\\OptionsResolver\\": ""
                },
                "exclude-from-classmap": [
                    "/Tests/"
                ]
            },
            "notification-url": "https://packagist.org/downloads/",
            "license": [
                "MIT"
            ],
            "authors": [
                {
                    "name": "Fabien Potencier",
                    "email": "fabien@symfony.com"
                },
                {
                    "name": "Symfony Community",
                    "homepage": "https://symfony.com/contributors"
                }
            ],
            "description": "Symfony OptionsResolver Component",
            "homepage": "https://symfony.com",
            "keywords": [
                "config",
                "configuration",
                "options"
            ],
            "time": "2018-11-11T19:48:54+00:00"
        },
        {
            "name": "symfony/polyfill-ctype",
            "version": "v1.10.0",
            "source": {
                "type": "git",
                "url": "https://github.com/symfony/polyfill-ctype.git",
                "reference": "e3d826245268269cd66f8326bd8bc066687b4a19"
            },
            "dist": {
                "type": "zip",
                "url": "https://api.github.com/repos/symfony/polyfill-ctype/zipball/e3d826245268269cd66f8326bd8bc066687b4a19",
                "reference": "e3d826245268269cd66f8326bd8bc066687b4a19",
                "shasum": ""
            },
            "require": {
                "php": ">=5.3.3"
            },
            "suggest": {
                "ext-ctype": "For best performance"
            },
            "type": "library",
            "extra": {
                "branch-alias": {
                    "dev-master": "1.9-dev"
                }
            },
            "autoload": {
                "psr-4": {
                    "Symfony\\Polyfill\\Ctype\\": ""
                },
                "files": [
                    "bootstrap.php"
                ]
            },
            "notification-url": "https://packagist.org/downloads/",
            "license": [
                "MIT"
            ],
            "authors": [
                {
                    "name": "Symfony Community",
                    "homepage": "https://symfony.com/contributors"
                },
                {
                    "name": "Gert de Pagter",
                    "email": "BackEndTea@gmail.com"
                }
            ],
            "description": "Symfony polyfill for ctype functions",
            "homepage": "https://symfony.com",
            "keywords": [
                "compatibility",
                "ctype",
                "polyfill",
                "portable"
            ],
            "time": "2018-08-06T14:22:27+00:00"
        },
        {
            "name": "symfony/polyfill-mbstring",
            "version": "v1.10.0",
            "source": {
                "type": "git",
                "url": "https://github.com/symfony/polyfill-mbstring.git",
                "reference": "c79c051f5b3a46be09205c73b80b346e4153e494"
            },
            "dist": {
                "type": "zip",
                "url": "https://api.github.com/repos/symfony/polyfill-mbstring/zipball/c79c051f5b3a46be09205c73b80b346e4153e494",
                "reference": "c79c051f5b3a46be09205c73b80b346e4153e494",
                "shasum": ""
            },
            "require": {
                "php": ">=5.3.3"
            },
            "suggest": {
                "ext-mbstring": "For best performance"
            },
            "type": "library",
            "extra": {
                "branch-alias": {
                    "dev-master": "1.9-dev"
                }
            },
            "autoload": {
                "psr-4": {
                    "Symfony\\Polyfill\\Mbstring\\": ""
                },
                "files": [
                    "bootstrap.php"
                ]
            },
            "notification-url": "https://packagist.org/downloads/",
            "license": [
                "MIT"
            ],
            "authors": [
                {
                    "name": "Nicolas Grekas",
                    "email": "p@tchwork.com"
                },
                {
                    "name": "Symfony Community",
                    "homepage": "https://symfony.com/contributors"
                }
            ],
            "description": "Symfony polyfill for the Mbstring extension",
            "homepage": "https://symfony.com",
            "keywords": [
                "compatibility",
                "mbstring",
                "polyfill",
                "portable",
                "shim"
            ],
            "time": "2018-09-21T13:07:52+00:00"
        },
        {
            "name": "symfony/translation",
            "version": "v3.4.19",
            "source": {
                "type": "git",
                "url": "https://github.com/symfony/translation.git",
                "reference": "bdbe940ed3ef4179f86032086c32d3a858becc0f"
            },
            "dist": {
                "type": "zip",
                "url": "https://api.github.com/repos/symfony/translation/zipball/bdbe940ed3ef4179f86032086c32d3a858becc0f",
                "reference": "bdbe940ed3ef4179f86032086c32d3a858becc0f",
                "shasum": ""
            },
            "require": {
                "php": "^5.5.9|>=7.0.8",
                "symfony/polyfill-mbstring": "~1.0"
            },
            "conflict": {
                "symfony/config": "<2.8",
                "symfony/dependency-injection": "<3.4",
                "symfony/yaml": "<3.4"
            },
            "require-dev": {
                "psr/log": "~1.0",
                "symfony/config": "~2.8|~3.0|~4.0",
                "symfony/dependency-injection": "~3.4|~4.0",
                "symfony/finder": "~2.8|~3.0|~4.0",
                "symfony/intl": "^2.8.18|^3.2.5|~4.0",
                "symfony/yaml": "~3.4|~4.0"
            },
            "suggest": {
                "psr/log-implementation": "To use logging capability in translator",
                "symfony/config": "",
                "symfony/yaml": ""
            },
            "type": "library",
            "extra": {
                "branch-alias": {
                    "dev-master": "3.4-dev"
                }
            },
            "autoload": {
                "psr-4": {
                    "Symfony\\Component\\Translation\\": ""
                },
                "exclude-from-classmap": [
                    "/Tests/"
                ]
            },
            "notification-url": "https://packagist.org/downloads/",
            "license": [
                "MIT"
            ],
            "authors": [
                {
                    "name": "Fabien Potencier",
                    "email": "fabien@symfony.com"
                },
                {
                    "name": "Symfony Community",
                    "homepage": "https://symfony.com/contributors"
                }
            ],
            "description": "Symfony Translation Component",
            "homepage": "https://symfony.com",
            "time": "2018-11-26T10:17:44+00:00"
        },
        {
            "name": "symfony/validator",
            "version": "v3.4.19",
            "source": {
                "type": "git",
                "url": "https://github.com/symfony/validator.git",
                "reference": "05a6285201cbfd7c564d095de5ad76a589ad9adb"
            },
            "dist": {
                "type": "zip",
                "url": "https://api.github.com/repos/symfony/validator/zipball/05a6285201cbfd7c564d095de5ad76a589ad9adb",
                "reference": "05a6285201cbfd7c564d095de5ad76a589ad9adb",
                "shasum": ""
            },
            "require": {
                "php": "^5.5.9|>=7.0.8",
                "symfony/polyfill-ctype": "~1.8",
                "symfony/polyfill-mbstring": "~1.0",
                "symfony/translation": "~2.8|~3.0|~4.0"
            },
            "conflict": {
                "phpunit/phpunit": "<4.8.35|<5.4.3,>=5.0",
                "symfony/dependency-injection": "<3.3",
                "symfony/http-kernel": "<3.3.5",
                "symfony/yaml": "<3.4"
            },
            "require-dev": {
                "doctrine/annotations": "~1.0",
                "doctrine/cache": "~1.0",
                "egulias/email-validator": "^1.2.8|~2.0",
                "symfony/cache": "~3.1|~4.0",
                "symfony/config": "~2.8|~3.0|~4.0",
                "symfony/dependency-injection": "~3.3|~4.0",
                "symfony/expression-language": "~2.8|~3.0|~4.0",
                "symfony/http-foundation": "~2.8|~3.0|~4.0",
                "symfony/http-kernel": "^3.3.5|~4.0",
                "symfony/intl": "^2.8.18|^3.2.5|~4.0",
                "symfony/property-access": "~2.8|~3.0|~4.0",
                "symfony/var-dumper": "~3.3|~4.0",
                "symfony/yaml": "~3.4|~4.0"
            },
            "suggest": {
                "doctrine/annotations": "For using the annotation mapping. You will also need doctrine/cache.",
                "doctrine/cache": "For using the default cached annotation reader and metadata cache.",
                "egulias/email-validator": "Strict (RFC compliant) email validation",
                "psr/cache-implementation": "For using the metadata cache.",
                "symfony/config": "",
                "symfony/expression-language": "For using the Expression validator",
                "symfony/http-foundation": "",
                "symfony/intl": "",
                "symfony/property-access": "For accessing properties within comparison constraints",
                "symfony/yaml": ""
            },
            "type": "library",
            "extra": {
                "branch-alias": {
                    "dev-master": "3.4-dev"
                }
            },
            "autoload": {
                "psr-4": {
                    "Symfony\\Component\\Validator\\": ""
                },
                "exclude-from-classmap": [
                    "/Tests/"
                ]
            },
            "notification-url": "https://packagist.org/downloads/",
            "license": [
                "MIT"
            ],
            "authors": [
                {
                    "name": "Fabien Potencier",
                    "email": "fabien@symfony.com"
                },
                {
                    "name": "Symfony Community",
                    "homepage": "https://symfony.com/contributors"
                }
            ],
            "description": "Symfony Validator Component",
            "homepage": "https://symfony.com",
<<<<<<< HEAD
            "time": "2018-11-20T16:01:59+00:00"
        },
        {
            "name": "symfony/yaml",
            "version": "v3.4.19",
            "source": {
                "type": "git",
                "url": "https://github.com/symfony/yaml.git",
                "reference": "291e13d808bec481eab83f301f7bff3e699ef603"
            },
            "dist": {
                "type": "zip",
                "url": "https://api.github.com/repos/symfony/yaml/zipball/291e13d808bec481eab83f301f7bff3e699ef603",
                "reference": "291e13d808bec481eab83f301f7bff3e699ef603",
=======
            "time": "2018-11-26T10:17:44+00:00"
        },
        {
            "name": "symfony/validator",
            "version": "v3.4.19",
            "source": {
                "type": "git",
                "url": "https://github.com/symfony/validator.git",
                "reference": "05a6285201cbfd7c564d095de5ad76a589ad9adb"
            },
            "dist": {
                "type": "zip",
                "url": "https://api.github.com/repos/symfony/validator/zipball/05a6285201cbfd7c564d095de5ad76a589ad9adb",
                "reference": "05a6285201cbfd7c564d095de5ad76a589ad9adb",
>>>>>>> 58d5f573
                "shasum": ""
            },
            "require": {
                "php": "^5.5.9|>=7.0.8",
                "symfony/polyfill-ctype": "~1.8"
            },
            "conflict": {
                "symfony/console": "<3.4"
            },
            "require-dev": {
                "symfony/console": "~3.4|~4.0"
            },
            "suggest": {
                "symfony/console": "For validating YAML files using the lint command"
            },
            "type": "library",
            "extra": {
                "branch-alias": {
                    "dev-master": "3.4-dev"
                }
            },
            "autoload": {
                "psr-4": {
                    "Symfony\\Component\\Yaml\\": ""
                },
                "exclude-from-classmap": [
                    "/Tests/"
                ]
            },
            "notification-url": "https://packagist.org/downloads/",
            "license": [
                "MIT"
            ],
            "authors": [
                {
                    "name": "Fabien Potencier",
                    "email": "fabien@symfony.com"
                },
                {
                    "name": "Symfony Community",
                    "homepage": "https://symfony.com/contributors"
                }
            ],
            "description": "Symfony Yaml Component",
            "homepage": "https://symfony.com",
<<<<<<< HEAD
            "time": "2018-11-11T19:48:54+00:00"
=======
            "time": "2018-11-20T16:01:59+00:00"
>>>>>>> 58d5f573
        },
        {
            "name": "true/punycode",
            "version": "v2.1.1",
            "source": {
                "type": "git",
                "url": "https://github.com/true/php-punycode.git",
                "reference": "a4d0c11a36dd7f4e7cd7096076cab6d3378a071e"
            },
            "dist": {
                "type": "zip",
                "url": "https://api.github.com/repos/true/php-punycode/zipball/a4d0c11a36dd7f4e7cd7096076cab6d3378a071e",
                "reference": "a4d0c11a36dd7f4e7cd7096076cab6d3378a071e",
                "shasum": ""
            },
            "require": {
                "php": ">=5.3.0",
                "symfony/polyfill-mbstring": "^1.3"
            },
            "require-dev": {
                "phpunit/phpunit": "~4.7",
                "squizlabs/php_codesniffer": "~2.0"
            },
            "type": "library",
            "autoload": {
                "psr-4": {
                    "TrueBV\\": "src/"
                }
            },
            "notification-url": "https://packagist.org/downloads/",
            "license": [
                "MIT"
            ],
            "authors": [
                {
                    "name": "Renan Gonçalves",
                    "email": "renan.saddam@gmail.com"
                }
            ],
            "description": "A Bootstring encoding of Unicode for Internationalized Domain Names in Applications (IDNA)",
            "homepage": "https://github.com/true/php-punycode",
            "keywords": [
                "idna",
                "punycode"
            ],
            "time": "2016-11-16T10:37:54+00:00"
        },
        {
            "name": "tuupola/slim-jwt-auth",
            "version": "2.4.0",
            "source": {
                "type": "git",
                "url": "https://github.com/tuupola/slim-jwt-auth.git",
                "reference": "bca54de41a8207d4d67faf3601a06a96cb7ed48f"
            },
            "dist": {
                "type": "zip",
                "url": "https://api.github.com/repos/tuupola/slim-jwt-auth/zipball/bca54de41a8207d4d67faf3601a06a96cb7ed48f",
                "reference": "bca54de41a8207d4d67faf3601a06a96cb7ed48f",
                "shasum": ""
            },
            "require": {
                "firebase/php-jwt": "^3.0 || ^4.0 || ^5.0",
                "php": "^5.5 || ^7.0",
                "psr/http-message": "^1.0",
                "psr/log": "^1.0"
            },
            "require-dev": {
                "overtrue/phplint": "^0.2.4",
                "phpunit/phpunit": "^4.6",
                "squizlabs/php_codesniffer": "^2.3",
                "zendframework/zend-diactoros": "^1.3"
            },
            "type": "library",
            "autoload": {
                "psr-4": {
                    "Slim\\Middleware\\": "src"
                }
            },
            "notification-url": "https://packagist.org/downloads/",
            "license": [
                "MIT"
            ],
            "authors": [
                {
                    "name": "Mika Tuupola",
                    "email": "tuupola@appelsiini.net",
                    "homepage": "http://www.appelsiini.net/",
                    "role": "Developer"
                }
            ],
            "description": "PSR-7 JWT Authentication Middleware",
            "homepage": "https://github.com/tuupola/slim-jwt-auth",
            "keywords": [
                "auth",
                "json",
                "jwt",
                "middleware",
                "psr-7"
            ],
            "time": "2018-04-03T06:12:18+00:00"
        }
    ],
    "packages-dev": [
        {
            "name": "behat/gherkin",
            "version": "v4.5.1",
            "source": {
                "type": "git",
                "url": "https://github.com/Behat/Gherkin.git",
                "reference": "74ac03d52c5e23ad8abd5c5cce4ab0e8dc1b530a"
            },
            "dist": {
                "type": "zip",
                "url": "https://api.github.com/repos/Behat/Gherkin/zipball/74ac03d52c5e23ad8abd5c5cce4ab0e8dc1b530a",
                "reference": "74ac03d52c5e23ad8abd5c5cce4ab0e8dc1b530a",
                "shasum": ""
            },
            "require": {
                "php": ">=5.3.1"
            },
            "require-dev": {
                "phpunit/phpunit": "~4.5|~5",
                "symfony/phpunit-bridge": "~2.7|~3",
                "symfony/yaml": "~2.3|~3"
            },
            "suggest": {
                "symfony/yaml": "If you want to parse features, represented in YAML files"
            },
            "type": "library",
            "extra": {
                "branch-alias": {
                    "dev-master": "4.4-dev"
                }
            },
            "autoload": {
                "psr-0": {
                    "Behat\\Gherkin": "src/"
                }
            },
            "notification-url": "https://packagist.org/downloads/",
            "license": [
                "MIT"
            ],
            "authors": [
                {
                    "name": "Konstantin Kudryashov",
                    "email": "ever.zet@gmail.com",
                    "homepage": "http://everzet.com"
                }
            ],
            "description": "Gherkin DSL parser for PHP 5.3",
            "homepage": "http://behat.org/",
            "keywords": [
                "BDD",
                "Behat",
                "Cucumber",
                "DSL",
                "gherkin",
                "parser"
            ],
            "time": "2017-08-30T11:04:43+00:00"
        },
        {
            "name": "behat/transliterator",
            "version": "v1.2.0",
            "source": {
                "type": "git",
                "url": "https://github.com/Behat/Transliterator.git",
                "reference": "826ce7e9c2a6664c0d1f381cbb38b1fb80a7ee2c"
            },
            "dist": {
                "type": "zip",
                "url": "https://api.github.com/repos/Behat/Transliterator/zipball/826ce7e9c2a6664c0d1f381cbb38b1fb80a7ee2c",
                "reference": "826ce7e9c2a6664c0d1f381cbb38b1fb80a7ee2c",
                "shasum": ""
            },
            "require": {
                "php": ">=5.3.3"
            },
            "require-dev": {
                "chuyskywalker/rolling-curl": "^3.1",
                "php-yaoi/php-yaoi": "^1.0"
            },
            "type": "library",
            "extra": {
                "branch-alias": {
                    "dev-master": "1.2-dev"
                }
            },
            "autoload": {
                "psr-0": {
                    "Behat\\Transliterator": "src/"
                }
            },
            "notification-url": "https://packagist.org/downloads/",
            "license": [
                "Artistic-1.0"
            ],
            "description": "String transliterator",
            "keywords": [
                "i18n",
                "slug",
                "transliterator"
            ],
            "time": "2017-04-04T11:38:05+00:00"
        },
        {
            "name": "browserstack/browserstack-local",
            "version": "dev-master",
            "source": {
                "type": "git",
                "url": "https://github.com/browserstack/browserstack-local-php.git",
                "reference": "c81e90964140562e7aee0bfd9f6b249ce186e426"
            },
            "dist": {
                "type": "zip",
                "url": "https://api.github.com/repos/browserstack/browserstack-local-php/zipball/c81e90964140562e7aee0bfd9f6b249ce186e426",
                "reference": "c81e90964140562e7aee0bfd9f6b249ce186e426",
                "shasum": ""
            },
            "require": {
                "php": ">=5.3.19"
            },
            "require-dev": {
                "phpunit/phpunit": "4.6.*"
            },
            "suggest": {
                "phpdocumentor/phpdocumentor": "2.*"
            },
            "type": "library",
            "autoload": {
                "psr-4": {
                    "BrowserStack\\": "lib/"
                }
            },
            "notification-url": "https://packagist.org/downloads/",
            "license": [
                "MIT"
            ],
            "description": "PHP bindings for BrowserStack Local",
            "homepage": "https://github.com/browserstack/browserstack-local-php",
            "keywords": [
                "BrowserStack",
                "browserstacklocal",
                "local",
                "php",
                "selenium"
            ],
            "time": "2018-05-29T13:04:48+00:00"
        },
        {
            "name": "codeception/codeception",
            "version": "2.5.1",
            "source": {
                "type": "git",
                "url": "https://github.com/Codeception/Codeception.git",
                "reference": "e0a658c64e98811a6fd4f6aa7c3222e0609066a9"
            },
            "dist": {
                "type": "zip",
                "url": "https://api.github.com/repos/Codeception/Codeception/zipball/e0a658c64e98811a6fd4f6aa7c3222e0609066a9",
                "reference": "e0a658c64e98811a6fd4f6aa7c3222e0609066a9",
                "shasum": ""
            },
            "require": {
                "behat/gherkin": "^4.4.0",
                "codeception/phpunit-wrapper": "^6.0.9|^7.0.6",
                "codeception/stub": "^2.0",
                "ext-curl": "*",
                "ext-json": "*",
                "ext-mbstring": "*",
                "facebook/webdriver": ">=1.1.3 <2.0",
                "guzzlehttp/guzzle": ">=4.1.4 <7.0",
                "guzzlehttp/psr7": "~1.0",
                "php": ">=5.6.0 <8.0",
                "symfony/browser-kit": ">=2.7 <5.0",
                "symfony/console": ">=2.7 <5.0",
                "symfony/css-selector": ">=2.7 <5.0",
                "symfony/dom-crawler": ">=2.7 <5.0",
                "symfony/event-dispatcher": ">=2.7 <5.0",
                "symfony/finder": ">=2.7 <5.0",
                "symfony/yaml": ">=2.7 <5.0"
            },
            "require-dev": {
                "codeception/specify": "~0.3",
                "facebook/graph-sdk": "~5.3",
                "flow/jsonpath": "~0.2",
                "monolog/monolog": "~1.8",
                "pda/pheanstalk": "~3.0",
                "php-amqplib/php-amqplib": "~2.4",
                "predis/predis": "^1.0",
                "squizlabs/php_codesniffer": "~2.0",
                "symfony/process": ">=2.7 <5.0",
                "vlucas/phpdotenv": "^2.4.0"
            },
            "suggest": {
                "aws/aws-sdk-php": "For using AWS Auth in REST module and Queue module",
                "codeception/phpbuiltinserver": "Start and stop PHP built-in web server for your tests",
                "codeception/specify": "BDD-style code blocks",
                "codeception/verify": "BDD-style assertions",
                "flow/jsonpath": "For using JSONPath in REST module",
                "league/factory-muffin": "For DataFactory module",
                "league/factory-muffin-faker": "For Faker support in DataFactory module",
                "phpseclib/phpseclib": "for SFTP option in FTP Module",
                "stecman/symfony-console-completion": "For BASH autocompletion",
                "symfony/phpunit-bridge": "For phpunit-bridge support"
            },
            "bin": [
                "codecept"
            ],
            "type": "library",
            "extra": {
                "branch-alias": []
            },
            "autoload": {
                "psr-4": {
                    "Codeception\\": "src/Codeception",
                    "Codeception\\Extension\\": "ext"
                }
            },
            "notification-url": "https://packagist.org/downloads/",
            "license": [
                "MIT"
            ],
            "authors": [
                {
                    "name": "Michael Bodnarchuk",
                    "email": "davert@mail.ua",
                    "homepage": "http://codegyre.com"
                }
            ],
            "description": "BDD-style testing framework",
            "homepage": "http://codeception.com/",
            "keywords": [
                "BDD",
                "TDD",
                "acceptance testing",
                "functional testing",
                "unit testing"
            ],
            "time": "2018-10-29T21:23:19+00:00"
        },
        {
            "name": "codeception/phpunit-wrapper",
            "version": "6.0.12",
            "source": {
                "type": "git",
                "url": "https://github.com/Codeception/phpunit-wrapper.git",
                "reference": "de922c760dfddf8a33c4a066efcd0cd93576d957"
            },
            "dist": {
                "type": "zip",
                "url": "https://api.github.com/repos/Codeception/phpunit-wrapper/zipball/de922c760dfddf8a33c4a066efcd0cd93576d957",
                "reference": "de922c760dfddf8a33c4a066efcd0cd93576d957",
                "shasum": ""
            },
            "require": {
                "phpunit/php-code-coverage": ">=4.0.4 <6.0",
                "phpunit/phpunit": ">=5.7.27 <7.0",
                "sebastian/comparator": ">=1.2.4 <3.0",
                "sebastian/diff": ">=1.4 <4.0"
            },
            "replace": {
                "codeception/phpunit-wrapper": "*"
            },
            "require-dev": {
                "codeception/specify": "*",
                "vlucas/phpdotenv": "^2.4"
            },
            "type": "library",
            "autoload": {
                "psr-4": {
                    "Codeception\\PHPUnit\\": "src\\"
                }
            },
            "notification-url": "https://packagist.org/downloads/",
            "license": [
                "MIT"
            ],
            "authors": [
                {
                    "name": "Davert",
                    "email": "davert.php@resend.cc"
                }
            ],
            "description": "PHPUnit classes used by Codeception",
            "time": "2018-09-12T20:19:47+00:00"
        },
        {
            "name": "codeception/stub",
            "version": "2.0.4",
            "source": {
                "type": "git",
                "url": "https://github.com/Codeception/Stub.git",
                "reference": "f50bc271f392a2836ff80690ce0c058efe1ae03e"
            },
            "dist": {
                "type": "zip",
                "url": "https://api.github.com/repos/Codeception/Stub/zipball/f50bc271f392a2836ff80690ce0c058efe1ae03e",
                "reference": "f50bc271f392a2836ff80690ce0c058efe1ae03e",
                "shasum": ""
            },
            "require": {
                "phpunit/phpunit": ">=4.8 <8.0"
            },
            "type": "library",
            "autoload": {
                "psr-4": {
                    "Codeception\\": "src/"
                }
            },
            "notification-url": "https://packagist.org/downloads/",
            "license": [
                "MIT"
            ],
            "description": "Flexible Stub wrapper for PHPUnit's Mock Builder",
            "time": "2018-07-26T11:55:37+00:00"
        },
        {
            "name": "consolidation/annotated-command",
            "version": "2.10.0",
            "source": {
                "type": "git",
                "url": "https://github.com/consolidation/annotated-command.git",
                "reference": "8e7d1a05230dc1159c751809e98b74f2b7f71873"
            },
            "dist": {
                "type": "zip",
                "url": "https://api.github.com/repos/consolidation/annotated-command/zipball/8e7d1a05230dc1159c751809e98b74f2b7f71873",
                "reference": "8e7d1a05230dc1159c751809e98b74f2b7f71873",
                "shasum": ""
            },
            "require": {
                "consolidation/output-formatters": "^3.4",
                "php": ">=5.4.0",
                "psr/log": "^1",
                "symfony/console": "^2.8|^3|^4",
                "symfony/event-dispatcher": "^2.5|^3|^4",
                "symfony/finder": "^2.5|^3|^4"
            },
            "require-dev": {
                "g1a/composer-test-scenarios": "^2",
                "phpunit/phpunit": "^6",
                "satooshi/php-coveralls": "^2",
                "squizlabs/php_codesniffer": "^2.7"
            },
            "type": "library",
            "extra": {
                "branch-alias": {
                    "dev-master": "2.x-dev"
                }
            },
            "autoload": {
                "psr-4": {
                    "Consolidation\\AnnotatedCommand\\": "src"
                }
            },
            "notification-url": "https://packagist.org/downloads/",
            "license": [
                "MIT"
            ],
            "authors": [
                {
                    "name": "Greg Anderson",
                    "email": "greg.1.anderson@greenknowe.org"
                }
            ],
            "description": "Initialize Symfony Console commands from annotated command class methods.",
            "time": "2018-11-15T01:46:18+00:00"
        },
        {
            "name": "consolidation/config",
            "version": "1.1.1",
            "source": {
                "type": "git",
                "url": "https://github.com/consolidation/config.git",
                "reference": "925231dfff32f05b787e1fddb265e789b939cf4c"
            },
            "dist": {
                "type": "zip",
                "url": "https://api.github.com/repos/consolidation/config/zipball/925231dfff32f05b787e1fddb265e789b939cf4c",
                "reference": "925231dfff32f05b787e1fddb265e789b939cf4c",
                "shasum": ""
            },
            "require": {
                "dflydev/dot-access-data": "^1.1.0",
                "grasmash/expander": "^1",
                "php": ">=5.4.0"
            },
            "require-dev": {
                "g1a/composer-test-scenarios": "^1",
                "phpunit/phpunit": "^5",
                "satooshi/php-coveralls": "^1.0",
                "squizlabs/php_codesniffer": "2.*",
                "symfony/console": "^2.5|^3|^4",
                "symfony/yaml": "^2.8.11|^3|^4"
            },
            "suggest": {
                "symfony/yaml": "Required to use Consolidation\\Config\\Loader\\YamlConfigLoader"
            },
            "type": "library",
            "extra": {
                "branch-alias": {
                    "dev-master": "1.x-dev"
                }
            },
            "autoload": {
                "psr-4": {
                    "Consolidation\\Config\\": "src"
                }
            },
            "notification-url": "https://packagist.org/downloads/",
            "license": [
                "MIT"
            ],
            "authors": [
                {
                    "name": "Greg Anderson",
                    "email": "greg.1.anderson@greenknowe.org"
                }
            ],
            "description": "Provide configuration services for a commandline tool.",
            "time": "2018-10-24T17:55:35+00:00"
        },
        {
            "name": "consolidation/log",
            "version": "1.0.6",
            "source": {
                "type": "git",
                "url": "https://github.com/consolidation/log.git",
                "reference": "dfd8189a771fe047bf3cd669111b2de5f1c79395"
            },
            "dist": {
                "type": "zip",
                "url": "https://api.github.com/repos/consolidation/log/zipball/dfd8189a771fe047bf3cd669111b2de5f1c79395",
                "reference": "dfd8189a771fe047bf3cd669111b2de5f1c79395",
                "shasum": ""
            },
            "require": {
                "php": ">=5.5.0",
                "psr/log": "~1.0",
                "symfony/console": "^2.8|^3|^4"
            },
            "require-dev": {
                "g1a/composer-test-scenarios": "^1",
                "phpunit/phpunit": "4.*",
                "satooshi/php-coveralls": "^2",
                "squizlabs/php_codesniffer": "2.*"
            },
            "type": "library",
            "extra": {
                "branch-alias": {
                    "dev-master": "1.x-dev"
                }
            },
            "autoload": {
                "psr-4": {
                    "Consolidation\\Log\\": "src"
                }
            },
            "notification-url": "https://packagist.org/downloads/",
            "license": [
                "MIT"
            ],
            "authors": [
                {
                    "name": "Greg Anderson",
                    "email": "greg.1.anderson@greenknowe.org"
                }
            ],
            "description": "Improved Psr-3 / Psr\\Log logger based on Symfony Console components.",
            "time": "2018-05-25T18:14:39+00:00"
        },
        {
            "name": "consolidation/output-formatters",
            "version": "3.4.0",
            "source": {
                "type": "git",
                "url": "https://github.com/consolidation/output-formatters.git",
                "reference": "a942680232094c4a5b21c0b7e54c20cce623ae19"
            },
            "dist": {
                "type": "zip",
                "url": "https://api.github.com/repos/consolidation/output-formatters/zipball/a942680232094c4a5b21c0b7e54c20cce623ae19",
                "reference": "a942680232094c4a5b21c0b7e54c20cce623ae19",
                "shasum": ""
            },
            "require": {
                "dflydev/dot-access-data": "^1.1.0",
                "php": ">=5.4.0",
                "symfony/console": "^2.8|^3|^4",
                "symfony/finder": "^2.5|^3|^4"
            },
            "require-dev": {
                "g1a/composer-test-scenarios": "^2",
                "phpunit/phpunit": "^5.7.27",
                "satooshi/php-coveralls": "^2",
                "squizlabs/php_codesniffer": "^2.7",
                "symfony/console": "3.2.3",
                "symfony/var-dumper": "^2.8|^3|^4",
                "victorjonsson/markdowndocs": "^1.3"
            },
            "suggest": {
                "symfony/var-dumper": "For using the var_dump formatter"
            },
            "type": "library",
            "extra": {
                "branch-alias": {
                    "dev-master": "3.x-dev"
                }
            },
            "autoload": {
                "psr-4": {
                    "Consolidation\\OutputFormatters\\": "src"
                }
            },
            "notification-url": "https://packagist.org/downloads/",
            "license": [
                "MIT"
            ],
            "authors": [
                {
                    "name": "Greg Anderson",
                    "email": "greg.1.anderson@greenknowe.org"
                }
            ],
            "description": "Format text by applying transformations provided by plug-in formatters.",
            "time": "2018-10-19T22:35:38+00:00"
        },
        {
            "name": "consolidation/robo",
            "version": "1.3.2",
            "source": {
                "type": "git",
                "url": "https://github.com/consolidation/Robo.git",
                "reference": "a9bd9ecf00751aa92754903c0d17612c4e840ce8"
            },
            "dist": {
                "type": "zip",
                "url": "https://api.github.com/repos/consolidation/Robo/zipball/a9bd9ecf00751aa92754903c0d17612c4e840ce8",
                "reference": "a9bd9ecf00751aa92754903c0d17612c4e840ce8",
                "shasum": ""
            },
            "require": {
                "consolidation/annotated-command": "^2.8.2",
                "consolidation/config": "^1.0.10",
                "consolidation/log": "~1",
                "consolidation/output-formatters": "^3.1.13",
                "consolidation/self-update": "^1",
                "grasmash/yaml-expander": "^1.3",
                "league/container": "^2.2",
                "php": ">=5.5.0",
                "symfony/console": "^2.8|^3|^4",
                "symfony/event-dispatcher": "^2.5|^3|^4",
                "symfony/filesystem": "^2.5|^3|^4",
                "symfony/finder": "^2.5|^3|^4",
                "symfony/process": "^2.5|^3|^4"
            },
            "replace": {
                "codegyre/robo": "< 1.0"
            },
            "require-dev": {
                "codeception/aspect-mock": "^1|^2.1.1",
                "codeception/base": "^2.3.7",
                "codeception/verify": "^0.3.2",
                "g1a/composer-test-scenarios": "^3",
                "goaop/framework": "~2.1.2",
                "goaop/parser-reflection": "^1.1.0",
                "natxet/cssmin": "3.0.4",
                "nikic/php-parser": "^3.1.5",
                "patchwork/jsqueeze": "~2",
                "pear/archive_tar": "^1.4.2",
                "php-coveralls/php-coveralls": "^1",
                "phpunit/php-code-coverage": "~2|~4",
                "squizlabs/php_codesniffer": "^2.8"
            },
            "suggest": {
                "henrikbjorn/lurker": "For monitoring filesystem changes in taskWatch",
                "natxet/CssMin": "For minifying CSS files in taskMinify",
                "patchwork/jsqueeze": "For minifying JS files in taskMinify",
                "pear/archive_tar": "Allows tar archives to be created and extracted in taskPack and taskExtract, respectively."
            },
            "bin": [
                "robo"
            ],
            "type": "library",
            "extra": {
                "scenarios": {
                    "symfony4": {
                        "require": {
                            "symfony/console": "^4"
                        },
                        "config": {
                            "platform": {
                                "php": "7.1.3"
                            }
                        }
                    },
                    "symfony2": {
                        "require": {
                            "symfony/console": "^2.8"
                        },
                        "remove": [
                            "goaop/framework"
                        ],
                        "config": {
                            "platform": {
                                "php": "5.5.9"
                            }
                        },
                        "scenario-options": {
                            "create-lockfile": "false"
                        }
                    }
                },
                "branch-alias": {
                    "dev-master": "1.x-dev"
                }
            },
            "autoload": {
                "psr-4": {
                    "Robo\\": "src"
                }
            },
            "notification-url": "https://packagist.org/downloads/",
            "license": [
                "MIT"
            ],
            "authors": [
                {
                    "name": "Davert",
                    "email": "davert.php@resend.cc"
                }
            ],
            "description": "Modern task runner",
            "time": "2018-11-22T05:43:44+00:00"
        },
        {
            "name": "consolidation/self-update",
            "version": "1.1.5",
            "source": {
                "type": "git",
                "url": "https://github.com/consolidation/self-update.git",
                "reference": "a1c273b14ce334789825a09d06d4c87c0a02ad54"
            },
            "dist": {
                "type": "zip",
                "url": "https://api.github.com/repos/consolidation/self-update/zipball/a1c273b14ce334789825a09d06d4c87c0a02ad54",
                "reference": "a1c273b14ce334789825a09d06d4c87c0a02ad54",
                "shasum": ""
            },
            "require": {
                "php": ">=5.5.0",
                "symfony/console": "^2.8|^3|^4",
                "symfony/filesystem": "^2.5|^3|^4"
            },
            "bin": [
                "scripts/release"
            ],
            "type": "library",
            "extra": {
                "branch-alias": {
                    "dev-master": "1.x-dev"
                }
            },
            "autoload": {
                "psr-4": {
                    "SelfUpdate\\": "src"
                }
            },
            "notification-url": "https://packagist.org/downloads/",
            "license": [
                "MIT"
            ],
            "authors": [
                {
                    "name": "Greg Anderson",
                    "email": "greg.1.anderson@greenknowe.org"
                },
                {
                    "name": "Alexander Menk",
                    "email": "menk@mestrona.net"
                }
            ],
            "description": "Provides a self:update command for Symfony Console applications.",
            "time": "2018-10-28T01:52:03+00:00"
        },
        {
            "name": "dflydev/dot-access-data",
            "version": "v1.1.0",
            "source": {
                "type": "git",
                "url": "https://github.com/dflydev/dflydev-dot-access-data.git",
                "reference": "3fbd874921ab2c041e899d044585a2ab9795df8a"
            },
            "dist": {
                "type": "zip",
                "url": "https://api.github.com/repos/dflydev/dflydev-dot-access-data/zipball/3fbd874921ab2c041e899d044585a2ab9795df8a",
                "reference": "3fbd874921ab2c041e899d044585a2ab9795df8a",
                "shasum": ""
            },
            "require": {
                "php": ">=5.3.2"
            },
            "type": "library",
            "extra": {
                "branch-alias": {
                    "dev-master": "1.0-dev"
                }
            },
            "autoload": {
                "psr-0": {
                    "Dflydev\\DotAccessData": "src"
                }
            },
            "notification-url": "https://packagist.org/downloads/",
            "license": [
                "MIT"
            ],
            "authors": [
                {
                    "name": "Dragonfly Development Inc.",
                    "email": "info@dflydev.com",
                    "homepage": "http://dflydev.com"
                },
                {
                    "name": "Beau Simensen",
                    "email": "beau@dflydev.com",
                    "homepage": "http://beausimensen.com"
                },
                {
                    "name": "Carlos Frutos",
                    "email": "carlos@kiwing.it",
                    "homepage": "https://github.com/cfrutos"
                }
            ],
            "description": "Given a deep data structure, access data by dot notation.",
            "homepage": "https://github.com/dflydev/dflydev-dot-access-data",
            "keywords": [
                "access",
                "data",
                "dot",
                "notation"
            ],
            "time": "2017-01-20T21:14:22+00:00"
        },
        {
            "name": "doctrine/instantiator",
            "version": "1.0.5",
            "source": {
                "type": "git",
                "url": "https://github.com/doctrine/instantiator.git",
                "reference": "8e884e78f9f0eb1329e445619e04456e64d8051d"
            },
            "dist": {
                "type": "zip",
                "url": "https://api.github.com/repos/doctrine/instantiator/zipball/8e884e78f9f0eb1329e445619e04456e64d8051d",
                "reference": "8e884e78f9f0eb1329e445619e04456e64d8051d",
                "shasum": ""
            },
            "require": {
                "php": ">=5.3,<8.0-DEV"
            },
            "require-dev": {
                "athletic/athletic": "~0.1.8",
                "ext-pdo": "*",
                "ext-phar": "*",
                "phpunit/phpunit": "~4.0",
                "squizlabs/php_codesniffer": "~2.0"
            },
            "type": "library",
            "extra": {
                "branch-alias": {
                    "dev-master": "1.0.x-dev"
                }
            },
            "autoload": {
                "psr-4": {
                    "Doctrine\\Instantiator\\": "src/Doctrine/Instantiator/"
                }
            },
            "notification-url": "https://packagist.org/downloads/",
            "license": [
                "MIT"
            ],
            "authors": [
                {
                    "name": "Marco Pivetta",
                    "email": "ocramius@gmail.com",
                    "homepage": "http://ocramius.github.com/"
                }
            ],
            "description": "A small, lightweight utility to instantiate objects in PHP without invoking their constructors",
            "homepage": "https://github.com/doctrine/instantiator",
            "keywords": [
                "constructor",
                "instantiate"
            ],
            "time": "2015-06-14T21:17:01+00:00"
        },
        {
            "name": "facebook/webdriver",
            "version": "1.6.0",
            "source": {
                "type": "git",
                "url": "https://github.com/facebook/php-webdriver.git",
                "reference": "bd8c740097eb9f2fc3735250fc1912bc811a954e"
            },
            "dist": {
                "type": "zip",
                "url": "https://api.github.com/repos/facebook/php-webdriver/zipball/bd8c740097eb9f2fc3735250fc1912bc811a954e",
                "reference": "bd8c740097eb9f2fc3735250fc1912bc811a954e",
                "shasum": ""
            },
            "require": {
                "ext-curl": "*",
                "ext-json": "*",
                "ext-mbstring": "*",
                "ext-zip": "*",
                "php": "^5.6 || ~7.0",
                "symfony/process": "^2.8 || ^3.1 || ^4.0"
            },
            "require-dev": {
                "friendsofphp/php-cs-fixer": "^2.0",
                "jakub-onderka/php-parallel-lint": "^0.9.2",
                "php-coveralls/php-coveralls": "^2.0",
                "php-mock/php-mock-phpunit": "^1.1",
                "phpunit/phpunit": "^5.7",
                "sebastian/environment": "^1.3.4 || ^2.0 || ^3.0",
                "squizlabs/php_codesniffer": "^2.6",
                "symfony/var-dumper": "^3.3 || ^4.0"
            },
            "suggest": {
                "ext-SimpleXML": "For Firefox profile creation"
            },
            "type": "library",
            "extra": {
                "branch-alias": {
                    "dev-community": "1.5-dev"
                }
            },
            "autoload": {
                "psr-4": {
                    "Facebook\\WebDriver\\": "lib/"
                }
            },
            "notification-url": "https://packagist.org/downloads/",
            "license": [
                "Apache-2.0"
            ],
            "description": "A PHP client for Selenium WebDriver",
            "homepage": "https://github.com/facebook/php-webdriver",
            "keywords": [
                "facebook",
                "php",
                "selenium",
                "webdriver"
            ],
            "time": "2018-05-16T17:37:13+00:00"
        },
        {
            "name": "flow/jsonpath",
            "version": "0.4.0",
            "source": {
                "type": "git",
                "url": "https://github.com/FlowCommunications/JSONPath.git",
                "reference": "f0222818d5c938e4ab668ab2e2c079bd51a27112"
            },
            "dist": {
                "type": "zip",
                "url": "https://api.github.com/repos/FlowCommunications/JSONPath/zipball/f0222818d5c938e4ab668ab2e2c079bd51a27112",
                "reference": "f0222818d5c938e4ab668ab2e2c079bd51a27112",
                "shasum": ""
            },
            "require": {
                "php": ">=5.4.0"
            },
            "require-dev": {
                "peekmo/jsonpath": "dev-master",
                "phpunit/phpunit": "^4.0"
            },
            "type": "library",
            "autoload": {
                "psr-0": {
                    "Flow\\JSONPath": "src/",
                    "Flow\\JSONPath\\Test": "tests/"
                }
            },
            "notification-url": "https://packagist.org/downloads/",
            "license": [
                "MIT"
            ],
            "authors": [
                {
                    "name": "Stephen Frank",
                    "email": "stephen@flowsa.com"
                }
            ],
            "description": "JSONPath implementation for parsing, searching and flattening arrays",
            "time": "2018-03-04T16:39:47+00:00"
        },
        {
            "name": "fzaninotto/faker",
            "version": "v1.8.0",
            "source": {
                "type": "git",
                "url": "https://github.com/fzaninotto/Faker.git",
                "reference": "f72816b43e74063c8b10357394b6bba8cb1c10de"
            },
            "dist": {
                "type": "zip",
                "url": "https://api.github.com/repos/fzaninotto/Faker/zipball/f72816b43e74063c8b10357394b6bba8cb1c10de",
                "reference": "f72816b43e74063c8b10357394b6bba8cb1c10de",
                "shasum": ""
            },
            "require": {
                "php": "^5.3.3 || ^7.0"
            },
            "require-dev": {
                "ext-intl": "*",
                "phpunit/phpunit": "^4.8.35 || ^5.7",
                "squizlabs/php_codesniffer": "^1.5"
            },
            "type": "library",
            "extra": {
                "branch-alias": {
                    "dev-master": "1.8-dev"
                }
            },
            "autoload": {
                "psr-4": {
                    "Faker\\": "src/Faker/"
                }
            },
            "notification-url": "https://packagist.org/downloads/",
            "license": [
                "MIT"
            ],
            "authors": [
                {
                    "name": "François Zaninotto"
                }
            ],
            "description": "Faker is a PHP library that generates fake data for you.",
            "keywords": [
                "data",
                "faker",
                "fixtures"
            ],
            "time": "2018-07-12T10:23:15+00:00"
        },
        {
            "name": "grasmash/expander",
            "version": "1.0.0",
            "source": {
                "type": "git",
                "url": "https://github.com/grasmash/expander.git",
                "reference": "95d6037344a4be1dd5f8e0b0b2571a28c397578f"
            },
            "dist": {
                "type": "zip",
                "url": "https://api.github.com/repos/grasmash/expander/zipball/95d6037344a4be1dd5f8e0b0b2571a28c397578f",
                "reference": "95d6037344a4be1dd5f8e0b0b2571a28c397578f",
                "shasum": ""
            },
            "require": {
                "dflydev/dot-access-data": "^1.1.0",
                "php": ">=5.4"
            },
            "require-dev": {
                "greg-1-anderson/composer-test-scenarios": "^1",
                "phpunit/phpunit": "^4|^5.5.4",
                "satooshi/php-coveralls": "^1.0.2|dev-master",
                "squizlabs/php_codesniffer": "^2.7"
            },
            "type": "library",
            "extra": {
                "branch-alias": {
                    "dev-master": "1.x-dev"
                }
            },
            "autoload": {
                "psr-4": {
                    "Grasmash\\Expander\\": "src/"
                }
            },
            "notification-url": "https://packagist.org/downloads/",
            "license": [
                "MIT"
            ],
            "authors": [
                {
                    "name": "Matthew Grasmick"
                }
            ],
            "description": "Expands internal property references in PHP arrays file.",
            "time": "2017-12-21T22:14:55+00:00"
        },
        {
            "name": "grasmash/yaml-expander",
            "version": "1.4.0",
            "source": {
                "type": "git",
                "url": "https://github.com/grasmash/yaml-expander.git",
                "reference": "3f0f6001ae707a24f4d9733958d77d92bf9693b1"
            },
            "dist": {
                "type": "zip",
                "url": "https://api.github.com/repos/grasmash/yaml-expander/zipball/3f0f6001ae707a24f4d9733958d77d92bf9693b1",
                "reference": "3f0f6001ae707a24f4d9733958d77d92bf9693b1",
                "shasum": ""
            },
            "require": {
                "dflydev/dot-access-data": "^1.1.0",
                "php": ">=5.4",
                "symfony/yaml": "^2.8.11|^3|^4"
            },
            "require-dev": {
                "greg-1-anderson/composer-test-scenarios": "^1",
                "phpunit/phpunit": "^4.8|^5.5.4",
                "satooshi/php-coveralls": "^1.0.2|dev-master",
                "squizlabs/php_codesniffer": "^2.7"
            },
            "type": "library",
            "extra": {
                "branch-alias": {
                    "dev-master": "1.x-dev"
                }
            },
            "autoload": {
                "psr-4": {
                    "Grasmash\\YamlExpander\\": "src/"
                }
<<<<<<< HEAD
=======
            },
            "notification-url": "https://packagist.org/downloads/",
            "license": [
                "MIT"
            ],
            "authors": [
                {
                    "name": "Matthew Grasmick"
                }
            ],
            "description": "Expands internal property references in a yaml file.",
            "time": "2017-12-16T16:06:03+00:00"
        },
        {
            "name": "guzzlehttp/guzzle",
            "version": "6.3.3",
            "source": {
                "type": "git",
                "url": "https://github.com/guzzle/guzzle.git",
                "reference": "407b0cb880ace85c9b63c5f9551db498cb2d50ba"
            },
            "dist": {
                "type": "zip",
                "url": "https://api.github.com/repos/guzzle/guzzle/zipball/407b0cb880ace85c9b63c5f9551db498cb2d50ba",
                "reference": "407b0cb880ace85c9b63c5f9551db498cb2d50ba",
                "shasum": ""
            },
            "require": {
                "guzzlehttp/promises": "^1.0",
                "guzzlehttp/psr7": "^1.4",
                "php": ">=5.5"
            },
            "require-dev": {
                "ext-curl": "*",
                "phpunit/phpunit": "^4.8.35 || ^5.7 || ^6.4 || ^7.0",
                "psr/log": "^1.0"
            },
            "suggest": {
                "psr/log": "Required for using the Log middleware"
            },
            "type": "library",
            "extra": {
                "branch-alias": {
                    "dev-master": "6.3-dev"
                }
            },
            "autoload": {
                "files": [
                    "src/functions_include.php"
                ],
                "psr-4": {
                    "GuzzleHttp\\": "src/"
                }
            },
            "notification-url": "https://packagist.org/downloads/",
            "license": [
                "MIT"
            ],
            "authors": [
                {
                    "name": "Michael Dowling",
                    "email": "mtdowling@gmail.com",
                    "homepage": "https://github.com/mtdowling"
                }
            ],
            "description": "Guzzle is a PHP HTTP client library",
            "homepage": "http://guzzlephp.org/",
            "keywords": [
                "client",
                "curl",
                "framework",
                "http",
                "http client",
                "rest",
                "web service"
            ],
            "time": "2018-04-22T15:46:56+00:00"
        },
        {
            "name": "guzzlehttp/promises",
            "version": "v1.3.1",
            "source": {
                "type": "git",
                "url": "https://github.com/guzzle/promises.git",
                "reference": "a59da6cf61d80060647ff4d3eb2c03a2bc694646"
            },
            "dist": {
                "type": "zip",
                "url": "https://api.github.com/repos/guzzle/promises/zipball/a59da6cf61d80060647ff4d3eb2c03a2bc694646",
                "reference": "a59da6cf61d80060647ff4d3eb2c03a2bc694646",
                "shasum": ""
            },
            "require": {
                "php": ">=5.5.0"
            },
            "require-dev": {
                "phpunit/phpunit": "^4.0"
            },
            "type": "library",
            "extra": {
                "branch-alias": {
                    "dev-master": "1.4-dev"
                }
            },
            "autoload": {
                "psr-4": {
                    "GuzzleHttp\\Promise\\": "src/"
                },
                "files": [
                    "src/functions_include.php"
                ]
            },
            "notification-url": "https://packagist.org/downloads/",
            "license": [
                "MIT"
            ],
            "authors": [
                {
                    "name": "Michael Dowling",
                    "email": "mtdowling@gmail.com",
                    "homepage": "https://github.com/mtdowling"
                }
            ],
            "description": "Guzzle promises library",
            "keywords": [
                "promise"
            ],
            "time": "2016-12-20T10:07:11+00:00"
        },
        {
            "name": "guzzlehttp/psr7",
            "version": "1.5.0",
            "source": {
                "type": "git",
                "url": "https://github.com/guzzle/psr7.git",
                "reference": "53662d6688033a5eccde987bdd5a4a98ebe2d952"
            },
            "dist": {
                "type": "zip",
                "url": "https://api.github.com/repos/guzzle/psr7/zipball/53662d6688033a5eccde987bdd5a4a98ebe2d952",
                "reference": "53662d6688033a5eccde987bdd5a4a98ebe2d952",
                "shasum": ""
            },
            "require": {
                "php": ">=5.4.0",
                "psr/http-message": "~1.0",
                "ralouphie/getallheaders": "^2.0.5"
            },
            "provide": {
                "psr/http-message-implementation": "1.0"
            },
            "require-dev": {
                "phpunit/phpunit": "~4.8.36 || ^5.7.27 || ^6.5.8"
            },
            "type": "library",
            "extra": {
                "branch-alias": {
                    "dev-master": "1.5-dev"
                }
            },
            "autoload": {
                "psr-4": {
                    "GuzzleHttp\\Psr7\\": "src/"
                },
                "files": [
                    "src/functions_include.php"
                ]
>>>>>>> 58d5f573
            },
            "notification-url": "https://packagist.org/downloads/",
            "license": [
                "MIT"
            ],
            "authors": [
                {
                    "name": "Matthew Grasmick"
                }
            ],
<<<<<<< HEAD
            "description": "Expands internal property references in a yaml file.",
            "time": "2017-12-16T16:06:03+00:00"
=======
            "description": "PSR-7 message implementation that also provides common utility methods",
            "keywords": [
                "http",
                "message",
                "psr-7",
                "request",
                "response",
                "stream",
                "uri",
                "url"
            ],
            "time": "2018-12-03T05:07:51+00:00"
>>>>>>> 58d5f573
        },
        {
            "name": "hamcrest/hamcrest-php",
            "version": "v2.0.0",
            "source": {
                "type": "git",
                "url": "https://github.com/hamcrest/hamcrest-php.git",
                "reference": "776503d3a8e85d4f9a1148614f95b7a608b046ad"
            },
            "dist": {
                "type": "zip",
                "url": "https://api.github.com/repos/hamcrest/hamcrest-php/zipball/776503d3a8e85d4f9a1148614f95b7a608b046ad",
                "reference": "776503d3a8e85d4f9a1148614f95b7a608b046ad",
                "shasum": ""
            },
            "require": {
                "php": "^5.3|^7.0"
            },
            "replace": {
                "cordoval/hamcrest-php": "*",
                "davedevelopment/hamcrest-php": "*",
                "kodova/hamcrest-php": "*"
            },
            "require-dev": {
                "phpunit/php-file-iterator": "1.3.3",
                "phpunit/phpunit": "~4.0",
                "satooshi/php-coveralls": "^1.0"
            },
            "type": "library",
            "extra": {
                "branch-alias": {
                    "dev-master": "2.0-dev"
                }
            },
            "autoload": {
                "classmap": [
                    "hamcrest"
                ]
            },
            "notification-url": "https://packagist.org/downloads/",
            "license": [
                "BSD"
            ],
            "description": "This is the PHP port of Hamcrest Matchers",
            "keywords": [
                "test"
            ],
            "time": "2016-01-20T08:20:44+00:00"
        },
        {
            "name": "jeroendesloovere/vcard",
            "version": "1.5.0",
            "source": {
                "type": "git",
                "url": "https://github.com/jeroendesloovere/vcard.git",
                "reference": "2a0b7dc48e6ee75ca5ff7372e0a7854100d4ed0f"
            },
            "dist": {
                "type": "zip",
                "url": "https://api.github.com/repos/jeroendesloovere/vcard/zipball/2a0b7dc48e6ee75ca5ff7372e0a7854100d4ed0f",
                "reference": "2a0b7dc48e6ee75ca5ff7372e0a7854100d4ed0f",
                "shasum": ""
            },
            "require": {
                "behat/transliterator": "~1.0",
                "php": ">=5.3.3"
            },
            "require-dev": {
                "phpunit/phpunit": "4.6.*"
            },
            "type": "library",
            "autoload": {
                "psr-4": {
                    "JeroenDesloovere\\VCard\\": "src/"
                }
            },
            "notification-url": "https://packagist.org/downloads/",
            "license": [
                "MIT"
            ],
            "authors": [
                {
                    "name": "Jeroen Desloovere",
                    "email": "info@jeroendesloovere.be",
                    "homepage": "http://jeroendesloovere.be",
                    "role": "Developer"
                }
            ],
            "description": "This VCard PHP class can generate a vCard with some data. When using an iOS device it will export as a .ics file because iOS devices don't support the default .vcf files.",
            "homepage": "https://github.com/jeroendesloovere/vcard",
            "keywords": [
                ".vcf",
                "generator",
                "php",
                "vCard"
            ],
            "time": "2017-06-27T11:49:49+00:00"
        },
        {
            "name": "leafo/scssphp",
            "version": "dev-master",
            "source": {
                "type": "git",
                "url": "https://github.com/leafo/scssphp.git",
                "reference": "5caf261a0c618eeb123df944597df3ca7bdf0913"
            },
            "dist": {
                "type": "zip",
                "url": "https://api.github.com/repos/leafo/scssphp/zipball/5caf261a0c618eeb123df944597df3ca7bdf0913",
                "reference": "5caf261a0c618eeb123df944597df3ca7bdf0913",
                "shasum": ""
            },
            "require": {
                "php": ">=5.4.0"
            },
            "require-dev": {
                "phpunit/phpunit": "~4.6",
                "squizlabs/php_codesniffer": "~2.5"
            },
            "bin": [
                "bin/pscss"
            ],
            "type": "library",
            "autoload": {
                "psr-4": {
                    "Leafo\\ScssPhp\\": "src/"
                }
            },
            "notification-url": "https://packagist.org/downloads/",
            "license": [
                "MIT"
            ],
            "authors": [
                {
                    "name": "Leaf Corcoran",
                    "email": "leafot@gmail.com",
                    "homepage": "http://leafo.net"
                }
            ],
            "description": "scssphp is a compiler for SCSS written in PHP.",
            "homepage": "http://leafo.github.io/scssphp/",
            "keywords": [
                "css",
                "less",
                "sass",
                "scss",
                "stylesheet"
            ],
            "time": "2018-10-23T23:05:32+00:00"
        },
        {
            "name": "league/container",
            "version": "2.4.1",
            "source": {
                "type": "git",
                "url": "https://github.com/thephpleague/container.git",
                "reference": "43f35abd03a12977a60ffd7095efd6a7808488c0"
            },
            "dist": {
                "type": "zip",
                "url": "https://api.github.com/repos/thephpleague/container/zipball/43f35abd03a12977a60ffd7095efd6a7808488c0",
                "reference": "43f35abd03a12977a60ffd7095efd6a7808488c0",
                "shasum": ""
            },
            "require": {
                "container-interop/container-interop": "^1.2",
                "php": "^5.4.0 || ^7.0"
            },
            "provide": {
                "container-interop/container-interop-implementation": "^1.2",
                "psr/container-implementation": "^1.0"
            },
            "replace": {
                "orno/di": "~2.0"
            },
            "require-dev": {
                "phpunit/phpunit": "4.*"
            },
            "type": "library",
            "extra": {
                "branch-alias": {
                    "dev-2.x": "2.x-dev",
                    "dev-1.x": "1.x-dev"
                }
            },
            "autoload": {
                "psr-4": {
                    "League\\Container\\": "src"
                }
            },
            "notification-url": "https://packagist.org/downloads/",
            "license": [
                "MIT"
            ],
            "authors": [
                {
                    "name": "Phil Bennett",
                    "email": "philipobenito@gmail.com",
                    "homepage": "http://www.philipobenito.com",
                    "role": "Developer"
                }
            ],
            "description": "A fast and intuitive dependency injection container.",
            "homepage": "https://github.com/thephpleague/container",
            "keywords": [
                "container",
                "dependency",
                "di",
                "injection",
                "league",
                "provider",
                "service"
            ],
            "time": "2017-05-10T09:20:27+00:00"
        },
        {
            "name": "mikey179/vfsStream",
            "version": "v1.4.0",
            "source": {
                "type": "git",
                "url": "https://github.com/mikey179/vfsStream.git",
                "reference": "61b12172292cf539685507aa65b076c1530e83c1"
            },
            "dist": {
                "type": "zip",
                "url": "https://api.github.com/repos/mikey179/vfsStream/zipball/61b12172292cf539685507aa65b076c1530e83c1",
                "reference": "61b12172292cf539685507aa65b076c1530e83c1",
                "shasum": ""
            },
            "require": {
                "php": ">=5.3.0"
            },
            "require-dev": {
                "phpunit/phpunit": "~4.2"
            },
            "type": "library",
            "extra": {
                "branch-alias": {
                    "dev-master": "1.4.x-dev"
                }
            },
            "autoload": {
                "psr-0": {
                    "org\\bovigo\\vfs\\": "src/main/php"
                }
            },
            "notification-url": "https://packagist.org/downloads/",
            "license": [
                "BSD"
            ],
            "homepage": "http://vfs.bovigo.org/",
            "time": "2014-09-14T10:18:53+00:00"
        },
        {
            "name": "mockery/mockery",
<<<<<<< HEAD
            "version": "1.2.0",
            "source": {
                "type": "git",
                "url": "https://github.com/mockery/mockery.git",
                "reference": "100633629bf76d57430b86b7098cd6beb996a35a"
            },
            "dist": {
                "type": "zip",
                "url": "https://api.github.com/repos/mockery/mockery/zipball/100633629bf76d57430b86b7098cd6beb996a35a",
                "reference": "100633629bf76d57430b86b7098cd6beb996a35a",
=======
            "version": "0.9.10",
            "source": {
                "type": "git",
                "url": "https://github.com/mockery/mockery.git",
                "reference": "4876fc0c7d9e5da49712554a35c94d84ed1e9ee5"
            },
            "dist": {
                "type": "zip",
                "url": "https://api.github.com/repos/mockery/mockery/zipball/4876fc0c7d9e5da49712554a35c94d84ed1e9ee5",
                "reference": "4876fc0c7d9e5da49712554a35c94d84ed1e9ee5",
>>>>>>> 58d5f573
                "shasum": ""
            },
            "require": {
                "hamcrest/hamcrest-php": "~2.0",
                "lib-pcre": ">=7.0",
                "php": ">=5.6.0"
            },
            "require-dev": {
                "phpunit/phpunit": "~5.7.10|~6.5|~7.0"
            },
            "type": "library",
            "extra": {
                "branch-alias": {
                    "dev-master": "1.0.x-dev"
                }
            },
            "autoload": {
                "psr-0": {
                    "Mockery": "library/"
                }
            },
            "notification-url": "https://packagist.org/downloads/",
            "license": [
                "BSD-3-Clause"
            ],
            "authors": [
                {
                    "name": "Pádraic Brady",
                    "email": "padraic.brady@gmail.com",
                    "homepage": "http://blog.astrumfutura.com"
                },
                {
                    "name": "Dave Marshall",
                    "email": "dave.marshall@atstsolutions.co.uk",
                    "homepage": "http://davedevelopment.co.uk"
                }
            ],
            "description": "Mockery is a simple yet flexible PHP mock object framework",
            "homepage": "https://github.com/mockery/mockery",
            "keywords": [
                "BDD",
                "TDD",
                "library",
                "mock",
                "mock objects",
                "mockery",
                "stub",
                "test",
                "test double",
                "testing"
            ],
<<<<<<< HEAD
            "time": "2018-10-02T21:52:37+00:00"
        },
        {
            "name": "myclabs/deep-copy",
            "version": "1.7.0",
            "source": {
                "type": "git",
                "url": "https://github.com/myclabs/DeepCopy.git",
                "reference": "3b8a3a99ba1f6a3952ac2747d989303cbd6b7a3e"
            },
            "dist": {
                "type": "zip",
                "url": "https://api.github.com/repos/myclabs/DeepCopy/zipball/3b8a3a99ba1f6a3952ac2747d989303cbd6b7a3e",
                "reference": "3b8a3a99ba1f6a3952ac2747d989303cbd6b7a3e",
                "shasum": ""
            },
            "require": {
                "php": "^5.6 || ^7.0"
            },
            "require-dev": {
                "doctrine/collections": "^1.0",
                "doctrine/common": "^2.6",
                "phpunit/phpunit": "^4.1"
            },
            "type": "library",
            "autoload": {
                "psr-4": {
                    "DeepCopy\\": "src/DeepCopy/"
                },
                "files": [
                    "src/DeepCopy/deep_copy.php"
                ]
            },
            "notification-url": "https://packagist.org/downloads/",
            "license": [
                "MIT"
            ],
            "description": "Create deep copies (clones) of your objects",
            "keywords": [
                "clone",
                "copy",
                "duplicate",
                "object",
                "object graph"
            ],
            "time": "2017-10-19T19:58:43+00:00"
=======
            "time": "2018-11-13T20:50:16+00:00"
>>>>>>> 58d5f573
        },
        {
            "name": "phpdocumentor/reflection-common",
            "version": "1.0.1",
            "source": {
                "type": "git",
                "url": "https://github.com/phpDocumentor/ReflectionCommon.git",
                "reference": "21bdeb5f65d7ebf9f43b1b25d404f87deab5bfb6"
            },
            "dist": {
                "type": "zip",
                "url": "https://api.github.com/repos/phpDocumentor/ReflectionCommon/zipball/21bdeb5f65d7ebf9f43b1b25d404f87deab5bfb6",
                "reference": "21bdeb5f65d7ebf9f43b1b25d404f87deab5bfb6",
                "shasum": ""
            },
            "require": {
                "php": ">=5.5"
            },
            "require-dev": {
                "phpunit/phpunit": "^4.6"
            },
            "type": "library",
            "extra": {
                "branch-alias": {
                    "dev-master": "1.0.x-dev"
                }
            },
            "autoload": {
                "psr-4": {
                    "phpDocumentor\\Reflection\\": [
                        "src"
                    ]
                }
            },
            "notification-url": "https://packagist.org/downloads/",
            "license": [
                "MIT"
            ],
            "authors": [
                {
                    "name": "Jaap van Otterdijk",
                    "email": "opensource@ijaap.nl"
                }
            ],
            "description": "Common reflection classes used by phpdocumentor to reflect the code structure",
            "homepage": "http://www.phpdoc.org",
            "keywords": [
                "FQSEN",
                "phpDocumentor",
                "phpdoc",
                "reflection",
                "static analysis"
            ],
            "time": "2017-09-11T18:02:19+00:00"
        },
        {
            "name": "phpdocumentor/reflection-docblock",
            "version": "3.3.2",
            "source": {
                "type": "git",
                "url": "https://github.com/phpDocumentor/ReflectionDocBlock.git",
                "reference": "bf329f6c1aadea3299f08ee804682b7c45b326a2"
            },
            "dist": {
                "type": "zip",
                "url": "https://api.github.com/repos/phpDocumentor/ReflectionDocBlock/zipball/bf329f6c1aadea3299f08ee804682b7c45b326a2",
                "reference": "bf329f6c1aadea3299f08ee804682b7c45b326a2",
                "shasum": ""
            },
            "require": {
                "php": "^5.6 || ^7.0",
                "phpdocumentor/reflection-common": "^1.0.0",
                "phpdocumentor/type-resolver": "^0.4.0",
                "webmozart/assert": "^1.0"
            },
            "require-dev": {
                "mockery/mockery": "^0.9.4",
                "phpunit/phpunit": "^4.4"
            },
            "type": "library",
            "autoload": {
                "psr-4": {
                    "phpDocumentor\\Reflection\\": [
                        "src/"
                    ]
                }
            },
            "notification-url": "https://packagist.org/downloads/",
            "license": [
                "MIT"
            ],
            "authors": [
                {
                    "name": "Mike van Riel",
                    "email": "me@mikevanriel.com"
                }
            ],
            "description": "With this component, a library can provide support for annotations via DocBlocks or otherwise retrieve information that is embedded in a DocBlock.",
            "time": "2017-11-10T14:09:06+00:00"
        },
        {
            "name": "phpdocumentor/type-resolver",
            "version": "0.4.0",
            "source": {
                "type": "git",
                "url": "https://github.com/phpDocumentor/TypeResolver.git",
                "reference": "9c977708995954784726e25d0cd1dddf4e65b0f7"
            },
            "dist": {
                "type": "zip",
                "url": "https://api.github.com/repos/phpDocumentor/TypeResolver/zipball/9c977708995954784726e25d0cd1dddf4e65b0f7",
                "reference": "9c977708995954784726e25d0cd1dddf4e65b0f7",
                "shasum": ""
            },
            "require": {
                "php": "^5.5 || ^7.0",
                "phpdocumentor/reflection-common": "^1.0"
            },
            "require-dev": {
                "mockery/mockery": "^0.9.4",
                "phpunit/phpunit": "^5.2||^4.8.24"
            },
            "type": "library",
            "extra": {
                "branch-alias": {
                    "dev-master": "1.0.x-dev"
                }
            },
            "autoload": {
                "psr-4": {
                    "phpDocumentor\\Reflection\\": [
                        "src/"
                    ]
                }
            },
            "notification-url": "https://packagist.org/downloads/",
            "license": [
                "MIT"
            ],
            "authors": [
                {
                    "name": "Mike van Riel",
                    "email": "me@mikevanriel.com"
                }
            ],
            "time": "2017-07-14T14:27:02+00:00"
        },
        {
            "name": "phpspec/prophecy",
            "version": "1.8.0",
            "source": {
                "type": "git",
                "url": "https://github.com/phpspec/prophecy.git",
                "reference": "4ba436b55987b4bf311cb7c6ba82aa528aac0a06"
            },
            "dist": {
                "type": "zip",
                "url": "https://api.github.com/repos/phpspec/prophecy/zipball/4ba436b55987b4bf311cb7c6ba82aa528aac0a06",
                "reference": "4ba436b55987b4bf311cb7c6ba82aa528aac0a06",
                "shasum": ""
            },
            "require": {
                "doctrine/instantiator": "^1.0.2",
                "php": "^5.3|^7.0",
                "phpdocumentor/reflection-docblock": "^2.0|^3.0.2|^4.0",
                "sebastian/comparator": "^1.1|^2.0|^3.0",
                "sebastian/recursion-context": "^1.0|^2.0|^3.0"
            },
            "require-dev": {
                "phpspec/phpspec": "^2.5|^3.2",
                "phpunit/phpunit": "^4.8.35 || ^5.7 || ^6.5 || ^7.1"
            },
            "type": "library",
            "extra": {
                "branch-alias": {
                    "dev-master": "1.8.x-dev"
                }
            },
            "autoload": {
                "psr-0": {
                    "Prophecy\\": "src/"
                }
            },
            "notification-url": "https://packagist.org/downloads/",
            "license": [
                "MIT"
            ],
            "authors": [
                {
                    "name": "Konstantin Kudryashov",
                    "email": "ever.zet@gmail.com",
                    "homepage": "http://everzet.com"
                },
                {
                    "name": "Marcello Duarte",
                    "email": "marcello.duarte@gmail.com"
                }
            ],
            "description": "Highly opinionated mocking framework for PHP 5.3+",
            "homepage": "https://github.com/phpspec/prophecy",
            "keywords": [
                "Double",
                "Dummy",
                "fake",
                "mock",
                "spy",
                "stub"
            ],
            "time": "2018-08-05T17:53:17+00:00"
        },
        {
            "name": "phpunit/php-code-coverage",
            "version": "4.0.8",
            "source": {
                "type": "git",
                "url": "https://github.com/sebastianbergmann/php-code-coverage.git",
                "reference": "ef7b2f56815df854e66ceaee8ebe9393ae36a40d"
            },
            "dist": {
                "type": "zip",
                "url": "https://api.github.com/repos/sebastianbergmann/php-code-coverage/zipball/ef7b2f56815df854e66ceaee8ebe9393ae36a40d",
                "reference": "ef7b2f56815df854e66ceaee8ebe9393ae36a40d",
                "shasum": ""
            },
            "require": {
                "ext-dom": "*",
                "ext-xmlwriter": "*",
                "php": "^5.6 || ^7.0",
                "phpunit/php-file-iterator": "^1.3",
                "phpunit/php-text-template": "^1.2",
                "phpunit/php-token-stream": "^1.4.2 || ^2.0",
                "sebastian/code-unit-reverse-lookup": "^1.0",
                "sebastian/environment": "^1.3.2 || ^2.0",
                "sebastian/version": "^1.0 || ^2.0"
            },
            "require-dev": {
                "ext-xdebug": "^2.1.4",
                "phpunit/phpunit": "^5.7"
            },
            "suggest": {
                "ext-xdebug": "^2.5.1"
            },
            "type": "library",
            "extra": {
                "branch-alias": {
                    "dev-master": "4.0.x-dev"
                }
            },
            "autoload": {
                "classmap": [
                    "src/"
                ]
            },
            "notification-url": "https://packagist.org/downloads/",
            "license": [
                "BSD-3-Clause"
            ],
            "authors": [
                {
                    "name": "Sebastian Bergmann",
                    "email": "sb@sebastian-bergmann.de",
                    "role": "lead"
                }
            ],
            "description": "Library that provides collection, processing, and rendering functionality for PHP code coverage information.",
            "homepage": "https://github.com/sebastianbergmann/php-code-coverage",
            "keywords": [
                "coverage",
                "testing",
                "xunit"
            ],
            "time": "2017-04-02T07:44:40+00:00"
        },
        {
            "name": "phpunit/php-file-iterator",
            "version": "1.4.5",
            "source": {
                "type": "git",
                "url": "https://github.com/sebastianbergmann/php-file-iterator.git",
                "reference": "730b01bc3e867237eaac355e06a36b85dd93a8b4"
            },
            "dist": {
                "type": "zip",
                "url": "https://api.github.com/repos/sebastianbergmann/php-file-iterator/zipball/730b01bc3e867237eaac355e06a36b85dd93a8b4",
                "reference": "730b01bc3e867237eaac355e06a36b85dd93a8b4",
                "shasum": ""
            },
            "require": {
                "php": ">=5.3.3"
            },
            "type": "library",
            "extra": {
                "branch-alias": {
                    "dev-master": "1.4.x-dev"
                }
            },
            "autoload": {
                "classmap": [
                    "src/"
                ]
            },
            "notification-url": "https://packagist.org/downloads/",
            "license": [
                "BSD-3-Clause"
            ],
            "authors": [
                {
                    "name": "Sebastian Bergmann",
                    "email": "sb@sebastian-bergmann.de",
                    "role": "lead"
                }
            ],
            "description": "FilterIterator implementation that filters files based on a list of suffixes.",
            "homepage": "https://github.com/sebastianbergmann/php-file-iterator/",
            "keywords": [
                "filesystem",
                "iterator"
            ],
            "time": "2017-11-27T13:52:08+00:00"
        },
        {
            "name": "phpunit/php-text-template",
            "version": "1.2.1",
            "source": {
                "type": "git",
                "url": "https://github.com/sebastianbergmann/php-text-template.git",
                "reference": "31f8b717e51d9a2afca6c9f046f5d69fc27c8686"
            },
            "dist": {
                "type": "zip",
                "url": "https://api.github.com/repos/sebastianbergmann/php-text-template/zipball/31f8b717e51d9a2afca6c9f046f5d69fc27c8686",
                "reference": "31f8b717e51d9a2afca6c9f046f5d69fc27c8686",
                "shasum": ""
            },
            "require": {
                "php": ">=5.3.3"
            },
            "type": "library",
            "autoload": {
                "classmap": [
                    "src/"
                ]
            },
            "notification-url": "https://packagist.org/downloads/",
            "license": [
                "BSD-3-Clause"
            ],
            "authors": [
                {
                    "name": "Sebastian Bergmann",
                    "email": "sebastian@phpunit.de",
                    "role": "lead"
                }
            ],
            "description": "Simple template engine.",
            "homepage": "https://github.com/sebastianbergmann/php-text-template/",
            "keywords": [
                "template"
            ],
            "time": "2015-06-21T13:50:34+00:00"
        },
        {
            "name": "phpunit/php-timer",
            "version": "1.0.9",
            "source": {
                "type": "git",
                "url": "https://github.com/sebastianbergmann/php-timer.git",
                "reference": "3dcf38ca72b158baf0bc245e9184d3fdffa9c46f"
            },
            "dist": {
                "type": "zip",
                "url": "https://api.github.com/repos/sebastianbergmann/php-timer/zipball/3dcf38ca72b158baf0bc245e9184d3fdffa9c46f",
                "reference": "3dcf38ca72b158baf0bc245e9184d3fdffa9c46f",
                "shasum": ""
            },
            "require": {
                "php": "^5.3.3 || ^7.0"
            },
            "require-dev": {
                "phpunit/phpunit": "^4.8.35 || ^5.7 || ^6.0"
            },
            "type": "library",
            "extra": {
                "branch-alias": {
                    "dev-master": "1.0-dev"
                }
            },
            "autoload": {
                "classmap": [
                    "src/"
                ]
            },
            "notification-url": "https://packagist.org/downloads/",
            "license": [
                "BSD-3-Clause"
            ],
            "authors": [
                {
                    "name": "Sebastian Bergmann",
                    "email": "sb@sebastian-bergmann.de",
                    "role": "lead"
                }
            ],
            "description": "Utility class for timing",
            "homepage": "https://github.com/sebastianbergmann/php-timer/",
            "keywords": [
                "timer"
            ],
            "time": "2017-02-26T11:10:40+00:00"
        },
        {
            "name": "phpunit/php-token-stream",
            "version": "1.4.12",
            "source": {
                "type": "git",
                "url": "https://github.com/sebastianbergmann/php-token-stream.git",
                "reference": "1ce90ba27c42e4e44e6d8458241466380b51fa16"
            },
            "dist": {
                "type": "zip",
                "url": "https://api.github.com/repos/sebastianbergmann/php-token-stream/zipball/1ce90ba27c42e4e44e6d8458241466380b51fa16",
                "reference": "1ce90ba27c42e4e44e6d8458241466380b51fa16",
                "shasum": ""
            },
            "require": {
                "ext-tokenizer": "*",
                "php": ">=5.3.3"
            },
            "require-dev": {
                "phpunit/phpunit": "~4.2"
            },
            "type": "library",
            "extra": {
                "branch-alias": {
                    "dev-master": "1.4-dev"
                }
            },
            "autoload": {
                "classmap": [
                    "src/"
                ]
            },
            "notification-url": "https://packagist.org/downloads/",
            "license": [
                "BSD-3-Clause"
            ],
            "authors": [
                {
                    "name": "Sebastian Bergmann",
                    "email": "sebastian@phpunit.de"
                }
            ],
            "description": "Wrapper around PHP's tokenizer extension.",
            "homepage": "https://github.com/sebastianbergmann/php-token-stream/",
            "keywords": [
                "tokenizer"
            ],
            "time": "2017-12-04T08:55:13+00:00"
        },
        {
            "name": "phpunit/phpunit",
            "version": "5.7.27",
            "source": {
                "type": "git",
                "url": "https://github.com/sebastianbergmann/phpunit.git",
                "reference": "b7803aeca3ccb99ad0a506fa80b64cd6a56bbc0c"
            },
            "dist": {
                "type": "zip",
                "url": "https://api.github.com/repos/sebastianbergmann/phpunit/zipball/b7803aeca3ccb99ad0a506fa80b64cd6a56bbc0c",
                "reference": "b7803aeca3ccb99ad0a506fa80b64cd6a56bbc0c",
                "shasum": ""
            },
            "require": {
                "ext-dom": "*",
                "ext-json": "*",
                "ext-libxml": "*",
                "ext-mbstring": "*",
                "ext-xml": "*",
                "myclabs/deep-copy": "~1.3",
                "php": "^5.6 || ^7.0",
                "phpspec/prophecy": "^1.6.2",
                "phpunit/php-code-coverage": "^4.0.4",
                "phpunit/php-file-iterator": "~1.4",
                "phpunit/php-text-template": "~1.2",
                "phpunit/php-timer": "^1.0.6",
                "phpunit/phpunit-mock-objects": "^3.2",
                "sebastian/comparator": "^1.2.4",
                "sebastian/diff": "^1.4.3",
                "sebastian/environment": "^1.3.4 || ^2.0",
                "sebastian/exporter": "~2.0",
                "sebastian/global-state": "^1.1",
                "sebastian/object-enumerator": "~2.0",
                "sebastian/resource-operations": "~1.0",
                "sebastian/version": "^1.0.6|^2.0.1",
                "symfony/yaml": "~2.1|~3.0|~4.0"
            },
            "conflict": {
                "phpdocumentor/reflection-docblock": "3.0.2"
            },
            "require-dev": {
                "ext-pdo": "*"
            },
            "suggest": {
                "ext-xdebug": "*",
                "phpunit/php-invoker": "~1.1"
            },
            "bin": [
                "phpunit"
            ],
            "type": "library",
            "extra": {
                "branch-alias": {
                    "dev-master": "5.7.x-dev"
                }
            },
            "autoload": {
                "classmap": [
                    "src/"
                ]
            },
            "notification-url": "https://packagist.org/downloads/",
            "license": [
                "BSD-3-Clause"
            ],
            "authors": [
                {
                    "name": "Sebastian Bergmann",
                    "email": "sebastian@phpunit.de",
                    "role": "lead"
                }
            ],
            "description": "The PHP Unit Testing framework.",
            "homepage": "https://phpunit.de/",
            "keywords": [
                "phpunit",
                "testing",
                "xunit"
            ],
            "time": "2018-02-01T05:50:59+00:00"
        },
        {
            "name": "phpunit/phpunit-mock-objects",
            "version": "3.4.4",
            "source": {
                "type": "git",
                "url": "https://github.com/sebastianbergmann/phpunit-mock-objects.git",
                "reference": "a23b761686d50a560cc56233b9ecf49597cc9118"
            },
            "dist": {
                "type": "zip",
                "url": "https://api.github.com/repos/sebastianbergmann/phpunit-mock-objects/zipball/a23b761686d50a560cc56233b9ecf49597cc9118",
                "reference": "a23b761686d50a560cc56233b9ecf49597cc9118",
                "shasum": ""
            },
            "require": {
                "doctrine/instantiator": "^1.0.2",
                "php": "^5.6 || ^7.0",
                "phpunit/php-text-template": "^1.2",
                "sebastian/exporter": "^1.2 || ^2.0"
            },
            "conflict": {
                "phpunit/phpunit": "<5.4.0"
            },
            "require-dev": {
                "phpunit/phpunit": "^5.4"
            },
            "suggest": {
                "ext-soap": "*"
            },
            "type": "library",
            "extra": {
                "branch-alias": {
                    "dev-master": "3.2.x-dev"
                }
            },
            "autoload": {
                "classmap": [
                    "src/"
                ]
            },
            "notification-url": "https://packagist.org/downloads/",
            "license": [
                "BSD-3-Clause"
            ],
            "authors": [
                {
                    "name": "Sebastian Bergmann",
                    "email": "sb@sebastian-bergmann.de",
                    "role": "lead"
                }
            ],
            "description": "Mock Object library for PHPUnit",
            "homepage": "https://github.com/sebastianbergmann/phpunit-mock-objects/",
            "keywords": [
                "mock",
                "xunit"
            ],
            "time": "2017-06-30T09:13:00+00:00"
        },
        {
            "name": "sebastian/code-unit-reverse-lookup",
            "version": "1.0.1",
            "source": {
                "type": "git",
                "url": "https://github.com/sebastianbergmann/code-unit-reverse-lookup.git",
                "reference": "4419fcdb5eabb9caa61a27c7a1db532a6b55dd18"
            },
            "dist": {
                "type": "zip",
                "url": "https://api.github.com/repos/sebastianbergmann/code-unit-reverse-lookup/zipball/4419fcdb5eabb9caa61a27c7a1db532a6b55dd18",
                "reference": "4419fcdb5eabb9caa61a27c7a1db532a6b55dd18",
                "shasum": ""
            },
            "require": {
                "php": "^5.6 || ^7.0"
            },
            "require-dev": {
                "phpunit/phpunit": "^5.7 || ^6.0"
            },
            "type": "library",
            "extra": {
                "branch-alias": {
                    "dev-master": "1.0.x-dev"
                }
            },
            "autoload": {
                "classmap": [
                    "src/"
                ]
            },
            "notification-url": "https://packagist.org/downloads/",
            "license": [
                "BSD-3-Clause"
            ],
            "authors": [
                {
                    "name": "Sebastian Bergmann",
                    "email": "sebastian@phpunit.de"
                }
            ],
            "description": "Looks up which function or method a line of code belongs to",
            "homepage": "https://github.com/sebastianbergmann/code-unit-reverse-lookup/",
            "time": "2017-03-04T06:30:41+00:00"
        },
        {
            "name": "ralouphie/getallheaders",
            "version": "2.0.5",
            "source": {
                "type": "git",
                "url": "https://github.com/ralouphie/getallheaders.git",
                "reference": "5601c8a83fbba7ef674a7369456d12f1e0d0eafa"
            },
            "dist": {
                "type": "zip",
                "url": "https://api.github.com/repos/ralouphie/getallheaders/zipball/5601c8a83fbba7ef674a7369456d12f1e0d0eafa",
                "reference": "5601c8a83fbba7ef674a7369456d12f1e0d0eafa",
                "shasum": ""
            },
            "require": {
                "php": ">=5.3"
            },
            "require-dev": {
                "phpunit/phpunit": "~3.7.0",
                "satooshi/php-coveralls": ">=1.0"
            },
            "type": "library",
            "autoload": {
                "files": [
                    "src/getallheaders.php"
                ]
            },
            "notification-url": "https://packagist.org/downloads/",
            "license": [
                "MIT"
            ],
            "authors": [
                {
                    "name": "Ralph Khattar",
                    "email": "ralph.khattar@gmail.com"
                }
            ],
            "description": "A polyfill for getallheaders.",
            "time": "2016-02-11T07:05:27+00:00"
        },
        {
            "name": "sebastian/comparator",
            "version": "1.2.4",
            "source": {
                "type": "git",
                "url": "https://github.com/sebastianbergmann/comparator.git",
                "reference": "2b7424b55f5047b47ac6e5ccb20b2aea4011d9be"
            },
            "dist": {
                "type": "zip",
                "url": "https://api.github.com/repos/sebastianbergmann/comparator/zipball/2b7424b55f5047b47ac6e5ccb20b2aea4011d9be",
                "reference": "2b7424b55f5047b47ac6e5ccb20b2aea4011d9be",
                "shasum": ""
            },
            "require": {
                "php": ">=5.3.3",
                "sebastian/diff": "~1.2",
                "sebastian/exporter": "~1.2 || ~2.0"
            },
            "require-dev": {
                "phpunit/phpunit": "~4.4"
            },
            "type": "library",
            "extra": {
                "branch-alias": {
                    "dev-master": "1.2.x-dev"
                }
            },
            "autoload": {
                "classmap": [
                    "src/"
                ]
            },
            "notification-url": "https://packagist.org/downloads/",
            "license": [
                "BSD-3-Clause"
            ],
            "authors": [
                {
                    "name": "Jeff Welch",
                    "email": "whatthejeff@gmail.com"
                },
                {
                    "name": "Volker Dusch",
                    "email": "github@wallbash.com"
                },
                {
                    "name": "Bernhard Schussek",
                    "email": "bschussek@2bepublished.at"
                },
                {
                    "name": "Sebastian Bergmann",
                    "email": "sebastian@phpunit.de"
                }
            ],
            "description": "Provides the functionality to compare PHP values for equality",
            "homepage": "http://www.github.com/sebastianbergmann/comparator",
            "keywords": [
                "comparator",
                "compare",
                "equality"
            ],
            "time": "2017-01-29T09:50:25+00:00"
        },
        {
            "name": "sebastian/diff",
            "version": "1.4.3",
            "source": {
                "type": "git",
                "url": "https://github.com/sebastianbergmann/diff.git",
                "reference": "7f066a26a962dbe58ddea9f72a4e82874a3975a4"
            },
            "dist": {
                "type": "zip",
                "url": "https://api.github.com/repos/sebastianbergmann/diff/zipball/7f066a26a962dbe58ddea9f72a4e82874a3975a4",
                "reference": "7f066a26a962dbe58ddea9f72a4e82874a3975a4",
                "shasum": ""
            },
            "require": {
                "php": "^5.3.3 || ^7.0"
            },
            "require-dev": {
                "phpunit/phpunit": "^4.8.35 || ^5.7 || ^6.0"
            },
            "type": "library",
            "extra": {
                "branch-alias": {
                    "dev-master": "1.4-dev"
                }
            },
            "autoload": {
                "classmap": [
                    "src/"
                ]
            },
            "notification-url": "https://packagist.org/downloads/",
            "license": [
                "BSD-3-Clause"
            ],
            "authors": [
                {
                    "name": "Kore Nordmann",
                    "email": "mail@kore-nordmann.de"
                },
                {
                    "name": "Sebastian Bergmann",
                    "email": "sebastian@phpunit.de"
                }
            ],
            "description": "Diff implementation",
            "homepage": "https://github.com/sebastianbergmann/diff",
            "keywords": [
                "diff"
            ],
            "time": "2017-05-22T07:24:03+00:00"
        },
        {
            "name": "sebastian/environment",
            "version": "2.0.0",
            "source": {
                "type": "git",
                "url": "https://github.com/sebastianbergmann/environment.git",
                "reference": "5795ffe5dc5b02460c3e34222fee8cbe245d8fac"
            },
            "dist": {
                "type": "zip",
                "url": "https://api.github.com/repos/sebastianbergmann/environment/zipball/5795ffe5dc5b02460c3e34222fee8cbe245d8fac",
                "reference": "5795ffe5dc5b02460c3e34222fee8cbe245d8fac",
                "shasum": ""
            },
            "require": {
                "php": "^5.6 || ^7.0"
            },
            "require-dev": {
                "phpunit/phpunit": "^5.0"
            },
            "type": "library",
            "extra": {
                "branch-alias": {
                    "dev-master": "2.0.x-dev"
                }
            },
            "autoload": {
                "classmap": [
                    "src/"
                ]
            },
            "notification-url": "https://packagist.org/downloads/",
            "license": [
                "BSD-3-Clause"
            ],
            "authors": [
                {
                    "name": "Sebastian Bergmann",
                    "email": "sebastian@phpunit.de"
                }
            ],
            "description": "Provides functionality to handle HHVM/PHP environments",
            "homepage": "http://www.github.com/sebastianbergmann/environment",
            "keywords": [
                "Xdebug",
                "environment",
                "hhvm"
            ],
            "time": "2016-11-26T07:53:53+00:00"
        },
        {
            "name": "sebastian/exporter",
            "version": "2.0.0",
            "source": {
                "type": "git",
                "url": "https://github.com/sebastianbergmann/exporter.git",
                "reference": "ce474bdd1a34744d7ac5d6aad3a46d48d9bac4c4"
            },
            "dist": {
                "type": "zip",
                "url": "https://api.github.com/repos/sebastianbergmann/exporter/zipball/ce474bdd1a34744d7ac5d6aad3a46d48d9bac4c4",
                "reference": "ce474bdd1a34744d7ac5d6aad3a46d48d9bac4c4",
                "shasum": ""
            },
            "require": {
                "php": ">=5.3.3",
                "sebastian/recursion-context": "~2.0"
            },
            "require-dev": {
                "ext-mbstring": "*",
                "phpunit/phpunit": "~4.4"
            },
            "type": "library",
            "extra": {
                "branch-alias": {
                    "dev-master": "2.0.x-dev"
                }
            },
            "autoload": {
                "classmap": [
                    "src/"
                ]
            },
            "notification-url": "https://packagist.org/downloads/",
            "license": [
                "BSD-3-Clause"
            ],
            "authors": [
                {
                    "name": "Jeff Welch",
                    "email": "whatthejeff@gmail.com"
                },
                {
                    "name": "Volker Dusch",
                    "email": "github@wallbash.com"
                },
                {
                    "name": "Bernhard Schussek",
                    "email": "bschussek@2bepublished.at"
                },
                {
                    "name": "Sebastian Bergmann",
                    "email": "sebastian@phpunit.de"
                },
                {
                    "name": "Adam Harvey",
                    "email": "aharvey@php.net"
                }
            ],
            "description": "Provides the functionality to export PHP variables for visualization",
            "homepage": "http://www.github.com/sebastianbergmann/exporter",
            "keywords": [
                "export",
                "exporter"
            ],
            "time": "2016-11-19T08:54:04+00:00"
        },
        {
            "name": "sebastian/global-state",
            "version": "1.1.1",
            "source": {
                "type": "git",
                "url": "https://github.com/sebastianbergmann/global-state.git",
                "reference": "bc37d50fea7d017d3d340f230811c9f1d7280af4"
            },
            "dist": {
                "type": "zip",
                "url": "https://api.github.com/repos/sebastianbergmann/global-state/zipball/bc37d50fea7d017d3d340f230811c9f1d7280af4",
                "reference": "bc37d50fea7d017d3d340f230811c9f1d7280af4",
                "shasum": ""
            },
            "require": {
                "php": ">=5.3.3"
            },
            "require-dev": {
                "phpunit/phpunit": "~4.2"
            },
            "suggest": {
                "ext-uopz": "*"
            },
            "type": "library",
            "extra": {
                "branch-alias": {
                    "dev-master": "1.0-dev"
                }
            },
            "autoload": {
                "classmap": [
                    "src/"
                ]
            },
            "notification-url": "https://packagist.org/downloads/",
            "license": [
                "BSD-3-Clause"
            ],
            "authors": [
                {
                    "name": "Sebastian Bergmann",
                    "email": "sebastian@phpunit.de"
                }
            ],
            "description": "Snapshotting of global state",
            "homepage": "http://www.github.com/sebastianbergmann/global-state",
            "keywords": [
                "global state"
            ],
            "time": "2015-10-12T03:26:01+00:00"
        },
        {
            "name": "sebastian/object-enumerator",
            "version": "2.0.1",
            "source": {
                "type": "git",
                "url": "https://github.com/sebastianbergmann/object-enumerator.git",
                "reference": "1311872ac850040a79c3c058bea3e22d0f09cbb7"
            },
            "dist": {
                "type": "zip",
                "url": "https://api.github.com/repos/sebastianbergmann/object-enumerator/zipball/1311872ac850040a79c3c058bea3e22d0f09cbb7",
                "reference": "1311872ac850040a79c3c058bea3e22d0f09cbb7",
                "shasum": ""
            },
            "require": {
                "php": ">=5.6",
                "sebastian/recursion-context": "~2.0"
            },
            "require-dev": {
                "phpunit/phpunit": "~5"
            },
            "type": "library",
            "extra": {
                "branch-alias": {
                    "dev-master": "2.0.x-dev"
                }
            },
            "autoload": {
                "classmap": [
                    "src/"
                ]
            },
            "notification-url": "https://packagist.org/downloads/",
            "license": [
                "BSD-3-Clause"
            ],
            "authors": [
                {
                    "name": "Sebastian Bergmann",
                    "email": "sebastian@phpunit.de"
                }
            ],
            "description": "Traverses array structures and object graphs to enumerate all referenced objects",
            "homepage": "https://github.com/sebastianbergmann/object-enumerator/",
            "time": "2017-02-18T15:18:39+00:00"
        },
        {
            "name": "sebastian/recursion-context",
            "version": "2.0.0",
            "source": {
                "type": "git",
                "url": "https://github.com/sebastianbergmann/recursion-context.git",
                "reference": "2c3ba150cbec723aa057506e73a8d33bdb286c9a"
            },
            "dist": {
                "type": "zip",
                "url": "https://api.github.com/repos/sebastianbergmann/recursion-context/zipball/2c3ba150cbec723aa057506e73a8d33bdb286c9a",
                "reference": "2c3ba150cbec723aa057506e73a8d33bdb286c9a",
                "shasum": ""
            },
            "require": {
                "php": ">=5.3.3"
            },
            "require-dev": {
                "phpunit/phpunit": "~4.4"
            },
            "type": "library",
            "extra": {
                "branch-alias": {
                    "dev-master": "2.0.x-dev"
                }
            },
            "autoload": {
                "classmap": [
                    "src/"
                ]
            },
            "notification-url": "https://packagist.org/downloads/",
            "license": [
                "BSD-3-Clause"
            ],
            "authors": [
                {
                    "name": "Jeff Welch",
                    "email": "whatthejeff@gmail.com"
                },
                {
                    "name": "Sebastian Bergmann",
                    "email": "sebastian@phpunit.de"
                },
                {
                    "name": "Adam Harvey",
                    "email": "aharvey@php.net"
                }
            ],
            "description": "Provides functionality to recursively process PHP variables",
            "homepage": "http://www.github.com/sebastianbergmann/recursion-context",
            "time": "2016-11-19T07:33:16+00:00"
        },
        {
            "name": "sebastian/resource-operations",
            "version": "1.0.0",
            "source": {
                "type": "git",
                "url": "https://github.com/sebastianbergmann/resource-operations.git",
                "reference": "ce990bb21759f94aeafd30209e8cfcdfa8bc3f52"
            },
            "dist": {
                "type": "zip",
                "url": "https://api.github.com/repos/sebastianbergmann/resource-operations/zipball/ce990bb21759f94aeafd30209e8cfcdfa8bc3f52",
                "reference": "ce990bb21759f94aeafd30209e8cfcdfa8bc3f52",
                "shasum": ""
            },
            "require": {
                "php": ">=5.6.0"
            },
            "type": "library",
            "extra": {
                "branch-alias": {
                    "dev-master": "1.0.x-dev"
                }
            },
            "autoload": {
                "classmap": [
                    "src/"
                ]
            },
            "notification-url": "https://packagist.org/downloads/",
            "license": [
                "BSD-3-Clause"
            ],
            "authors": [
                {
                    "name": "Sebastian Bergmann",
                    "email": "sebastian@phpunit.de"
                }
            ],
            "description": "Provides a list of PHP built-in functions that operate on resources",
            "homepage": "https://www.github.com/sebastianbergmann/resource-operations",
            "time": "2015-07-28T20:34:47+00:00"
        },
        {
            "name": "sebastian/version",
            "version": "2.0.1",
            "source": {
                "type": "git",
                "url": "https://github.com/sebastianbergmann/version.git",
                "reference": "99732be0ddb3361e16ad77b68ba41efc8e979019"
            },
            "dist": {
                "type": "zip",
                "url": "https://api.github.com/repos/sebastianbergmann/version/zipball/99732be0ddb3361e16ad77b68ba41efc8e979019",
                "reference": "99732be0ddb3361e16ad77b68ba41efc8e979019",
                "shasum": ""
            },
            "require": {
                "php": ">=5.6"
            },
            "type": "library",
            "extra": {
                "branch-alias": {
                    "dev-master": "2.0.x-dev"
                }
            },
            "autoload": {
                "classmap": [
                    "src/"
                ]
            },
            "notification-url": "https://packagist.org/downloads/",
            "license": [
                "BSD-3-Clause"
            ],
            "authors": [
                {
                    "name": "Sebastian Bergmann",
                    "email": "sebastian@phpunit.de",
                    "role": "lead"
                }
            ],
            "description": "Library that helps with managing the version number of Git-hosted PHP projects",
            "homepage": "https://github.com/sebastianbergmann/version",
            "time": "2016-10-03T07:35:21+00:00"
        },
        {
            "name": "symfony/browser-kit",
            "version": "v3.4.19",
            "source": {
                "type": "git",
                "url": "https://github.com/symfony/browser-kit.git",
                "reference": "49465af22d94c8d427c51facbf8137eb285b9726"
            },
            "dist": {
                "type": "zip",
                "url": "https://api.github.com/repos/symfony/browser-kit/zipball/49465af22d94c8d427c51facbf8137eb285b9726",
                "reference": "49465af22d94c8d427c51facbf8137eb285b9726",
                "shasum": ""
            },
            "require": {
                "php": "^5.5.9|>=7.0.8",
                "symfony/dom-crawler": "~2.8|~3.0|~4.0"
            },
            "require-dev": {
                "symfony/css-selector": "~2.8|~3.0|~4.0",
                "symfony/process": "~2.8|~3.0|~4.0"
            },
            "suggest": {
                "symfony/process": ""
            },
            "type": "library",
            "extra": {
                "branch-alias": {
                    "dev-master": "3.4-dev"
                }
            },
            "autoload": {
                "psr-4": {
                    "Symfony\\Component\\BrowserKit\\": ""
                },
                "exclude-from-classmap": [
                    "/Tests/"
                ]
            },
            "notification-url": "https://packagist.org/downloads/",
            "license": [
                "MIT"
            ],
            "authors": [
                {
                    "name": "Fabien Potencier",
                    "email": "fabien@symfony.com"
                },
                {
                    "name": "Symfony Community",
                    "homepage": "https://symfony.com/contributors"
                }
            ],
            "description": "Symfony BrowserKit Component",
            "homepage": "https://symfony.com",
            "time": "2018-11-26T10:17:44+00:00"
        },
        {
            "name": "symfony/console",
            "version": "v3.4.19",
            "source": {
                "type": "git",
                "url": "https://github.com/symfony/console.git",
                "reference": "8f80fc39bbc3b7c47ee54ba7aa2653521ace94bb"
            },
            "dist": {
                "type": "zip",
                "url": "https://api.github.com/repos/symfony/console/zipball/8f80fc39bbc3b7c47ee54ba7aa2653521ace94bb",
                "reference": "8f80fc39bbc3b7c47ee54ba7aa2653521ace94bb",
                "shasum": ""
            },
            "require": {
                "php": "^5.5.9|>=7.0.8",
                "symfony/debug": "~2.8|~3.0|~4.0",
                "symfony/polyfill-mbstring": "~1.0"
            },
            "conflict": {
                "symfony/dependency-injection": "<3.4",
                "symfony/process": "<3.3"
            },
            "require-dev": {
                "psr/log": "~1.0",
                "symfony/config": "~3.3|~4.0",
                "symfony/dependency-injection": "~3.4|~4.0",
                "symfony/event-dispatcher": "~2.8|~3.0|~4.0",
                "symfony/lock": "~3.4|~4.0",
                "symfony/process": "~3.3|~4.0"
            },
            "suggest": {
                "psr/log-implementation": "For using the console logger",
                "symfony/event-dispatcher": "",
                "symfony/lock": "",
                "symfony/process": ""
            },
            "type": "library",
            "extra": {
                "branch-alias": {
                    "dev-master": "3.4-dev"
                }
            },
            "autoload": {
                "psr-4": {
                    "Symfony\\Component\\Console\\": ""
                },
                "exclude-from-classmap": [
                    "/Tests/"
                ]
            },
            "notification-url": "https://packagist.org/downloads/",
            "license": [
                "MIT"
            ],
            "authors": [
                {
                    "name": "Fabien Potencier",
                    "email": "fabien@symfony.com"
                },
                {
                    "name": "Symfony Community",
                    "homepage": "https://symfony.com/contributors"
                }
            ],
            "description": "Symfony Console Component",
            "homepage": "https://symfony.com",
            "time": "2018-11-26T12:48:07+00:00"
        },
        {
            "name": "symfony/css-selector",
            "version": "v3.4.19",
            "source": {
                "type": "git",
                "url": "https://github.com/symfony/css-selector.git",
                "reference": "345b9a48595d1ab9630db791dbc3e721bf0233e8"
            },
            "dist": {
                "type": "zip",
                "url": "https://api.github.com/repos/symfony/css-selector/zipball/345b9a48595d1ab9630db791dbc3e721bf0233e8",
                "reference": "345b9a48595d1ab9630db791dbc3e721bf0233e8",
                "shasum": ""
            },
            "require": {
                "php": "^5.5.9|>=7.0.8"
            },
            "type": "library",
            "extra": {
                "branch-alias": {
                    "dev-master": "3.4-dev"
                }
            },
            "autoload": {
                "psr-4": {
                    "Symfony\\Component\\CssSelector\\": ""
                },
                "exclude-from-classmap": [
                    "/Tests/"
                ]
            },
            "notification-url": "https://packagist.org/downloads/",
            "license": [
                "MIT"
            ],
            "authors": [
                {
                    "name": "Jean-François Simon",
                    "email": "jeanfrancois.simon@sensiolabs.com"
                },
                {
                    "name": "Fabien Potencier",
                    "email": "fabien@symfony.com"
                },
                {
                    "name": "Symfony Community",
                    "homepage": "https://symfony.com/contributors"
                }
            ],
            "description": "Symfony CssSelector Component",
            "homepage": "https://symfony.com",
            "time": "2018-11-11T19:48:54+00:00"
        },
        {
            "name": "symfony/debug",
            "version": "v3.4.19",
            "source": {
                "type": "git",
                "url": "https://github.com/symfony/debug.git",
                "reference": "2016b3eec2e49c127dd02d0ef44a35c53181560d"
            },
            "dist": {
                "type": "zip",
                "url": "https://api.github.com/repos/symfony/debug/zipball/2016b3eec2e49c127dd02d0ef44a35c53181560d",
                "reference": "2016b3eec2e49c127dd02d0ef44a35c53181560d",
                "shasum": ""
            },
            "require": {
                "php": "^5.5.9|>=7.0.8",
                "psr/log": "~1.0"
            },
            "conflict": {
                "symfony/http-kernel": ">=2.3,<2.3.24|~2.4.0|>=2.5,<2.5.9|>=2.6,<2.6.2"
            },
            "require-dev": {
                "symfony/http-kernel": "~2.8|~3.0|~4.0"
            },
            "type": "library",
            "extra": {
                "branch-alias": {
                    "dev-master": "3.4-dev"
                }
            },
            "autoload": {
                "psr-4": {
                    "Symfony\\Component\\Debug\\": ""
                },
                "exclude-from-classmap": [
                    "/Tests/"
                ]
            },
            "notification-url": "https://packagist.org/downloads/",
            "license": [
                "MIT"
            ],
            "authors": [
                {
                    "name": "Fabien Potencier",
                    "email": "fabien@symfony.com"
                },
                {
                    "name": "Symfony Community",
                    "homepage": "https://symfony.com/contributors"
                }
            ],
            "description": "Symfony Debug Component",
            "homepage": "https://symfony.com",
            "time": "2018-11-11T19:48:54+00:00"
        },
        {
            "name": "symfony/dom-crawler",
            "version": "v3.4.19",
            "source": {
                "type": "git",
                "url": "https://github.com/symfony/dom-crawler.git",
                "reference": "b6e94248eb4f8602a5825301b0bea1eb8cc82cfa"
            },
            "dist": {
                "type": "zip",
                "url": "https://api.github.com/repos/symfony/dom-crawler/zipball/b6e94248eb4f8602a5825301b0bea1eb8cc82cfa",
                "reference": "b6e94248eb4f8602a5825301b0bea1eb8cc82cfa",
                "shasum": ""
            },
            "require": {
                "php": "^5.5.9|>=7.0.8",
                "symfony/polyfill-ctype": "~1.8",
                "symfony/polyfill-mbstring": "~1.0"
            },
            "require-dev": {
                "symfony/css-selector": "~2.8|~3.0|~4.0"
            },
            "suggest": {
                "symfony/css-selector": ""
            },
            "type": "library",
            "extra": {
                "branch-alias": {
                    "dev-master": "3.4-dev"
                }
            },
            "autoload": {
                "psr-4": {
                    "Symfony\\Component\\DomCrawler\\": ""
                },
                "exclude-from-classmap": [
                    "/Tests/"
                ]
            },
            "notification-url": "https://packagist.org/downloads/",
            "license": [
                "MIT"
            ],
            "authors": [
                {
                    "name": "Fabien Potencier",
                    "email": "fabien@symfony.com"
                },
                {
                    "name": "Symfony Community",
                    "homepage": "https://symfony.com/contributors"
                }
            ],
            "description": "Symfony DomCrawler Component",
            "homepage": "https://symfony.com",
            "time": "2018-11-26T10:17:44+00:00"
        },
        {
            "name": "symfony/event-dispatcher",
            "version": "v3.4.19",
            "source": {
                "type": "git",
                "url": "https://github.com/symfony/event-dispatcher.git",
                "reference": "d365fc4416ec4980825873962ea5d1b1bca46f1a"
            },
            "dist": {
                "type": "zip",
                "url": "https://api.github.com/repos/symfony/event-dispatcher/zipball/d365fc4416ec4980825873962ea5d1b1bca46f1a",
                "reference": "d365fc4416ec4980825873962ea5d1b1bca46f1a",
                "shasum": ""
            },
            "require": {
                "php": "^5.5.9|>=7.0.8"
            },
            "conflict": {
                "symfony/dependency-injection": "<3.3"
            },
            "require-dev": {
                "psr/log": "~1.0",
                "symfony/config": "~2.8|~3.0|~4.0",
                "symfony/dependency-injection": "~3.3|~4.0",
                "symfony/expression-language": "~2.8|~3.0|~4.0",
                "symfony/stopwatch": "~2.8|~3.0|~4.0"
            },
            "suggest": {
                "symfony/dependency-injection": "",
                "symfony/http-kernel": ""
            },
            "type": "library",
            "extra": {
                "branch-alias": {
                    "dev-master": "3.4-dev"
                }
            },
            "autoload": {
                "psr-4": {
                    "Symfony\\Component\\EventDispatcher\\": ""
                },
                "exclude-from-classmap": [
                    "/Tests/"
                ]
            },
            "notification-url": "https://packagist.org/downloads/",
            "license": [
                "MIT"
            ],
            "authors": [
                {
                    "name": "Fabien Potencier",
                    "email": "fabien@symfony.com"
                },
                {
                    "name": "Symfony Community",
                    "homepage": "https://symfony.com/contributors"
                }
            ],
            "description": "Symfony EventDispatcher Component",
            "homepage": "https://symfony.com",
            "time": "2018-11-26T10:17:44+00:00"
        },
        {
            "name": "symfony/filesystem",
            "version": "v3.4.19",
            "source": {
                "type": "git",
                "url": "https://github.com/symfony/filesystem.git",
                "reference": "b49b1ca166bd109900e6a1683d9bb1115727ef2d"
            },
            "dist": {
                "type": "zip",
                "url": "https://api.github.com/repos/symfony/filesystem/zipball/b49b1ca166bd109900e6a1683d9bb1115727ef2d",
                "reference": "b49b1ca166bd109900e6a1683d9bb1115727ef2d",
                "shasum": ""
            },
            "require": {
                "php": "^5.5.9|>=7.0.8",
                "symfony/polyfill-ctype": "~1.8"
            },
            "type": "library",
            "extra": {
                "branch-alias": {
                    "dev-master": "3.4-dev"
                }
            },
            "autoload": {
                "psr-4": {
                    "Symfony\\Component\\Filesystem\\": ""
                },
                "exclude-from-classmap": [
                    "/Tests/"
                ]
            },
            "notification-url": "https://packagist.org/downloads/",
            "license": [
                "MIT"
            ],
            "authors": [
                {
                    "name": "Fabien Potencier",
                    "email": "fabien@symfony.com"
                },
                {
                    "name": "Symfony Community",
                    "homepage": "https://symfony.com/contributors"
                }
            ],
            "description": "Symfony Filesystem Component",
            "homepage": "https://symfony.com",
            "time": "2018-11-11T19:48:54+00:00"
        },
        {
            "name": "symfony/finder",
            "version": "v3.4.19",
            "source": {
                "type": "git",
                "url": "https://github.com/symfony/finder.git",
                "reference": "6cf2be5cbd0e87aa35c01f80ae0bf40b6798e442"
            },
            "dist": {
                "type": "zip",
                "url": "https://api.github.com/repos/symfony/finder/zipball/6cf2be5cbd0e87aa35c01f80ae0bf40b6798e442",
                "reference": "6cf2be5cbd0e87aa35c01f80ae0bf40b6798e442",
                "shasum": ""
            },
            "require": {
                "php": "^5.5.9|>=7.0.8"
            },
            "type": "library",
            "extra": {
                "branch-alias": {
                    "dev-master": "3.4-dev"
                }
            },
            "autoload": {
                "psr-4": {
                    "Symfony\\Component\\Finder\\": ""
                },
                "exclude-from-classmap": [
                    "/Tests/"
                ]
            },
            "notification-url": "https://packagist.org/downloads/",
            "license": [
                "MIT"
            ],
            "authors": [
                {
                    "name": "Fabien Potencier",
                    "email": "fabien@symfony.com"
                },
                {
                    "name": "Symfony Community",
                    "homepage": "https://symfony.com/contributors"
                }
            ],
            "description": "Symfony Finder Component",
            "homepage": "https://symfony.com",
            "time": "2018-11-11T19:48:54+00:00"
        },
        {
            "name": "symfony/process",
            "version": "v3.4.19",
            "source": {
                "type": "git",
                "url": "https://github.com/symfony/process.git",
                "reference": "abb46b909dd6ba0b50e10d4c10ffe6ee96dd70f2"
            },
            "dist": {
                "type": "zip",
                "url": "https://api.github.com/repos/symfony/process/zipball/abb46b909dd6ba0b50e10d4c10ffe6ee96dd70f2",
                "reference": "abb46b909dd6ba0b50e10d4c10ffe6ee96dd70f2",
                "shasum": ""
            },
            "require": {
                "php": "^5.5.9|>=7.0.8"
            },
            "type": "library",
            "extra": {
                "branch-alias": {
                    "dev-master": "3.4-dev"
                }
            },
            "autoload": {
                "psr-4": {
                    "Symfony\\Component\\Process\\": ""
                },
                "exclude-from-classmap": [
                    "/Tests/"
                ]
            },
            "notification-url": "https://packagist.org/downloads/",
            "license": [
                "MIT"
            ],
            "authors": [
                {
                    "name": "Fabien Potencier",
                    "email": "fabien@symfony.com"
                },
                {
                    "name": "Symfony Community",
                    "homepage": "https://symfony.com/contributors"
                }
            ],
            "description": "Symfony Process Component",
            "homepage": "https://symfony.com",
            "time": "2018-11-20T16:10:26+00:00"
<<<<<<< HEAD
=======
        },
        {
            "name": "symfony/yaml",
            "version": "v3.4.19",
            "source": {
                "type": "git",
                "url": "https://github.com/symfony/yaml.git",
                "reference": "291e13d808bec481eab83f301f7bff3e699ef603"
            },
            "dist": {
                "type": "zip",
                "url": "https://api.github.com/repos/symfony/yaml/zipball/291e13d808bec481eab83f301f7bff3e699ef603",
                "reference": "291e13d808bec481eab83f301f7bff3e699ef603",
                "shasum": ""
            },
            "require": {
                "php": "^5.5.9|>=7.0.8",
                "symfony/polyfill-ctype": "~1.8"
            },
            "conflict": {
                "symfony/console": "<3.4"
            },
            "require-dev": {
                "symfony/console": "~3.4|~4.0"
            },
            "suggest": {
                "symfony/console": "For validating YAML files using the lint command"
            },
            "type": "library",
            "extra": {
                "branch-alias": {
                    "dev-master": "3.4-dev"
                }
            },
            "autoload": {
                "psr-4": {
                    "Symfony\\Component\\Yaml\\": ""
                },
                "exclude-from-classmap": [
                    "/Tests/"
                ]
            },
            "notification-url": "https://packagist.org/downloads/",
            "license": [
                "MIT"
            ],
            "authors": [
                {
                    "name": "Fabien Potencier",
                    "email": "fabien@symfony.com"
                },
                {
                    "name": "Symfony Community",
                    "homepage": "https://symfony.com/contributors"
                }
            ],
            "description": "Symfony Yaml Component",
            "homepage": "https://symfony.com",
            "time": "2018-11-11T19:48:54+00:00"
>>>>>>> 58d5f573
        },
        {
            "name": "webmozart/assert",
            "version": "1.3.0",
            "source": {
                "type": "git",
                "url": "https://github.com/webmozart/assert.git",
                "reference": "0df1908962e7a3071564e857d86874dad1ef204a"
            },
            "dist": {
                "type": "zip",
                "url": "https://api.github.com/repos/webmozart/assert/zipball/0df1908962e7a3071564e857d86874dad1ef204a",
                "reference": "0df1908962e7a3071564e857d86874dad1ef204a",
                "shasum": ""
            },
            "require": {
                "php": "^5.3.3 || ^7.0"
            },
            "require-dev": {
                "phpunit/phpunit": "^4.6",
                "sebastian/version": "^1.0.1"
            },
            "type": "library",
            "extra": {
                "branch-alias": {
                    "dev-master": "1.3-dev"
                }
            },
            "autoload": {
                "psr-4": {
                    "Webmozart\\Assert\\": "src/"
                }
            },
            "notification-url": "https://packagist.org/downloads/",
            "license": [
                "MIT"
            ],
            "authors": [
                {
                    "name": "Bernhard Schussek",
                    "email": "bschussek@gmail.com"
                }
            ],
            "description": "Assertions to validate method input/output with nice error messages.",
            "keywords": [
                "assert",
                "check",
                "validate"
            ],
            "time": "2018-01-29T19:49:41+00:00"
        }
    ],
    "aliases": [],
    "minimum-stability": "dev",
    "stability-flags": {
        "leafo/scssphp": 20,
        "browserstack/browserstack-local": 20
    },
    "prefer-stable": true,
    "prefer-lowest": false,
    "platform": {
        "php": ">=5.6.0",
        "ext-json": "*",
        "ext-gd": "*",
        "ext-curl": "*",
        "ext-openssl": "*",
        "ext-zip": "*"
    },
    "platform-dev": [],
    "platform-overrides": {
        "php": "5.6.0"
    }
}<|MERGE_RESOLUTION|>--- conflicted
+++ resolved
@@ -4,11 +4,7 @@
         "Read more about it at https://getcomposer.org/doc/01-basic-usage.md#installing-dependencies",
         "This file is @generated automatically"
     ],
-<<<<<<< HEAD
     "content-hash": "2c57368925034d43f67b5adcbc1658b6",
-=======
-    "content-hash": "3506ca377a92391e4aca29a19aa85b5d",
->>>>>>> 58d5f573
     "packages": [
         {
             "name": "container-interop/container-interop",
@@ -1706,96 +1702,7 @@
                 "psr",
                 "psr-3"
             ],
-            "time": "2018-11-20T15:27:04+00:00"
-<<<<<<< HEAD
-        },
-        {
-            "name": "ralouphie/getallheaders",
-            "version": "2.0.5",
-            "source": {
-                "type": "git",
-                "url": "https://github.com/ralouphie/getallheaders.git",
-                "reference": "5601c8a83fbba7ef674a7369456d12f1e0d0eafa"
-            },
-            "dist": {
-                "type": "zip",
-                "url": "https://api.github.com/repos/ralouphie/getallheaders/zipball/5601c8a83fbba7ef674a7369456d12f1e0d0eafa",
-                "reference": "5601c8a83fbba7ef674a7369456d12f1e0d0eafa",
-                "shasum": ""
-            },
-            "require": {
-                "php": ">=5.3"
-            },
-            "require-dev": {
-                "phpunit/phpunit": "~3.7.0",
-                "satooshi/php-coveralls": ">=1.0"
-            },
-            "type": "library",
-            "autoload": {
-                "files": [
-                    "src/getallheaders.php"
-                ]
-            },
-            "notification-url": "https://packagist.org/downloads/",
-            "license": [
-                "MIT"
-            ],
-            "authors": [
-                {
-                    "name": "Ralph Khattar",
-                    "email": "ralph.khattar@gmail.com"
-                }
-            ],
-            "description": "A polyfill for getallheaders.",
-            "time": "2016-02-11T07:05:27+00:00"
-        },
-        {
-            "name": "react/promise",
-            "version": "v2.7.0",
-            "source": {
-                "type": "git",
-                "url": "https://github.com/reactphp/promise.git",
-                "reference": "f4edc2581617431aea50430749db55cc3fc031b3"
-            },
-            "dist": {
-                "type": "zip",
-                "url": "https://api.github.com/repos/reactphp/promise/zipball/f4edc2581617431aea50430749db55cc3fc031b3",
-                "reference": "f4edc2581617431aea50430749db55cc3fc031b3",
-                "shasum": ""
-            },
-            "require": {
-                "php": ">=5.4.0"
-            },
-            "require-dev": {
-                "phpunit/phpunit": "~4.8"
-            },
-            "type": "library",
-            "autoload": {
-                "psr-4": {
-                    "React\\Promise\\": "src/"
-                },
-                "files": [
-                    "src/functions_include.php"
-                ]
-            },
-            "notification-url": "https://packagist.org/downloads/",
-            "license": [
-                "MIT"
-            ],
-            "authors": [
-                {
-                    "name": "Jan Sorgalla",
-                    "email": "jsorgalla@gmail.com"
-                }
-            ],
-            "description": "A lightweight implementation of CommonJS Promises/A for PHP",
-            "keywords": [
-                "promise",
-                "promises"
-            ],
-            "time": "2018-06-13T15:59:06+00:00"
-=======
->>>>>>> 58d5f573
+          "time": "2018-11-20T15:27:04+00:00"
         },
         {
             "name": "robrichards/xmlseclibs",
@@ -2228,7 +2135,6 @@
             ],
             "description": "Symfony Validator Component",
             "homepage": "https://symfony.com",
-<<<<<<< HEAD
             "time": "2018-11-20T16:01:59+00:00"
         },
         {
@@ -2243,22 +2149,6 @@
                 "type": "zip",
                 "url": "https://api.github.com/repos/symfony/yaml/zipball/291e13d808bec481eab83f301f7bff3e699ef603",
                 "reference": "291e13d808bec481eab83f301f7bff3e699ef603",
-=======
-            "time": "2018-11-26T10:17:44+00:00"
-        },
-        {
-            "name": "symfony/validator",
-            "version": "v3.4.19",
-            "source": {
-                "type": "git",
-                "url": "https://github.com/symfony/validator.git",
-                "reference": "05a6285201cbfd7c564d095de5ad76a589ad9adb"
-            },
-            "dist": {
-                "type": "zip",
-                "url": "https://api.github.com/repos/symfony/validator/zipball/05a6285201cbfd7c564d095de5ad76a589ad9adb",
-                "reference": "05a6285201cbfd7c564d095de5ad76a589ad9adb",
->>>>>>> 58d5f573
                 "shasum": ""
             },
             "require": {
@@ -2304,11 +2194,7 @@
             ],
             "description": "Symfony Yaml Component",
             "homepage": "https://symfony.com",
-<<<<<<< HEAD
             "time": "2018-11-11T19:48:54+00:00"
-=======
-            "time": "2018-11-20T16:01:59+00:00"
->>>>>>> 58d5f573
         },
         {
             "name": "true/punycode",
@@ -3272,16 +3158,16 @@
         },
         {
             "name": "flow/jsonpath",
-            "version": "0.4.0",
+            "version": "0.3.4",
             "source": {
                 "type": "git",
                 "url": "https://github.com/FlowCommunications/JSONPath.git",
-                "reference": "f0222818d5c938e4ab668ab2e2c079bd51a27112"
-            },
-            "dist": {
-                "type": "zip",
-                "url": "https://api.github.com/repos/FlowCommunications/JSONPath/zipball/f0222818d5c938e4ab668ab2e2c079bd51a27112",
-                "reference": "f0222818d5c938e4ab668ab2e2c079bd51a27112",
+                "reference": "00aa9c361e4d0a210dd95f3c917a1e0dde3a957f"
+            },
+            "dist": {
+                "type": "zip",
+                "url": "https://api.github.com/repos/FlowCommunications/JSONPath/zipball/00aa9c361e4d0a210dd95f3c917a1e0dde3a957f",
+                "reference": "00aa9c361e4d0a210dd95f3c917a1e0dde3a957f",
                 "shasum": ""
             },
             "require": {
@@ -3309,7 +3195,7 @@
                 }
             ],
             "description": "JSONPath implementation for parsing, searching and flattening arrays",
-            "time": "2018-03-04T16:39:47+00:00"
+            "time": "2016-09-06T17:43:18+00:00"
         },
         {
             "name": "fzaninotto/faker",
@@ -3443,8 +3329,6 @@
                 "psr-4": {
                     "Grasmash\\YamlExpander\\": "src/"
                 }
-<<<<<<< HEAD
-=======
             },
             "notification-url": "https://packagist.org/downloads/",
             "license": [
@@ -3457,189 +3341,6 @@
             ],
             "description": "Expands internal property references in a yaml file.",
             "time": "2017-12-16T16:06:03+00:00"
-        },
-        {
-            "name": "guzzlehttp/guzzle",
-            "version": "6.3.3",
-            "source": {
-                "type": "git",
-                "url": "https://github.com/guzzle/guzzle.git",
-                "reference": "407b0cb880ace85c9b63c5f9551db498cb2d50ba"
-            },
-            "dist": {
-                "type": "zip",
-                "url": "https://api.github.com/repos/guzzle/guzzle/zipball/407b0cb880ace85c9b63c5f9551db498cb2d50ba",
-                "reference": "407b0cb880ace85c9b63c5f9551db498cb2d50ba",
-                "shasum": ""
-            },
-            "require": {
-                "guzzlehttp/promises": "^1.0",
-                "guzzlehttp/psr7": "^1.4",
-                "php": ">=5.5"
-            },
-            "require-dev": {
-                "ext-curl": "*",
-                "phpunit/phpunit": "^4.8.35 || ^5.7 || ^6.4 || ^7.0",
-                "psr/log": "^1.0"
-            },
-            "suggest": {
-                "psr/log": "Required for using the Log middleware"
-            },
-            "type": "library",
-            "extra": {
-                "branch-alias": {
-                    "dev-master": "6.3-dev"
-                }
-            },
-            "autoload": {
-                "files": [
-                    "src/functions_include.php"
-                ],
-                "psr-4": {
-                    "GuzzleHttp\\": "src/"
-                }
-            },
-            "notification-url": "https://packagist.org/downloads/",
-            "license": [
-                "MIT"
-            ],
-            "authors": [
-                {
-                    "name": "Michael Dowling",
-                    "email": "mtdowling@gmail.com",
-                    "homepage": "https://github.com/mtdowling"
-                }
-            ],
-            "description": "Guzzle is a PHP HTTP client library",
-            "homepage": "http://guzzlephp.org/",
-            "keywords": [
-                "client",
-                "curl",
-                "framework",
-                "http",
-                "http client",
-                "rest",
-                "web service"
-            ],
-            "time": "2018-04-22T15:46:56+00:00"
-        },
-        {
-            "name": "guzzlehttp/promises",
-            "version": "v1.3.1",
-            "source": {
-                "type": "git",
-                "url": "https://github.com/guzzle/promises.git",
-                "reference": "a59da6cf61d80060647ff4d3eb2c03a2bc694646"
-            },
-            "dist": {
-                "type": "zip",
-                "url": "https://api.github.com/repos/guzzle/promises/zipball/a59da6cf61d80060647ff4d3eb2c03a2bc694646",
-                "reference": "a59da6cf61d80060647ff4d3eb2c03a2bc694646",
-                "shasum": ""
-            },
-            "require": {
-                "php": ">=5.5.0"
-            },
-            "require-dev": {
-                "phpunit/phpunit": "^4.0"
-            },
-            "type": "library",
-            "extra": {
-                "branch-alias": {
-                    "dev-master": "1.4-dev"
-                }
-            },
-            "autoload": {
-                "psr-4": {
-                    "GuzzleHttp\\Promise\\": "src/"
-                },
-                "files": [
-                    "src/functions_include.php"
-                ]
-            },
-            "notification-url": "https://packagist.org/downloads/",
-            "license": [
-                "MIT"
-            ],
-            "authors": [
-                {
-                    "name": "Michael Dowling",
-                    "email": "mtdowling@gmail.com",
-                    "homepage": "https://github.com/mtdowling"
-                }
-            ],
-            "description": "Guzzle promises library",
-            "keywords": [
-                "promise"
-            ],
-            "time": "2016-12-20T10:07:11+00:00"
-        },
-        {
-            "name": "guzzlehttp/psr7",
-            "version": "1.5.0",
-            "source": {
-                "type": "git",
-                "url": "https://github.com/guzzle/psr7.git",
-                "reference": "53662d6688033a5eccde987bdd5a4a98ebe2d952"
-            },
-            "dist": {
-                "type": "zip",
-                "url": "https://api.github.com/repos/guzzle/psr7/zipball/53662d6688033a5eccde987bdd5a4a98ebe2d952",
-                "reference": "53662d6688033a5eccde987bdd5a4a98ebe2d952",
-                "shasum": ""
-            },
-            "require": {
-                "php": ">=5.4.0",
-                "psr/http-message": "~1.0",
-                "ralouphie/getallheaders": "^2.0.5"
-            },
-            "provide": {
-                "psr/http-message-implementation": "1.0"
-            },
-            "require-dev": {
-                "phpunit/phpunit": "~4.8.36 || ^5.7.27 || ^6.5.8"
-            },
-            "type": "library",
-            "extra": {
-                "branch-alias": {
-                    "dev-master": "1.5-dev"
-                }
-            },
-            "autoload": {
-                "psr-4": {
-                    "GuzzleHttp\\Psr7\\": "src/"
-                },
-                "files": [
-                    "src/functions_include.php"
-                ]
->>>>>>> 58d5f573
-            },
-            "notification-url": "https://packagist.org/downloads/",
-            "license": [
-                "MIT"
-            ],
-            "authors": [
-                {
-                    "name": "Matthew Grasmick"
-                }
-            ],
-<<<<<<< HEAD
-            "description": "Expands internal property references in a yaml file.",
-            "time": "2017-12-16T16:06:03+00:00"
-=======
-            "description": "PSR-7 message implementation that also provides common utility methods",
-            "keywords": [
-                "http",
-                "message",
-                "psr-7",
-                "request",
-                "response",
-                "stream",
-                "uri",
-                "url"
-            ],
-            "time": "2018-12-03T05:07:51+00:00"
->>>>>>> 58d5f573
         },
         {
             "name": "hamcrest/hamcrest-php",
@@ -3895,7 +3596,6 @@
         },
         {
             "name": "mockery/mockery",
-<<<<<<< HEAD
             "version": "1.2.0",
             "source": {
                 "type": "git",
@@ -3906,18 +3606,6 @@
                 "type": "zip",
                 "url": "https://api.github.com/repos/mockery/mockery/zipball/100633629bf76d57430b86b7098cd6beb996a35a",
                 "reference": "100633629bf76d57430b86b7098cd6beb996a35a",
-=======
-            "version": "0.9.10",
-            "source": {
-                "type": "git",
-                "url": "https://github.com/mockery/mockery.git",
-                "reference": "4876fc0c7d9e5da49712554a35c94d84ed1e9ee5"
-            },
-            "dist": {
-                "type": "zip",
-                "url": "https://api.github.com/repos/mockery/mockery/zipball/4876fc0c7d9e5da49712554a35c94d84ed1e9ee5",
-                "reference": "4876fc0c7d9e5da49712554a35c94d84ed1e9ee5",
->>>>>>> 58d5f573
                 "shasum": ""
             },
             "require": {
@@ -3969,7 +3657,6 @@
                 "test double",
                 "testing"
             ],
-<<<<<<< HEAD
             "time": "2018-10-02T21:52:37+00:00"
         },
         {
@@ -4016,9 +3703,6 @@
                 "object graph"
             ],
             "time": "2017-10-19T19:58:43+00:00"
-=======
-            "time": "2018-11-13T20:50:16+00:00"
->>>>>>> 58d5f573
         },
         {
             "name": "phpdocumentor/reflection-common",
@@ -5674,68 +5358,6 @@
             "description": "Symfony Process Component",
             "homepage": "https://symfony.com",
             "time": "2018-11-20T16:10:26+00:00"
-<<<<<<< HEAD
-=======
-        },
-        {
-            "name": "symfony/yaml",
-            "version": "v3.4.19",
-            "source": {
-                "type": "git",
-                "url": "https://github.com/symfony/yaml.git",
-                "reference": "291e13d808bec481eab83f301f7bff3e699ef603"
-            },
-            "dist": {
-                "type": "zip",
-                "url": "https://api.github.com/repos/symfony/yaml/zipball/291e13d808bec481eab83f301f7bff3e699ef603",
-                "reference": "291e13d808bec481eab83f301f7bff3e699ef603",
-                "shasum": ""
-            },
-            "require": {
-                "php": "^5.5.9|>=7.0.8",
-                "symfony/polyfill-ctype": "~1.8"
-            },
-            "conflict": {
-                "symfony/console": "<3.4"
-            },
-            "require-dev": {
-                "symfony/console": "~3.4|~4.0"
-            },
-            "suggest": {
-                "symfony/console": "For validating YAML files using the lint command"
-            },
-            "type": "library",
-            "extra": {
-                "branch-alias": {
-                    "dev-master": "3.4-dev"
-                }
-            },
-            "autoload": {
-                "psr-4": {
-                    "Symfony\\Component\\Yaml\\": ""
-                },
-                "exclude-from-classmap": [
-                    "/Tests/"
-                ]
-            },
-            "notification-url": "https://packagist.org/downloads/",
-            "license": [
-                "MIT"
-            ],
-            "authors": [
-                {
-                    "name": "Fabien Potencier",
-                    "email": "fabien@symfony.com"
-                },
-                {
-                    "name": "Symfony Community",
-                    "homepage": "https://symfony.com/contributors"
-                }
-            ],
-            "description": "Symfony Yaml Component",
-            "homepage": "https://symfony.com",
-            "time": "2018-11-11T19:48:54+00:00"
->>>>>>> 58d5f573
         },
         {
             "name": "webmozart/assert",
