{
    "_readme": [
        "This file locks the dependencies of your project to a known state",
        "Read more about it at https://getcomposer.org/doc/01-basic-usage.md#installing-dependencies",
        "This file is @generated automatically"
    ],
<<<<<<< HEAD
    "content-hash": "4881444c0908ffe1328b7356f20ce958",
=======
    "content-hash": "bc3091e35567007a03a18efb925ff0f4",
>>>>>>> 7030465a
    "packages": [
        {
            "name": "consolidation/annotated-command",
            "version": "2.12.0",
            "source": {
                "type": "git",
                "url": "https://github.com/consolidation/annotated-command.git",
                "reference": "512a2e54c98f3af377589de76c43b24652bcb789"
            },
            "dist": {
                "type": "zip",
                "url": "https://api.github.com/repos/consolidation/annotated-command/zipball/512a2e54c98f3af377589de76c43b24652bcb789",
                "reference": "512a2e54c98f3af377589de76c43b24652bcb789",
                "shasum": ""
            },
            "require": {
                "consolidation/output-formatters": "^3.4",
                "php": ">=5.4.5",
                "psr/log": "^1",
                "symfony/console": "^2.8|^3|^4",
                "symfony/event-dispatcher": "^2.5|^3|^4",
                "symfony/finder": "^2.5|^3|^4"
            },
            "require-dev": {
                "g1a/composer-test-scenarios": "^3",
                "php-coveralls/php-coveralls": "^1",
                "phpunit/phpunit": "^6",
                "squizlabs/php_codesniffer": "^2.7"
            },
            "type": "library",
            "extra": {
                "scenarios": {
                    "symfony4": {
                        "require": {
                            "symfony/console": "^4.0"
                        },
                        "config": {
                            "platform": {
                                "php": "7.1.3"
                            }
                        }
                    },
                    "symfony2": {
                        "require": {
                            "symfony/console": "^2.8"
                        },
                        "require-dev": {
                            "phpunit/phpunit": "^4.8.36"
                        },
                        "remove": [
                            "php-coveralls/php-coveralls"
                        ],
                        "config": {
                            "platform": {
                                "php": "5.4.8"
                            }
                        },
                        "scenario-options": {
                            "create-lockfile": "false"
                        }
                    },
                    "phpunit4": {
                        "require-dev": {
                            "phpunit/phpunit": "^4.8.36"
                        },
                        "remove": [
                            "php-coveralls/php-coveralls"
                        ],
                        "config": {
                            "platform": {
                                "php": "5.4.8"
                            }
                        }
                    }
                },
                "branch-alias": {
                    "dev-master": "2.x-dev"
                }
            },
            "autoload": {
                "psr-4": {
                    "Consolidation\\AnnotatedCommand\\": "src"
                }
            },
            "notification-url": "https://packagist.org/downloads/",
            "license": [
                "MIT"
            ],
            "authors": [
                {
                    "name": "Greg Anderson",
                    "email": "greg.1.anderson@greenknowe.org"
                }
            ],
            "description": "Initialize Symfony Console commands from annotated command class methods.",
            "time": "2019-03-08T16:55:03+00:00"
        },
        {
            "name": "consolidation/config",
            "version": "1.2.1",
            "source": {
                "type": "git",
                "url": "https://github.com/consolidation/config.git",
                "reference": "cac1279bae7efb5c7fb2ca4c3ba4b8eb741a96c1"
            },
            "dist": {
                "type": "zip",
                "url": "https://api.github.com/repos/consolidation/config/zipball/cac1279bae7efb5c7fb2ca4c3ba4b8eb741a96c1",
                "reference": "cac1279bae7efb5c7fb2ca4c3ba4b8eb741a96c1",
                "shasum": ""
            },
            "require": {
                "dflydev/dot-access-data": "^1.1.0",
                "grasmash/expander": "^1",
                "php": ">=5.4.0"
            },
            "require-dev": {
                "g1a/composer-test-scenarios": "^3",
                "php-coveralls/php-coveralls": "^1",
                "phpunit/phpunit": "^5",
                "squizlabs/php_codesniffer": "2.*",
                "symfony/console": "^2.5|^3|^4",
                "symfony/yaml": "^2.8.11|^3|^4"
            },
            "suggest": {
                "symfony/yaml": "Required to use Consolidation\\Config\\Loader\\YamlConfigLoader"
            },
            "type": "library",
            "extra": {
                "scenarios": {
                    "symfony4": {
                        "require-dev": {
                            "symfony/console": "^4.0"
                        },
                        "config": {
                            "platform": {
                                "php": "7.1.3"
                            }
                        }
                    },
                    "symfony2": {
                        "require-dev": {
                            "symfony/console": "^2.8",
                            "symfony/event-dispatcher": "^2.8",
                            "phpunit/phpunit": "^4.8.36"
                        },
                        "remove": [
                            "php-coveralls/php-coveralls"
                        ],
                        "config": {
                            "platform": {
                                "php": "5.4.8"
                            }
                        }
                    }
                },
                "branch-alias": {
                    "dev-master": "1.x-dev"
                }
            },
            "autoload": {
                "psr-4": {
                    "Consolidation\\Config\\": "src"
                }
            },
            "notification-url": "https://packagist.org/downloads/",
            "license": [
                "MIT"
            ],
            "authors": [
                {
                    "name": "Greg Anderson",
                    "email": "greg.1.anderson@greenknowe.org"
                }
            ],
            "description": "Provide configuration services for a commandline tool.",
            "time": "2019-03-03T19:37:04+00:00"
        },
        {
            "name": "consolidation/log",
            "version": "1.1.1",
            "source": {
                "type": "git",
                "url": "https://github.com/consolidation/log.git",
                "reference": "b2e887325ee90abc96b0a8b7b474cd9e7c896e3a"
            },
            "dist": {
                "type": "zip",
                "url": "https://api.github.com/repos/consolidation/log/zipball/b2e887325ee90abc96b0a8b7b474cd9e7c896e3a",
                "reference": "b2e887325ee90abc96b0a8b7b474cd9e7c896e3a",
                "shasum": ""
            },
            "require": {
                "php": ">=5.4.5",
                "psr/log": "^1.0",
                "symfony/console": "^2.8|^3|^4"
            },
            "require-dev": {
                "g1a/composer-test-scenarios": "^3",
                "php-coveralls/php-coveralls": "^1",
                "phpunit/phpunit": "^6",
                "squizlabs/php_codesniffer": "^2"
            },
            "type": "library",
            "extra": {
                "scenarios": {
                    "symfony4": {
                        "require": {
                            "symfony/console": "^4.0"
                        },
                        "config": {
                            "platform": {
                                "php": "7.1.3"
                            }
                        }
                    },
                    "symfony2": {
                        "require": {
                            "symfony/console": "^2.8"
                        },
                        "require-dev": {
                            "phpunit/phpunit": "^4.8.36"
                        },
                        "remove": [
                            "php-coveralls/php-coveralls"
                        ],
                        "config": {
                            "platform": {
                                "php": "5.4.8"
                            }
                        }
                    },
                    "phpunit4": {
                        "require-dev": {
                            "phpunit/phpunit": "^4.8.36"
                        },
                        "remove": [
                            "php-coveralls/php-coveralls"
                        ],
                        "config": {
                            "platform": {
                                "php": "5.4.8"
                            }
                        }
                    }
                },
                "branch-alias": {
                    "dev-master": "1.x-dev"
                }
            },
            "autoload": {
                "psr-4": {
                    "Consolidation\\Log\\": "src"
                }
            },
            "notification-url": "https://packagist.org/downloads/",
            "license": [
                "MIT"
            ],
            "authors": [
                {
                    "name": "Greg Anderson",
                    "email": "greg.1.anderson@greenknowe.org"
                }
            ],
            "description": "Improved Psr-3 / Psr\\Log logger based on Symfony Console components.",
            "time": "2019-01-01T17:30:51+00:00"
        },
        {
            "name": "consolidation/output-formatters",
            "version": "3.5.0",
            "source": {
                "type": "git",
                "url": "https://github.com/consolidation/output-formatters.git",
                "reference": "99ec998ffb697e0eada5aacf81feebfb13023605"
            },
            "dist": {
                "type": "zip",
                "url": "https://api.github.com/repos/consolidation/output-formatters/zipball/99ec998ffb697e0eada5aacf81feebfb13023605",
                "reference": "99ec998ffb697e0eada5aacf81feebfb13023605",
                "shasum": ""
            },
            "require": {
                "dflydev/dot-access-data": "^1.1.0",
                "php": ">=5.4.0",
                "symfony/console": "^2.8|^3|^4",
                "symfony/finder": "^2.5|^3|^4"
            },
            "require-dev": {
                "g1a/composer-test-scenarios": "^3",
                "php-coveralls/php-coveralls": "^1",
                "phpunit/phpunit": "^5.7.27",
                "squizlabs/php_codesniffer": "^2.7",
                "symfony/var-dumper": "^2.8|^3|^4",
                "victorjonsson/markdowndocs": "^1.3"
            },
            "suggest": {
                "symfony/var-dumper": "For using the var_dump formatter"
            },
            "type": "library",
            "extra": {
                "scenarios": {
                    "symfony4": {
                        "require": {
                            "symfony/console": "^4.0"
                        },
                        "require-dev": {
                            "phpunit/phpunit": "^6"
                        },
                        "config": {
                            "platform": {
                                "php": "7.1.3"
                            }
                        }
                    },
                    "symfony3": {
                        "require": {
                            "symfony/console": "^3.4",
                            "symfony/finder": "^3.4",
                            "symfony/var-dumper": "^3.4"
                        },
                        "config": {
                            "platform": {
                                "php": "5.6.32"
                            }
                        }
                    },
                    "symfony2": {
                        "require": {
                            "symfony/console": "^2.8"
                        },
                        "require-dev": {
                            "phpunit/phpunit": "^4.8.36"
                        },
                        "remove": [
                            "php-coveralls/php-coveralls"
                        ],
                        "config": {
                            "platform": {
                                "php": "5.4.8"
                            }
                        },
                        "scenario-options": {
                            "create-lockfile": "false"
                        }
                    }
                },
                "branch-alias": {
                    "dev-master": "3.x-dev"
                }
            },
            "autoload": {
                "psr-4": {
                    "Consolidation\\OutputFormatters\\": "src"
                }
            },
            "notification-url": "https://packagist.org/downloads/",
            "license": [
                "MIT"
            ],
            "authors": [
                {
                    "name": "Greg Anderson",
                    "email": "greg.1.anderson@greenknowe.org"
                }
            ],
            "description": "Format text by applying transformations provided by plug-in formatters.",
            "time": "2019-05-30T23:16:01+00:00"
        },
        {
            "name": "consolidation/robo",
            "version": "1.4.11",
            "source": {
                "type": "git",
                "url": "https://github.com/consolidation/Robo.git",
                "reference": "5fa1d901776a628167a325baa9db95d8edf13a80"
            },
            "dist": {
                "type": "zip",
                "url": "https://api.github.com/repos/consolidation/Robo/zipball/5fa1d901776a628167a325baa9db95d8edf13a80",
                "reference": "5fa1d901776a628167a325baa9db95d8edf13a80",
                "shasum": ""
            },
            "require": {
                "consolidation/annotated-command": "^2.11.0",
                "consolidation/config": "^1.2",
                "consolidation/log": "~1",
                "consolidation/output-formatters": "^3.1.13",
                "consolidation/self-update": "^1",
                "grasmash/yaml-expander": "^1.3",
                "league/container": "^2.2",
                "php": ">=5.5.0",
                "symfony/console": "^2.8|^3|^4",
                "symfony/event-dispatcher": "^2.5|^3|^4",
                "symfony/filesystem": "^2.5|^3|^4",
                "symfony/finder": "^2.5|^3|^4",
                "symfony/process": "^2.5|^3|^4"
            },
            "replace": {
                "codegyre/robo": "< 1.0"
            },
            "require-dev": {
                "codeception/aspect-mock": "^1|^2.1.1",
                "codeception/base": "^2.3.7",
                "codeception/verify": "^0.3.2",
                "g1a/composer-test-scenarios": "^3",
                "goaop/framework": "~2.1.2",
                "goaop/parser-reflection": "^1.1.0",
                "natxet/cssmin": "3.0.4",
                "nikic/php-parser": "^3.1.5",
                "patchwork/jsqueeze": "~2",
                "pear/archive_tar": "^1.4.4",
                "php-coveralls/php-coveralls": "^1",
                "phpunit/php-code-coverage": "~2|~4",
                "sebastian/comparator": "^1.2.4",
                "squizlabs/php_codesniffer": "^2.8"
            },
            "suggest": {
                "henrikbjorn/lurker": "For monitoring filesystem changes in taskWatch",
                "natxet/CssMin": "For minifying CSS files in taskMinify",
                "patchwork/jsqueeze": "For minifying JS files in taskMinify",
                "pear/archive_tar": "Allows tar archives to be created and extracted in taskPack and taskExtract, respectively."
            },
            "bin": [
                "robo"
            ],
            "type": "library",
            "extra": {
                "scenarios": {
                    "symfony4": {
                        "require": {
                            "symfony/console": "^4"
                        },
                        "config": {
                            "platform": {
                                "php": "7.1.3"
                            }
                        }
                    },
                    "symfony2": {
                        "require": {
                            "symfony/console": "^2.8"
                        },
                        "remove": [
                            "goaop/framework"
                        ],
                        "config": {
                            "platform": {
                                "php": "5.5.9"
                            }
                        },
                        "scenario-options": {
                            "create-lockfile": "false"
                        }
                    }
                },
                "branch-alias": {
                    "dev-master": "2.x-dev"
                }
            },
            "autoload": {
                "psr-4": {
                    "Robo\\": "src"
                }
            },
            "notification-url": "https://packagist.org/downloads/",
            "license": [
                "MIT"
            ],
            "authors": [
                {
                    "name": "Davert",
                    "email": "davert.php@resend.cc"
                }
            ],
            "description": "Modern task runner",
            "time": "2019-10-29T15:50:02+00:00"
        },
        {
            "name": "consolidation/self-update",
            "version": "1.1.5",
            "source": {
                "type": "git",
                "url": "https://github.com/consolidation/self-update.git",
                "reference": "a1c273b14ce334789825a09d06d4c87c0a02ad54"
            },
            "dist": {
                "type": "zip",
                "url": "https://api.github.com/repos/consolidation/self-update/zipball/a1c273b14ce334789825a09d06d4c87c0a02ad54",
                "reference": "a1c273b14ce334789825a09d06d4c87c0a02ad54",
                "shasum": ""
            },
            "require": {
                "php": ">=5.5.0",
                "symfony/console": "^2.8|^3|^4",
                "symfony/filesystem": "^2.5|^3|^4"
            },
            "bin": [
                "scripts/release"
            ],
            "type": "library",
            "extra": {
                "branch-alias": {
                    "dev-master": "1.x-dev"
                }
            },
            "autoload": {
                "psr-4": {
                    "SelfUpdate\\": "src"
                }
            },
            "notification-url": "https://packagist.org/downloads/",
            "license": [
                "MIT"
            ],
            "authors": [
                {
                    "name": "Greg Anderson",
                    "email": "greg.1.anderson@greenknowe.org"
                },
                {
                    "name": "Alexander Menk",
                    "email": "menk@mestrona.net"
                }
            ],
            "description": "Provides a self:update command for Symfony Console applications.",
            "time": "2018-10-28T01:52:03+00:00"
        },
        {
            "name": "container-interop/container-interop",
            "version": "1.2.0",
            "source": {
                "type": "git",
                "url": "https://github.com/container-interop/container-interop.git",
                "reference": "79cbf1341c22ec75643d841642dd5d6acd83bdb8"
            },
            "dist": {
                "type": "zip",
                "url": "https://api.github.com/repos/container-interop/container-interop/zipball/79cbf1341c22ec75643d841642dd5d6acd83bdb8",
                "reference": "79cbf1341c22ec75643d841642dd5d6acd83bdb8",
                "shasum": ""
            },
            "require": {
                "psr/container": "^1.0"
            },
            "type": "library",
            "autoload": {
                "psr-4": {
                    "Interop\\Container\\": "src/Interop/Container/"
                }
            },
            "notification-url": "https://packagist.org/downloads/",
            "license": [
                "MIT"
            ],
            "description": "Promoting the interoperability of container objects (DIC, SL, etc.)",
            "homepage": "https://github.com/container-interop/container-interop",
            "abandoned": "psr/container",
            "time": "2017-02-14T19:40:03+00:00"
        },
        {
            "name": "defuse/php-encryption",
            "version": "v2.2.1",
            "source": {
                "type": "git",
                "url": "https://github.com/defuse/php-encryption.git",
                "reference": "0f407c43b953d571421e0020ba92082ed5fb7620"
            },
            "dist": {
                "type": "zip",
                "url": "https://api.github.com/repos/defuse/php-encryption/zipball/0f407c43b953d571421e0020ba92082ed5fb7620",
                "reference": "0f407c43b953d571421e0020ba92082ed5fb7620",
                "shasum": ""
            },
            "require": {
                "ext-openssl": "*",
                "paragonie/random_compat": ">= 2",
                "php": ">=5.4.0"
            },
            "require-dev": {
                "nikic/php-parser": "^2.0|^3.0|^4.0",
                "phpunit/phpunit": "^4|^5"
            },
            "bin": [
                "bin/generate-defuse-key"
            ],
            "type": "library",
            "autoload": {
                "psr-4": {
                    "Defuse\\Crypto\\": "src"
                }
            },
            "notification-url": "https://packagist.org/downloads/",
            "license": [
                "MIT"
            ],
            "authors": [
                {
                    "name": "Taylor Hornby",
                    "email": "taylor@defuse.ca",
                    "homepage": "https://defuse.ca/"
                },
                {
                    "name": "Scott Arciszewski",
                    "email": "info@paragonie.com",
                    "homepage": "https://paragonie.com"
                }
            ],
            "description": "Secure PHP Encryption Library",
            "keywords": [
                "aes",
                "authenticated encryption",
                "cipher",
                "crypto",
                "cryptography",
                "encrypt",
                "encryption",
                "openssl",
                "security",
                "symmetric key cryptography"
            ],
            "time": "2018-07-24T23:27:56+00:00"
        },
        {
            "name": "dflydev/dot-access-data",
            "version": "v1.1.0",
            "source": {
                "type": "git",
                "url": "https://github.com/dflydev/dflydev-dot-access-data.git",
                "reference": "3fbd874921ab2c041e899d044585a2ab9795df8a"
            },
            "dist": {
                "type": "zip",
                "url": "https://api.github.com/repos/dflydev/dflydev-dot-access-data/zipball/3fbd874921ab2c041e899d044585a2ab9795df8a",
                "reference": "3fbd874921ab2c041e899d044585a2ab9795df8a",
                "shasum": ""
            },
            "require": {
                "php": ">=5.3.2"
            },
            "type": "library",
            "extra": {
                "branch-alias": {
                    "dev-master": "1.0-dev"
                }
            },
            "autoload": {
                "psr-0": {
                    "Dflydev\\DotAccessData": "src"
                }
            },
            "notification-url": "https://packagist.org/downloads/",
            "license": [
                "MIT"
            ],
            "authors": [
                {
                    "name": "Dragonfly Development Inc.",
                    "email": "info@dflydev.com",
                    "homepage": "http://dflydev.com"
                },
                {
                    "name": "Beau Simensen",
                    "email": "beau@dflydev.com",
                    "homepage": "http://beausimensen.com"
                },
                {
                    "name": "Carlos Frutos",
                    "email": "carlos@kiwing.it",
                    "homepage": "https://github.com/cfrutos"
                }
            ],
            "description": "Given a deep data structure, access data by dot notation.",
            "homepage": "https://github.com/dflydev/dflydev-dot-access-data",
            "keywords": [
                "access",
                "data",
                "dot",
                "notation"
            ],
            "time": "2017-01-20T21:14:22+00:00"
        },
        {
            "name": "elasticsearch/elasticsearch",
            "version": "v5.5.0",
            "source": {
                "type": "git",
                "url": "https://github.com/elastic/elasticsearch-php.git",
                "reference": "48b8a90e2b97b4d69ce42851c1b9e59f8054661a"
            },
            "dist": {
                "type": "zip",
                "url": "https://api.github.com/repos/elastic/elasticsearch-php/zipball/48b8a90e2b97b4d69ce42851c1b9e59f8054661a",
                "reference": "48b8a90e2b97b4d69ce42851c1b9e59f8054661a",
                "shasum": ""
            },
            "require": {
                "guzzlehttp/ringphp": "~1.0",
                "php": "^5.6|^7.0",
                "psr/log": "~1.0"
            },
            "require-dev": {
                "cpliakas/git-wrapper": "~1.0",
                "doctrine/inflector": "^1.1",
                "mockery/mockery": "0.9.4",
                "phpunit/phpunit": "^4.7|^5.4",
                "sami/sami": "~3.2",
                "symfony/finder": "^2.8",
                "symfony/yaml": "^2.8"
            },
            "suggest": {
                "ext-curl": "*",
                "monolog/monolog": "Allows for client-level logging and tracing"
            },
            "type": "library",
            "autoload": {
                "psr-4": {
                    "Elasticsearch\\": "src/Elasticsearch/"
                }
            },
            "notification-url": "https://packagist.org/downloads/",
            "license": [
                "Apache-2.0"
            ],
            "authors": [
                {
                    "name": "Zachary Tong"
                }
            ],
            "description": "PHP Client for Elasticsearch",
            "keywords": [
                "client",
                "elasticsearch",
                "search"
            ],
            "time": "2019-07-18T15:11:30+00:00"
        },
        {
            "name": "ezyang/htmlpurifier",
            "version": "v4.12.0",
            "source": {
                "type": "git",
                "url": "https://github.com/ezyang/htmlpurifier.git",
                "reference": "a617e55bc62a87eec73bd456d146d134ad716f03"
            },
            "dist": {
                "type": "zip",
                "url": "https://api.github.com/repos/ezyang/htmlpurifier/zipball/a617e55bc62a87eec73bd456d146d134ad716f03",
                "reference": "a617e55bc62a87eec73bd456d146d134ad716f03",
                "shasum": ""
            },
            "require": {
                "php": ">=5.2"
            },
            "require-dev": {
                "simpletest/simpletest": "dev-master#72de02a7b80c6bb8864ef9bf66d41d2f58f826bd"
            },
            "type": "library",
            "autoload": {
                "psr-0": {
                    "HTMLPurifier": "library/"
                },
                "files": [
                    "library/HTMLPurifier.composer.php"
                ]
            },
            "notification-url": "https://packagist.org/downloads/",
            "license": [
                "LGPL-2.1-or-later"
            ],
            "authors": [
                {
                    "name": "Edward Z. Yang",
                    "email": "admin@htmlpurifier.org",
                    "homepage": "http://ezyang.com"
                }
            ],
            "description": "Standards compliant HTML filter written in PHP",
            "homepage": "http://htmlpurifier.org/",
            "keywords": [
                "html"
            ],
            "time": "2019-10-28T03:44:26+00:00"
        },
        {
            "name": "firebase/php-jwt",
            "version": "v5.0.0",
            "source": {
                "type": "git",
                "url": "https://github.com/firebase/php-jwt.git",
                "reference": "9984a4d3a32ae7673d6971ea00bae9d0a1abba0e"
            },
            "dist": {
                "type": "zip",
                "url": "https://api.github.com/repos/firebase/php-jwt/zipball/9984a4d3a32ae7673d6971ea00bae9d0a1abba0e",
                "reference": "9984a4d3a32ae7673d6971ea00bae9d0a1abba0e",
                "shasum": ""
            },
            "require": {
                "php": ">=5.3.0"
            },
            "require-dev": {
                "phpunit/phpunit": " 4.8.35"
            },
            "type": "library",
            "autoload": {
                "psr-4": {
                    "Firebase\\JWT\\": "src"
                }
            },
            "notification-url": "https://packagist.org/downloads/",
            "license": [
                "BSD-3-Clause"
            ],
            "authors": [
                {
                    "name": "Neuman Vong",
                    "email": "neuman+pear@twilio.com",
                    "role": "Developer"
                },
                {
                    "name": "Anant Narayanan",
                    "email": "anant@php.net",
                    "role": "Developer"
                }
            ],
            "description": "A simple library to encode and decode JSON Web Tokens (JWT) in PHP. Should conform to the current spec.",
            "homepage": "https://github.com/firebase/php-jwt",
            "time": "2017-06-27T22:17:23+00:00"
        },
        {
            "name": "google/apiclient",
            "version": "v2.4.0",
            "source": {
                "type": "git",
                "url": "https://github.com/googleapis/google-api-php-client.git",
                "reference": "cd3c37998020d91ae4eafca4f26a92da4dabba83"
            },
            "dist": {
                "type": "zip",
                "url": "https://api.github.com/repos/googleapis/google-api-php-client/zipball/cd3c37998020d91ae4eafca4f26a92da4dabba83",
                "reference": "cd3c37998020d91ae4eafca4f26a92da4dabba83",
                "shasum": ""
            },
            "require": {
                "firebase/php-jwt": "~2.0||~3.0||~4.0||~5.0",
                "google/apiclient-services": "~0.13",
                "google/auth": "^1.0",
                "guzzlehttp/guzzle": "~5.3.1||~6.0",
                "guzzlehttp/psr7": "^1.2",
                "monolog/monolog": "^1.17|^2.0",
                "php": ">=5.4",
                "phpseclib/phpseclib": "~0.3.10||~2.0"
            },
            "require-dev": {
                "cache/filesystem-adapter": "^0.3.2",
                "dealerdirect/phpcodesniffer-composer-installer": "^0.5.0",
                "phpcompatibility/php-compatibility": "^9.2",
                "phpunit/phpunit": "~4.8.36",
                "squizlabs/php_codesniffer": "~2.3",
                "symfony/css-selector": "~2.1",
                "symfony/dom-crawler": "~2.1"
            },
            "suggest": {
                "cache/filesystem-adapter": "For caching certs and tokens (using Google_Client::setCache)"
            },
            "type": "library",
            "extra": {
                "branch-alias": {
                    "dev-master": "2.x-dev"
                }
            },
            "autoload": {
                "psr-0": {
                    "Google_": "src/"
                },
                "classmap": [
                    "src/Google/Service/"
                ]
            },
            "notification-url": "https://packagist.org/downloads/",
            "license": [
                "Apache-2.0"
            ],
            "description": "Client library for Google APIs",
            "homepage": "http://developers.google.com/api-client-library/php",
            "keywords": [
                "google"
            ],
            "time": "2019-09-11T17:38:10+00:00"
        },
        {
            "name": "google/apiclient-services",
<<<<<<< HEAD
            "version": "v0.124",
            "source": {
                "type": "git",
                "url": "https://github.com/googleapis/google-api-php-client-services.git",
                "reference": "7bdd526abda4d802e973816cd7b4f3f3bc75fa03"
            },
            "dist": {
                "type": "zip",
                "url": "https://api.github.com/repos/googleapis/google-api-php-client-services/zipball/7bdd526abda4d802e973816cd7b4f3f3bc75fa03",
                "reference": "7bdd526abda4d802e973816cd7b4f3f3bc75fa03",
=======
            "version": "v0.121",
            "source": {
                "type": "git",
                "url": "https://github.com/googleapis/google-api-php-client-services.git",
                "reference": "a33fd9ed19fe4e27f2ccebbf45646f38e7cb95af"
            },
            "dist": {
                "type": "zip",
                "url": "https://api.github.com/repos/googleapis/google-api-php-client-services/zipball/a33fd9ed19fe4e27f2ccebbf45646f38e7cb95af",
                "reference": "a33fd9ed19fe4e27f2ccebbf45646f38e7cb95af",
>>>>>>> 7030465a
                "shasum": ""
            },
            "require": {
                "php": ">=5.4"
            },
            "require-dev": {
<<<<<<< HEAD
                "phpunit/phpunit": "^4.8|^5"
=======
                "phpunit/phpunit": "~4.8"
>>>>>>> 7030465a
            },
            "type": "library",
            "autoload": {
                "psr-0": {
                    "Google_Service_": "src"
                }
            },
            "notification-url": "https://packagist.org/downloads/",
            "license": [
                "Apache-2.0"
            ],
            "description": "Client library for Google APIs",
            "homepage": "http://developers.google.com/api-client-library/php",
            "keywords": [
                "google"
            ],
<<<<<<< HEAD
            "time": "2020-01-25T00:24:16+00:00"
=======
            "time": "2019-11-03T00:23:34+00:00"
>>>>>>> 7030465a
        },
        {
            "name": "google/auth",
            "version": "v1.6.1",
            "source": {
                "type": "git",
                "url": "https://github.com/googleapis/google-auth-library-php.git",
                "reference": "45635ac69d0b95f38885531d4ebcdfcb2ebb6f36"
            },
            "dist": {
                "type": "zip",
                "url": "https://api.github.com/repos/googleapis/google-auth-library-php/zipball/45635ac69d0b95f38885531d4ebcdfcb2ebb6f36",
                "reference": "45635ac69d0b95f38885531d4ebcdfcb2ebb6f36",
                "shasum": ""
            },
            "require": {
                "firebase/php-jwt": "~2.0|~3.0|~4.0|~5.0",
                "guzzlehttp/guzzle": "~5.3.1|~6.0",
                "guzzlehttp/psr7": "^1.2",
                "php": ">=5.4",
                "psr/cache": "^1.0",
                "psr/http-message": "^1.0"
            },
            "require-dev": {
                "friendsofphp/php-cs-fixer": "^1.11",
                "guzzlehttp/promises": "0.1.1|^1.3",
                "phpseclib/phpseclib": "^2",
                "phpunit/phpunit": "^4.8.36|^5.7",
                "sebastian/comparator": ">=1.2.3"
            },
            "suggest": {
                "phpseclib/phpseclib": "May be used in place of OpenSSL for signing strings or for token management. Please require version ^2."
            },
            "type": "library",
            "autoload": {
                "psr-4": {
                    "Google\\Auth\\": "src"
                }
            },
            "notification-url": "https://packagist.org/downloads/",
            "license": [
                "Apache-2.0"
            ],
            "description": "Google Auth Library for PHP",
            "homepage": "http://github.com/google/google-auth-library-php",
            "keywords": [
                "Authentication",
                "google",
                "oauth2"
            ],
            "time": "2019-10-29T20:13:04+00:00"
        },
        {
            "name": "google/recaptcha",
            "version": "1.2.3",
            "source": {
                "type": "git",
                "url": "https://github.com/google/recaptcha.git",
                "reference": "98c4a6573b27e8b0990ea8789c74ea378795134c"
            },
            "dist": {
                "type": "zip",
                "url": "https://api.github.com/repos/google/recaptcha/zipball/98c4a6573b27e8b0990ea8789c74ea378795134c",
                "reference": "98c4a6573b27e8b0990ea8789c74ea378795134c",
                "shasum": ""
            },
            "require": {
                "php": ">=5.5"
            },
            "require-dev": {
                "friendsofphp/php-cs-fixer": "^2.2.20|^2.15",
                "php-coveralls/php-coveralls": "^2.1",
                "phpunit/phpunit": "^4.8.36|^5.7.27|^6.59|^7.5.11"
            },
            "type": "library",
            "extra": {
                "branch-alias": {
                    "dev-master": "1.2.x-dev"
                }
            },
            "autoload": {
                "psr-4": {
                    "ReCaptcha\\": "src/ReCaptcha"
                }
            },
            "notification-url": "https://packagist.org/downloads/",
            "license": [
                "BSD-3-Clause"
            ],
            "description": "Client library for reCAPTCHA, a free service that protects websites from spam and abuse.",
            "homepage": "https://www.google.com/recaptcha/",
            "keywords": [
                "Abuse",
                "captcha",
                "recaptcha",
                "spam"
            ],
            "time": "2019-08-16T15:48:25+00:00"
        },
        {
            "name": "grasmash/expander",
            "version": "1.0.0",
            "source": {
                "type": "git",
                "url": "https://github.com/grasmash/expander.git",
                "reference": "95d6037344a4be1dd5f8e0b0b2571a28c397578f"
            },
            "dist": {
                "type": "zip",
                "url": "https://api.github.com/repos/grasmash/expander/zipball/95d6037344a4be1dd5f8e0b0b2571a28c397578f",
                "reference": "95d6037344a4be1dd5f8e0b0b2571a28c397578f",
                "shasum": ""
            },
            "require": {
                "dflydev/dot-access-data": "^1.1.0",
                "php": ">=5.4"
            },
            "require-dev": {
                "greg-1-anderson/composer-test-scenarios": "^1",
                "phpunit/phpunit": "^4|^5.5.4",
                "satooshi/php-coveralls": "^1.0.2|dev-master",
                "squizlabs/php_codesniffer": "^2.7"
            },
            "type": "library",
            "extra": {
                "branch-alias": {
                    "dev-master": "1.x-dev"
                }
            },
            "autoload": {
                "psr-4": {
                    "Grasmash\\Expander\\": "src/"
                }
            },
            "notification-url": "https://packagist.org/downloads/",
            "license": [
                "MIT"
            ],
            "authors": [
                {
                    "name": "Matthew Grasmick"
                }
            ],
            "description": "Expands internal property references in PHP arrays file.",
            "time": "2017-12-21T22:14:55+00:00"
        },
        {
            "name": "grasmash/yaml-expander",
            "version": "1.4.0",
            "source": {
                "type": "git",
                "url": "https://github.com/grasmash/yaml-expander.git",
                "reference": "3f0f6001ae707a24f4d9733958d77d92bf9693b1"
            },
            "dist": {
                "type": "zip",
                "url": "https://api.github.com/repos/grasmash/yaml-expander/zipball/3f0f6001ae707a24f4d9733958d77d92bf9693b1",
                "reference": "3f0f6001ae707a24f4d9733958d77d92bf9693b1",
                "shasum": ""
            },
            "require": {
                "dflydev/dot-access-data": "^1.1.0",
                "php": ">=5.4",
                "symfony/yaml": "^2.8.11|^3|^4"
            },
            "require-dev": {
                "greg-1-anderson/composer-test-scenarios": "^1",
                "phpunit/phpunit": "^4.8|^5.5.4",
                "satooshi/php-coveralls": "^1.0.2|dev-master",
                "squizlabs/php_codesniffer": "^2.7"
            },
            "type": "library",
            "extra": {
                "branch-alias": {
                    "dev-master": "1.x-dev"
                }
            },
            "autoload": {
                "psr-4": {
                    "Grasmash\\YamlExpander\\": "src/"
                }
            },
            "notification-url": "https://packagist.org/downloads/",
            "license": [
                "MIT"
            ],
            "authors": [
                {
                    "name": "Matthew Grasmick"
                }
            ],
            "description": "Expands internal property references in a yaml file.",
            "time": "2017-12-16T16:06:03+00:00"
        },
        {
            "name": "guzzlehttp/guzzle",
<<<<<<< HEAD
            "version": "6.5.2",
            "source": {
                "type": "git",
                "url": "https://github.com/guzzle/guzzle.git",
                "reference": "43ece0e75098b7ecd8d13918293029e555a50f82"
            },
            "dist": {
                "type": "zip",
                "url": "https://api.github.com/repos/guzzle/guzzle/zipball/43ece0e75098b7ecd8d13918293029e555a50f82",
                "reference": "43ece0e75098b7ecd8d13918293029e555a50f82",
=======
            "version": "6.4.1",
            "source": {
                "type": "git",
                "url": "https://github.com/guzzle/guzzle.git",
                "reference": "0895c932405407fd3a7368b6910c09a24d26db11"
            },
            "dist": {
                "type": "zip",
                "url": "https://api.github.com/repos/guzzle/guzzle/zipball/0895c932405407fd3a7368b6910c09a24d26db11",
                "reference": "0895c932405407fd3a7368b6910c09a24d26db11",
>>>>>>> 7030465a
                "shasum": ""
            },
            "require": {
                "ext-json": "*",
                "guzzlehttp/promises": "^1.0",
                "guzzlehttp/psr7": "^1.6.1",
                "php": ">=5.5"
            },
            "require-dev": {
                "ext-curl": "*",
                "phpunit/phpunit": "^4.8.35 || ^5.7 || ^6.4 || ^7.0",
                "psr/log": "^1.1"
            },
            "suggest": {
<<<<<<< HEAD
                "ext-intl": "Required for Internationalized Domain Name (IDN) support",
=======
>>>>>>> 7030465a
                "psr/log": "Required for using the Log middleware"
            },
            "type": "library",
            "extra": {
                "branch-alias": {
<<<<<<< HEAD
                    "dev-master": "6.5-dev"
=======
                    "dev-master": "6.3-dev"
>>>>>>> 7030465a
                }
            },
            "autoload": {
                "psr-4": {
                    "GuzzleHttp\\": "src/"
                },
                "files": [
                    "src/functions_include.php"
                ]
            },
            "notification-url": "https://packagist.org/downloads/",
            "license": [
                "MIT"
            ],
            "authors": [
                {
                    "name": "Michael Dowling",
                    "email": "mtdowling@gmail.com",
                    "homepage": "https://github.com/mtdowling"
                }
            ],
            "description": "Guzzle is a PHP HTTP client library",
            "homepage": "http://guzzlephp.org/",
            "keywords": [
                "client",
                "curl",
                "framework",
                "http",
                "http client",
                "rest",
                "web service"
            ],
<<<<<<< HEAD
            "time": "2019-12-23T11:57:10+00:00"
=======
            "time": "2019-10-23T15:58:00+00:00"
>>>>>>> 7030465a
        },
        {
            "name": "guzzlehttp/promises",
            "version": "v1.3.1",
            "source": {
                "type": "git",
                "url": "https://github.com/guzzle/promises.git",
                "reference": "a59da6cf61d80060647ff4d3eb2c03a2bc694646"
            },
            "dist": {
                "type": "zip",
                "url": "https://api.github.com/repos/guzzle/promises/zipball/a59da6cf61d80060647ff4d3eb2c03a2bc694646",
                "reference": "a59da6cf61d80060647ff4d3eb2c03a2bc694646",
                "shasum": ""
            },
            "require": {
                "php": ">=5.5.0"
            },
            "require-dev": {
                "phpunit/phpunit": "^4.0"
            },
            "type": "library",
            "extra": {
                "branch-alias": {
                    "dev-master": "1.4-dev"
                }
            },
            "autoload": {
                "psr-4": {
                    "GuzzleHttp\\Promise\\": "src/"
                },
                "files": [
                    "src/functions_include.php"
                ]
            },
            "notification-url": "https://packagist.org/downloads/",
            "license": [
                "MIT"
            ],
            "authors": [
                {
                    "name": "Michael Dowling",
                    "email": "mtdowling@gmail.com",
                    "homepage": "https://github.com/mtdowling"
                }
            ],
            "description": "Guzzle promises library",
            "keywords": [
                "promise"
            ],
            "time": "2016-12-20T10:07:11+00:00"
        },
        {
            "name": "guzzlehttp/psr7",
            "version": "1.6.1",
            "source": {
                "type": "git",
                "url": "https://github.com/guzzle/psr7.git",
                "reference": "239400de7a173fe9901b9ac7c06497751f00727a"
            },
            "dist": {
                "type": "zip",
                "url": "https://api.github.com/repos/guzzle/psr7/zipball/239400de7a173fe9901b9ac7c06497751f00727a",
                "reference": "239400de7a173fe9901b9ac7c06497751f00727a",
                "shasum": ""
            },
            "require": {
                "php": ">=5.4.0",
                "psr/http-message": "~1.0",
                "ralouphie/getallheaders": "^2.0.5 || ^3.0.0"
            },
            "provide": {
                "psr/http-message-implementation": "1.0"
            },
            "require-dev": {
                "ext-zlib": "*",
                "phpunit/phpunit": "~4.8.36 || ^5.7.27 || ^6.5.8"
            },
            "suggest": {
                "zendframework/zend-httphandlerrunner": "Emit PSR-7 responses"
            },
            "type": "library",
            "extra": {
                "branch-alias": {
                    "dev-master": "1.6-dev"
                }
            },
            "autoload": {
                "psr-4": {
                    "GuzzleHttp\\Psr7\\": "src/"
                },
                "files": [
                    "src/functions_include.php"
                ]
            },
            "notification-url": "https://packagist.org/downloads/",
            "license": [
                "MIT"
            ],
            "authors": [
                {
                    "name": "Michael Dowling",
                    "email": "mtdowling@gmail.com",
                    "homepage": "https://github.com/mtdowling"
                },
                {
                    "name": "Tobias Schultze",
                    "homepage": "https://github.com/Tobion"
                }
            ],
            "description": "PSR-7 message implementation that also provides common utility methods",
            "keywords": [
                "http",
                "message",
                "psr-7",
                "request",
                "response",
                "stream",
                "uri",
                "url"
            ],
            "time": "2019-07-01T23:21:34+00:00"
        },
        {
            "name": "guzzlehttp/ringphp",
            "version": "1.1.1",
            "source": {
                "type": "git",
                "url": "https://github.com/guzzle/RingPHP.git",
                "reference": "5e2a174052995663dd68e6b5ad838afd47dd615b"
            },
            "dist": {
                "type": "zip",
                "url": "https://api.github.com/repos/guzzle/RingPHP/zipball/5e2a174052995663dd68e6b5ad838afd47dd615b",
                "reference": "5e2a174052995663dd68e6b5ad838afd47dd615b",
                "shasum": ""
            },
            "require": {
                "guzzlehttp/streams": "~3.0",
                "php": ">=5.4.0",
                "react/promise": "~2.0"
            },
            "require-dev": {
                "ext-curl": "*",
                "phpunit/phpunit": "~4.0"
<<<<<<< HEAD
=======
            },
            "suggest": {
                "ext-curl": "Guzzle will use specific adapters if cURL is present"
            },
            "type": "library",
            "extra": {
                "branch-alias": {
                    "dev-master": "1.1-dev"
                }
            },
            "autoload": {
                "psr-4": {
                    "GuzzleHttp\\Ring\\": "src/"
                }
            },
            "notification-url": "https://packagist.org/downloads/",
            "license": [
                "MIT"
            ],
            "authors": [
                {
                    "name": "Michael Dowling",
                    "email": "mtdowling@gmail.com",
                    "homepage": "https://github.com/mtdowling"
                }
            ],
            "description": "Provides a simple API and specification that abstracts away the details of HTTP into a single PHP function.",
            "time": "2018-07-31T13:22:33+00:00"
        },
        {
            "name": "guzzlehttp/streams",
            "version": "3.0.0",
            "source": {
                "type": "git",
                "url": "https://github.com/guzzle/streams.git",
                "reference": "47aaa48e27dae43d39fc1cea0ccf0d84ac1a2ba5"
            },
            "dist": {
                "type": "zip",
                "url": "https://api.github.com/repos/guzzle/streams/zipball/47aaa48e27dae43d39fc1cea0ccf0d84ac1a2ba5",
                "reference": "47aaa48e27dae43d39fc1cea0ccf0d84ac1a2ba5",
                "shasum": ""
            },
            "require": {
                "php": ">=5.4.0"
            },
            "require-dev": {
                "phpunit/phpunit": "~4.0"
            },
            "type": "library",
            "extra": {
                "branch-alias": {
                    "dev-master": "3.0-dev"
                }
            },
            "autoload": {
                "psr-4": {
                    "GuzzleHttp\\Stream\\": "src/"
                }
            },
            "notification-url": "https://packagist.org/downloads/",
            "license": [
                "MIT"
            ],
            "authors": [
                {
                    "name": "Michael Dowling",
                    "email": "mtdowling@gmail.com",
                    "homepage": "https://github.com/mtdowling"
                }
            ],
            "description": "Provides a simple abstraction over streams of data",
            "homepage": "http://guzzlephp.org/",
            "keywords": [
                "Guzzle",
                "stream"
            ],
            "time": "2014-10-12T19:18:40+00:00"
        },
        {
            "name": "jeremykendall/php-domain-parser",
            "version": "4.0.3-alpha",
            "source": {
                "type": "git",
                "url": "https://github.com/jeremykendall/php-domain-parser.git",
                "reference": "026a459bb2d32b0352731b5cb525f2c1d2b9d673"
            },
            "dist": {
                "type": "zip",
                "url": "https://api.github.com/repos/jeremykendall/php-domain-parser/zipball/026a459bb2d32b0352731b5cb525f2c1d2b9d673",
                "reference": "026a459bb2d32b0352731b5cb525f2c1d2b9d673",
                "shasum": ""
            },
            "require": {
                "ext-curl": "*",
                "ext-intl": "*",
                "ext-mbstring": "*",
                "php": ">=5.3.0"
            },
            "require-dev": {
                "fabpot/php-cs-fixer": "^1.11",
                "jeremykendall/debug-die": "0.0.1.*",
                "mikey179/vfsstream": "~1.6",
                "phing/phing": "^2.13",
                "phpunit/phpunit": "~4.8"
>>>>>>> 7030465a
            },
            "suggest": {
                "ext-curl": "Guzzle will use specific adapters if cURL is present"
            },
            "type": "library",
            "extra": {
                "branch-alias": {
                    "dev-master": "1.1-dev"
                }
            },
            "autoload": {
                "psr-4": {
                    "GuzzleHttp\\Ring\\": "src/"
                }
            },
            "notification-url": "https://packagist.org/downloads/",
            "license": [
                "MIT"
            ],
            "authors": [
                {
                    "name": "Michael Dowling",
                    "email": "mtdowling@gmail.com",
                    "homepage": "https://github.com/mtdowling"
                }
            ],
            "description": "Provides a simple API and specification that abstracts away the details of HTTP into a single PHP function.",
            "abandoned": true,
            "time": "2018-07-31T13:22:33+00:00"
        },
        {
            "name": "guzzlehttp/streams",
            "version": "3.0.0",
            "source": {
                "type": "git",
                "url": "https://github.com/guzzle/streams.git",
                "reference": "47aaa48e27dae43d39fc1cea0ccf0d84ac1a2ba5"
            },
            "dist": {
                "type": "zip",
                "url": "https://api.github.com/repos/guzzle/streams/zipball/47aaa48e27dae43d39fc1cea0ccf0d84ac1a2ba5",
                "reference": "47aaa48e27dae43d39fc1cea0ccf0d84ac1a2ba5",
                "shasum": ""
            },
            "require": {
                "php": ">=5.4.0"
            },
            "require-dev": {
                "phpunit/phpunit": "~4.0"
            },
            "type": "library",
            "extra": {
                "branch-alias": {
                    "dev-master": "3.0-dev"
                }
            },
            "autoload": {
                "psr-4": {
                    "GuzzleHttp\\Stream\\": "src/"
                }
            },
            "notification-url": "https://packagist.org/downloads/",
            "license": [
                "MIT"
            ],
            "authors": [
                {
                    "name": "Michael Dowling",
                    "email": "mtdowling@gmail.com",
                    "homepage": "https://github.com/mtdowling"
                }
            ],
            "description": "Provides a simple abstraction over streams of data",
            "homepage": "http://guzzlephp.org/",
            "keywords": [
                "Guzzle",
                "stream"
            ],
            "abandoned": true,
            "time": "2014-10-12T19:18:40+00:00"
        },
        {
            "name": "jeremykendall/php-domain-parser",
            "version": "4.0.3-alpha",
            "source": {
                "type": "git",
                "url": "https://github.com/jeremykendall/php-domain-parser.git",
                "reference": "026a459bb2d32b0352731b5cb525f2c1d2b9d673"
            },
            "dist": {
                "type": "zip",
                "url": "https://api.github.com/repos/jeremykendall/php-domain-parser/zipball/026a459bb2d32b0352731b5cb525f2c1d2b9d673",
                "reference": "026a459bb2d32b0352731b5cb525f2c1d2b9d673",
                "shasum": ""
            },
            "require": {
                "ext-curl": "*",
                "ext-intl": "*",
                "ext-mbstring": "*",
                "php": ">=5.3.0"
            },
            "require-dev": {
                "fabpot/php-cs-fixer": "^1.11",
                "jeremykendall/debug-die": "0.0.1.*",
                "mikey179/vfsstream": "~1.6",
                "phing/phing": "^2.13",
                "phpunit/phpunit": "~4.8"
            },
            "bin": [
                "bin/parse",
                "bin/update-psl"
            ],
            "type": "library",
            "autoload": {
                "psr-0": {
                    "Pdp\\": "src/"
                },
                "files": [
                    "src/pdp-parse-url.php"
                ]
            },
            "notification-url": "https://packagist.org/downloads/",
            "license": [
                "MIT"
            ],
            "authors": [
                {
                    "name": "Jeremy Kendall",
                    "homepage": "http://about.me/jeremykendall",
                    "role": "Developer"
                },
                {
                    "name": "Contributors",
                    "homepage": "https://github.com/jeremykendall/php-domain-parser/graphs/contributors"
                }
            ],
            "description": "Public Suffix List based URL parsing implemented in PHP.",
            "homepage": "https://github.com/jeremykendall/php-domain-parser",
            "keywords": [
                "Public Suffix List",
                "domain parsing",
                "url parsing"
            ],
            "time": "2017-09-28T15:52:11+00:00"
        },
        {
            "name": "justinrainbow/json-schema",
            "version": "5.2.9",
            "source": {
                "type": "git",
                "url": "https://github.com/justinrainbow/json-schema.git",
                "reference": "44c6787311242a979fa15c704327c20e7221a0e4"
            },
            "dist": {
                "type": "zip",
                "url": "https://api.github.com/repos/justinrainbow/json-schema/zipball/44c6787311242a979fa15c704327c20e7221a0e4",
                "reference": "44c6787311242a979fa15c704327c20e7221a0e4",
                "shasum": ""
            },
            "require": {
                "php": ">=5.3.3"
            },
            "require-dev": {
                "friendsofphp/php-cs-fixer": "~2.2.20||~2.15.1",
                "json-schema/json-schema-test-suite": "1.2.0",
                "phpunit/phpunit": "^4.8.35"
            },
            "bin": [
                "bin/validate-json"
            ],
            "type": "library",
            "extra": {
                "branch-alias": {
                    "dev-master": "5.0.x-dev"
                }
            },
            "autoload": {
                "psr-4": {
                    "JsonSchema\\": "src/JsonSchema/"
                }
            },
            "notification-url": "https://packagist.org/downloads/",
            "license": [
                "MIT"
            ],
            "authors": [
                {
                    "name": "Bruno Prieto Reis",
                    "email": "bruno.p.reis@gmail.com"
                },
                {
                    "name": "Justin Rainbow",
                    "email": "justin.rainbow@gmail.com"
                },
                {
                    "name": "Igor Wiedler",
                    "email": "igor@wiedler.ch"
                },
                {
                    "name": "Robert Schönthal",
                    "email": "seroscho@googlemail.com"
                }
            ],
            "description": "A library to validate a json schema.",
            "homepage": "https://github.com/justinrainbow/json-schema",
            "keywords": [
                "json",
                "schema"
            ],
            "time": "2019-09-25T14:49:45+00:00"
        },
        {
            "name": "kylekatarnls/update-helper",
            "version": "1.2.0",
            "source": {
                "type": "git",
                "url": "https://github.com/kylekatarnls/update-helper.git",
                "reference": "5786fa188e0361b9adf9e8199d7280d1b2db165e"
            },
            "dist": {
                "type": "zip",
                "url": "https://api.github.com/repos/kylekatarnls/update-helper/zipball/5786fa188e0361b9adf9e8199d7280d1b2db165e",
                "reference": "5786fa188e0361b9adf9e8199d7280d1b2db165e",
                "shasum": ""
            },
            "require": {
                "composer-plugin-api": "^1.1.0 || ^2.0.0",
                "php": ">=5.3.0"
            },
            "require-dev": {
                "codeclimate/php-test-reporter": "dev-master",
                "composer/composer": "2.0.x-dev || ^2.0.0-dev",
                "phpunit/phpunit": ">=4.8.35 <6.0"
            },
            "type": "composer-plugin",
            "extra": {
                "class": "UpdateHelper\\ComposerPlugin"
            },
            "autoload": {
                "psr-0": {
                    "UpdateHelper\\": "src/"
                }
            },
            "notification-url": "https://packagist.org/downloads/",
            "license": [
                "MIT"
            ],
            "authors": [
                {
                    "name": "Kyle",
                    "email": "kylekatarnls@gmail.com"
                }
            ],
            "description": "Update helper",
            "time": "2019-07-29T11:03:54+00:00"
        },
        {
            "name": "lcobucci/jwt",
            "version": "3.3.1",
            "source": {
                "type": "git",
                "url": "https://github.com/lcobucci/jwt.git",
                "reference": "a11ec5f4b4d75d1fcd04e133dede4c317aac9e18"
            },
            "dist": {
                "type": "zip",
                "url": "https://api.github.com/repos/lcobucci/jwt/zipball/a11ec5f4b4d75d1fcd04e133dede4c317aac9e18",
                "reference": "a11ec5f4b4d75d1fcd04e133dede4c317aac9e18",
                "shasum": ""
            },
            "require": {
                "ext-mbstring": "*",
                "ext-openssl": "*",
                "php": "^5.6 || ^7.0"
            },
            "require-dev": {
                "mikey179/vfsstream": "~1.5",
                "phpmd/phpmd": "~2.2",
                "phpunit/php-invoker": "~1.1",
                "phpunit/phpunit": "^5.7 || ^7.3",
                "squizlabs/php_codesniffer": "~2.3"
            },
            "type": "library",
            "extra": {
                "branch-alias": {
                    "dev-master": "3.1-dev"
                }
            },
            "autoload": {
                "psr-4": {
                    "Lcobucci\\JWT\\": "src"
                }
            },
            "notification-url": "https://packagist.org/downloads/",
            "license": [
                "BSD-3-Clause"
            ],
            "authors": [
                {
                    "name": "Luís Otávio Cobucci Oblonczyk",
                    "email": "lcobucci@gmail.com",
                    "role": "Developer"
                }
            ],
            "description": "A simple library to work with JSON Web Token and JSON Web Signature",
            "keywords": [
                "JWS",
                "jwt"
            ],
            "time": "2019-05-24T18:30:49+00:00"
        },
        {
            "name": "league/container",
            "version": "2.4.1",
            "source": {
                "type": "git",
                "url": "https://github.com/thephpleague/container.git",
                "reference": "43f35abd03a12977a60ffd7095efd6a7808488c0"
            },
            "dist": {
                "type": "zip",
                "url": "https://api.github.com/repos/thephpleague/container/zipball/43f35abd03a12977a60ffd7095efd6a7808488c0",
                "reference": "43f35abd03a12977a60ffd7095efd6a7808488c0",
                "shasum": ""
            },
            "require": {
                "container-interop/container-interop": "^1.2",
                "php": "^5.4.0 || ^7.0"
            },
            "provide": {
                "container-interop/container-interop-implementation": "^1.2",
                "psr/container-implementation": "^1.0"
            },
            "replace": {
                "orno/di": "~2.0"
            },
            "require-dev": {
                "phpunit/phpunit": "4.*"
            },
            "type": "library",
            "extra": {
                "branch-alias": {
                    "dev-2.x": "2.x-dev",
                    "dev-1.x": "1.x-dev"
                }
            },
            "autoload": {
                "psr-4": {
                    "League\\Container\\": "src"
                }
            },
            "notification-url": "https://packagist.org/downloads/",
            "license": [
                "MIT"
            ],
            "authors": [
                {
                    "name": "Phil Bennett",
                    "email": "philipobenito@gmail.com",
                    "homepage": "http://www.philipobenito.com",
                    "role": "Developer"
                }
            ],
            "description": "A fast and intuitive dependency injection container.",
            "homepage": "https://github.com/thephpleague/container",
            "keywords": [
                "container",
                "dependency",
                "di",
                "injection",
                "league",
                "provider",
                "service"
            ],
            "time": "2017-05-10T09:20:27+00:00"
        },
        {
            "name": "league/event",
            "version": "2.2.0",
            "source": {
                "type": "git",
                "url": "https://github.com/thephpleague/event.git",
                "reference": "d2cc124cf9a3fab2bb4ff963307f60361ce4d119"
            },
            "dist": {
                "type": "zip",
                "url": "https://api.github.com/repos/thephpleague/event/zipball/d2cc124cf9a3fab2bb4ff963307f60361ce4d119",
                "reference": "d2cc124cf9a3fab2bb4ff963307f60361ce4d119",
                "shasum": ""
            },
            "require": {
                "php": ">=5.4.0"
            },
            "require-dev": {
                "henrikbjorn/phpspec-code-coverage": "~1.0.1",
                "phpspec/phpspec": "^2.2"
            },
            "type": "library",
            "extra": {
                "branch-alias": {
                    "dev-master": "2.2-dev"
                }
            },
            "autoload": {
                "psr-4": {
                    "League\\Event\\": "src/"
                }
            },
            "notification-url": "https://packagist.org/downloads/",
            "license": [
                "MIT"
            ],
            "authors": [
                {
                    "name": "Frank de Jonge",
                    "email": "info@frenky.net"
                }
            ],
            "description": "Event package",
            "keywords": [
                "emitter",
                "event",
                "listener"
            ],
            "time": "2018-11-26T11:52:41+00:00"
        },
        {
            "name": "league/oauth2-server",
            "version": "5.1.6",
            "source": {
                "type": "git",
                "url": "https://github.com/thephpleague/oauth2-server.git",
                "reference": "a1a6cb7b4c7e61b5d2b40384c520b72f192d07c4"
            },
            "dist": {
                "type": "zip",
                "url": "https://api.github.com/repos/thephpleague/oauth2-server/zipball/a1a6cb7b4c7e61b5d2b40384c520b72f192d07c4",
                "reference": "a1a6cb7b4c7e61b5d2b40384c520b72f192d07c4",
                "shasum": ""
            },
            "require": {
                "defuse/php-encryption": "^2.1",
                "ext-openssl": "*",
                "lcobucci/jwt": "^3.1",
                "league/event": "^2.1",
                "paragonie/random_compat": "^2.0",
                "php": ">=5.5.9",
                "psr/http-message": "^1.0"
            },
            "replace": {
                "league/oauth2server": "*",
                "lncd/oauth2": "*"
            },
            "require-dev": {
                "indigophp/hash-compat": "^1.1",
                "phpunit/phpunit": "^4.8 || ^5.0",
                "zendframework/zend-diactoros": "^1.0"
            },
            "suggest": {
                "indigophp/hash-compat": "Polyfill for hash_equals function for PHP 5.5"
            },
            "type": "library",
            "extra": {
                "branch-alias": {
                    "dev-V5-WIP": "5.0-dev"
                }
            },
            "autoload": {
                "psr-4": {
                    "League\\OAuth2\\Server\\": "src/"
                }
            },
            "notification-url": "https://packagist.org/downloads/",
            "license": [
                "MIT"
            ],
            "authors": [
                {
                    "name": "Alex Bilbie",
                    "email": "hello@alexbilbie.com",
                    "homepage": "http://www.alexbilbie.com",
                    "role": "Developer"
                }
            ],
            "description": "A lightweight and powerful OAuth 2.0 authorization and resource server library with support for all the core specification grants. This library will allow you to secure your API with OAuth and allow your applications users to approve apps that want to access their data from your API.",
            "homepage": "https://oauth2.thephpleague.com/",
            "keywords": [
                "Authentication",
                "api",
                "auth",
                "authorisation",
                "authorization",
                "oauth",
                "oauth 2",
                "oauth 2.0",
                "oauth2",
                "protect",
                "resource",
                "secure",
                "server"
            ],
            "time": "2017-11-29T21:47:00+00:00"
        },
        {
            "name": "league/uri",
            "version": "4.2.3",
            "source": {
                "type": "git",
                "url": "https://github.com/thephpleague/uri.git",
                "reference": "e7a31846c3f00c190bd2817a36e943c22a1e2512"
            },
            "dist": {
                "type": "zip",
                "url": "https://api.github.com/repos/thephpleague/uri/zipball/e7a31846c3f00c190bd2817a36e943c22a1e2512",
                "reference": "e7a31846c3f00c190bd2817a36e943c22a1e2512",
                "shasum": ""
            },
            "require": {
                "ext-fileinfo": "*",
                "ext-intl": "*",
                "ext-mbstring": "*",
                "jeremykendall/php-domain-parser": "4.0.3-alpha",
                "php": ">=5.5.9",
                "psr/http-message": "^1.0"
            },
            "require-dev": {
                "friendsofphp/php-cs-fixer": "^1.9",
                "phpunit/phpunit": "^4.0",
                "zendframework/zend-diactoros": "^1.3"
            },
            "type": "library",
            "extra": {
                "branch-alias": {
                    "dev-master": "4.2.x-dev"
                }
            },
            "autoload": {
                "psr-4": {
                    "League\\Uri\\": "src"
                },
                "files": [
                    "src/functions_include.php"
                ]
            },
            "notification-url": "https://packagist.org/downloads/",
            "license": [
                "MIT"
            ],
            "authors": [
                {
                    "name": "Ignace Nyamagana Butera",
                    "email": "nyamsprod@gmail.com",
                    "homepage": "https://nyamsprod.com"
                }
            ],
            "description": "URI manipulation library",
            "homepage": "http://uri.thephpleague.com",
            "keywords": [
                "data-uri",
                "ftp",
                "http",
                "https",
                "parse_url",
                "psr-7",
                "rfc3986",
                "uri",
                "url",
                "ws"
            ],
            "time": "2017-10-17T10:28:56+00:00"
        },
        {
            "name": "monolog/monolog",
<<<<<<< HEAD
            "version": "1.25.3",
            "source": {
                "type": "git",
                "url": "https://github.com/Seldaek/monolog.git",
                "reference": "fa82921994db851a8becaf3787a9e73c5976b6f1"
            },
            "dist": {
                "type": "zip",
                "url": "https://api.github.com/repos/Seldaek/monolog/zipball/fa82921994db851a8becaf3787a9e73c5976b6f1",
                "reference": "fa82921994db851a8becaf3787a9e73c5976b6f1",
=======
            "version": "1.25.1",
            "source": {
                "type": "git",
                "url": "https://github.com/Seldaek/monolog.git",
                "reference": "70e65a5470a42cfec1a7da00d30edb6e617e8dcf"
            },
            "dist": {
                "type": "zip",
                "url": "https://api.github.com/repos/Seldaek/monolog/zipball/70e65a5470a42cfec1a7da00d30edb6e617e8dcf",
                "reference": "70e65a5470a42cfec1a7da00d30edb6e617e8dcf",
>>>>>>> 7030465a
                "shasum": ""
            },
            "require": {
                "php": ">=5.3.0",
                "psr/log": "~1.0"
            },
            "provide": {
                "psr/log-implementation": "1.0.0"
            },
            "require-dev": {
                "aws/aws-sdk-php": "^2.4.9 || ^3.0",
                "doctrine/couchdb": "~1.0@dev",
                "graylog2/gelf-php": "~1.0",
                "jakub-onderka/php-parallel-lint": "0.9",
                "php-amqplib/php-amqplib": "~2.4",
                "php-console/php-console": "^3.1.3",
                "phpunit/phpunit": "~4.5",
                "phpunit/phpunit-mock-objects": "2.3.0",
                "ruflin/elastica": ">=0.90 <3.0",
                "sentry/sentry": "^0.13",
                "swiftmailer/swiftmailer": "^5.3|^6.0"
            },
            "suggest": {
                "aws/aws-sdk-php": "Allow sending log messages to AWS services like DynamoDB",
                "doctrine/couchdb": "Allow sending log messages to a CouchDB server",
                "ext-amqp": "Allow sending log messages to an AMQP server (1.0+ required)",
                "ext-mongo": "Allow sending log messages to a MongoDB server",
                "graylog2/gelf-php": "Allow sending log messages to a GrayLog2 server",
                "mongodb/mongodb": "Allow sending log messages to a MongoDB server via PHP Driver",
                "php-amqplib/php-amqplib": "Allow sending log messages to an AMQP server using php-amqplib",
                "php-console/php-console": "Allow sending log messages to Google Chrome",
                "rollbar/rollbar": "Allow sending log messages to Rollbar",
                "ruflin/elastica": "Allow sending log messages to an Elastic Search server",
                "sentry/sentry": "Allow sending log messages to a Sentry server"
            },
            "type": "library",
            "extra": {
                "branch-alias": {
                    "dev-master": "2.0.x-dev"
                }
            },
            "autoload": {
                "psr-4": {
                    "Monolog\\": "src/Monolog"
                }
            },
            "notification-url": "https://packagist.org/downloads/",
            "license": [
                "MIT"
            ],
            "authors": [
                {
                    "name": "Jordi Boggiano",
                    "email": "j.boggiano@seld.be",
                    "homepage": "http://seld.be"
                }
            ],
            "description": "Sends your logs to files, sockets, inboxes, databases and various web services",
            "homepage": "http://github.com/Seldaek/monolog",
            "keywords": [
                "log",
                "logging",
                "psr-3"
            ],
<<<<<<< HEAD
            "time": "2019-12-20T14:15:16+00:00"
=======
            "time": "2019-09-06T13:49:17+00:00"
>>>>>>> 7030465a
        },
        {
            "name": "nesbot/carbon",
            "version": "1.39.1",
            "source": {
                "type": "git",
                "url": "https://github.com/briannesbitt/Carbon.git",
                "reference": "4be0c005164249208ce1b5ca633cd57bdd42ff33"
            },
            "dist": {
                "type": "zip",
                "url": "https://api.github.com/repos/briannesbitt/Carbon/zipball/4be0c005164249208ce1b5ca633cd57bdd42ff33",
                "reference": "4be0c005164249208ce1b5ca633cd57bdd42ff33",
                "shasum": ""
            },
            "require": {
                "kylekatarnls/update-helper": "^1.1",
                "php": ">=5.3.9",
                "symfony/translation": "~2.6 || ~3.0 || ~4.0"
            },
            "require-dev": {
                "composer/composer": "^1.2",
                "friendsofphp/php-cs-fixer": "~2",
                "phpunit/phpunit": "^4.8.35 || ^5.7"
            },
            "bin": [
                "bin/upgrade-carbon"
            ],
            "type": "library",
            "extra": {
                "update-helper": "Carbon\\Upgrade",
                "laravel": {
                    "providers": [
                        "Carbon\\Laravel\\ServiceProvider"
                    ]
                }
            },
            "autoload": {
                "psr-4": {
                    "": "src/"
                }
            },
            "notification-url": "https://packagist.org/downloads/",
            "license": [
                "MIT"
            ],
            "authors": [
                {
                    "name": "Brian Nesbitt",
                    "email": "brian@nesbot.com",
                    "homepage": "http://nesbot.com"
                }
            ],
            "description": "A simple API extension for DateTime.",
            "homepage": "http://carbon.nesbot.com",
            "keywords": [
                "date",
                "datetime",
                "time"
            ],
            "time": "2019-10-14T05:51:36+00:00"
        },
        {
            "name": "nikic/fast-route",
            "version": "v1.3.0",
            "source": {
                "type": "git",
                "url": "https://github.com/nikic/FastRoute.git",
                "reference": "181d480e08d9476e61381e04a71b34dc0432e812"
            },
            "dist": {
                "type": "zip",
                "url": "https://api.github.com/repos/nikic/FastRoute/zipball/181d480e08d9476e61381e04a71b34dc0432e812",
                "reference": "181d480e08d9476e61381e04a71b34dc0432e812",
                "shasum": ""
            },
            "require": {
                "php": ">=5.4.0"
            },
            "require-dev": {
                "phpunit/phpunit": "^4.8.35|~5.7"
            },
            "type": "library",
            "autoload": {
                "psr-4": {
                    "FastRoute\\": "src/"
                },
                "files": [
                    "src/functions.php"
                ]
            },
            "notification-url": "https://packagist.org/downloads/",
            "license": [
                "BSD-3-Clause"
            ],
            "authors": [
                {
                    "name": "Nikita Popov",
                    "email": "nikic@php.net"
                }
            ],
            "description": "Fast request router for PHP",
            "keywords": [
                "router",
                "routing"
            ],
            "time": "2018-02-13T20:26:39+00:00"
        },
        {
            "name": "onelogin/php-saml",
            "version": "3.4.1",
            "source": {
                "type": "git",
                "url": "https://github.com/onelogin/php-saml.git",
                "reference": "5fbf3486704ac9835b68184023ab54862c95f213"
            },
            "dist": {
                "type": "zip",
                "url": "https://api.github.com/repos/onelogin/php-saml/zipball/5fbf3486704ac9835b68184023ab54862c95f213",
                "reference": "5fbf3486704ac9835b68184023ab54862c95f213",
                "shasum": ""
            },
            "require": {
                "php": ">=5.4",
                "robrichards/xmlseclibs": ">=3.0.4"
            },
            "require-dev": {
                "pdepend/pdepend": "^2.5.0",
                "php-coveralls/php-coveralls": "^1.0.2 || ^2.0",
                "phploc/phploc": "^2.1 || ^3.0 || ^4.0",
                "phpunit/phpunit": "^4.8.35 || ^5.7 || ^6.5 || ^7.1",
                "sebastian/phpcpd": "^2.0 || ^3.0 || ^4.0",
                "squizlabs/php_codesniffer": "^3.1.1"
            },
            "suggest": {
                "ext-curl": "Install curl lib to be able to use the IdPMetadataParser for parsing remote XMLs",
                "ext-gettext": "Install gettext and php5-gettext libs to handle translations",
                "ext-openssl": "Install openssl lib in order to handle with x509 certs (require to support sign and encryption)"
            },
            "type": "library",
            "autoload": {
                "psr-4": {
                    "OneLogin\\": "src/"
                }
            },
            "notification-url": "https://packagist.org/downloads/",
            "license": [
                "MIT"
            ],
            "description": "OneLogin PHP SAML Toolkit",
            "homepage": "https://developers.onelogin.com/saml/php",
            "keywords": [
                "SAML2",
                "onelogin",
                "saml"
            ],
            "time": "2019-11-25T17:30:07+00:00"
        },
        {
            "name": "paragonie/random_compat",
            "version": "v2.0.18",
            "source": {
                "type": "git",
                "url": "https://github.com/paragonie/random_compat.git",
                "reference": "0a58ef6e3146256cc3dc7cc393927bcc7d1b72db"
            },
            "dist": {
                "type": "zip",
                "url": "https://api.github.com/repos/paragonie/random_compat/zipball/0a58ef6e3146256cc3dc7cc393927bcc7d1b72db",
                "reference": "0a58ef6e3146256cc3dc7cc393927bcc7d1b72db",
                "shasum": ""
            },
            "require": {
                "php": ">=5.2.0"
            },
            "require-dev": {
                "phpunit/phpunit": "4.*|5.*"
            },
            "suggest": {
                "ext-libsodium": "Provides a modern crypto API that can be used to generate random bytes."
            },
            "type": "library",
            "autoload": {
                "files": [
                    "lib/random.php"
                ]
            },
            "notification-url": "https://packagist.org/downloads/",
            "license": [
                "MIT"
            ],
            "authors": [
                {
                    "name": "Paragon Initiative Enterprises",
                    "email": "security@paragonie.com",
                    "homepage": "https://paragonie.com"
                }
            ],
            "description": "PHP 5.x polyfill for random_bytes() and random_int() from PHP 7",
            "keywords": [
                "csprng",
                "polyfill",
                "pseudorandom",
                "random"
            ],
            "time": "2019-01-03T20:59:08+00:00"
        },
        {
            "name": "phpmailer/phpmailer",
<<<<<<< HEAD
            "version": "v6.1.4",
=======
            "version": "v6.1.1",
            "source": {
                "type": "git",
                "url": "https://github.com/PHPMailer/PHPMailer.git",
                "reference": "26bd96350b0b2fcbf0ef4e6f0f9cf3528302a9d8"
            },
            "dist": {
                "type": "zip",
                "url": "https://api.github.com/repos/PHPMailer/PHPMailer/zipball/26bd96350b0b2fcbf0ef4e6f0f9cf3528302a9d8",
                "reference": "26bd96350b0b2fcbf0ef4e6f0f9cf3528302a9d8",
                "shasum": ""
            },
            "require": {
                "ext-ctype": "*",
                "ext-filter": "*",
                "php": ">=5.5.0"
            },
            "require-dev": {
                "doctrine/annotations": "1.2.*",
                "friendsofphp/php-cs-fixer": "^2.2",
                "phpdocumentor/phpdocumentor": "2.*",
                "phpunit/phpunit": "^4.8 || ^5.7",
                "zendframework/zend-eventmanager": "3.0.*",
                "zendframework/zend-i18n": "2.7.3",
                "zendframework/zend-serializer": "2.7.*"
            },
            "suggest": {
                "ext-mbstring": "Needed to send email in multibyte encoding charset",
                "hayageek/oauth2-yahoo": "Needed for Yahoo XOAUTH2 authentication",
                "league/oauth2-google": "Needed for Google XOAUTH2 authentication",
                "psr/log": "For optional PSR-3 debug logging",
                "stevenmaguire/oauth2-microsoft": "Needed for Microsoft XOAUTH2 authentication",
                "symfony/polyfill-mbstring": "To support UTF-8 if the Mbstring PHP extension is not enabled (^1.2)"
            },
            "type": "library",
            "autoload": {
                "psr-4": {
                    "PHPMailer\\PHPMailer\\": "src/"
                }
            },
            "notification-url": "https://packagist.org/downloads/",
            "license": [
                "LGPL-2.1-only"
            ],
            "authors": [
                {
                    "name": "Marcus Bointon",
                    "email": "phpmailer@synchromedia.co.uk"
                },
                {
                    "name": "Jim Jagielski",
                    "email": "jimjag@gmail.com"
                },
                {
                    "name": "Andy Prevost",
                    "email": "codeworxtech@users.sourceforge.net"
                },
                {
                    "name": "Brent R. Matzelle"
                }
            ],
            "description": "PHPMailer is a full-featured email creation and transfer class for PHP",
            "time": "2019-09-27T21:33:43+00:00"
        },
        {
            "name": "phpoption/phpoption",
            "version": "1.5.2",
>>>>>>> 7030465a
            "source": {
                "type": "git",
                "url": "https://github.com/PHPMailer/PHPMailer.git",
                "reference": "c5e61d0729507049cec9673aa1a679f9adefd683"
            },
            "dist": {
                "type": "zip",
                "url": "https://api.github.com/repos/PHPMailer/PHPMailer/zipball/c5e61d0729507049cec9673aa1a679f9adefd683",
                "reference": "c5e61d0729507049cec9673aa1a679f9adefd683",
                "shasum": ""
            },
            "require": {
                "ext-ctype": "*",
                "ext-filter": "*",
                "php": ">=5.5.0"
            },
            "require-dev": {
                "doctrine/annotations": "^1.2",
                "friendsofphp/php-cs-fixer": "^2.2",
                "phpunit/phpunit": "^4.8 || ^5.7"
            },
            "suggest": {
                "ext-mbstring": "Needed to send email in multibyte encoding charset",
                "hayageek/oauth2-yahoo": "Needed for Yahoo XOAUTH2 authentication",
                "league/oauth2-google": "Needed for Google XOAUTH2 authentication",
                "psr/log": "For optional PSR-3 debug logging",
                "stevenmaguire/oauth2-microsoft": "Needed for Microsoft XOAUTH2 authentication",
                "symfony/polyfill-mbstring": "To support UTF-8 if the Mbstring PHP extension is not enabled (^1.2)"
            },
            "type": "library",
            "autoload": {
                "psr-4": {
                    "PHPMailer\\PHPMailer\\": "src/"
                }
            },
            "notification-url": "https://packagist.org/downloads/",
            "license": [
                "LGPL-2.1-only"
            ],
            "authors": [
                {
                    "name": "Marcus Bointon",
                    "email": "phpmailer@synchromedia.co.uk"
                },
                {
                    "name": "Jim Jagielski",
                    "email": "jimjag@gmail.com"
                },
                {
                    "name": "Andy Prevost",
                    "email": "codeworxtech@users.sourceforge.net"
                },
                {
                    "name": "Brent R. Matzelle"
                }
            ],
            "description": "PHPMailer is a full-featured email creation and transfer class for PHP",
            "time": "2019-12-10T11:17:38+00:00"
        },
        {
<<<<<<< HEAD
            "name": "phpoption/phpoption",
            "version": "1.7.2",
            "source": {
                "type": "git",
                "url": "https://github.com/schmittjoh/php-option.git",
                "reference": "77f7c4d2e65413aff5b5a8cc8b3caf7a28d81959"
            },
            "dist": {
                "type": "zip",
                "url": "https://api.github.com/repos/schmittjoh/php-option/zipball/77f7c4d2e65413aff5b5a8cc8b3caf7a28d81959",
                "reference": "77f7c4d2e65413aff5b5a8cc8b3caf7a28d81959",
                "shasum": ""
            },
            "require": {
                "php": "^5.5.9 || ^7.0"
            },
            "require-dev": {
                "bamarni/composer-bin-plugin": "^1.3",
                "phpunit/phpunit": "^4.8.35 || ^5.0 || ^6.0 || ^7.0"
            },
            "type": "library",
            "extra": {
                "branch-alias": {
                    "dev-master": "1.7-dev"
=======
            "name": "phpseclib/phpseclib",
            "version": "2.0.23",
            "source": {
                "type": "git",
                "url": "https://github.com/phpseclib/phpseclib.git",
                "reference": "c78eb5058d5bb1a183133c36d4ba5b6675dfa099"
            },
            "dist": {
                "type": "zip",
                "url": "https://api.github.com/repos/phpseclib/phpseclib/zipball/c78eb5058d5bb1a183133c36d4ba5b6675dfa099",
                "reference": "c78eb5058d5bb1a183133c36d4ba5b6675dfa099",
                "shasum": ""
            },
            "require": {
                "php": ">=5.3.3"
            },
            "require-dev": {
                "phing/phing": "~2.7",
                "phpunit/phpunit": "^4.8.35|^5.7|^6.0",
                "sami/sami": "~2.0",
                "squizlabs/php_codesniffer": "~2.0"
            },
            "suggest": {
                "ext-gmp": "Install the GMP (GNU Multiple Precision) extension in order to speed up arbitrary precision integer arithmetic operations.",
                "ext-libsodium": "SSH2/SFTP can make use of some algorithms provided by the libsodium-php extension.",
                "ext-mcrypt": "Install the Mcrypt extension in order to speed up a few other cryptographic operations.",
                "ext-openssl": "Install the OpenSSL extension in order to speed up a wide variety of cryptographic operations."
            },
            "type": "library",
            "autoload": {
                "files": [
                    "phpseclib/bootstrap.php"
                ],
                "psr-4": {
                    "phpseclib\\": "phpseclib/"
                }
            },
            "notification-url": "https://packagist.org/downloads/",
            "license": [
                "MIT"
            ],
            "authors": [
                {
                    "name": "Jim Wigginton",
                    "email": "terrafrost@php.net",
                    "role": "Lead Developer"
                },
                {
                    "name": "Patrick Monnerat",
                    "email": "pm@datasphere.ch",
                    "role": "Developer"
                },
                {
                    "name": "Andreas Fischer",
                    "email": "bantu@phpbb.com",
                    "role": "Developer"
                },
                {
                    "name": "Hans-Jürgen Petrich",
                    "email": "petrich@tronic-media.com",
                    "role": "Developer"
                },
                {
                    "name": "Graham Campbell",
                    "email": "graham@alt-three.com",
                    "role": "Developer"
                }
            ],
            "description": "PHP Secure Communications Library - Pure-PHP implementations of RSA, AES, SSH2, SFTP, X.509 etc.",
            "homepage": "http://phpseclib.sourceforge.net",
            "keywords": [
                "BigInteger",
                "aes",
                "asn.1",
                "asn1",
                "blowfish",
                "crypto",
                "cryptography",
                "encryption",
                "rsa",
                "security",
                "sftp",
                "signature",
                "signing",
                "ssh",
                "twofish",
                "x.509",
                "x509"
            ],
            "time": "2019-09-17T03:41:22+00:00"
        },
        {
            "name": "pimple/pimple",
            "version": "v3.2.3",
            "source": {
                "type": "git",
                "url": "https://github.com/silexphp/Pimple.git",
                "reference": "9e403941ef9d65d20cba7d54e29fe906db42cf32"
            },
            "dist": {
                "type": "zip",
                "url": "https://api.github.com/repos/silexphp/Pimple/zipball/9e403941ef9d65d20cba7d54e29fe906db42cf32",
                "reference": "9e403941ef9d65d20cba7d54e29fe906db42cf32",
                "shasum": ""
            },
            "require": {
                "php": ">=5.3.0",
                "psr/container": "^1.0"
            },
            "require-dev": {
                "symfony/phpunit-bridge": "^3.2"
            },
            "type": "library",
            "extra": {
                "branch-alias": {
                    "dev-master": "3.2.x-dev"
>>>>>>> 7030465a
                }
            },
            "autoload": {
                "psr-4": {
                    "PhpOption\\": "src/PhpOption/"
                }
            },
            "notification-url": "https://packagist.org/downloads/",
            "license": [
                "Apache-2.0"
            ],
            "authors": [
                {
                    "name": "Johannes M. Schmitt",
                    "email": "schmittjoh@gmail.com"
                },
                {
                    "name": "Graham Campbell",
                    "email": "graham@alt-three.com"
                }
            ],
            "description": "Option Type for PHP",
            "keywords": [
                "language",
                "option",
                "php",
                "type"
            ],
            "time": "2019-12-15T19:35:24+00:00"
        },
        {
            "name": "phpseclib/phpseclib",
            "version": "2.0.23",
            "source": {
                "type": "git",
                "url": "https://github.com/phpseclib/phpseclib.git",
                "reference": "c78eb5058d5bb1a183133c36d4ba5b6675dfa099"
            },
            "dist": {
                "type": "zip",
                "url": "https://api.github.com/repos/phpseclib/phpseclib/zipball/c78eb5058d5bb1a183133c36d4ba5b6675dfa099",
                "reference": "c78eb5058d5bb1a183133c36d4ba5b6675dfa099",
                "shasum": ""
            },
            "require": {
                "php": ">=5.3.3"
            },
            "require-dev": {
                "phing/phing": "~2.7",
                "phpunit/phpunit": "^4.8.35|^5.7|^6.0",
                "sami/sami": "~2.0",
                "squizlabs/php_codesniffer": "~2.0"
            },
            "suggest": {
                "ext-gmp": "Install the GMP (GNU Multiple Precision) extension in order to speed up arbitrary precision integer arithmetic operations.",
                "ext-libsodium": "SSH2/SFTP can make use of some algorithms provided by the libsodium-php extension.",
                "ext-mcrypt": "Install the Mcrypt extension in order to speed up a few other cryptographic operations.",
                "ext-openssl": "Install the OpenSSL extension in order to speed up a wide variety of cryptographic operations."
            },
            "type": "library",
            "autoload": {
                "files": [
                    "phpseclib/bootstrap.php"
                ],
                "psr-4": {
                    "phpseclib\\": "phpseclib/"
                }
            },
            "notification-url": "https://packagist.org/downloads/",
            "license": [
                "MIT"
            ],
            "authors": [
                {
                    "name": "Jim Wigginton",
                    "email": "terrafrost@php.net",
                    "role": "Lead Developer"
                },
                {
                    "name": "Patrick Monnerat",
                    "email": "pm@datasphere.ch",
                    "role": "Developer"
                },
                {
                    "name": "Andreas Fischer",
                    "email": "bantu@phpbb.com",
                    "role": "Developer"
                },
                {
                    "name": "Hans-Jürgen Petrich",
                    "email": "petrich@tronic-media.com",
                    "role": "Developer"
                },
                {
                    "name": "Graham Campbell",
                    "email": "graham@alt-three.com",
                    "role": "Developer"
                }
            ],
            "description": "PHP Secure Communications Library - Pure-PHP implementations of RSA, AES, SSH2, SFTP, X.509 etc.",
            "homepage": "http://phpseclib.sourceforge.net",
            "keywords": [
                "BigInteger",
                "aes",
                "asn.1",
                "asn1",
                "blowfish",
                "crypto",
                "cryptography",
                "encryption",
                "rsa",
                "security",
                "sftp",
                "signature",
                "signing",
                "ssh",
                "twofish",
                "x.509",
                "x509"
            ],
            "time": "2019-09-17T03:41:22+00:00"
        },
        {
            "name": "pimple/pimple",
            "version": "v3.2.3",
            "source": {
                "type": "git",
                "url": "https://github.com/silexphp/Pimple.git",
                "reference": "9e403941ef9d65d20cba7d54e29fe906db42cf32"
            },
            "dist": {
                "type": "zip",
                "url": "https://api.github.com/repos/silexphp/Pimple/zipball/9e403941ef9d65d20cba7d54e29fe906db42cf32",
                "reference": "9e403941ef9d65d20cba7d54e29fe906db42cf32",
                "shasum": ""
            },
            "require": {
                "php": ">=5.3.0",
                "psr/container": "^1.0"
            },
            "require-dev": {
                "symfony/phpunit-bridge": "^3.2"
            },
            "type": "library",
            "extra": {
                "branch-alias": {
                    "dev-master": "3.2.x-dev"
                }
            },
            "autoload": {
                "psr-0": {
                    "Pimple": "src/"
                }
            },
            "notification-url": "https://packagist.org/downloads/",
            "license": [
                "MIT"
            ],
            "authors": [
                {
                    "name": "Fabien Potencier",
                    "email": "fabien@symfony.com"
                }
            ],
            "description": "Pimple, a simple Dependency Injection Container",
            "homepage": "http://pimple.sensiolabs.org",
            "keywords": [
                "container",
                "dependency injection"
            ],
            "time": "2018-01-21T07:42:36+00:00"
        },
        {
            "name": "psr/cache",
            "version": "1.0.1",
            "source": {
                "type": "git",
                "url": "https://github.com/php-fig/cache.git",
                "reference": "d11b50ad223250cf17b86e38383413f5a6764bf8"
            },
            "dist": {
                "type": "zip",
                "url": "https://api.github.com/repos/php-fig/cache/zipball/d11b50ad223250cf17b86e38383413f5a6764bf8",
                "reference": "d11b50ad223250cf17b86e38383413f5a6764bf8",
                "shasum": ""
            },
            "require": {
                "php": ">=5.3.0"
            },
            "type": "library",
            "extra": {
                "branch-alias": {
                    "dev-master": "1.0.x-dev"
                }
            },
            "autoload": {
                "psr-4": {
                    "Psr\\Cache\\": "src/"
                }
            },
            "notification-url": "https://packagist.org/downloads/",
            "license": [
                "MIT"
            ],
            "authors": [
                {
                    "name": "PHP-FIG",
                    "homepage": "http://www.php-fig.org/"
                }
            ],
            "description": "Common interface for caching libraries",
            "keywords": [
                "cache",
                "psr",
                "psr-6"
            ],
            "time": "2016-08-06T20:24:11+00:00"
        },
        {
            "name": "psr/container",
            "version": "1.0.0",
            "source": {
                "type": "git",
                "url": "https://github.com/php-fig/container.git",
                "reference": "b7ce3b176482dbbc1245ebf52b181af44c2cf55f"
            },
            "dist": {
                "type": "zip",
                "url": "https://api.github.com/repos/php-fig/container/zipball/b7ce3b176482dbbc1245ebf52b181af44c2cf55f",
                "reference": "b7ce3b176482dbbc1245ebf52b181af44c2cf55f",
                "shasum": ""
            },
            "require": {
                "php": ">=5.3.0"
            },
            "type": "library",
            "extra": {
                "branch-alias": {
                    "dev-master": "1.0.x-dev"
                }
            },
            "autoload": {
                "psr-4": {
                    "Psr\\Container\\": "src/"
                }
            },
            "notification-url": "https://packagist.org/downloads/",
            "license": [
                "MIT"
            ],
            "authors": [
                {
                    "name": "PHP-FIG",
                    "homepage": "http://www.php-fig.org/"
                }
            ],
            "description": "Common Container Interface (PHP FIG PSR-11)",
            "homepage": "https://github.com/php-fig/container",
            "keywords": [
                "PSR-11",
                "container",
                "container-interface",
                "container-interop",
                "psr"
            ],
            "time": "2017-02-14T16:28:37+00:00"
        },
        {
            "name": "psr/http-message",
            "version": "1.0.1",
            "source": {
                "type": "git",
                "url": "https://github.com/php-fig/http-message.git",
                "reference": "f6561bf28d520154e4b0ec72be95418abe6d9363"
            },
            "dist": {
                "type": "zip",
                "url": "https://api.github.com/repos/php-fig/http-message/zipball/f6561bf28d520154e4b0ec72be95418abe6d9363",
                "reference": "f6561bf28d520154e4b0ec72be95418abe6d9363",
                "shasum": ""
            },
            "require": {
                "php": ">=5.3.0"
            },
            "type": "library",
            "extra": {
                "branch-alias": {
                    "dev-master": "1.0.x-dev"
                }
            },
            "autoload": {
                "psr-4": {
                    "Psr\\Http\\Message\\": "src/"
                }
            },
            "notification-url": "https://packagist.org/downloads/",
            "license": [
                "MIT"
            ],
            "authors": [
                {
                    "name": "PHP-FIG",
                    "homepage": "http://www.php-fig.org/"
                }
            ],
            "description": "Common interface for HTTP messages",
            "homepage": "https://github.com/php-fig/http-message",
            "keywords": [
                "http",
                "http-message",
                "psr",
                "psr-7",
                "request",
                "response"
            ],
            "time": "2016-08-06T14:39:51+00:00"
        },
        {
            "name": "psr/log",
            "version": "1.1.2",
            "source": {
                "type": "git",
                "url": "https://github.com/php-fig/log.git",
                "reference": "446d54b4cb6bf489fc9d75f55843658e6f25d801"
            },
            "dist": {
                "type": "zip",
                "url": "https://api.github.com/repos/php-fig/log/zipball/446d54b4cb6bf489fc9d75f55843658e6f25d801",
                "reference": "446d54b4cb6bf489fc9d75f55843658e6f25d801",
                "shasum": ""
            },
            "require": {
                "php": ">=5.3.0"
            },
            "type": "library",
            "extra": {
                "branch-alias": {
                    "dev-master": "1.1.x-dev"
                }
            },
            "autoload": {
                "psr-4": {
                    "Psr\\Log\\": "Psr/Log/"
                }
            },
            "notification-url": "https://packagist.org/downloads/",
            "license": [
                "MIT"
            ],
            "authors": [
                {
                    "name": "PHP-FIG",
                    "homepage": "http://www.php-fig.org/"
                }
            ],
            "description": "Common interface for logging libraries",
            "homepage": "https://github.com/php-fig/log",
            "keywords": [
                "log",
                "psr",
                "psr-3"
            ],
            "time": "2019-11-01T11:05:21+00:00"
        },
        {
            "name": "ralouphie/getallheaders",
            "version": "3.0.3",
            "source": {
                "type": "git",
                "url": "https://github.com/ralouphie/getallheaders.git",
                "reference": "120b605dfeb996808c31b6477290a714d356e822"
            },
            "dist": {
                "type": "zip",
                "url": "https://api.github.com/repos/ralouphie/getallheaders/zipball/120b605dfeb996808c31b6477290a714d356e822",
                "reference": "120b605dfeb996808c31b6477290a714d356e822",
                "shasum": ""
            },
            "require": {
                "php": ">=5.6"
            },
            "require-dev": {
                "php-coveralls/php-coveralls": "^2.1",
                "phpunit/phpunit": "^5 || ^6.5"
            },
            "type": "library",
            "autoload": {
                "files": [
                    "src/getallheaders.php"
                ]
            },
            "notification-url": "https://packagist.org/downloads/",
            "license": [
                "MIT"
            ],
            "authors": [
                {
                    "name": "Ralph Khattar",
                    "email": "ralph.khattar@gmail.com"
                }
            ],
            "description": "A polyfill for getallheaders.",
            "time": "2019-03-08T08:55:37+00:00"
        },
        {
            "name": "react/promise",
            "version": "v2.7.1",
            "source": {
                "type": "git",
                "url": "https://github.com/reactphp/promise.git",
                "reference": "31ffa96f8d2ed0341a57848cbb84d88b89dd664d"
            },
            "dist": {
                "type": "zip",
                "url": "https://api.github.com/repos/reactphp/promise/zipball/31ffa96f8d2ed0341a57848cbb84d88b89dd664d",
                "reference": "31ffa96f8d2ed0341a57848cbb84d88b89dd664d",
                "shasum": ""
            },
            "require": {
                "php": ">=5.4.0"
            },
            "require-dev": {
                "phpunit/phpunit": "~4.8"
            },
            "type": "library",
            "autoload": {
                "psr-4": {
                    "React\\Promise\\": "src/"
                },
                "files": [
                    "src/functions_include.php"
                ]
            },
            "notification-url": "https://packagist.org/downloads/",
            "license": [
                "MIT"
            ],
            "authors": [
                {
                    "name": "Jan Sorgalla",
                    "email": "jsorgalla@gmail.com"
                }
            ],
            "description": "A lightweight implementation of CommonJS Promises/A for PHP",
            "keywords": [
                "promise",
                "promises"
            ],
            "time": "2019-01-07T21:25:54+00:00"
        },
        {
            "name": "robrichards/xmlseclibs",
            "version": "3.0.4",
            "source": {
                "type": "git",
                "url": "https://github.com/robrichards/xmlseclibs.git",
                "reference": "0a53d3c3aa87564910cae4ed01416441d3ae0db5"
            },
            "dist": {
                "type": "zip",
                "url": "https://api.github.com/repos/robrichards/xmlseclibs/zipball/0a53d3c3aa87564910cae4ed01416441d3ae0db5",
                "reference": "0a53d3c3aa87564910cae4ed01416441d3ae0db5",
                "shasum": ""
            },
            "require": {
                "ext-openssl": "*",
                "php": ">= 5.4"
            },
            "type": "library",
            "autoload": {
                "psr-4": {
                    "RobRichards\\XMLSecLibs\\": "src"
                }
            },
            "notification-url": "https://packagist.org/downloads/",
            "license": [
                "BSD-3-Clause"
            ],
            "description": "A PHP library for XML Security",
            "homepage": "https://github.com/robrichards/xmlseclibs",
            "keywords": [
                "security",
                "signature",
                "xml",
                "xmldsig"
            ],
            "time": "2019-11-05T11:44:22+00:00"
        },
        {
            "name": "slim/slim",
            "version": "3.12.3",
            "source": {
                "type": "git",
                "url": "https://github.com/slimphp/Slim.git",
                "reference": "1c9318a84ffb890900901136d620b4f03a59da38"
            },
            "dist": {
                "type": "zip",
                "url": "https://api.github.com/repos/slimphp/Slim/zipball/1c9318a84ffb890900901136d620b4f03a59da38",
                "reference": "1c9318a84ffb890900901136d620b4f03a59da38",
                "shasum": ""
            },
            "require": {
                "ext-json": "*",
                "ext-libxml": "*",
                "ext-simplexml": "*",
                "nikic/fast-route": "^1.0",
                "php": ">=5.5.0",
                "pimple/pimple": "^3.0",
                "psr/container": "^1.0",
                "psr/http-message": "^1.0"
            },
            "provide": {
                "psr/http-message-implementation": "1.0"
            },
            "require-dev": {
                "phpunit/phpunit": "^4.0",
                "squizlabs/php_codesniffer": "^2.5"
            },
            "type": "library",
            "autoload": {
                "psr-4": {
                    "Slim\\": "Slim"
                }
            },
            "notification-url": "https://packagist.org/downloads/",
            "license": [
                "MIT"
            ],
            "authors": [
                {
                    "name": "Josh Lockhart",
                    "email": "hello@joshlockhart.com",
                    "homepage": "https://joshlockhart.com"
                },
                {
                    "name": "Andrew Smith",
                    "email": "a.smith@silentworks.co.uk",
                    "homepage": "http://silentworks.co.uk"
                },
                {
                    "name": "Rob Allen",
                    "email": "rob@akrabat.com",
                    "homepage": "http://akrabat.com"
                },
                {
                    "name": "Gabriel Manricks",
                    "email": "gmanricks@me.com",
                    "homepage": "http://gabrielmanricks.com"
                }
            ],
            "description": "Slim is a PHP micro framework that helps you quickly write simple yet powerful web applications and APIs",
            "homepage": "https://slimframework.com",
            "keywords": [
                "api",
                "framework",
                "micro",
                "router"
            ],
            "time": "2019-11-28T17:40:33+00:00"
        },
        {
            "name": "smarty/smarty",
            "version": "v2.6.31",
            "source": {
                "type": "git",
                "url": "https://github.com/smarty-php/smarty.git",
                "reference": "4ab9757b492f08a38f68123a6e7c1df7110bbc49"
            },
            "dist": {
                "type": "zip",
                "url": "https://api.github.com/repos/smarty-php/smarty/zipball/4ab9757b492f08a38f68123a6e7c1df7110bbc49",
                "reference": "4ab9757b492f08a38f68123a6e7c1df7110bbc49",
                "shasum": ""
            },
            "require": {
                "php": ">=5.2"
            },
            "type": "library",
            "extra": {
                "branch-alias": {
                    "dev-master": "2.6.x-dev"
                }
            },
            "autoload": {
                "classmap": [
                    "libs/Smarty.class.php",
                    "libs/Smarty_Compiler.class.php",
                    "libs/Config_File.class.php"
                ]
            },
            "notification-url": "https://packagist.org/downloads/",
            "license": [
                "LGPL-3.0"
            ],
            "authors": [
                {
                    "name": "Monte Ohrt",
                    "email": "monte@ohrt.com"
                },
                {
                    "name": "Uwe Tews",
                    "email": "uwe.tews@googlemail.com"
                }
            ],
            "description": "Smarty - the compiling PHP template engine",
            "homepage": "http://www.smarty.net",
            "keywords": [
                "templating"
            ],
            "time": "2017-11-03T06:39:13+00:00"
        },
        {
            "name": "soundasleep/html2text",
            "version": "0.5.0",
            "source": {
                "type": "git",
                "url": "https://github.com/soundasleep/html2text.git",
                "reference": "cdb89f6ffa2c4cc78f8ed9ea6ee0594a9133ccad"
            },
            "dist": {
                "type": "zip",
                "url": "https://api.github.com/repos/soundasleep/html2text/zipball/cdb89f6ffa2c4cc78f8ed9ea6ee0594a9133ccad",
                "reference": "cdb89f6ffa2c4cc78f8ed9ea6ee0594a9133ccad",
                "shasum": ""
            },
            "require": {
                "ext-dom": "*",
                "ext-libxml": "*",
                "php": ">=5.3.2"
            },
            "require-dev": {
                "phpunit/phpunit": ">=4.0",
                "soundasleep/component-tests": "dev-master"
            },
            "type": "library",
            "autoload": {
                "psr-4": {
                    "Html2Text\\": "src"
                }
            },
            "notification-url": "https://packagist.org/downloads/",
            "license": [
                "EPL-1.0"
            ],
            "authors": [
                {
                    "name": "Jevon Wright",
                    "homepage": "https://jevon.org",
                    "role": "Developer"
                }
            ],
            "description": "A PHP script to convert HTML into a plain text format",
            "homepage": "https://github.com/soundasleep/html2text",
            "keywords": [
                "email",
                "html",
                "php",
                "text"
            ],
            "time": "2017-04-19T22:01:50+00:00"
        },
        {
            "name": "symfony/console",
            "version": "v3.4.37",
            "source": {
                "type": "git",
                "url": "https://github.com/symfony/console.git",
                "reference": "7c5bdd346f9d90a2d22d4e1fe61e02dc19b98f12"
            },
            "dist": {
                "type": "zip",
                "url": "https://api.github.com/repos/symfony/console/zipball/7c5bdd346f9d90a2d22d4e1fe61e02dc19b98f12",
                "reference": "7c5bdd346f9d90a2d22d4e1fe61e02dc19b98f12",
                "shasum": ""
            },
            "require": {
                "php": "^5.5.9|>=7.0.8",
                "symfony/debug": "~2.8|~3.0|~4.0",
                "symfony/polyfill-mbstring": "~1.0"
            },
            "conflict": {
                "symfony/dependency-injection": "<3.4",
                "symfony/process": "<3.3"
            },
            "provide": {
                "psr/log-implementation": "1.0"
            },
            "require-dev": {
                "psr/log": "~1.0",
                "symfony/config": "~3.3|~4.0",
                "symfony/dependency-injection": "~3.4|~4.0",
                "symfony/event-dispatcher": "~2.8|~3.0|~4.0",
                "symfony/lock": "~3.4|~4.0",
                "symfony/process": "~3.3|~4.0"
            },
            "suggest": {
                "psr/log": "For using the console logger",
                "symfony/event-dispatcher": "",
                "symfony/lock": "",
                "symfony/process": ""
            },
            "type": "library",
            "extra": {
                "branch-alias": {
                    "dev-master": "3.4-dev"
                }
            },
            "autoload": {
                "psr-4": {
                    "Symfony\\Component\\Console\\": ""
                },
                "exclude-from-classmap": [
                    "/Tests/"
                ]
            },
            "notification-url": "https://packagist.org/downloads/",
            "license": [
                "MIT"
            ],
            "authors": [
                {
                    "name": "Fabien Potencier",
                    "email": "fabien@symfony.com"
                },
                {
                    "name": "Symfony Community",
                    "homepage": "https://symfony.com/contributors"
                }
            ],
            "description": "Symfony Console Component",
            "homepage": "https://symfony.com",
            "time": "2020-01-10T07:52:48+00:00"
        },
        {
            "name": "symfony/debug",
            "version": "v3.4.37",
            "source": {
                "type": "git",
                "url": "https://github.com/symfony/debug.git",
                "reference": "70dd18e93bb8bdf3c4db7fde832619fef9828cf8"
            },
            "dist": {
                "type": "zip",
                "url": "https://api.github.com/repos/symfony/debug/zipball/70dd18e93bb8bdf3c4db7fde832619fef9828cf8",
                "reference": "70dd18e93bb8bdf3c4db7fde832619fef9828cf8",
                "shasum": ""
            },
            "require": {
                "php": "^5.5.9|>=7.0.8",
                "psr/log": "~1.0"
            },
            "conflict": {
                "symfony/http-kernel": ">=2.3,<2.3.24|~2.4.0|>=2.5,<2.5.9|>=2.6,<2.6.2"
            },
            "require-dev": {
                "symfony/http-kernel": "~2.8|~3.0|~4.0"
            },
            "type": "library",
            "extra": {
                "branch-alias": {
                    "dev-master": "3.4-dev"
                }
            },
            "autoload": {
                "psr-4": {
                    "Symfony\\Component\\Debug\\": ""
                },
                "exclude-from-classmap": [
                    "/Tests/"
                ]
            },
            "notification-url": "https://packagist.org/downloads/",
            "license": [
                "MIT"
            ],
            "authors": [
                {
                    "name": "Fabien Potencier",
                    "email": "fabien@symfony.com"
                },
                {
                    "name": "Symfony Community",
                    "homepage": "https://symfony.com/contributors"
                }
            ],
            "description": "Symfony Debug Component",
            "homepage": "https://symfony.com",
            "time": "2020-01-08T16:36:15+00:00"
        },
        {
            "name": "symfony/event-dispatcher",
            "version": "v3.4.37",
            "source": {
                "type": "git",
                "url": "https://github.com/symfony/event-dispatcher.git",
                "reference": "79ede8f2836e5ec910ebb325bde40f987244baa8"
            },
            "dist": {
                "type": "zip",
                "url": "https://api.github.com/repos/symfony/event-dispatcher/zipball/79ede8f2836e5ec910ebb325bde40f987244baa8",
                "reference": "79ede8f2836e5ec910ebb325bde40f987244baa8",
                "shasum": ""
            },
            "require": {
                "php": "^5.5.9|>=7.0.8"
            },
            "conflict": {
                "symfony/dependency-injection": "<3.3"
            },
            "require-dev": {
                "psr/log": "~1.0",
                "symfony/config": "~2.8|~3.0|~4.0",
                "symfony/dependency-injection": "~3.3|~4.0",
                "symfony/expression-language": "~2.8|~3.0|~4.0",
                "symfony/stopwatch": "~2.8|~3.0|~4.0"
            },
            "suggest": {
                "symfony/dependency-injection": "",
                "symfony/http-kernel": ""
            },
            "type": "library",
            "extra": {
                "branch-alias": {
                    "dev-master": "3.4-dev"
                }
            },
            "autoload": {
                "psr-4": {
                    "Symfony\\Component\\EventDispatcher\\": ""
                },
                "exclude-from-classmap": [
                    "/Tests/"
                ]
            },
            "notification-url": "https://packagist.org/downloads/",
            "license": [
                "MIT"
            ],
            "authors": [
                {
                    "name": "Fabien Potencier",
                    "email": "fabien@symfony.com"
                },
                {
                    "name": "Symfony Community",
                    "homepage": "https://symfony.com/contributors"
                }
            ],
            "description": "Symfony EventDispatcher Component",
            "homepage": "https://symfony.com",
            "time": "2020-01-04T12:05:51+00:00"
        },
        {
            "name": "symfony/filesystem",
            "version": "v3.4.37",
            "source": {
                "type": "git",
                "url": "https://github.com/symfony/filesystem.git",
                "reference": "0a0d3b4bda11aa3a0464531c40e681e184e75628"
            },
            "dist": {
                "type": "zip",
                "url": "https://api.github.com/repos/symfony/filesystem/zipball/0a0d3b4bda11aa3a0464531c40e681e184e75628",
                "reference": "0a0d3b4bda11aa3a0464531c40e681e184e75628",
                "shasum": ""
            },
            "require": {
                "php": "^5.5.9|>=7.0.8",
                "symfony/polyfill-ctype": "~1.8"
            },
            "type": "library",
            "extra": {
                "branch-alias": {
                    "dev-master": "3.4-dev"
                }
            },
            "autoload": {
                "psr-4": {
                    "Symfony\\Component\\Filesystem\\": ""
                },
                "exclude-from-classmap": [
                    "/Tests/"
                ]
            },
            "notification-url": "https://packagist.org/downloads/",
            "license": [
                "MIT"
            ],
            "authors": [
                {
                    "name": "Fabien Potencier",
                    "email": "fabien@symfony.com"
                },
                {
                    "name": "Symfony Community",
                    "homepage": "https://symfony.com/contributors"
                }
            ],
            "description": "Symfony Filesystem Component",
            "homepage": "https://symfony.com",
            "time": "2020-01-17T08:50:08+00:00"
        },
        {
            "name": "symfony/finder",
            "version": "v3.4.37",
            "source": {
                "type": "git",
                "url": "https://github.com/symfony/finder.git",
                "reference": "a90a9d3b9f458a5cdeabfa4090b20c000ca3962f"
            },
            "dist": {
                "type": "zip",
                "url": "https://api.github.com/repos/symfony/finder/zipball/a90a9d3b9f458a5cdeabfa4090b20c000ca3962f",
                "reference": "a90a9d3b9f458a5cdeabfa4090b20c000ca3962f",
                "shasum": ""
            },
            "require": {
                "php": "^5.5.9|>=7.0.8"
            },
            "type": "library",
            "extra": {
                "branch-alias": {
                    "dev-master": "3.4-dev"
                }
            },
            "autoload": {
                "psr-4": {
                    "Symfony\\Component\\Finder\\": ""
                },
                "exclude-from-classmap": [
                    "/Tests/"
                ]
            },
            "notification-url": "https://packagist.org/downloads/",
            "license": [
                "MIT"
            ],
            "authors": [
                {
                    "name": "Fabien Potencier",
                    "email": "fabien@symfony.com"
                },
                {
                    "name": "Symfony Community",
                    "homepage": "https://symfony.com/contributors"
                }
            ],
            "description": "Symfony Finder Component",
            "homepage": "https://symfony.com",
            "time": "2020-01-01T11:03:25+00:00"
        },
        {
            "name": "symfony/options-resolver",
            "version": "v3.4.37",
            "source": {
                "type": "git",
                "url": "https://github.com/symfony/options-resolver.git",
                "reference": "730ef56164ed6c9356c159e9f5ff2b84d753b9ed"
            },
            "dist": {
                "type": "zip",
                "url": "https://api.github.com/repos/symfony/options-resolver/zipball/730ef56164ed6c9356c159e9f5ff2b84d753b9ed",
                "reference": "730ef56164ed6c9356c159e9f5ff2b84d753b9ed",
                "shasum": ""
            },
            "require": {
                "php": "^5.5.9|>=7.0.8"
            },
            "type": "library",
            "extra": {
                "branch-alias": {
                    "dev-master": "3.4-dev"
                }
            },
            "autoload": {
                "psr-4": {
                    "Symfony\\Component\\OptionsResolver\\": ""
                },
                "exclude-from-classmap": [
                    "/Tests/"
                ]
            },
            "notification-url": "https://packagist.org/downloads/",
            "license": [
                "MIT"
            ],
            "authors": [
                {
                    "name": "Fabien Potencier",
                    "email": "fabien@symfony.com"
                },
                {
                    "name": "Symfony Community",
                    "homepage": "https://symfony.com/contributors"
                }
            ],
            "description": "Symfony OptionsResolver Component",
            "homepage": "https://symfony.com",
            "keywords": [
                "config",
                "configuration",
                "options"
            ],
            "time": "2020-01-01T11:03:25+00:00"
        },
        {
            "name": "symfony/polyfill-ctype",
            "version": "v1.13.1",
            "source": {
                "type": "git",
                "url": "https://github.com/symfony/polyfill-ctype.git",
                "reference": "f8f0b461be3385e56d6de3dbb5a0df24c0c275e3"
            },
            "dist": {
                "type": "zip",
                "url": "https://api.github.com/repos/symfony/polyfill-ctype/zipball/f8f0b461be3385e56d6de3dbb5a0df24c0c275e3",
                "reference": "f8f0b461be3385e56d6de3dbb5a0df24c0c275e3",
                "shasum": ""
            },
            "require": {
                "php": ">=5.3.3"
            },
            "suggest": {
                "ext-ctype": "For best performance"
            },
            "type": "library",
            "extra": {
                "branch-alias": {
                    "dev-master": "1.13-dev"
                }
            },
            "autoload": {
                "psr-4": {
                    "Symfony\\Polyfill\\Ctype\\": ""
                },
                "files": [
                    "bootstrap.php"
                ]
            },
            "notification-url": "https://packagist.org/downloads/",
            "license": [
                "MIT"
            ],
            "authors": [
                {
                    "name": "Gert de Pagter",
                    "email": "BackEndTea@gmail.com"
                },
                {
                    "name": "Symfony Community",
                    "homepage": "https://symfony.com/contributors"
                }
            ],
            "description": "Symfony polyfill for ctype functions",
            "homepage": "https://symfony.com",
            "keywords": [
                "compatibility",
                "ctype",
                "polyfill",
                "portable"
            ],
            "time": "2019-11-27T13:56:44+00:00"
        },
        {
            "name": "symfony/polyfill-iconv",
            "version": "v1.13.1",
            "source": {
                "type": "git",
                "url": "https://github.com/symfony/polyfill-iconv.git",
                "reference": "a019efccc03f1a335af6b4f20c30f5ea8060be36"
            },
            "dist": {
                "type": "zip",
                "url": "https://api.github.com/repos/symfony/polyfill-iconv/zipball/a019efccc03f1a335af6b4f20c30f5ea8060be36",
                "reference": "a019efccc03f1a335af6b4f20c30f5ea8060be36",
                "shasum": ""
            },
            "require": {
                "php": ">=5.3.3"
            },
            "suggest": {
                "ext-iconv": "For best performance"
            },
            "type": "library",
            "extra": {
                "branch-alias": {
                    "dev-master": "1.13-dev"
                }
            },
            "autoload": {
                "psr-4": {
                    "Symfony\\Polyfill\\Iconv\\": ""
                },
                "files": [
                    "bootstrap.php"
                ]
            },
            "notification-url": "https://packagist.org/downloads/",
            "license": [
                "MIT"
            ],
            "authors": [
                {
                    "name": "Nicolas Grekas",
                    "email": "p@tchwork.com"
                },
                {
                    "name": "Symfony Community",
                    "homepage": "https://symfony.com/contributors"
                }
            ],
            "description": "Symfony polyfill for the Iconv extension",
            "homepage": "https://symfony.com",
            "keywords": [
                "compatibility",
                "iconv",
                "polyfill",
                "portable",
                "shim"
            ],
            "time": "2019-11-27T13:56:44+00:00"
        },
        {
            "name": "symfony/polyfill-mbstring",
            "version": "v1.13.1",
            "source": {
                "type": "git",
                "url": "https://github.com/symfony/polyfill-mbstring.git",
                "reference": "7b4aab9743c30be783b73de055d24a39cf4b954f"
            },
            "dist": {
                "type": "zip",
                "url": "https://api.github.com/repos/symfony/polyfill-mbstring/zipball/7b4aab9743c30be783b73de055d24a39cf4b954f",
                "reference": "7b4aab9743c30be783b73de055d24a39cf4b954f",
                "shasum": ""
            },
            "require": {
                "php": ">=5.3.3"
            },
            "suggest": {
                "ext-mbstring": "For best performance"
            },
            "type": "library",
            "extra": {
                "branch-alias": {
                    "dev-master": "1.13-dev"
                }
            },
            "autoload": {
                "psr-4": {
                    "Symfony\\Polyfill\\Mbstring\\": ""
                },
                "files": [
                    "bootstrap.php"
                ]
            },
            "notification-url": "https://packagist.org/downloads/",
            "license": [
                "MIT"
            ],
            "authors": [
                {
                    "name": "Nicolas Grekas",
                    "email": "p@tchwork.com"
                },
                {
                    "name": "Symfony Community",
                    "homepage": "https://symfony.com/contributors"
                }
            ],
            "description": "Symfony polyfill for the Mbstring extension",
            "homepage": "https://symfony.com",
            "keywords": [
                "compatibility",
                "mbstring",
                "polyfill",
                "portable",
                "shim"
            ],
            "time": "2019-11-27T14:18:11+00:00"
        },
        {
            "name": "symfony/process",
            "version": "v3.4.37",
            "source": {
                "type": "git",
                "url": "https://github.com/symfony/process.git",
                "reference": "5b9d2bcffe4678911a4c941c00b7c161252cf09a"
            },
            "dist": {
                "type": "zip",
                "url": "https://api.github.com/repos/symfony/process/zipball/5b9d2bcffe4678911a4c941c00b7c161252cf09a",
                "reference": "5b9d2bcffe4678911a4c941c00b7c161252cf09a",
                "shasum": ""
            },
            "require": {
                "php": "^5.5.9|>=7.0.8"
            },
            "type": "library",
            "extra": {
                "branch-alias": {
                    "dev-master": "3.4-dev"
                }
            },
            "autoload": {
                "psr-4": {
                    "Symfony\\Component\\Process\\": ""
                },
                "exclude-from-classmap": [
                    "/Tests/"
                ]
            },
            "notification-url": "https://packagist.org/downloads/",
            "license": [
                "MIT"
            ],
            "authors": [
                {
                    "name": "Fabien Potencier",
                    "email": "fabien@symfony.com"
                },
                {
                    "name": "Symfony Community",
                    "homepage": "https://symfony.com/contributors"
                }
            ],
            "description": "Symfony Process Component",
            "homepage": "https://symfony.com",
            "time": "2020-01-01T11:03:25+00:00"
        },
        {
            "name": "symfony/translation",
            "version": "v3.4.37",
            "source": {
                "type": "git",
                "url": "https://github.com/symfony/translation.git",
                "reference": "577ec9ba1d6443947c48058acc3de298ad25e2bf"
            },
            "dist": {
                "type": "zip",
                "url": "https://api.github.com/repos/symfony/translation/zipball/577ec9ba1d6443947c48058acc3de298ad25e2bf",
                "reference": "577ec9ba1d6443947c48058acc3de298ad25e2bf",
                "shasum": ""
            },
            "require": {
                "php": "^5.5.9|>=7.0.8",
                "symfony/polyfill-mbstring": "~1.0"
            },
            "conflict": {
                "symfony/config": "<2.8",
                "symfony/dependency-injection": "<3.4",
                "symfony/yaml": "<3.4"
            },
            "require-dev": {
                "psr/log": "~1.0",
                "symfony/config": "~2.8|~3.0|~4.0",
                "symfony/dependency-injection": "~3.4|~4.0",
                "symfony/finder": "~2.8|~3.0|~4.0",
                "symfony/http-kernel": "~3.4|~4.0",
                "symfony/intl": "^2.8.18|^3.2.5|~4.0",
                "symfony/var-dumper": "~3.4|~4.0",
                "symfony/yaml": "~3.4|~4.0"
            },
            "suggest": {
                "psr/log-implementation": "To use logging capability in translator",
                "symfony/config": "",
                "symfony/yaml": ""
            },
            "type": "library",
            "extra": {
                "branch-alias": {
                    "dev-master": "3.4-dev"
                }
            },
            "autoload": {
                "psr-4": {
                    "Symfony\\Component\\Translation\\": ""
                },
                "exclude-from-classmap": [
                    "/Tests/"
                ]
            },
            "notification-url": "https://packagist.org/downloads/",
            "license": [
                "MIT"
            ],
            "authors": [
                {
                    "name": "Fabien Potencier",
                    "email": "fabien@symfony.com"
                },
                {
                    "name": "Symfony Community",
                    "homepage": "https://symfony.com/contributors"
                }
            ],
            "description": "Symfony Translation Component",
            "homepage": "https://symfony.com",
            "time": "2020-01-04T12:05:51+00:00"
        },
        {
            "name": "symfony/validator",
            "version": "v3.4.37",
            "source": {
                "type": "git",
                "url": "https://github.com/symfony/validator.git",
                "reference": "46580e4429797438033fc1f226cb4cba67afe280"
            },
            "dist": {
                "type": "zip",
                "url": "https://api.github.com/repos/symfony/validator/zipball/46580e4429797438033fc1f226cb4cba67afe280",
                "reference": "46580e4429797438033fc1f226cb4cba67afe280",
                "shasum": ""
            },
            "require": {
                "php": "^5.5.9|>=7.0.8",
                "symfony/polyfill-ctype": "~1.8",
                "symfony/polyfill-mbstring": "~1.0",
                "symfony/translation": "~2.8|~3.0|~4.0"
            },
            "conflict": {
                "doctrine/lexer": "<1.0.2",
                "phpunit/phpunit": "<4.8.35|<5.4.3,>=5.0",
                "symfony/dependency-injection": "<3.3",
                "symfony/http-kernel": "<3.3.5",
                "symfony/yaml": "<3.4"
            },
            "require-dev": {
                "doctrine/annotations": "~1.7",
                "doctrine/cache": "~1.0",
                "egulias/email-validator": "^2.1.10",
                "symfony/cache": "~3.1|~4.0",
                "symfony/config": "~2.8|~3.0|~4.0",
                "symfony/dependency-injection": "~3.3|~4.0",
                "symfony/expression-language": "~2.8|~3.0|~4.0",
                "symfony/http-foundation": "~2.8|~3.0|~4.0",
                "symfony/http-kernel": "^3.3.5|~4.0",
                "symfony/intl": "^2.8.18|^3.2.5|~4.0",
                "symfony/property-access": "~2.8|~3.0|~4.0",
                "symfony/var-dumper": "~3.3|~4.0",
                "symfony/yaml": "~3.4|~4.0"
            },
            "suggest": {
                "doctrine/annotations": "For using the annotation mapping. You will also need doctrine/cache.",
                "doctrine/cache": "For using the default cached annotation reader and metadata cache.",
                "egulias/email-validator": "Strict (RFC compliant) email validation",
                "psr/cache-implementation": "For using the metadata cache.",
                "symfony/config": "",
                "symfony/expression-language": "For using the Expression validator",
                "symfony/http-foundation": "",
                "symfony/intl": "",
                "symfony/property-access": "For accessing properties within comparison constraints",
                "symfony/yaml": ""
            },
            "type": "library",
            "extra": {
                "branch-alias": {
                    "dev-master": "3.4-dev"
                }
            },
            "autoload": {
                "psr-4": {
                    "Symfony\\Component\\Validator\\": ""
                },
                "exclude-from-classmap": [
                    "/Tests/"
                ]
            },
            "notification-url": "https://packagist.org/downloads/",
            "license": [
                "MIT"
            ],
            "authors": [
                {
                    "name": "Fabien Potencier",
                    "email": "fabien@symfony.com"
                },
                {
                    "name": "Symfony Community",
                    "homepage": "https://symfony.com/contributors"
                }
            ],
            "description": "Symfony Validator Component",
            "homepage": "https://symfony.com",
            "time": "2020-01-14T18:27:07+00:00"
        },
        {
            "name": "symfony/yaml",
            "version": "v3.4.37",
            "source": {
                "type": "git",
                "url": "https://github.com/symfony/yaml.git",
                "reference": "aa46bc2233097d5212332c907f9911533acfbf80"
            },
            "dist": {
                "type": "zip",
                "url": "https://api.github.com/repos/symfony/yaml/zipball/aa46bc2233097d5212332c907f9911533acfbf80",
                "reference": "aa46bc2233097d5212332c907f9911533acfbf80",
                "shasum": ""
            },
            "require": {
                "php": "^5.5.9|>=7.0.8",
                "symfony/polyfill-ctype": "~1.8"
            },
            "conflict": {
                "symfony/console": "<3.4"
            },
            "require-dev": {
                "symfony/console": "~3.4|~4.0"
            },
            "suggest": {
                "symfony/console": "For validating YAML files using the lint command"
            },
            "type": "library",
            "extra": {
                "branch-alias": {
                    "dev-master": "3.4-dev"
                }
            },
            "autoload": {
                "psr-4": {
                    "Symfony\\Component\\Yaml\\": ""
                },
                "exclude-from-classmap": [
                    "/Tests/"
                ]
            },
            "notification-url": "https://packagist.org/downloads/",
            "license": [
                "MIT"
            ],
            "authors": [
                {
                    "name": "Fabien Potencier",
                    "email": "fabien@symfony.com"
                },
                {
                    "name": "Symfony Community",
                    "homepage": "https://symfony.com/contributors"
                }
            ],
            "description": "Symfony Yaml Component",
            "homepage": "https://symfony.com",
            "time": "2020-01-13T08:00:59+00:00"
        },
        {
            "name": "tuupola/slim-jwt-auth",
            "version": "2.4.0",
            "source": {
                "type": "git",
                "url": "https://github.com/tuupola/slim-jwt-auth.git",
                "reference": "bca54de41a8207d4d67faf3601a06a96cb7ed48f"
            },
            "dist": {
                "type": "zip",
                "url": "https://api.github.com/repos/tuupola/slim-jwt-auth/zipball/bca54de41a8207d4d67faf3601a06a96cb7ed48f",
                "reference": "bca54de41a8207d4d67faf3601a06a96cb7ed48f",
                "shasum": ""
            },
            "require": {
                "firebase/php-jwt": "^3.0 || ^4.0 || ^5.0",
                "php": "^5.5 || ^7.0",
                "psr/http-message": "^1.0",
                "psr/log": "^1.0"
            },
            "require-dev": {
                "overtrue/phplint": "^0.2.4",
                "phpunit/phpunit": "^4.6",
                "squizlabs/php_codesniffer": "^2.3",
                "zendframework/zend-diactoros": "^1.3"
            },
            "type": "library",
            "autoload": {
                "psr-4": {
                    "Slim\\Middleware\\": "src"
                }
            },
            "notification-url": "https://packagist.org/downloads/",
            "license": [
                "MIT"
            ],
            "authors": [
                {
                    "name": "Mika Tuupola",
                    "email": "tuupola@appelsiini.net",
                    "homepage": "http://www.appelsiini.net/",
                    "role": "Developer"
                }
            ],
            "description": "PSR-7 JWT Authentication Middleware",
            "homepage": "https://github.com/tuupola/slim-jwt-auth",
            "keywords": [
                "auth",
                "json",
                "jwt",
                "middleware",
                "psr-7"
            ],
            "time": "2018-04-03T06:12:18+00:00"
        },
        {
            "name": "vlucas/phpdotenv",
            "version": "v3.6.0",
            "source": {
                "type": "git",
                "url": "https://github.com/vlucas/phpdotenv.git",
                "reference": "1bdf24f065975594f6a117f0f1f6cabf1333b156"
            },
            "dist": {
                "type": "zip",
                "url": "https://api.github.com/repos/vlucas/phpdotenv/zipball/1bdf24f065975594f6a117f0f1f6cabf1333b156",
                "reference": "1bdf24f065975594f6a117f0f1f6cabf1333b156",
                "shasum": ""
            },
            "require": {
                "php": "^5.4 || ^7.0",
                "phpoption/phpoption": "^1.5",
                "symfony/polyfill-ctype": "^1.9"
            },
            "require-dev": {
                "phpunit/phpunit": "^4.8.35 || ^5.0 || ^6.0 || ^7.0"
            },
            "type": "library",
            "extra": {
                "branch-alias": {
                    "dev-master": "3.6-dev"
                }
            },
            "autoload": {
                "psr-4": {
                    "Dotenv\\": "src/"
                }
            },
            "notification-url": "https://packagist.org/downloads/",
            "license": [
                "BSD-3-Clause"
            ],
            "authors": [
                {
                    "name": "Graham Campbell",
                    "email": "graham@alt-three.com",
                    "homepage": "https://gjcampbell.co.uk/"
                },
                {
                    "name": "Vance Lucas",
                    "email": "vance@vancelucas.com",
                    "homepage": "https://vancelucas.com/"
                }
            ],
            "description": "Loads environment variables from `.env` to `getenv()`, `$_ENV` and `$_SERVER` automagically.",
            "keywords": [
                "dotenv",
                "env",
                "environment"
            ],
            "time": "2019-09-10T21:37:39+00:00"
        },
        {
            "name": "wikimedia/composer-merge-plugin",
            "version": "v1.4.1",
            "source": {
                "type": "git",
                "url": "https://github.com/wikimedia/composer-merge-plugin.git",
                "reference": "81c6ac72a24a67383419c7eb9aa2b3437f2ab100"
            },
            "dist": {
                "type": "zip",
                "url": "https://api.github.com/repos/wikimedia/composer-merge-plugin/zipball/81c6ac72a24a67383419c7eb9aa2b3437f2ab100",
                "reference": "81c6ac72a24a67383419c7eb9aa2b3437f2ab100",
                "shasum": ""
            },
            "require": {
                "composer-plugin-api": "^1.0",
                "php": ">=5.3.2"
            },
            "require-dev": {
                "composer/composer": "~1.0.0",
                "jakub-onderka/php-parallel-lint": "~0.8",
                "phpunit/phpunit": "~4.8|~5.0",
                "squizlabs/php_codesniffer": "~2.1.0"
            },
            "type": "composer-plugin",
            "extra": {
                "branch-alias": {
                    "dev-master": "1.3.x-dev"
                },
                "class": "Wikimedia\\Composer\\MergePlugin"
            },
            "autoload": {
                "psr-4": {
                    "Wikimedia\\Composer\\": "src/"
                }
            },
            "notification-url": "https://packagist.org/downloads/",
            "license": [
                "MIT"
            ],
            "authors": [
                {
                    "name": "Bryan Davis",
                    "email": "bd808@wikimedia.org"
                }
            ],
            "description": "Composer plugin to merge multiple composer.json files",
            "time": "2017-04-25T02:31:25+00:00"
        },
        {
            "name": "zbateson/mail-mime-parser",
            "version": "1.2.0",
            "source": {
                "type": "git",
                "url": "https://github.com/zbateson/mail-mime-parser.git",
                "reference": "fd49e6f53184529a5ec4bc0b9edd98edeee53f5a"
            },
            "dist": {
                "type": "zip",
                "url": "https://api.github.com/repos/zbateson/mail-mime-parser/zipball/fd49e6f53184529a5ec4bc0b9edd98edeee53f5a",
                "reference": "fd49e6f53184529a5ec4bc0b9edd98edeee53f5a",
                "shasum": ""
            },
            "require": {
                "guzzlehttp/psr7": "^1.0",
                "php": ">=5.4",
                "zbateson/mb-wrapper": "^1.0",
                "zbateson/stream-decorators": "^1.0.2"
            },
            "require-dev": {
                "jms/serializer": "^1.1",
                "mikey179/vfsstream": "^1.6.0",
                "phing/phing": "^2.15.0",
                "phpdocumentor/phpdocumentor": "^2.9.0",
                "phpunit/phpunit": "^4.8 || ^5.7 || ^6.5 || ^7.5"
            },
            "suggest": {
                "ext-iconv": "For best support/performance",
                "ext-mbstring": "For best support/performance"
            },
            "type": "library",
            "autoload": {
                "psr-4": {
                    "ZBateson\\MailMimeParser\\": "src/"
                }
            },
            "notification-url": "https://packagist.org/downloads/",
            "license": [
                "BSD-2-Clause"
            ],
            "authors": [
                {
                    "name": "Zaahid Bateson"
                },
                {
                    "name": "Contributors",
                    "homepage": "https://github.com/zbateson/mail-mime-parser/graphs/contributors"
                }
            ],
            "description": "MIME email message parser",
            "homepage": "https://mail-mime-parser.org",
            "keywords": [
                "MimeMailParser",
                "email",
                "mail",
                "mailparse",
                "mime",
                "mimeparse",
                "parser",
                "php-imap"
            ],
            "time": "2020-01-09T04:49:13+00:00"
        },
        {
            "name": "zbateson/mb-wrapper",
            "version": "1.0.0",
            "source": {
                "type": "git",
                "url": "https://github.com/zbateson/mb-wrapper.git",
                "reference": "723f25a1ab0e4e662efa8d89f38da751c799134a"
            },
            "dist": {
                "type": "zip",
                "url": "https://api.github.com/repos/zbateson/mb-wrapper/zipball/723f25a1ab0e4e662efa8d89f38da751c799134a",
                "reference": "723f25a1ab0e4e662efa8d89f38da751c799134a",
                "shasum": ""
            },
            "require": {
                "php": ">=5.4",
                "symfony/polyfill-iconv": "^1.9",
                "symfony/polyfill-mbstring": "^1.9"
            },
            "require-dev": {
                "phpunit/phpunit": "^4.8 || ^5.7 || ^6.5"
            },
            "suggest": {
                "ext-iconv": "For best support/performance",
                "ext-mbstring": "For best support/performance"
            },
            "type": "library",
            "autoload": {
                "psr-4": {
                    "ZBateson\\MbWrapper\\": "src/"
                }
            },
            "notification-url": "https://packagist.org/downloads/",
            "license": [
                "BSD-2-Clause"
            ],
            "authors": [
                {
                    "name": "Zaahid Bateson"
                }
            ],
            "description": "Wrapper for mbstring with fallback to iconv for encoding conversion and string manipulation",
            "homepage": "https://github.com/zbateson/StreamDecorators",
            "keywords": [
                "charset",
                "encoding",
                "http",
                "iconv",
                "mail",
                "mb",
                "mb_convert_encoding",
                "mbstring",
                "mime",
                "multibyte",
                "string"
            ],
            "time": "2018-09-28T17:43:01+00:00"
        },
        {
            "name": "zbateson/stream-decorators",
            "version": "1.0.2",
            "source": {
                "type": "git",
                "url": "https://github.com/zbateson/stream-decorators.git",
                "reference": "ec3c3ea91d26a7685db7a29a270464c5e1470786"
            },
            "dist": {
                "type": "zip",
                "url": "https://api.github.com/repos/zbateson/stream-decorators/zipball/ec3c3ea91d26a7685db7a29a270464c5e1470786",
                "reference": "ec3c3ea91d26a7685db7a29a270464c5e1470786",
                "shasum": ""
            },
            "require": {
                "guzzlehttp/psr7": "^1.0.0",
                "php": ">=5.4",
                "zbateson/mb-wrapper": "^1.0.0"
            },
            "require-dev": {
                "phpunit/phpunit": "^4.8 || ^5.7 || ^6.5"
            },
            "type": "library",
            "autoload": {
                "psr-4": {
                    "ZBateson\\StreamDecorators\\": "src/"
                }
            },
            "notification-url": "https://packagist.org/downloads/",
            "license": [
                "BSD-2-Clause"
            ],
            "authors": [
                {
                    "name": "Zaahid Bateson"
                }
            ],
            "description": "PHP psr7 stream decorators for mime message part streams",
            "keywords": [
                "base64",
                "charset",
                "decorators",
                "mail",
                "mime",
                "psr7",
                "quoted-printable",
                "stream",
                "uuencode"
            ],
            "time": "2019-03-21T06:13:00+00:00"
        },
        {
            "name": "zf1/zend-cache",
            "version": "1.12.20",
            "source": {
                "type": "git",
                "url": "https://github.com/zf1/zend-cache.git",
                "reference": "c3a6fc20f5d5c5ab7adc16f29f33eb5b2e00d86e"
            },
            "dist": {
                "type": "zip",
                "url": "https://api.github.com/repos/zf1/zend-cache/zipball/c3a6fc20f5d5c5ab7adc16f29f33eb5b2e00d86e",
                "reference": "c3a6fc20f5d5c5ab7adc16f29f33eb5b2e00d86e",
                "shasum": ""
            },
            "require": {
                "php": ">=5.2.11",
                "zf1/zend-exception": "self.version"
            },
            "suggest": {
                "zf1/zend-log": "Used in special situations or with special adapters"
            },
            "type": "library",
            "autoload": {
                "psr-0": {
                    "Zend_Cache": "library/"
                }
            },
            "notification-url": "https://packagist.org/downloads/",
            "license": [
                "BSD-3-Clause"
            ],
            "description": "Zend Framework 1 Cache package",
            "homepage": "http://framework.zend.com/",
            "keywords": [
                "ZF1",
                "cache",
                "framework",
                "zend"
            ],
            "time": "2015-04-30T11:07:42+00:00"
        },
        {
            "name": "zf1/zend-crypt",
            "version": "1.12.20",
            "source": {
                "type": "git",
                "url": "https://github.com/zf1/zend-crypt.git",
                "reference": "15dea4f94fe90d0e0a9129770d57eefcd0672187"
            },
            "dist": {
                "type": "zip",
                "url": "https://api.github.com/repos/zf1/zend-crypt/zipball/15dea4f94fe90d0e0a9129770d57eefcd0672187",
                "reference": "15dea4f94fe90d0e0a9129770d57eefcd0672187",
                "shasum": ""
            },
            "require": {
                "php": ">=5.2.11",
                "zf1/zend-exception": "self.version"
            },
            "type": "library",
            "autoload": {
                "psr-0": {
                    "Zend_Crypt": "library/"
                }
            },
            "notification-url": "https://packagist.org/downloads/",
            "license": [
                "BSD-3-Clause"
            ],
            "description": "Zend Framework 1 Crypt package",
            "homepage": "http://framework.zend.com/",
            "keywords": [
                "ZF1",
                "crypt",
                "framework",
                "zend"
            ],
            "time": "2017-07-12T00:38:34+00:00"
        },
        {
            "name": "zf1/zend-exception",
            "version": "1.12.20",
            "source": {
                "type": "git",
                "url": "https://github.com/zf1/zend-exception.git",
                "reference": "ca30959d3e2f522f481a3d1459386acf1aa4ca74"
            },
            "dist": {
                "type": "zip",
                "url": "https://api.github.com/repos/zf1/zend-exception/zipball/ca30959d3e2f522f481a3d1459386acf1aa4ca74",
                "reference": "ca30959d3e2f522f481a3d1459386acf1aa4ca74",
                "shasum": ""
            },
            "require": {
                "php": ">=5.2.11"
            },
            "type": "library",
            "autoload": {
                "psr-0": {
                    "Zend_Exception": "library/"
                }
            },
            "notification-url": "https://packagist.org/downloads/",
            "license": [
                "BSD-3-Clause"
            ],
            "description": "Zend Framework 1 Exception package",
            "homepage": "http://framework.zend.com/",
            "keywords": [
                "ZF1",
                "exception",
                "framework",
                "zend"
            ],
            "time": "2015-04-30T11:10:20+00:00"
        },
        {
            "name": "zf1/zend-gdata",
            "version": "1.12.20",
            "source": {
                "type": "git",
                "url": "https://github.com/zf1/zend-gdata.git",
                "reference": "f9d9878c82743fa7e2d5b07247ea684af5acd047"
            },
            "dist": {
                "type": "zip",
                "url": "https://api.github.com/repos/zf1/zend-gdata/zipball/f9d9878c82743fa7e2d5b07247ea684af5acd047",
                "reference": "f9d9878c82743fa7e2d5b07247ea684af5acd047",
                "shasum": ""
            },
            "require": {
                "php": ">=5.2.11",
                "zf1/zend-exception": "self.version",
                "zf1/zend-http": "self.version",
                "zf1/zend-mime": "self.version",
                "zf1/zend-version": "self.version",
                "zf1/zend-xml": "self.version"
            },
            "suggest": {
                "zf1/zend-loader": "Used in special situations or with special adapters"
            },
            "type": "library",
            "autoload": {
                "psr-0": {
                    "Zend_Gdata": "library/"
                }
            },
            "notification-url": "https://packagist.org/downloads/",
            "license": [
                "BSD-3-Clause"
            ],
            "description": "Zend Framework 1 Gdata package",
            "homepage": "http://framework.zend.com/",
            "keywords": [
                "ZF1",
                "framework",
                "gdata",
                "zend"
            ],
            "time": "2017-07-12T00:37:51+00:00"
        },
        {
            "name": "zf1/zend-http",
            "version": "1.12.20",
            "source": {
                "type": "git",
                "url": "https://github.com/zf1/zend-http.git",
                "reference": "de1e836ea1bc7d5acccc82b1cf4dd236271a21cb"
            },
            "dist": {
                "type": "zip",
                "url": "https://api.github.com/repos/zf1/zend-http/zipball/de1e836ea1bc7d5acccc82b1cf4dd236271a21cb",
                "reference": "de1e836ea1bc7d5acccc82b1cf4dd236271a21cb",
                "shasum": ""
            },
            "require": {
                "php": ">=5.2.11",
                "zf1/zend-exception": "self.version",
                "zf1/zend-loader": "self.version",
                "zf1/zend-uri": "self.version"
            },
            "type": "library",
            "autoload": {
                "psr-0": {
                    "Zend_Http": "library/"
                }
            },
            "notification-url": "https://packagist.org/downloads/",
            "license": [
                "BSD-3-Clause"
            ],
            "description": "Zend Framework 1 Http package",
            "homepage": "http://framework.zend.com/",
            "keywords": [
                "ZF1",
                "framework",
                "http",
                "zend"
            ],
            "time": "2017-07-12T00:28:01+00:00"
        },
        {
            "name": "zf1/zend-loader",
            "version": "1.12.20",
            "source": {
                "type": "git",
                "url": "https://github.com/zf1/zend-loader.git",
                "reference": "894dcfb8084488575d46e496e399f64aacd5761c"
            },
            "dist": {
                "type": "zip",
                "url": "https://api.github.com/repos/zf1/zend-loader/zipball/894dcfb8084488575d46e496e399f64aacd5761c",
                "reference": "894dcfb8084488575d46e496e399f64aacd5761c",
                "shasum": ""
            },
            "require": {
                "php": ">=5.2.11",
                "zf1/zend-exception": "self.version"
            },
            "type": "library",
            "autoload": {
                "psr-0": {
                    "Zend_Loader": "library/"
                }
            },
            "notification-url": "https://packagist.org/downloads/",
            "license": [
                "BSD-3-Clause"
            ],
            "description": "Zend Framework 1 Loader package",
            "homepage": "http://framework.zend.com/",
            "keywords": [
                "ZF1",
                "framework",
                "loader",
                "zend"
            ],
            "time": "2017-07-11T23:30:42+00:00"
        },
        {
            "name": "zf1/zend-locale",
            "version": "1.12.20",
            "source": {
                "type": "git",
                "url": "https://github.com/zf1/zend-locale.git",
                "reference": "336df96aebb0270fb682e6ee8bf0cc0781cc3edb"
            },
            "dist": {
                "type": "zip",
                "url": "https://api.github.com/repos/zf1/zend-locale/zipball/336df96aebb0270fb682e6ee8bf0cc0781cc3edb",
                "reference": "336df96aebb0270fb682e6ee8bf0cc0781cc3edb",
                "shasum": ""
            },
            "require": {
                "php": ">=5.2.11",
                "zf1/zend-cache": "self.version",
                "zf1/zend-exception": "self.version",
                "zf1/zend-xml": "self.version"
            },
            "suggest": {
                "zf1/zend-registry": "Used in special situations or with special adapters"
            },
            "type": "library",
            "autoload": {
                "psr-0": {
                    "Zend_Locale": "library/"
                }
            },
            "notification-url": "https://packagist.org/downloads/",
            "license": [
                "BSD-3-Clause"
            ],
            "description": "Zend Framework 1 Locale package",
            "homepage": "http://framework.zend.com/",
            "keywords": [
                "ZF1",
                "framework",
                "locale",
                "zend"
            ],
            "time": "2017-07-11T23:32:54+00:00"
        },
        {
            "name": "zf1/zend-mime",
            "version": "1.12.20",
            "source": {
                "type": "git",
                "url": "https://github.com/zf1/zend-mime.git",
                "reference": "1ad54a9851dadfb0b1dc67268baf0db4fb0112b0"
            },
            "dist": {
                "type": "zip",
                "url": "https://api.github.com/repos/zf1/zend-mime/zipball/1ad54a9851dadfb0b1dc67268baf0db4fb0112b0",
                "reference": "1ad54a9851dadfb0b1dc67268baf0db4fb0112b0",
                "shasum": ""
            },
            "require": {
                "php": ">=5.2.11",
                "zf1/zend-exception": "self.version"
            },
            "type": "library",
            "autoload": {
                "psr-0": {
                    "Zend_Mime": "library/"
                }
            },
            "notification-url": "https://packagist.org/downloads/",
            "license": [
                "BSD-3-Clause"
            ],
            "description": "Zend Framework 1 Mime package",
            "homepage": "http://framework.zend.com/",
            "keywords": [
                "ZF1",
                "framework",
                "mime",
                "zend"
            ],
            "time": "2015-04-30T11:08:38+00:00"
        },
        {
            "name": "zf1/zend-oauth",
            "version": "1.12.20",
            "source": {
                "type": "git",
                "url": "https://github.com/zf1/zend-oauth.git",
                "reference": "4378ade6a8e2606d55b7e3183e58e65452c0c65c"
            },
            "dist": {
                "type": "zip",
                "url": "https://api.github.com/repos/zf1/zend-oauth/zipball/4378ade6a8e2606d55b7e3183e58e65452c0c65c",
                "reference": "4378ade6a8e2606d55b7e3183e58e65452c0c65c",
                "shasum": ""
            },
            "require": {
                "php": ">=5.2.11",
                "zf1/zend-crypt": "self.version",
                "zf1/zend-exception": "self.version",
                "zf1/zend-http": "self.version",
                "zf1/zend-uri": "self.version"
            },
            "suggest": {
                "zf1/zend-config": "Used in special situations or with special adapters"
            },
            "type": "library",
            "autoload": {
                "psr-0": {
                    "Zend_Oauth": "library/"
                }
            },
            "notification-url": "https://packagist.org/downloads/",
            "license": [
                "BSD-3-Clause"
            ],
            "description": "Zend Framework 1 Oauth package",
            "homepage": "http://framework.zend.com/",
            "keywords": [
                "ZF1",
                "framework",
                "oauth",
                "zend"
            ],
            "time": "2015-04-30T11:10:25+00:00"
        },
        {
            "name": "zf1/zend-registry",
            "version": "1.12.20",
            "source": {
                "type": "git",
                "url": "https://github.com/zf1/zend-registry.git",
                "reference": "1737419285b800728c27063318509fb2d00057ba"
            },
            "dist": {
                "type": "zip",
                "url": "https://api.github.com/repos/zf1/zend-registry/zipball/1737419285b800728c27063318509fb2d00057ba",
                "reference": "1737419285b800728c27063318509fb2d00057ba",
                "shasum": ""
            },
            "require": {
                "php": ">=5.2.11",
                "zf1/zend-exception": "self.version"
            },
            "suggest": {
                "zf1/zend-loader": "Used in special situations or with special adapters"
            },
            "type": "library",
            "autoload": {
                "psr-0": {
                    "Zend_Registry": "library/"
                }
            },
            "notification-url": "https://packagist.org/downloads/",
            "license": [
                "BSD-3-Clause"
            ],
            "description": "Zend Framework 1 Registry package",
            "homepage": "http://framework.zend.com/",
            "keywords": [
                "ZF1",
                "framework",
                "registry",
                "zend"
            ],
            "time": "2017-07-11T23:55:24+00:00"
        },
        {
            "name": "zf1/zend-search",
            "version": "1.12.20",
            "source": {
                "type": "git",
                "url": "https://github.com/zf1/zend-search.git",
                "reference": "c966e380667e02f83bf0806132e9cf392831930b"
            },
            "dist": {
                "type": "zip",
                "url": "https://api.github.com/repos/zf1/zend-search/zipball/c966e380667e02f83bf0806132e9cf392831930b",
                "reference": "c966e380667e02f83bf0806132e9cf392831930b",
                "shasum": ""
            },
            "require": {
                "php": ">=5.2.11",
                "zf1/zend-exception": "self.version"
            },
            "type": "library",
            "autoload": {
                "psr-0": {
                    "Zend_Search": "library/"
                }
            },
            "notification-url": "https://packagist.org/downloads/",
            "license": [
                "BSD-3-Clause"
            ],
            "description": "Zend Framework 1 Search package",
            "homepage": "http://framework.zend.com/",
            "keywords": [
                "ZF1",
                "framework",
                "search",
                "zend"
            ],
            "time": "2015-04-30T11:08:53+00:00"
        },
        {
            "name": "zf1/zend-search-lucene",
            "version": "1.12.20",
            "source": {
                "type": "git",
                "url": "https://github.com/zf1/zend-search-lucene.git",
                "reference": "8a07584308d86c86fdd9f743d574cc2cbfffc7ac"
            },
            "dist": {
                "type": "zip",
                "url": "https://api.github.com/repos/zf1/zend-search-lucene/zipball/8a07584308d86c86fdd9f743d574cc2cbfffc7ac",
                "reference": "8a07584308d86c86fdd9f743d574cc2cbfffc7ac",
                "shasum": ""
            },
            "require": {
                "php": ">=5.2.11",
                "zf1/zend-exception": "self.version",
                "zf1/zend-search": "self.version",
                "zf1/zend-xml": "self.version"
            },
            "type": "library",
            "autoload": {
                "psr-0": {
                    "Zend_Search_Lucene": "library/"
                }
            },
            "notification-url": "https://packagist.org/downloads/",
            "license": [
                "BSD-3-Clause"
            ],
            "description": "Zend Framework 1 Search Lucene package",
            "homepage": "http://framework.zend.com/",
            "keywords": [
                "ZF1",
                "framework",
                "lucene",
                "search",
                "zend"
            ],
            "time": "2017-07-12T00:31:21+00:00"
        },
        {
            "name": "zf1/zend-uri",
            "version": "1.12.20",
            "source": {
                "type": "git",
                "url": "https://github.com/zf1/zend-uri.git",
                "reference": "73964522a8a5041798cc8edad1e81fa0879737f2"
            },
            "dist": {
                "type": "zip",
                "url": "https://api.github.com/repos/zf1/zend-uri/zipball/73964522a8a5041798cc8edad1e81fa0879737f2",
                "reference": "73964522a8a5041798cc8edad1e81fa0879737f2",
                "shasum": ""
            },
            "require": {
                "php": ">=5.2.11",
                "zf1/zend-exception": "self.version",
                "zf1/zend-loader": "self.version",
                "zf1/zend-locale": "self.version",
                "zf1/zend-validate": "self.version"
            },
            "suggest": {
                "zf1/zend-date": "Used in special situations or with special adapters",
                "zf1/zend-filter": "Used in special situations or with special adapters",
                "zf1/zend-registry": "Used in special situations or with special adapters"
            },
            "type": "library",
            "autoload": {
                "psr-0": {
                    "Zend_Uri": "library/"
                }
            },
            "notification-url": "https://packagist.org/downloads/",
            "license": [
                "BSD-3-Clause"
            ],
            "description": "Zend Framework 1 Uri package",
            "homepage": "http://framework.zend.com/",
            "keywords": [
                "ZF1",
                "framework",
                "uri",
                "zend"
            ],
            "time": "2015-04-30T11:09:34+00:00"
        },
        {
            "name": "zf1/zend-validate",
            "version": "1.12.20",
            "source": {
                "type": "git",
                "url": "https://github.com/zf1/zend-validate.git",
                "reference": "5ceb707212abaaf92ccdd91270c6d37e07bf551b"
            },
            "dist": {
                "type": "zip",
                "url": "https://api.github.com/repos/zf1/zend-validate/zipball/5ceb707212abaaf92ccdd91270c6d37e07bf551b",
                "reference": "5ceb707212abaaf92ccdd91270c6d37e07bf551b",
                "shasum": ""
            },
            "require": {
                "php": ">=5.2.11",
                "zf1/zend-exception": "self.version",
                "zf1/zend-loader": "self.version",
                "zf1/zend-locale": "self.version"
            },
            "suggest": {
                "zf1/zend-date": "Used in special situations or with special adapters",
                "zf1/zend-filter": "Used in special situations or with special adapters",
                "zf1/zend-registry": "Used in special situations or with special adapters"
            },
            "type": "library",
            "autoload": {
                "psr-0": {
                    "Zend_Validate": "library/"
                }
            },
            "notification-url": "https://packagist.org/downloads/",
            "license": [
                "BSD-3-Clause"
            ],
            "description": "Zend Framework 1 Validate package",
            "homepage": "http://framework.zend.com/",
            "keywords": [
                "ZF1",
                "framework",
                "validate",
                "zend"
            ],
            "time": "2017-07-12T00:41:31+00:00"
        },
        {
            "name": "zf1/zend-version",
            "version": "1.12.20",
            "source": {
                "type": "git",
                "url": "https://github.com/zf1/zend-version.git",
                "reference": "8e69ac4b262482e3980012d7be4a35a89f76da63"
            },
            "dist": {
                "type": "zip",
                "url": "https://api.github.com/repos/zf1/zend-version/zipball/8e69ac4b262482e3980012d7be4a35a89f76da63",
                "reference": "8e69ac4b262482e3980012d7be4a35a89f76da63",
                "shasum": ""
            },
            "require": {
                "php": ">=5.2.11"
            },
            "type": "library",
            "autoload": {
                "psr-0": {
                    "Zend_Version": "library/"
                }
            },
            "notification-url": "https://packagist.org/downloads/",
            "license": [
                "BSD-3-Clause"
            ],
            "description": "Zend Framework 1 Version package",
            "homepage": "http://framework.zend.com/",
            "keywords": [
                "ZF1",
                "framework",
                "version",
                "zend"
            ],
            "time": "2017-07-12T00:54:38+00:00"
        },
        {
            "name": "zf1/zend-xml",
            "version": "1.12.20",
            "source": {
                "type": "git",
                "url": "https://github.com/zf1/zend-xml.git",
                "reference": "d4f99144a0cf0c5e383f3fb765cdd7dfde7caab4"
            },
            "dist": {
                "type": "zip",
                "url": "https://api.github.com/repos/zf1/zend-xml/zipball/d4f99144a0cf0c5e383f3fb765cdd7dfde7caab4",
                "reference": "d4f99144a0cf0c5e383f3fb765cdd7dfde7caab4",
                "shasum": ""
            },
            "require": {
                "php": ">=5.2.11",
                "zf1/zend-exception": "self.version"
            },
            "type": "library",
            "autoload": {
                "psr-0": {
                    "Zend_Xml": "library/"
                }
            },
            "notification-url": "https://packagist.org/downloads/",
            "license": [
                "BSD-3-Clause"
            ],
            "description": "Zend Framework 1 Xml package",
            "homepage": "http://framework.zend.com/",
            "keywords": [
                "ZF1",
                "framework",
                "xml",
                "zend"
            ],
            "time": "2017-07-11T23:59:06+00:00"
        }
    ],
    "packages-dev": [
        {
            "name": "behat/gherkin",
            "version": "v4.6.0",
            "source": {
                "type": "git",
                "url": "https://github.com/Behat/Gherkin.git",
                "reference": "ab0a02ea14893860bca00f225f5621d351a3ad07"
            },
            "dist": {
                "type": "zip",
                "url": "https://api.github.com/repos/Behat/Gherkin/zipball/ab0a02ea14893860bca00f225f5621d351a3ad07",
                "reference": "ab0a02ea14893860bca00f225f5621d351a3ad07",
                "shasum": ""
            },
            "require": {
                "php": ">=5.3.1"
            },
            "require-dev": {
                "phpunit/phpunit": "~4.5|~5",
                "symfony/phpunit-bridge": "~2.7|~3|~4",
                "symfony/yaml": "~2.3|~3|~4"
            },
            "suggest": {
                "symfony/yaml": "If you want to parse features, represented in YAML files"
            },
            "type": "library",
            "extra": {
                "branch-alias": {
                    "dev-master": "4.4-dev"
                }
            },
            "autoload": {
                "psr-0": {
                    "Behat\\Gherkin": "src/"
                }
            },
            "notification-url": "https://packagist.org/downloads/",
            "license": [
                "MIT"
            ],
            "authors": [
                {
                    "name": "Konstantin Kudryashov",
                    "email": "ever.zet@gmail.com",
                    "homepage": "http://everzet.com"
                }
            ],
            "description": "Gherkin DSL parser for PHP 5.3",
            "homepage": "http://behat.org/",
            "keywords": [
                "BDD",
                "Behat",
                "Cucumber",
                "DSL",
                "gherkin",
                "parser"
            ],
            "time": "2019-01-16T14:22:17+00:00"
        },
        {
            "name": "behat/transliterator",
            "version": "v1.3.0",
            "source": {
                "type": "git",
                "url": "https://github.com/Behat/Transliterator.git",
                "reference": "3c4ec1d77c3d05caa1f0bf8fb3aae4845005c7fc"
            },
            "dist": {
                "type": "zip",
                "url": "https://api.github.com/repos/Behat/Transliterator/zipball/3c4ec1d77c3d05caa1f0bf8fb3aae4845005c7fc",
                "reference": "3c4ec1d77c3d05caa1f0bf8fb3aae4845005c7fc",
                "shasum": ""
            },
            "require": {
                "php": ">=5.3.3"
            },
            "require-dev": {
                "chuyskywalker/rolling-curl": "^3.1",
                "php-yaoi/php-yaoi": "^1.0",
                "phpunit/phpunit": "^4.8.36|^6.3"
            },
            "type": "library",
            "extra": {
                "branch-alias": {
                    "dev-master": "1.2-dev"
                }
            },
            "autoload": {
                "psr-4": {
                    "Behat\\Transliterator\\": "src/Behat/Transliterator"
                }
            },
            "notification-url": "https://packagist.org/downloads/",
            "license": [
                "Artistic-1.0"
            ],
            "description": "String transliterator",
            "keywords": [
                "i18n",
                "slug",
                "transliterator"
            ],
            "time": "2020-01-14T16:39:13+00:00"
        },
        {
            "name": "browserstack/browserstack-local",
            "version": "v1.1.0",
            "source": {
                "type": "git",
                "url": "https://github.com/browserstack/browserstack-local-php.git",
                "reference": "491c6e31960ce8111d2cb70cb84d03e73f270dbb"
            },
            "dist": {
                "type": "zip",
                "url": "https://api.github.com/repos/browserstack/browserstack-local-php/zipball/491c6e31960ce8111d2cb70cb84d03e73f270dbb",
                "reference": "491c6e31960ce8111d2cb70cb84d03e73f270dbb",
                "shasum": ""
            },
            "require": {
                "php": ">=5.3.19"
            },
            "require-dev": {
                "phpunit/phpunit": "4.6.*"
            },
            "suggest": {
                "phpdocumentor/phpdocumentor": "2.*"
            },
            "type": "library",
            "autoload": {
                "psr-4": {
                    "BrowserStack\\": "lib/"
                }
            },
            "notification-url": "https://packagist.org/downloads/",
            "license": [
                "MIT"
            ],
            "description": "PHP bindings for BrowserStack Local",
            "homepage": "https://github.com/browserstack/browserstack-local-php",
            "keywords": [
                "BrowserStack",
                "browserstacklocal",
                "local",
                "php",
                "selenium"
            ],
            "time": "2016-09-19T13:39:06+00:00"
        },
        {
            "name": "browserstack/browserstack-local",
            "version": "v1.1.0",
            "source": {
                "type": "git",
                "url": "https://github.com/browserstack/browserstack-local-php.git",
                "reference": "491c6e31960ce8111d2cb70cb84d03e73f270dbb"
            },
            "dist": {
                "type": "zip",
                "url": "https://api.github.com/repos/browserstack/browserstack-local-php/zipball/491c6e31960ce8111d2cb70cb84d03e73f270dbb",
                "reference": "491c6e31960ce8111d2cb70cb84d03e73f270dbb",
                "shasum": ""
            },
            "require": {
                "php": ">=5.3.19"
            },
            "require-dev": {
                "phpunit/phpunit": "4.6.*"
            },
            "suggest": {
                "phpdocumentor/phpdocumentor": "2.*"
            },
            "type": "library",
            "autoload": {
                "psr-4": {
                    "BrowserStack\\": "lib/"
                }
            },
            "notification-url": "https://packagist.org/downloads/",
            "license": [
                "MIT"
            ],
            "description": "PHP bindings for BrowserStack Local",
            "homepage": "https://github.com/browserstack/browserstack-local-php",
            "keywords": [
                "BrowserStack",
                "browserstacklocal",
                "local",
                "php",
                "selenium"
            ],
            "time": "2016-09-19T13:39:06+00:00"
        },
        {
            "name": "codeception/codeception",
            "version": "3.1.2",
            "source": {
                "type": "git",
                "url": "https://github.com/Codeception/Codeception.git",
                "reference": "5ea172de7b1b2e61dcdd50d73f8368886c549fb4"
            },
            "dist": {
                "type": "zip",
                "url": "https://api.github.com/repos/Codeception/Codeception/zipball/5ea172de7b1b2e61dcdd50d73f8368886c549fb4",
                "reference": "5ea172de7b1b2e61dcdd50d73f8368886c549fb4",
                "shasum": ""
            },
            "require": {
                "behat/gherkin": "^4.4.0",
                "codeception/phpunit-wrapper": ">6.0.15 <6.1.0 | ^6.6.1 | ^7.7.1 | ^8.0.3",
                "codeception/stub": "^2.0 | ^3.0",
                "ext-curl": "*",
                "ext-json": "*",
                "ext-mbstring": "*",
                "facebook/webdriver": "^1.6.0",
                "guzzlehttp/guzzle": "^6.3.0",
                "guzzlehttp/psr7": "~1.4",
                "hoa/console": "~3.0",
                "php": ">=5.6.0 <8.0",
                "symfony/browser-kit": ">=2.7 <5.0",
                "symfony/console": ">=2.7 <5.0",
                "symfony/css-selector": ">=2.7 <5.0",
                "symfony/dom-crawler": ">=2.7 <5.0",
                "symfony/event-dispatcher": ">=2.7 <5.0",
                "symfony/finder": ">=2.7 <5.0",
                "symfony/yaml": ">=2.7 <5.0"
            },
            "require-dev": {
                "codeception/specify": "~0.3",
                "doctrine/annotations": "^1",
                "doctrine/data-fixtures": "^1",
                "doctrine/orm": "^2",
                "flow/jsonpath": "~0.2",
                "monolog/monolog": "~1.8",
                "pda/pheanstalk": "~3.0",
                "php-amqplib/php-amqplib": "~2.4",
                "predis/predis": "^1.0",
                "ramsey/uuid-doctrine": "^1.5",
                "squizlabs/php_codesniffer": "~2.0",
                "symfony/process": ">=2.7 <5.0",
                "vlucas/phpdotenv": "^3.0"
            },
            "suggest": {
                "aws/aws-sdk-php": "For using AWS Auth in REST module and Queue module",
                "codeception/phpbuiltinserver": "Start and stop PHP built-in web server for your tests",
                "codeception/specify": "BDD-style code blocks",
                "codeception/verify": "BDD-style assertions",
                "flow/jsonpath": "For using JSONPath in REST module",
                "league/factory-muffin": "For DataFactory module",
                "league/factory-muffin-faker": "For Faker support in DataFactory module",
                "phpseclib/phpseclib": "for SFTP option in FTP Module",
                "stecman/symfony-console-completion": "For BASH autocompletion",
                "symfony/phpunit-bridge": "For phpunit-bridge support"
            },
            "bin": [
                "codecept"
            ],
            "type": "library",
            "extra": {
                "branch-alias": []
            },
            "autoload": {
                "psr-4": {
                    "Codeception\\": "src/Codeception",
                    "Codeception\\Extension\\": "ext"
                }
            },
            "notification-url": "https://packagist.org/downloads/",
            "license": [
                "MIT"
            ],
            "authors": [
                {
                    "name": "Michael Bodnarchuk",
                    "email": "davert@mail.ua",
                    "homepage": "http://codegyre.com"
                }
            ],
            "description": "BDD-style testing framework",
            "homepage": "http://codeception.com/",
            "keywords": [
                "BDD",
                "TDD",
                "acceptance testing",
                "functional testing",
                "unit testing"
            ],
            "time": "2019-10-19T13:15:55+00:00"
        },
        {
            "name": "codeception/phpunit-wrapper",
<<<<<<< HEAD
            "version": "6.0.18",
            "source": {
                "type": "git",
                "url": "https://github.com/Codeception/phpunit-wrapper.git",
                "reference": "bc6e12f2e6990d22b55c63fbbb3a6f86292b945b"
            },
            "dist": {
                "type": "zip",
                "url": "https://api.github.com/repos/Codeception/phpunit-wrapper/zipball/bc6e12f2e6990d22b55c63fbbb3a6f86292b945b",
                "reference": "bc6e12f2e6990d22b55c63fbbb3a6f86292b945b",
=======
            "version": "6.0.17",
            "source": {
                "type": "git",
                "url": "https://github.com/Codeception/phpunit-wrapper.git",
                "reference": "4394f87d6f2b18bf67cc9984845d0a3e257ccc9f"
            },
            "dist": {
                "type": "zip",
                "url": "https://api.github.com/repos/Codeception/phpunit-wrapper/zipball/4394f87d6f2b18bf67cc9984845d0a3e257ccc9f",
                "reference": "4394f87d6f2b18bf67cc9984845d0a3e257ccc9f",
>>>>>>> 7030465a
                "shasum": ""
            },
            "require": {
                "phpunit/php-code-coverage": ">=4.0.4 <6.0",
                "phpunit/phpunit": ">=5.7.27 <6.5.13",
                "sebastian/comparator": ">=1.2.4 <3.0",
                "sebastian/diff": ">=1.4 <4.0"
            },
            "replace": {
                "codeception/phpunit-wrapper": "*"
            },
            "require-dev": {
                "codeception/specify": "*",
                "vlucas/phpdotenv": "^3.0"
            },
            "type": "library",
            "autoload": {
                "psr-4": {
                    "Codeception\\PHPUnit\\": "src\\"
                }
            },
            "notification-url": "https://packagist.org/downloads/",
            "license": [
                "MIT"
            ],
            "authors": [
                {
                    "name": "Davert",
                    "email": "davert.php@resend.cc"
                }
            ],
            "description": "PHPUnit classes used by Codeception",
<<<<<<< HEAD
            "time": "2020-01-03T08:01:34+00:00"
=======
            "time": "2019-08-18T15:48:56+00:00"
>>>>>>> 7030465a
        },
        {
            "name": "codeception/stub",
            "version": "2.1.0",
            "source": {
                "type": "git",
                "url": "https://github.com/Codeception/Stub.git",
                "reference": "853657f988942f7afb69becf3fd0059f192c705a"
            },
            "dist": {
                "type": "zip",
                "url": "https://api.github.com/repos/Codeception/Stub/zipball/853657f988942f7afb69becf3fd0059f192c705a",
                "reference": "853657f988942f7afb69becf3fd0059f192c705a",
                "shasum": ""
            },
            "require": {
                "codeception/phpunit-wrapper": ">6.0.15 <6.1.0 | ^6.6.1 | ^7.7.1 | ^8.0.3"
            },
            "type": "library",
            "autoload": {
                "psr-4": {
                    "Codeception\\": "src/"
                }
            },
            "notification-url": "https://packagist.org/downloads/",
            "license": [
                "MIT"
            ],
            "description": "Flexible Stub wrapper for PHPUnit's Mock Builder",
            "time": "2019-03-02T15:35:10+00:00"
        },
        {
            "name": "composer/semver",
<<<<<<< HEAD
            "version": "1.5.1",
            "source": {
                "type": "git",
                "url": "https://github.com/composer/semver.git",
                "reference": "c6bea70230ef4dd483e6bbcab6005f682ed3a8de"
            },
            "dist": {
                "type": "zip",
                "url": "https://api.github.com/repos/composer/semver/zipball/c6bea70230ef4dd483e6bbcab6005f682ed3a8de",
                "reference": "c6bea70230ef4dd483e6bbcab6005f682ed3a8de",
=======
            "version": "1.5.0",
            "source": {
                "type": "git",
                "url": "https://github.com/composer/semver.git",
                "reference": "46d9139568ccb8d9e7cdd4539cab7347568a5e2e"
            },
            "dist": {
                "type": "zip",
                "url": "https://api.github.com/repos/composer/semver/zipball/46d9139568ccb8d9e7cdd4539cab7347568a5e2e",
                "reference": "46d9139568ccb8d9e7cdd4539cab7347568a5e2e",
>>>>>>> 7030465a
                "shasum": ""
            },
            "require": {
                "php": "^5.3.2 || ^7.0"
            },
            "require-dev": {
<<<<<<< HEAD
                "phpunit/phpunit": "^4.5 || ^5.0.5"
=======
                "phpunit/phpunit": "^4.5 || ^5.0.5",
                "phpunit/phpunit-mock-objects": "2.3.0 || ^3.0"
>>>>>>> 7030465a
            },
            "type": "library",
            "extra": {
                "branch-alias": {
                    "dev-master": "1.x-dev"
                }
            },
            "autoload": {
                "psr-4": {
                    "Composer\\Semver\\": "src"
                }
            },
            "notification-url": "https://packagist.org/downloads/",
            "license": [
                "MIT"
            ],
            "authors": [
                {
                    "name": "Nils Adermann",
                    "email": "naderman@naderman.de",
                    "homepage": "http://www.naderman.de"
                },
                {
                    "name": "Jordi Boggiano",
                    "email": "j.boggiano@seld.be",
                    "homepage": "http://seld.be"
                },
                {
                    "name": "Rob Bast",
                    "email": "rob.bast@gmail.com",
                    "homepage": "http://robbast.nl"
                }
            ],
            "description": "Semver library that offers utilities, version constraint parsing and validation.",
            "keywords": [
                "semantic",
                "semver",
                "validation",
                "versioning"
            ],
<<<<<<< HEAD
            "time": "2020-01-13T12:06:48+00:00"
=======
            "time": "2019-03-19T17:25:45+00:00"
>>>>>>> 7030465a
        },
        {
            "name": "composer/xdebug-handler",
            "version": "1.4.0",
            "source": {
                "type": "git",
                "url": "https://github.com/composer/xdebug-handler.git",
                "reference": "cbe23383749496fe0f373345208b79568e4bc248"
            },
            "dist": {
                "type": "zip",
                "url": "https://api.github.com/repos/composer/xdebug-handler/zipball/cbe23383749496fe0f373345208b79568e4bc248",
                "reference": "cbe23383749496fe0f373345208b79568e4bc248",
                "shasum": ""
            },
            "require": {
                "php": "^5.3.2 || ^7.0 || ^8.0",
                "psr/log": "^1.0"
            },
            "require-dev": {
                "phpunit/phpunit": "^4.8.35 || ^5.7 || 6.5 - 8"
            },
            "type": "library",
<<<<<<< HEAD
            "autoload": {
                "psr-4": {
                    "Composer\\XdebugHandler\\": "src"
                }
            },
            "notification-url": "https://packagist.org/downloads/",
            "license": [
                "MIT"
            ],
            "authors": [
                {
                    "name": "John Stevenson",
                    "email": "john-stevenson@blueyonder.co.uk"
                }
            ],
            "description": "Restarts a process without Xdebug.",
            "keywords": [
                "Xdebug",
                "performance"
            ],
            "time": "2019-11-06T16:40:04+00:00"
        },
        {
            "name": "doctrine/annotations",
            "version": "v1.4.0",
            "source": {
                "type": "git",
                "url": "https://github.com/doctrine/annotations.git",
                "reference": "54cacc9b81758b14e3ce750f205a393d52339e97"
            },
            "dist": {
                "type": "zip",
                "url": "https://api.github.com/repos/doctrine/annotations/zipball/54cacc9b81758b14e3ce750f205a393d52339e97",
                "reference": "54cacc9b81758b14e3ce750f205a393d52339e97",
                "shasum": ""
            },
            "require": {
                "doctrine/lexer": "1.*",
                "php": "^5.6 || ^7.0"
            },
            "require-dev": {
                "doctrine/cache": "1.*",
                "phpunit/phpunit": "^5.7"
            },
            "type": "library",
            "extra": {
                "branch-alias": {
                    "dev-master": "1.4.x-dev"
                }
            },
            "autoload": {
                "psr-4": {
                    "Doctrine\\Common\\Annotations\\": "lib/Doctrine/Common/Annotations"
                }
            },
            "notification-url": "https://packagist.org/downloads/",
            "license": [
                "MIT"
            ],
            "authors": [
                {
                    "name": "Roman Borschel",
                    "email": "roman@code-factory.org"
                },
                {
                    "name": "Benjamin Eberlei",
                    "email": "kontakt@beberlei.de"
                },
                {
                    "name": "Guilherme Blanco",
                    "email": "guilhermeblanco@gmail.com"
                },
                {
                    "name": "Jonathan Wage",
                    "email": "jonwage@gmail.com"
                },
                {
                    "name": "Johannes Schmitt",
                    "email": "schmittjoh@gmail.com"
                }
            ],
            "description": "Docblock Annotations Parser",
            "homepage": "http://www.doctrine-project.org",
            "keywords": [
                "annotations",
                "docblock",
                "parser"
            ],
            "time": "2017-02-24T16:22:25+00:00"
        },
        {
            "name": "doctrine/instantiator",
            "version": "1.0.5",
            "source": {
                "type": "git",
                "url": "https://github.com/doctrine/instantiator.git",
                "reference": "8e884e78f9f0eb1329e445619e04456e64d8051d"
            },
            "dist": {
                "type": "zip",
                "url": "https://api.github.com/repos/doctrine/instantiator/zipball/8e884e78f9f0eb1329e445619e04456e64d8051d",
                "reference": "8e884e78f9f0eb1329e445619e04456e64d8051d",
                "shasum": ""
            },
            "require": {
                "php": ">=5.3,<8.0-DEV"
            },
            "require-dev": {
                "athletic/athletic": "~0.1.8",
                "ext-pdo": "*",
                "ext-phar": "*",
                "phpunit/phpunit": "~4.0",
                "squizlabs/php_codesniffer": "~2.0"
            },
            "type": "library",
            "extra": {
                "branch-alias": {
                    "dev-master": "1.0.x-dev"
                }
            },
            "autoload": {
                "psr-4": {
                    "Doctrine\\Instantiator\\": "src/Doctrine/Instantiator/"
                }
            },
            "notification-url": "https://packagist.org/downloads/",
            "license": [
                "MIT"
            ],
            "authors": [
                {
                    "name": "Marco Pivetta",
                    "email": "ocramius@gmail.com",
                    "homepage": "http://ocramius.github.com/"
                }
            ],
            "description": "A small, lightweight utility to instantiate objects in PHP without invoking their constructors",
            "homepage": "https://github.com/doctrine/instantiator",
            "keywords": [
                "constructor",
                "instantiate"
            ],
            "time": "2015-06-14T21:17:01+00:00"
        },
        {
            "name": "doctrine/lexer",
            "version": "1.0.2",
            "source": {
                "type": "git",
                "url": "https://github.com/doctrine/lexer.git",
                "reference": "1febd6c3ef84253d7c815bed85fc622ad207a9f8"
            },
            "dist": {
                "type": "zip",
                "url": "https://api.github.com/repos/doctrine/lexer/zipball/1febd6c3ef84253d7c815bed85fc622ad207a9f8",
                "reference": "1febd6c3ef84253d7c815bed85fc622ad207a9f8",
                "shasum": ""
            },
            "require": {
                "php": ">=5.3.2"
            },
            "require-dev": {
                "phpunit/phpunit": "^4.5"
            },
            "type": "library",
            "extra": {
                "branch-alias": {
                    "dev-master": "1.0.x-dev"
                }
            },
            "autoload": {
                "psr-4": {
                    "Doctrine\\Common\\Lexer\\": "lib/Doctrine/Common/Lexer"
                }
            },
            "notification-url": "https://packagist.org/downloads/",
            "license": [
                "MIT"
            ],
            "authors": [
                {
                    "name": "Roman Borschel",
                    "email": "roman@code-factory.org"
                },
                {
                    "name": "Guilherme Blanco",
                    "email": "guilhermeblanco@gmail.com"
                },
                {
                    "name": "Johannes Schmitt",
                    "email": "schmittjoh@gmail.com"
                }
            ],
            "description": "PHP Doctrine Lexer parser library that can be used in Top-Down, Recursive Descent Parsers.",
            "homepage": "https://www.doctrine-project.org/projects/lexer.html",
            "keywords": [
                "annotations",
                "docblock",
                "lexer",
                "parser",
                "php"
            ],
            "time": "2019-06-08T11:03:04+00:00"
        },
        {
            "name": "facebook/webdriver",
            "version": "1.7.1",
            "source": {
                "type": "git",
                "url": "https://github.com/facebook/php-webdriver.git",
                "reference": "e43de70f3c7166169d0f14a374505392734160e5"
            },
            "dist": {
                "type": "zip",
                "url": "https://api.github.com/repos/facebook/php-webdriver/zipball/e43de70f3c7166169d0f14a374505392734160e5",
                "reference": "e43de70f3c7166169d0f14a374505392734160e5",
                "shasum": ""
            },
            "require": {
                "ext-curl": "*",
                "ext-json": "*",
                "ext-mbstring": "*",
                "ext-zip": "*",
                "php": "^5.6 || ~7.0",
                "symfony/process": "^2.8 || ^3.1 || ^4.0"
            },
            "require-dev": {
                "friendsofphp/php-cs-fixer": "^2.0",
                "jakub-onderka/php-parallel-lint": "^0.9.2",
                "php-coveralls/php-coveralls": "^2.0",
                "php-mock/php-mock-phpunit": "^1.1",
                "phpunit/phpunit": "^5.7",
                "sebastian/environment": "^1.3.4 || ^2.0 || ^3.0",
                "squizlabs/php_codesniffer": "^2.6",
                "symfony/var-dumper": "^3.3 || ^4.0"
            },
            "suggest": {
                "ext-SimpleXML": "For Firefox profile creation"
            },
            "type": "library",
            "extra": {
                "branch-alias": {
                    "dev-community": "1.5-dev"
                }
            },
=======
>>>>>>> 7030465a
            "autoload": {
                "psr-4": {
                    "Composer\\XdebugHandler\\": "src"
                }
            },
            "notification-url": "https://packagist.org/downloads/",
            "license": [
                "MIT"
            ],
            "authors": [
                {
                    "name": "John Stevenson",
                    "email": "john-stevenson@blueyonder.co.uk"
                }
            ],
            "description": "Restarts a process without Xdebug.",
            "keywords": [
                "Xdebug",
                "performance"
            ],
<<<<<<< HEAD
            "abandoned": "php-webdriver/webdriver",
            "time": "2019-06-13T08:02:18+00:00"
        },
        {
            "name": "filp/whoops",
            "version": "2.7.1",
            "source": {
                "type": "git",
                "url": "https://github.com/filp/whoops.git",
                "reference": "fff6f1e4f36be0e0d0b84d66b413d9dcb0c49130"
            },
            "dist": {
                "type": "zip",
                "url": "https://api.github.com/repos/filp/whoops/zipball/fff6f1e4f36be0e0d0b84d66b413d9dcb0c49130",
                "reference": "fff6f1e4f36be0e0d0b84d66b413d9dcb0c49130",
                "shasum": ""
            },
            "require": {
                "php": "^5.5.9 || ^7.0",
                "psr/log": "^1.0.1"
            },
            "require-dev": {
                "mockery/mockery": "^0.9 || ^1.0",
                "phpunit/phpunit": "^4.8.35 || ^5.7 || ^6.0",
                "symfony/var-dumper": "^2.6 || ^3.0 || ^4.0 || ^5.0"
            },
            "suggest": {
                "symfony/var-dumper": "Pretty print complex values better with var-dumper available",
                "whoops/soap": "Formats errors as SOAP responses"
            },
            "type": "library",
            "extra": {
                "branch-alias": {
                    "dev-master": "2.6-dev"
                }
            },
            "autoload": {
                "psr-4": {
                    "Whoops\\": "src/Whoops/"
                }
            },
            "notification-url": "https://packagist.org/downloads/",
            "license": [
                "MIT"
            ],
            "authors": [
                {
                    "name": "Filipe Dobreira",
                    "homepage": "https://github.com/filp",
                    "role": "Developer"
                }
            ],
            "description": "php error handling for cool kids",
            "homepage": "https://filp.github.io/whoops/",
            "keywords": [
                "error",
                "exception",
                "handling",
                "library",
                "throwable",
                "whoops"
            ],
            "time": "2020-01-15T10:00:00+00:00"
=======
            "time": "2019-11-06T16:40:04+00:00"
>>>>>>> 7030465a
        },
        {
            "name": "doctrine/annotations",
            "version": "v1.4.0",
            "source": {
                "type": "git",
                "url": "https://github.com/doctrine/annotations.git",
                "reference": "54cacc9b81758b14e3ce750f205a393d52339e97"
            },
            "dist": {
                "type": "zip",
                "url": "https://api.github.com/repos/doctrine/annotations/zipball/54cacc9b81758b14e3ce750f205a393d52339e97",
                "reference": "54cacc9b81758b14e3ce750f205a393d52339e97",
                "shasum": ""
            },
            "require": {
                "doctrine/lexer": "1.*",
                "php": "^5.6 || ^7.0"
            },
            "require-dev": {
                "doctrine/cache": "1.*",
                "phpunit/phpunit": "^5.7"
            },
            "type": "library",
            "extra": {
                "branch-alias": {
                    "dev-master": "1.4.x-dev"
                }
            },
            "autoload": {
                "psr-4": {
                    "Doctrine\\Common\\Annotations\\": "lib/Doctrine/Common/Annotations"
                }
            },
            "notification-url": "https://packagist.org/downloads/",
            "license": [
                "MIT"
            ],
            "authors": [
                {
                    "name": "Stephen Frank",
                    "email": "stephen@flowsa.com"
                }
            ],
            "description": "JSONPath implementation for parsing, searching and flattening arrays",
            "time": "2018-03-04T16:39:47+00:00"
        },
        {
            "name": "friendsofphp/php-cs-fixer",
            "version": "v2.16.1",
            "source": {
                "type": "git",
                "url": "https://github.com/FriendsOfPHP/PHP-CS-Fixer.git",
                "reference": "c8afb599858876e95e8ebfcd97812d383fa23f02"
            },
            "dist": {
                "type": "zip",
                "url": "https://api.github.com/repos/FriendsOfPHP/PHP-CS-Fixer/zipball/c8afb599858876e95e8ebfcd97812d383fa23f02",
                "reference": "c8afb599858876e95e8ebfcd97812d383fa23f02",
                "shasum": ""
            },
            "require": {
                "composer/semver": "^1.4",
                "composer/xdebug-handler": "^1.2",
                "doctrine/annotations": "^1.2",
                "ext-json": "*",
                "ext-tokenizer": "*",
                "php": "^5.6 || ^7.0",
                "php-cs-fixer/diff": "^1.3",
                "symfony/console": "^3.4.17 || ^4.1.6 || ^5.0",
                "symfony/event-dispatcher": "^3.0 || ^4.0 || ^5.0",
                "symfony/filesystem": "^3.0 || ^4.0 || ^5.0",
                "symfony/finder": "^3.0 || ^4.0 || ^5.0",
                "symfony/options-resolver": "^3.0 || ^4.0 || ^5.0",
                "symfony/polyfill-php70": "^1.0",
                "symfony/polyfill-php72": "^1.4",
                "symfony/process": "^3.0 || ^4.0 || ^5.0",
                "symfony/stopwatch": "^3.0 || ^4.0 || ^5.0"
            },
            "require-dev": {
                "johnkary/phpunit-speedtrap": "^1.1 || ^2.0 || ^3.0",
                "justinrainbow/json-schema": "^5.0",
                "keradus/cli-executor": "^1.2",
                "mikey179/vfsstream": "^1.6",
                "php-coveralls/php-coveralls": "^2.1",
                "php-cs-fixer/accessible-object": "^1.0",
                "php-cs-fixer/phpunit-constraint-isidenticalstring": "^1.1",
                "php-cs-fixer/phpunit-constraint-xmlmatchesxsd": "^1.1",
                "phpunit/phpunit": "^5.7.27 || ^6.5.14 || ^7.1",
                "phpunitgoodpractices/traits": "^1.8",
                "symfony/phpunit-bridge": "^4.3 || ^5.0",
                "symfony/yaml": "^3.0 || ^4.0 || ^5.0"
            },
            "suggest": {
                "ext-mbstring": "For handling non-UTF8 characters in cache signature.",
                "php-cs-fixer/phpunit-constraint-isidenticalstring": "For IsIdenticalString constraint.",
                "php-cs-fixer/phpunit-constraint-xmlmatchesxsd": "For XmlMatchesXsd constraint.",
                "symfony/polyfill-mbstring": "When enabling `ext-mbstring` is not possible."
            },
            "bin": [
                "php-cs-fixer"
            ],
            "type": "application",
            "autoload": {
                "psr-4": {
                    "PhpCsFixer\\": "src/"
                },
                "classmap": [
                    "tests/Test/AbstractFixerTestCase.php",
                    "tests/Test/AbstractIntegrationCaseFactory.php",
                    "tests/Test/AbstractIntegrationTestCase.php",
                    "tests/Test/Assert/AssertTokensTrait.php",
                    "tests/Test/IntegrationCase.php",
                    "tests/Test/IntegrationCaseFactory.php",
                    "tests/Test/IntegrationCaseFactoryInterface.php",
                    "tests/Test/InternalIntegrationCaseFactory.php",
                    "tests/TestCase.php"
                ]
            },
            "notification-url": "https://packagist.org/downloads/",
            "license": [
                "MIT"
            ],
            "authors": [
                {
                    "name": "Fabien Potencier",
                    "email": "fabien@symfony.com"
                },
                {
                    "name": "Dariusz Rumiński",
                    "email": "dariusz.ruminski@gmail.com"
                }
            ],
            "description": "A tool to automatically fix PHP code style",
            "time": "2019-11-25T22:10:32+00:00"
        },
        {
            "name": "fzaninotto/faker",
            "version": "v1.9.1",
            "source": {
                "type": "git",
                "url": "https://github.com/fzaninotto/Faker.git",
                "reference": "fc10d778e4b84d5bd315dad194661e091d307c6f"
            },
            "dist": {
                "type": "zip",
                "url": "https://api.github.com/repos/fzaninotto/Faker/zipball/fc10d778e4b84d5bd315dad194661e091d307c6f",
                "reference": "fc10d778e4b84d5bd315dad194661e091d307c6f",
                "shasum": ""
            },
            "require": {
                "php": "^5.3.3 || ^7.0"
            },
            "require-dev": {
                "ext-intl": "*",
                "phpunit/phpunit": "^4.8.35 || ^5.7",
                "squizlabs/php_codesniffer": "^2.9.2"
            },
            "type": "library",
            "extra": {
                "branch-alias": {
                    "dev-master": "1.9-dev"
                }
            },
            "autoload": {
                "psr-4": {
                    "Faker\\": "src/Faker/"
                }
            },
            "notification-url": "https://packagist.org/downloads/",
            "license": [
                "MIT"
            ],
            "authors": [
                {
                    "name": "François Zaninotto"
                }
            ],
            "description": "Faker is a PHP library that generates fake data for you.",
            "keywords": [
                "data",
                "faker",
                "fixtures"
            ],
            "time": "2019-12-12T13:22:17+00:00"
        },
        {
            "name": "hamcrest/hamcrest-php",
            "version": "v2.0.0",
            "source": {
                "type": "git",
                "url": "https://github.com/hamcrest/hamcrest-php.git",
                "reference": "776503d3a8e85d4f9a1148614f95b7a608b046ad"
            },
            "dist": {
                "type": "zip",
                "url": "https://api.github.com/repos/hamcrest/hamcrest-php/zipball/776503d3a8e85d4f9a1148614f95b7a608b046ad",
                "reference": "776503d3a8e85d4f9a1148614f95b7a608b046ad",
                "shasum": ""
            },
            "require": {
                "php": "^5.3|^7.0"
            },
            "replace": {
                "cordoval/hamcrest-php": "*",
                "davedevelopment/hamcrest-php": "*",
                "kodova/hamcrest-php": "*"
            },
            "require-dev": {
                "phpunit/php-file-iterator": "1.3.3",
                "phpunit/phpunit": "~4.0",
                "satooshi/php-coveralls": "^1.0"
            },
            "type": "library",
            "extra": {
                "branch-alias": {
                    "dev-master": "2.0-dev"
                }
            },
            "autoload": {
                "classmap": [
                    "hamcrest"
                ]
            },
            "notification-url": "https://packagist.org/downloads/",
            "license": [
                "BSD"
            ],
            "description": "This is the PHP port of Hamcrest Matchers",
            "keywords": [
                "test"
            ],
            "time": "2016-01-20T08:20:44+00:00"
        },
        {
            "name": "hoa/consistency",
            "version": "1.17.05.02",
            "source": {
                "type": "git",
                "url": "https://github.com/hoaproject/Consistency.git",
                "reference": "fd7d0adc82410507f332516faf655b6ed22e4c2f"
            },
            "dist": {
                "type": "zip",
                "url": "https://api.github.com/repos/hoaproject/Consistency/zipball/fd7d0adc82410507f332516faf655b6ed22e4c2f",
                "reference": "fd7d0adc82410507f332516faf655b6ed22e4c2f",
                "shasum": ""
            },
            "require": {
                "hoa/exception": "~1.0",
                "php": ">=5.5.0"
            },
            "require-dev": {
                "hoa/stream": "~1.0",
                "hoa/test": "~2.0"
            },
            "type": "library",
            "extra": {
                "branch-alias": {
                    "dev-master": "1.x-dev"
                }
            },
            "autoload": {
                "psr-4": {
                    "Hoa\\Consistency\\": "."
                },
                "files": [
                    "Prelude.php"
                ]
            },
            "notification-url": "https://packagist.org/downloads/",
            "license": [
                "BSD-3-Clause"
            ],
            "authors": [
                {
                    "name": "Ivan Enderlin",
                    "email": "ivan.enderlin@hoa-project.net"
                },
                {
                    "name": "Hoa community",
                    "homepage": "https://hoa-project.net/"
                }
            ],
            "description": "The Hoa\\Consistency library.",
            "homepage": "https://hoa-project.net/",
            "keywords": [
                "autoloader",
                "callable",
                "consistency",
                "entity",
                "flex",
                "keyword",
                "library"
            ],
            "time": "2017-05-02T12:18:12+00:00"
        },
        {
            "name": "hoa/console",
            "version": "3.17.05.02",
            "source": {
                "type": "git",
                "url": "https://github.com/hoaproject/Console.git",
                "reference": "e231fd3ea70e6d773576ae78de0bdc1daf331a66"
            },
            "dist": {
                "type": "zip",
                "url": "https://api.github.com/repos/hoaproject/Console/zipball/e231fd3ea70e6d773576ae78de0bdc1daf331a66",
                "reference": "e231fd3ea70e6d773576ae78de0bdc1daf331a66",
                "shasum": ""
            },
            "require": {
                "hoa/consistency": "~1.0",
                "hoa/event": "~1.0",
                "hoa/exception": "~1.0",
                "hoa/file": "~1.0",
                "hoa/protocol": "~1.0",
                "hoa/stream": "~1.0",
                "hoa/ustring": "~4.0"
            },
            "require-dev": {
                "hoa/test": "~2.0"
            },
            "suggest": {
                "ext-pcntl": "To enable hoa://Event/Console/Window:resize.",
                "hoa/dispatcher": "To use the console kit.",
                "hoa/router": "To use the console kit."
            },
            "type": "library",
            "extra": {
                "branch-alias": {
                    "dev-master": "3.x-dev"
                }
            },
            "autoload": {
                "psr-4": {
                    "Hoa\\Console\\": "."
                }
            },
            "notification-url": "https://packagist.org/downloads/",
            "license": [
                "BSD-3-Clause"
            ],
            "authors": [
                {
                    "name": "Ivan Enderlin",
                    "email": "ivan.enderlin@hoa-project.net"
                },
                {
                    "name": "Hoa community",
                    "homepage": "https://hoa-project.net/"
                }
            ],
            "description": "The Hoa\\Console library.",
            "homepage": "https://hoa-project.net/",
            "keywords": [
                "autocompletion",
                "chrome",
                "cli",
                "console",
                "cursor",
                "getoption",
                "library",
                "option",
                "parser",
                "processus",
                "readline",
                "terminfo",
                "tput",
                "window"
            ],
            "time": "2017-05-02T12:26:19+00:00"
        },
        {
            "name": "hoa/event",
            "version": "1.17.01.13",
            "source": {
                "type": "git",
                "url": "https://github.com/hoaproject/Event.git",
                "reference": "6c0060dced212ffa3af0e34bb46624f990b29c54"
            },
            "dist": {
                "type": "zip",
                "url": "https://api.github.com/repos/hoaproject/Event/zipball/6c0060dced212ffa3af0e34bb46624f990b29c54",
                "reference": "6c0060dced212ffa3af0e34bb46624f990b29c54",
                "shasum": ""
            },
            "require": {
                "hoa/consistency": "~1.0",
                "hoa/exception": "~1.0"
            },
            "require-dev": {
                "hoa/test": "~2.0"
            },
            "type": "library",
            "extra": {
                "branch-alias": {
                    "dev-master": "1.x-dev"
                }
            },
            "autoload": {
                "psr-4": {
                    "Hoa\\Event\\": "."
                }
            },
            "notification-url": "https://packagist.org/downloads/",
            "license": [
                "BSD-3-Clause"
            ],
            "authors": [
                {
                    "name": "Ivan Enderlin",
                    "email": "ivan.enderlin@hoa-project.net"
                },
                {
                    "name": "Hoa community",
                    "homepage": "https://hoa-project.net/"
                }
            ],
            "description": "The Hoa\\Event library.",
            "homepage": "https://hoa-project.net/",
            "keywords": [
                "event",
                "library",
                "listener",
                "observer"
            ],
            "time": "2017-01-13T15:30:50+00:00"
        },
        {
            "name": "hoa/exception",
            "version": "1.17.01.16",
            "source": {
                "type": "git",
                "url": "https://github.com/hoaproject/Exception.git",
                "reference": "091727d46420a3d7468ef0595651488bfc3a458f"
            },
            "dist": {
                "type": "zip",
                "url": "https://api.github.com/repos/hoaproject/Exception/zipball/091727d46420a3d7468ef0595651488bfc3a458f",
                "reference": "091727d46420a3d7468ef0595651488bfc3a458f",
                "shasum": ""
            },
            "require": {
                "hoa/consistency": "~1.0",
                "hoa/event": "~1.0"
            },
            "require-dev": {
                "hoa/test": "~2.0"
            },
            "type": "library",
            "extra": {
                "branch-alias": {
                    "dev-master": "1.x-dev"
                }
            },
            "autoload": {
                "psr-4": {
                    "Hoa\\Exception\\": "."
                }
            },
            "notification-url": "https://packagist.org/downloads/",
            "license": [
                "BSD-3-Clause"
            ],
            "authors": [
                {
                    "name": "Ivan Enderlin",
                    "email": "ivan.enderlin@hoa-project.net"
                },
                {
                    "name": "Hoa community",
                    "homepage": "https://hoa-project.net/"
                }
            ],
            "description": "The Hoa\\Exception library.",
            "homepage": "https://hoa-project.net/",
            "keywords": [
                "exception",
                "library"
            ],
            "time": "2017-01-16T07:53:27+00:00"
        },
        {
            "name": "hoa/file",
            "version": "1.17.07.11",
            "source": {
                "type": "git",
                "url": "https://github.com/hoaproject/File.git",
                "reference": "35cb979b779bc54918d2f9a4e02ed6c7a1fa67ca"
            },
            "dist": {
                "type": "zip",
                "url": "https://api.github.com/repos/hoaproject/File/zipball/35cb979b779bc54918d2f9a4e02ed6c7a1fa67ca",
                "reference": "35cb979b779bc54918d2f9a4e02ed6c7a1fa67ca",
                "shasum": ""
            },
            "require": {
                "hoa/consistency": "~1.0",
                "hoa/event": "~1.0",
                "hoa/exception": "~1.0",
                "hoa/iterator": "~2.0",
                "hoa/stream": "~1.0"
            },
            "require-dev": {
                "hoa/test": "~2.0"
            },
            "type": "library",
            "extra": {
                "branch-alias": {
                    "dev-master": "1.x-dev"
                }
            },
            "autoload": {
                "psr-4": {
                    "Hoa\\File\\": "."
                }
            },
            "notification-url": "https://packagist.org/downloads/",
            "license": [
                "BSD-3-Clause"
            ],
            "authors": [
                {
<<<<<<< HEAD
                    "name": "Ivan Enderlin",
                    "email": "ivan.enderlin@hoa-project.net"
                },
                {
                    "name": "Hoa community",
                    "homepage": "https://hoa-project.net/"
                }
            ],
            "description": "The Hoa\\File library.",
            "homepage": "https://hoa-project.net/",
            "keywords": [
                "Socket",
                "directory",
                "file",
                "finder",
                "library",
                "link",
                "temporary"
            ],
            "time": "2017-07-11T07:42:15+00:00"
        },
        {
=======
                    "name": "Roman Borschel",
                    "email": "roman@code-factory.org"
                },
                {
                    "name": "Benjamin Eberlei",
                    "email": "kontakt@beberlei.de"
                },
                {
                    "name": "Guilherme Blanco",
                    "email": "guilhermeblanco@gmail.com"
                },
                {
                    "name": "Jonathan Wage",
                    "email": "jonwage@gmail.com"
                },
                {
                    "name": "Johannes Schmitt",
                    "email": "schmittjoh@gmail.com"
                }
            ],
            "description": "Docblock Annotations Parser",
            "homepage": "http://www.doctrine-project.org",
            "keywords": [
                "annotations",
                "docblock",
                "parser"
            ],
            "time": "2017-02-24T16:22:25+00:00"
        },
        {
            "name": "doctrine/instantiator",
            "version": "1.0.5",
            "source": {
                "type": "git",
                "url": "https://github.com/doctrine/instantiator.git",
                "reference": "8e884e78f9f0eb1329e445619e04456e64d8051d"
            },
            "dist": {
                "type": "zip",
                "url": "https://api.github.com/repos/doctrine/instantiator/zipball/8e884e78f9f0eb1329e445619e04456e64d8051d",
                "reference": "8e884e78f9f0eb1329e445619e04456e64d8051d",
                "shasum": ""
            },
            "require": {
                "php": ">=5.3,<8.0-DEV"
            },
            "require-dev": {
                "athletic/athletic": "~0.1.8",
                "ext-pdo": "*",
                "ext-phar": "*",
                "phpunit/phpunit": "~4.0",
                "squizlabs/php_codesniffer": "~2.0"
            },
            "type": "library",
            "extra": {
                "branch-alias": {
                    "dev-master": "1.0.x-dev"
                }
            },
            "autoload": {
                "psr-4": {
                    "Doctrine\\Instantiator\\": "src/Doctrine/Instantiator/"
                }
            },
            "notification-url": "https://packagist.org/downloads/",
            "license": [
                "MIT"
            ],
            "authors": [
                {
                    "name": "Marco Pivetta",
                    "email": "ocramius@gmail.com",
                    "homepage": "http://ocramius.github.com/"
                }
            ],
            "description": "A small, lightweight utility to instantiate objects in PHP without invoking their constructors",
            "homepage": "https://github.com/doctrine/instantiator",
            "keywords": [
                "constructor",
                "instantiate"
            ],
            "time": "2015-06-14T21:17:01+00:00"
        },
        {
            "name": "doctrine/lexer",
            "version": "1.0.2",
            "source": {
                "type": "git",
                "url": "https://github.com/doctrine/lexer.git",
                "reference": "1febd6c3ef84253d7c815bed85fc622ad207a9f8"
            },
            "dist": {
                "type": "zip",
                "url": "https://api.github.com/repos/doctrine/lexer/zipball/1febd6c3ef84253d7c815bed85fc622ad207a9f8",
                "reference": "1febd6c3ef84253d7c815bed85fc622ad207a9f8",
                "shasum": ""
            },
            "require": {
                "php": ">=5.3.2"
            },
            "require-dev": {
                "phpunit/phpunit": "^4.5"
            },
            "type": "library",
            "extra": {
                "branch-alias": {
                    "dev-master": "1.0.x-dev"
                }
            },
            "autoload": {
                "psr-4": {
                    "Doctrine\\Common\\Lexer\\": "lib/Doctrine/Common/Lexer"
                }
            },
            "notification-url": "https://packagist.org/downloads/",
            "license": [
                "MIT"
            ],
            "authors": [
                {
                    "name": "Roman Borschel",
                    "email": "roman@code-factory.org"
                },
                {
                    "name": "Guilherme Blanco",
                    "email": "guilhermeblanco@gmail.com"
                },
                {
                    "name": "Johannes Schmitt",
                    "email": "schmittjoh@gmail.com"
                }
            ],
            "description": "PHP Doctrine Lexer parser library that can be used in Top-Down, Recursive Descent Parsers.",
            "homepage": "https://www.doctrine-project.org/projects/lexer.html",
            "keywords": [
                "annotations",
                "docblock",
                "lexer",
                "parser",
                "php"
            ],
            "time": "2019-06-08T11:03:04+00:00"
        },
        {
            "name": "facebook/webdriver",
            "version": "1.7.1",
            "source": {
                "type": "git",
                "url": "https://github.com/facebook/php-webdriver.git",
                "reference": "e43de70f3c7166169d0f14a374505392734160e5"
            },
            "dist": {
                "type": "zip",
                "url": "https://api.github.com/repos/facebook/php-webdriver/zipball/e43de70f3c7166169d0f14a374505392734160e5",
                "reference": "e43de70f3c7166169d0f14a374505392734160e5",
                "shasum": ""
            },
            "require": {
                "ext-curl": "*",
                "ext-json": "*",
                "ext-mbstring": "*",
                "ext-zip": "*",
                "php": "^5.6 || ~7.0",
                "symfony/process": "^2.8 || ^3.1 || ^4.0"
            },
            "require-dev": {
                "friendsofphp/php-cs-fixer": "^2.0",
                "jakub-onderka/php-parallel-lint": "^0.9.2",
                "php-coveralls/php-coveralls": "^2.0",
                "php-mock/php-mock-phpunit": "^1.1",
                "phpunit/phpunit": "^5.7",
                "sebastian/environment": "^1.3.4 || ^2.0 || ^3.0",
                "squizlabs/php_codesniffer": "^2.6",
                "symfony/var-dumper": "^3.3 || ^4.0"
            },
            "suggest": {
                "ext-SimpleXML": "For Firefox profile creation"
            },
            "type": "library",
            "extra": {
                "branch-alias": {
                    "dev-community": "1.5-dev"
                }
            },
            "autoload": {
                "psr-4": {
                    "Facebook\\WebDriver\\": "lib/"
                }
            },
            "notification-url": "https://packagist.org/downloads/",
            "license": [
                "Apache-2.0"
            ],
            "description": "A PHP client for Selenium WebDriver",
            "homepage": "https://github.com/facebook/php-webdriver",
            "keywords": [
                "facebook",
                "php",
                "selenium",
                "webdriver"
            ],
            "time": "2019-06-13T08:02:18+00:00"
        },
        {
            "name": "filp/whoops",
            "version": "2.5.0",
            "source": {
                "type": "git",
                "url": "https://github.com/filp/whoops.git",
                "reference": "cde50e6720a39fdacb240159d3eea6865d51fd96"
            },
            "dist": {
                "type": "zip",
                "url": "https://api.github.com/repos/filp/whoops/zipball/cde50e6720a39fdacb240159d3eea6865d51fd96",
                "reference": "cde50e6720a39fdacb240159d3eea6865d51fd96",
                "shasum": ""
            },
            "require": {
                "php": "^5.5.9 || ^7.0",
                "psr/log": "^1.0.1"
            },
            "require-dev": {
                "mockery/mockery": "^0.9 || ^1.0",
                "phpunit/phpunit": "^4.8.35 || ^5.7",
                "symfony/var-dumper": "^2.6 || ^3.0 || ^4.0"
            },
            "suggest": {
                "symfony/var-dumper": "Pretty print complex values better with var-dumper available",
                "whoops/soap": "Formats errors as SOAP responses"
            },
            "type": "library",
            "extra": {
                "branch-alias": {
                    "dev-master": "2.2-dev"
                }
            },
            "autoload": {
                "psr-4": {
                    "Whoops\\": "src/Whoops/"
                }
            },
            "notification-url": "https://packagist.org/downloads/",
            "license": [
                "MIT"
            ],
            "authors": [
                {
                    "name": "Filipe Dobreira",
                    "homepage": "https://github.com/filp",
                    "role": "Developer"
                }
            ],
            "description": "php error handling for cool kids",
            "homepage": "https://filp.github.io/whoops/",
            "keywords": [
                "error",
                "exception",
                "handling",
                "library",
                "throwable",
                "whoops"
            ],
            "time": "2019-08-07T09:00:00+00:00"
        },
        {
            "name": "flow/jsonpath",
            "version": "0.4.0",
            "source": {
                "type": "git",
                "url": "https://github.com/FlowCommunications/JSONPath.git",
                "reference": "f0222818d5c938e4ab668ab2e2c079bd51a27112"
            },
            "dist": {
                "type": "zip",
                "url": "https://api.github.com/repos/FlowCommunications/JSONPath/zipball/f0222818d5c938e4ab668ab2e2c079bd51a27112",
                "reference": "f0222818d5c938e4ab668ab2e2c079bd51a27112",
                "shasum": ""
            },
            "require": {
                "php": ">=5.4.0"
            },
            "require-dev": {
                "peekmo/jsonpath": "dev-master",
                "phpunit/phpunit": "^4.0"
            },
            "type": "library",
            "autoload": {
                "psr-0": {
                    "Flow\\JSONPath": "src/",
                    "Flow\\JSONPath\\Test": "tests/"
                }
            },
            "notification-url": "https://packagist.org/downloads/",
            "license": [
                "MIT"
            ],
            "authors": [
                {
                    "name": "Stephen Frank",
                    "email": "stephen@flowsa.com"
                }
            ],
            "description": "JSONPath implementation for parsing, searching and flattening arrays",
            "time": "2018-03-04T16:39:47+00:00"
        },
        {
            "name": "friendsofphp/php-cs-fixer",
            "version": "v2.16.0",
            "source": {
                "type": "git",
                "url": "https://github.com/FriendsOfPHP/PHP-CS-Fixer.git",
                "reference": "ceaff36bee1ed3f1bbbedca36d2528c0826c336d"
            },
            "dist": {
                "type": "zip",
                "url": "https://api.github.com/repos/FriendsOfPHP/PHP-CS-Fixer/zipball/ceaff36bee1ed3f1bbbedca36d2528c0826c336d",
                "reference": "ceaff36bee1ed3f1bbbedca36d2528c0826c336d",
                "shasum": ""
            },
            "require": {
                "composer/semver": "^1.4",
                "composer/xdebug-handler": "^1.2",
                "doctrine/annotations": "^1.2",
                "ext-json": "*",
                "ext-tokenizer": "*",
                "php": "^5.6 || ^7.0",
                "php-cs-fixer/diff": "^1.3",
                "symfony/console": "^3.4.17 || ^4.1.6",
                "symfony/event-dispatcher": "^3.0 || ^4.0",
                "symfony/filesystem": "^3.0 || ^4.0",
                "symfony/finder": "^3.0 || ^4.0",
                "symfony/options-resolver": "^3.0 || ^4.0",
                "symfony/polyfill-php70": "^1.0",
                "symfony/polyfill-php72": "^1.4",
                "symfony/process": "^3.0 || ^4.0",
                "symfony/stopwatch": "^3.0 || ^4.0"
            },
            "require-dev": {
                "johnkary/phpunit-speedtrap": "^1.1 || ^2.0 || ^3.0",
                "justinrainbow/json-schema": "^5.0",
                "keradus/cli-executor": "^1.2",
                "mikey179/vfsstream": "^1.6",
                "php-coveralls/php-coveralls": "^2.1",
                "php-cs-fixer/accessible-object": "^1.0",
                "php-cs-fixer/phpunit-constraint-isidenticalstring": "^1.1",
                "php-cs-fixer/phpunit-constraint-xmlmatchesxsd": "^1.1",
                "phpunit/phpunit": "^5.7.27 || ^6.5.14 || ^7.1",
                "phpunitgoodpractices/traits": "^1.8",
                "symfony/phpunit-bridge": "^4.3",
                "symfony/yaml": "^3.0 || ^4.0"
            },
            "suggest": {
                "ext-mbstring": "For handling non-UTF8 characters in cache signature.",
                "php-cs-fixer/phpunit-constraint-isidenticalstring": "For IsIdenticalString constraint.",
                "php-cs-fixer/phpunit-constraint-xmlmatchesxsd": "For XmlMatchesXsd constraint.",
                "symfony/polyfill-mbstring": "When enabling `ext-mbstring` is not possible."
            },
            "bin": [
                "php-cs-fixer"
            ],
            "type": "application",
            "autoload": {
                "psr-4": {
                    "PhpCsFixer\\": "src/"
                },
                "classmap": [
                    "tests/Test/AbstractFixerTestCase.php",
                    "tests/Test/AbstractIntegrationCaseFactory.php",
                    "tests/Test/AbstractIntegrationTestCase.php",
                    "tests/Test/Assert/AssertTokensTrait.php",
                    "tests/Test/IntegrationCase.php",
                    "tests/Test/IntegrationCaseFactory.php",
                    "tests/Test/IntegrationCaseFactoryInterface.php",
                    "tests/Test/InternalIntegrationCaseFactory.php",
                    "tests/TestCase.php"
                ]
            },
            "notification-url": "https://packagist.org/downloads/",
            "license": [
                "MIT"
            ],
            "authors": [
                {
                    "name": "Fabien Potencier",
                    "email": "fabien@symfony.com"
                },
                {
                    "name": "Dariusz Rumiński",
                    "email": "dariusz.ruminski@gmail.com"
                }
            ],
            "description": "A tool to automatically fix PHP code style",
            "time": "2019-11-03T13:31:09+00:00"
        },
        {
            "name": "fzaninotto/faker",
            "version": "v1.8.0",
            "source": {
                "type": "git",
                "url": "https://github.com/fzaninotto/Faker.git",
                "reference": "f72816b43e74063c8b10357394b6bba8cb1c10de"
            },
            "dist": {
                "type": "zip",
                "url": "https://api.github.com/repos/fzaninotto/Faker/zipball/f72816b43e74063c8b10357394b6bba8cb1c10de",
                "reference": "f72816b43e74063c8b10357394b6bba8cb1c10de",
                "shasum": ""
            },
            "require": {
                "php": "^5.3.3 || ^7.0"
            },
            "require-dev": {
                "ext-intl": "*",
                "phpunit/phpunit": "^4.8.35 || ^5.7",
                "squizlabs/php_codesniffer": "^1.5"
            },
            "type": "library",
            "extra": {
                "branch-alias": {
                    "dev-master": "1.8-dev"
                }
            },
            "autoload": {
                "psr-4": {
                    "Faker\\": "src/Faker/"
                }
            },
            "notification-url": "https://packagist.org/downloads/",
            "license": [
                "MIT"
            ],
            "authors": [
                {
                    "name": "François Zaninotto"
                }
            ],
            "description": "Faker is a PHP library that generates fake data for you.",
            "keywords": [
                "data",
                "faker",
                "fixtures"
            ],
            "time": "2018-07-12T10:23:15+00:00"
        },
        {
            "name": "hamcrest/hamcrest-php",
            "version": "v2.0.0",
            "source": {
                "type": "git",
                "url": "https://github.com/hamcrest/hamcrest-php.git",
                "reference": "776503d3a8e85d4f9a1148614f95b7a608b046ad"
            },
            "dist": {
                "type": "zip",
                "url": "https://api.github.com/repos/hamcrest/hamcrest-php/zipball/776503d3a8e85d4f9a1148614f95b7a608b046ad",
                "reference": "776503d3a8e85d4f9a1148614f95b7a608b046ad",
                "shasum": ""
            },
            "require": {
                "php": "^5.3|^7.0"
            },
            "replace": {
                "cordoval/hamcrest-php": "*",
                "davedevelopment/hamcrest-php": "*",
                "kodova/hamcrest-php": "*"
            },
            "require-dev": {
                "phpunit/php-file-iterator": "1.3.3",
                "phpunit/phpunit": "~4.0",
                "satooshi/php-coveralls": "^1.0"
            },
            "type": "library",
            "extra": {
                "branch-alias": {
                    "dev-master": "2.0-dev"
                }
            },
            "autoload": {
                "classmap": [
                    "hamcrest"
                ]
            },
            "notification-url": "https://packagist.org/downloads/",
            "license": [
                "BSD"
            ],
            "description": "This is the PHP port of Hamcrest Matchers",
            "keywords": [
                "test"
            ],
            "time": "2016-01-20T08:20:44+00:00"
        },
        {
            "name": "hoa/consistency",
            "version": "1.17.05.02",
            "source": {
                "type": "git",
                "url": "https://github.com/hoaproject/Consistency.git",
                "reference": "fd7d0adc82410507f332516faf655b6ed22e4c2f"
            },
            "dist": {
                "type": "zip",
                "url": "https://api.github.com/repos/hoaproject/Consistency/zipball/fd7d0adc82410507f332516faf655b6ed22e4c2f",
                "reference": "fd7d0adc82410507f332516faf655b6ed22e4c2f",
                "shasum": ""
            },
            "require": {
                "hoa/exception": "~1.0",
                "php": ">=5.5.0"
            },
            "require-dev": {
                "hoa/stream": "~1.0",
                "hoa/test": "~2.0"
            },
            "type": "library",
            "extra": {
                "branch-alias": {
                    "dev-master": "1.x-dev"
                }
            },
            "autoload": {
                "psr-4": {
                    "Hoa\\Consistency\\": "."
                },
                "files": [
                    "Prelude.php"
                ]
            },
            "notification-url": "https://packagist.org/downloads/",
            "license": [
                "BSD-3-Clause"
            ],
            "authors": [
                {
                    "name": "Ivan Enderlin",
                    "email": "ivan.enderlin@hoa-project.net"
                },
                {
                    "name": "Hoa community",
                    "homepage": "https://hoa-project.net/"
                }
            ],
            "description": "The Hoa\\Consistency library.",
            "homepage": "https://hoa-project.net/",
            "keywords": [
                "autoloader",
                "callable",
                "consistency",
                "entity",
                "flex",
                "keyword",
                "library"
            ],
            "time": "2017-05-02T12:18:12+00:00"
        },
        {
            "name": "hoa/console",
            "version": "3.17.05.02",
            "source": {
                "type": "git",
                "url": "https://github.com/hoaproject/Console.git",
                "reference": "e231fd3ea70e6d773576ae78de0bdc1daf331a66"
            },
            "dist": {
                "type": "zip",
                "url": "https://api.github.com/repos/hoaproject/Console/zipball/e231fd3ea70e6d773576ae78de0bdc1daf331a66",
                "reference": "e231fd3ea70e6d773576ae78de0bdc1daf331a66",
                "shasum": ""
            },
            "require": {
                "hoa/consistency": "~1.0",
                "hoa/event": "~1.0",
                "hoa/exception": "~1.0",
                "hoa/file": "~1.0",
                "hoa/protocol": "~1.0",
                "hoa/stream": "~1.0",
                "hoa/ustring": "~4.0"
            },
            "require-dev": {
                "hoa/test": "~2.0"
            },
            "suggest": {
                "ext-pcntl": "To enable hoa://Event/Console/Window:resize.",
                "hoa/dispatcher": "To use the console kit.",
                "hoa/router": "To use the console kit."
            },
            "type": "library",
            "extra": {
                "branch-alias": {
                    "dev-master": "3.x-dev"
                }
            },
            "autoload": {
                "psr-4": {
                    "Hoa\\Console\\": "."
                }
            },
            "notification-url": "https://packagist.org/downloads/",
            "license": [
                "BSD-3-Clause"
            ],
            "authors": [
                {
                    "name": "Ivan Enderlin",
                    "email": "ivan.enderlin@hoa-project.net"
                },
                {
                    "name": "Hoa community",
                    "homepage": "https://hoa-project.net/"
                }
            ],
            "description": "The Hoa\\Console library.",
            "homepage": "https://hoa-project.net/",
            "keywords": [
                "autocompletion",
                "chrome",
                "cli",
                "console",
                "cursor",
                "getoption",
                "library",
                "option",
                "parser",
                "processus",
                "readline",
                "terminfo",
                "tput",
                "window"
            ],
            "time": "2017-05-02T12:26:19+00:00"
        },
        {
            "name": "hoa/event",
            "version": "1.17.01.13",
            "source": {
                "type": "git",
                "url": "https://github.com/hoaproject/Event.git",
                "reference": "6c0060dced212ffa3af0e34bb46624f990b29c54"
            },
            "dist": {
                "type": "zip",
                "url": "https://api.github.com/repos/hoaproject/Event/zipball/6c0060dced212ffa3af0e34bb46624f990b29c54",
                "reference": "6c0060dced212ffa3af0e34bb46624f990b29c54",
                "shasum": ""
            },
            "require": {
                "hoa/consistency": "~1.0",
                "hoa/exception": "~1.0"
            },
            "require-dev": {
                "hoa/test": "~2.0"
            },
            "type": "library",
            "extra": {
                "branch-alias": {
                    "dev-master": "1.x-dev"
                }
            },
            "autoload": {
                "psr-4": {
                    "Hoa\\Event\\": "."
                }
            },
            "notification-url": "https://packagist.org/downloads/",
            "license": [
                "BSD-3-Clause"
            ],
            "authors": [
                {
                    "name": "Ivan Enderlin",
                    "email": "ivan.enderlin@hoa-project.net"
                },
                {
                    "name": "Hoa community",
                    "homepage": "https://hoa-project.net/"
                }
            ],
            "description": "The Hoa\\Event library.",
            "homepage": "https://hoa-project.net/",
            "keywords": [
                "event",
                "library",
                "listener",
                "observer"
            ],
            "time": "2017-01-13T15:30:50+00:00"
        },
        {
            "name": "hoa/exception",
            "version": "1.17.01.16",
            "source": {
                "type": "git",
                "url": "https://github.com/hoaproject/Exception.git",
                "reference": "091727d46420a3d7468ef0595651488bfc3a458f"
            },
            "dist": {
                "type": "zip",
                "url": "https://api.github.com/repos/hoaproject/Exception/zipball/091727d46420a3d7468ef0595651488bfc3a458f",
                "reference": "091727d46420a3d7468ef0595651488bfc3a458f",
                "shasum": ""
            },
            "require": {
                "hoa/consistency": "~1.0",
                "hoa/event": "~1.0"
            },
            "require-dev": {
                "hoa/test": "~2.0"
            },
            "type": "library",
            "extra": {
                "branch-alias": {
                    "dev-master": "1.x-dev"
                }
            },
            "autoload": {
                "psr-4": {
                    "Hoa\\Exception\\": "."
                }
            },
            "notification-url": "https://packagist.org/downloads/",
            "license": [
                "BSD-3-Clause"
            ],
            "authors": [
                {
                    "name": "Ivan Enderlin",
                    "email": "ivan.enderlin@hoa-project.net"
                },
                {
                    "name": "Hoa community",
                    "homepage": "https://hoa-project.net/"
                }
            ],
            "description": "The Hoa\\Exception library.",
            "homepage": "https://hoa-project.net/",
            "keywords": [
                "exception",
                "library"
            ],
            "time": "2017-01-16T07:53:27+00:00"
        },
        {
            "name": "hoa/file",
            "version": "1.17.07.11",
            "source": {
                "type": "git",
                "url": "https://github.com/hoaproject/File.git",
                "reference": "35cb979b779bc54918d2f9a4e02ed6c7a1fa67ca"
            },
            "dist": {
                "type": "zip",
                "url": "https://api.github.com/repos/hoaproject/File/zipball/35cb979b779bc54918d2f9a4e02ed6c7a1fa67ca",
                "reference": "35cb979b779bc54918d2f9a4e02ed6c7a1fa67ca",
                "shasum": ""
            },
            "require": {
                "hoa/consistency": "~1.0",
                "hoa/event": "~1.0",
                "hoa/exception": "~1.0",
                "hoa/iterator": "~2.0",
                "hoa/stream": "~1.0"
            },
            "require-dev": {
                "hoa/test": "~2.0"
            },
            "type": "library",
            "extra": {
                "branch-alias": {
                    "dev-master": "1.x-dev"
                }
            },
            "autoload": {
                "psr-4": {
                    "Hoa\\File\\": "."
                }
            },
            "notification-url": "https://packagist.org/downloads/",
            "license": [
                "BSD-3-Clause"
            ],
            "authors": [
                {
                    "name": "Ivan Enderlin",
                    "email": "ivan.enderlin@hoa-project.net"
                },
                {
                    "name": "Hoa community",
                    "homepage": "https://hoa-project.net/"
                }
            ],
            "description": "The Hoa\\File library.",
            "homepage": "https://hoa-project.net/",
            "keywords": [
                "Socket",
                "directory",
                "file",
                "finder",
                "library",
                "link",
                "temporary"
            ],
            "time": "2017-07-11T07:42:15+00:00"
        },
        {
>>>>>>> 7030465a
            "name": "hoa/iterator",
            "version": "2.17.01.10",
            "source": {
                "type": "git",
                "url": "https://github.com/hoaproject/Iterator.git",
                "reference": "d1120ba09cb4ccd049c86d10058ab94af245f0cc"
            },
            "dist": {
                "type": "zip",
                "url": "https://api.github.com/repos/hoaproject/Iterator/zipball/d1120ba09cb4ccd049c86d10058ab94af245f0cc",
                "reference": "d1120ba09cb4ccd049c86d10058ab94af245f0cc",
                "shasum": ""
            },
            "require": {
                "hoa/consistency": "~1.0",
                "hoa/exception": "~1.0"
            },
            "require-dev": {
                "hoa/test": "~2.0"
            },
            "type": "library",
            "extra": {
                "branch-alias": {
                    "dev-master": "2.x-dev"
                }
            },
            "autoload": {
                "psr-4": {
                    "Hoa\\Iterator\\": "."
                }
            },
            "notification-url": "https://packagist.org/downloads/",
            "license": [
                "BSD-3-Clause"
            ],
            "authors": [
                {
                    "name": "Ivan Enderlin",
                    "email": "ivan.enderlin@hoa-project.net"
                },
                {
                    "name": "Hoa community",
                    "homepage": "https://hoa-project.net/"
                }
            ],
            "description": "The Hoa\\Iterator library.",
            "homepage": "https://hoa-project.net/",
            "keywords": [
                "iterator",
                "library"
            ],
            "time": "2017-01-10T10:34:47+00:00"
        },
        {
            "name": "hoa/protocol",
            "version": "1.17.01.14",
            "source": {
                "type": "git",
                "url": "https://github.com/hoaproject/Protocol.git",
                "reference": "5c2cf972151c45f373230da170ea015deecf19e2"
            },
            "dist": {
                "type": "zip",
                "url": "https://api.github.com/repos/hoaproject/Protocol/zipball/5c2cf972151c45f373230da170ea015deecf19e2",
                "reference": "5c2cf972151c45f373230da170ea015deecf19e2",
                "shasum": ""
            },
            "require": {
                "hoa/consistency": "~1.0",
                "hoa/exception": "~1.0"
            },
            "require-dev": {
                "hoa/test": "~2.0"
            },
            "type": "library",
            "extra": {
                "branch-alias": {
                    "dev-master": "1.x-dev"
                }
            },
            "autoload": {
                "psr-4": {
                    "Hoa\\Protocol\\": "."
                },
                "files": [
                    "Wrapper.php"
                ]
            },
            "notification-url": "https://packagist.org/downloads/",
            "license": [
                "BSD-3-Clause"
            ],
            "authors": [
                {
                    "name": "Ivan Enderlin",
                    "email": "ivan.enderlin@hoa-project.net"
                },
                {
                    "name": "Hoa community",
                    "homepage": "https://hoa-project.net/"
                }
            ],
            "description": "The Hoa\\Protocol library.",
            "homepage": "https://hoa-project.net/",
            "keywords": [
                "library",
                "protocol",
                "resource",
                "stream",
                "wrapper"
            ],
            "time": "2017-01-14T12:26:10+00:00"
        },
        {
            "name": "hoa/stream",
            "version": "1.17.02.21",
            "source": {
                "type": "git",
                "url": "https://github.com/hoaproject/Stream.git",
                "reference": "3293cfffca2de10525df51436adf88a559151d82"
            },
            "dist": {
                "type": "zip",
                "url": "https://api.github.com/repos/hoaproject/Stream/zipball/3293cfffca2de10525df51436adf88a559151d82",
                "reference": "3293cfffca2de10525df51436adf88a559151d82",
                "shasum": ""
            },
            "require": {
                "hoa/consistency": "~1.0",
                "hoa/event": "~1.0",
                "hoa/exception": "~1.0",
                "hoa/protocol": "~1.0"
            },
            "require-dev": {
                "hoa/test": "~2.0"
            },
            "type": "library",
            "extra": {
                "branch-alias": {
                    "dev-master": "1.x-dev"
                }
            },
            "autoload": {
                "psr-4": {
                    "Hoa\\Stream\\": "."
                }
            },
            "notification-url": "https://packagist.org/downloads/",
            "license": [
                "BSD-3-Clause"
            ],
            "authors": [
                {
                    "name": "Ivan Enderlin",
                    "email": "ivan.enderlin@hoa-project.net"
                },
                {
                    "name": "Hoa community",
                    "homepage": "https://hoa-project.net/"
                }
            ],
            "description": "The Hoa\\Stream library.",
            "homepage": "https://hoa-project.net/",
            "keywords": [
                "Context",
                "bucket",
                "composite",
                "filter",
                "in",
                "library",
                "out",
                "protocol",
                "stream",
                "wrapper"
            ],
            "time": "2017-02-21T16:01:06+00:00"
        },
        {
            "name": "hoa/ustring",
            "version": "4.17.01.16",
            "source": {
                "type": "git",
                "url": "https://github.com/hoaproject/Ustring.git",
                "reference": "e6326e2739178799b1fe3fdd92029f9517fa17a0"
            },
            "dist": {
                "type": "zip",
                "url": "https://api.github.com/repos/hoaproject/Ustring/zipball/e6326e2739178799b1fe3fdd92029f9517fa17a0",
                "reference": "e6326e2739178799b1fe3fdd92029f9517fa17a0",
                "shasum": ""
            },
            "require": {
                "hoa/consistency": "~1.0",
                "hoa/exception": "~1.0"
            },
            "require-dev": {
                "hoa/test": "~2.0"
            },
            "suggest": {
                "ext-iconv": "ext/iconv must be present (or a third implementation) to use Hoa\\Ustring::transcode().",
                "ext-intl": "To get a better Hoa\\Ustring::toAscii() and Hoa\\Ustring::compareTo()."
            },
            "type": "library",
            "extra": {
                "branch-alias": {
                    "dev-master": "4.x-dev"
                }
            },
            "autoload": {
                "psr-4": {
                    "Hoa\\Ustring\\": "."
                }
            },
            "notification-url": "https://packagist.org/downloads/",
            "license": [
                "BSD-3-Clause"
            ],
            "authors": [
                {
                    "name": "Ivan Enderlin",
                    "email": "ivan.enderlin@hoa-project.net"
                },
                {
                    "name": "Hoa community",
                    "homepage": "https://hoa-project.net/"
                }
            ],
            "description": "The Hoa\\Ustring library.",
            "homepage": "https://hoa-project.net/",
            "keywords": [
                "library",
                "search",
                "string",
                "unicode"
            ],
            "time": "2017-01-16T07:08:25+00:00"
        },
        {
            "name": "jeroendesloovere/vcard",
            "version": "1.5.0",
            "source": {
                "type": "git",
                "url": "https://github.com/jeroendesloovere/vcard.git",
                "reference": "2a0b7dc48e6ee75ca5ff7372e0a7854100d4ed0f"
            },
            "dist": {
                "type": "zip",
                "url": "https://api.github.com/repos/jeroendesloovere/vcard/zipball/2a0b7dc48e6ee75ca5ff7372e0a7854100d4ed0f",
                "reference": "2a0b7dc48e6ee75ca5ff7372e0a7854100d4ed0f",
                "shasum": ""
            },
            "require": {
                "behat/transliterator": "~1.0",
                "php": ">=5.3.3"
            },
            "require-dev": {
                "phpunit/phpunit": "4.6.*"
            },
            "type": "library",
            "autoload": {
                "psr-4": {
                    "JeroenDesloovere\\VCard\\": "src/"
                }
            },
            "notification-url": "https://packagist.org/downloads/",
            "license": [
                "MIT"
            ],
            "authors": [
                {
                    "name": "Jeroen Desloovere",
                    "email": "info@jeroendesloovere.be",
                    "homepage": "http://jeroendesloovere.be",
                    "role": "Developer"
                }
            ],
            "description": "This VCard PHP class can generate a vCard with some data. When using an iOS device it will export as a .ics file because iOS devices don't support the default .vcf files.",
            "homepage": "https://github.com/jeroendesloovere/vcard",
            "keywords": [
                ".vcf",
                "generator",
                "php",
                "vCard"
            ],
            "time": "2017-06-27T11:49:49+00:00"
        },
        {
            "name": "leafo/scssphp",
            "version": "v0.7.8",
            "source": {
                "type": "git",
                "url": "https://github.com/leafo/scssphp.git",
                "reference": "a384906af3d078e98b089d7d36f6ceab8703f7ff"
            },
            "dist": {
                "type": "zip",
                "url": "https://api.github.com/repos/leafo/scssphp/zipball/a384906af3d078e98b089d7d36f6ceab8703f7ff",
                "reference": "a384906af3d078e98b089d7d36f6ceab8703f7ff",
                "shasum": ""
            },
            "require": {
                "php": ">=5.4.0"
            },
            "require-dev": {
                "phpunit/phpunit": "~4.6",
                "squizlabs/php_codesniffer": "~2.5"
            },
            "bin": [
                "bin/pscss"
            ],
            "type": "library",
            "autoload": {
                "psr-4": {
                    "Leafo\\ScssPhp\\": "src/"
                }
            },
            "notification-url": "https://packagist.org/downloads/",
            "license": [
                "MIT"
            ],
            "authors": [
                {
                    "name": "Leaf Corcoran",
                    "email": "leafot@gmail.com",
                    "homepage": "http://leafo.net"
                }
            ],
            "description": "scssphp is a compiler for SCSS written in PHP.",
            "homepage": "http://leafo.github.io/scssphp/",
            "keywords": [
                "css",
                "less",
                "sass",
                "scss",
                "stylesheet"
            ],
            "time": "2019-04-24T18:10:10+00:00"
        },
        {
            "name": "mikey179/vfsstream",
            "version": "v1.6.8",
            "source": {
                "type": "git",
                "url": "https://github.com/bovigo/vfsStream.git",
                "reference": "231c73783ebb7dd9ec77916c10037eff5a2b6efe"
            },
            "dist": {
                "type": "zip",
                "url": "https://api.github.com/repos/bovigo/vfsStream/zipball/231c73783ebb7dd9ec77916c10037eff5a2b6efe",
                "reference": "231c73783ebb7dd9ec77916c10037eff5a2b6efe",
                "shasum": ""
            },
            "require": {
                "php": ">=5.3.0"
            },
            "require-dev": {
                "phpunit/phpunit": "^4.5|^5.0"
            },
            "type": "library",
            "extra": {
                "branch-alias": {
                    "dev-master": "1.6.x-dev"
                }
            },
            "autoload": {
                "psr-0": {
                    "org\\bovigo\\vfs\\": "src/main/php"
                }
            },
            "notification-url": "https://packagist.org/downloads/",
            "license": [
                "BSD-3-Clause"
            ],
            "authors": [
                {
                    "name": "Frank Kleine",
                    "homepage": "http://frankkleine.de/",
                    "role": "Developer"
                }
            ],
            "description": "Virtual file system to mock the real file system in unit tests.",
            "homepage": "http://vfs.bovigo.org/",
            "time": "2019-10-30T15:31:00+00:00"
        },
        {
            "name": "mockery/mockery",
<<<<<<< HEAD
            "version": "1.3.1",
            "source": {
                "type": "git",
                "url": "https://github.com/mockery/mockery.git",
                "reference": "f69bbde7d7a75d6b2862d9ca8fab1cd28014b4be"
            },
            "dist": {
                "type": "zip",
                "url": "https://api.github.com/repos/mockery/mockery/zipball/f69bbde7d7a75d6b2862d9ca8fab1cd28014b4be",
                "reference": "f69bbde7d7a75d6b2862d9ca8fab1cd28014b4be",
=======
            "version": "1.2.4",
            "source": {
                "type": "git",
                "url": "https://github.com/mockery/mockery.git",
                "reference": "b3453f75fd23d9fd41685f2148f4abeacabc6405"
            },
            "dist": {
                "type": "zip",
                "url": "https://api.github.com/repos/mockery/mockery/zipball/b3453f75fd23d9fd41685f2148f4abeacabc6405",
                "reference": "b3453f75fd23d9fd41685f2148f4abeacabc6405",
>>>>>>> 7030465a
                "shasum": ""
            },
            "require": {
                "hamcrest/hamcrest-php": "~2.0",
                "lib-pcre": ">=7.0",
                "php": ">=5.6.0"
            },
            "require-dev": {
                "phpunit/phpunit": "~5.7.10|~6.5|~7.0|~8.0"
            },
            "type": "library",
            "extra": {
                "branch-alias": {
<<<<<<< HEAD
                    "dev-master": "1.3.x-dev"
=======
                    "dev-master": "1.2.x-dev"
>>>>>>> 7030465a
                }
            },
            "autoload": {
                "psr-0": {
                    "Mockery": "library/"
                }
            },
            "notification-url": "https://packagist.org/downloads/",
            "license": [
                "BSD-3-Clause"
            ],
            "authors": [
                {
                    "name": "Pádraic Brady",
                    "email": "padraic.brady@gmail.com",
                    "homepage": "http://blog.astrumfutura.com"
                },
                {
                    "name": "Dave Marshall",
                    "email": "dave.marshall@atstsolutions.co.uk",
                    "homepage": "http://davedevelopment.co.uk"
                }
            ],
            "description": "Mockery is a simple yet flexible PHP mock object framework",
            "homepage": "https://github.com/mockery/mockery",
            "keywords": [
                "BDD",
                "TDD",
                "library",
                "mock",
                "mock objects",
                "mockery",
                "stub",
                "test",
                "test double",
                "testing"
            ],
<<<<<<< HEAD
            "time": "2019-12-26T09:49:15+00:00"
=======
            "time": "2019-09-30T08:30:27+00:00"
>>>>>>> 7030465a
        },
        {
            "name": "myclabs/deep-copy",
            "version": "1.7.0",
            "source": {
                "type": "git",
                "url": "https://github.com/myclabs/DeepCopy.git",
                "reference": "3b8a3a99ba1f6a3952ac2747d989303cbd6b7a3e"
            },
            "dist": {
                "type": "zip",
                "url": "https://api.github.com/repos/myclabs/DeepCopy/zipball/3b8a3a99ba1f6a3952ac2747d989303cbd6b7a3e",
                "reference": "3b8a3a99ba1f6a3952ac2747d989303cbd6b7a3e",
                "shasum": ""
            },
            "require": {
                "php": "^5.6 || ^7.0"
            },
            "require-dev": {
                "doctrine/collections": "^1.0",
                "doctrine/common": "^2.6",
                "phpunit/phpunit": "^4.1"
            },
            "type": "library",
            "autoload": {
                "psr-4": {
                    "DeepCopy\\": "src/DeepCopy/"
                },
                "files": [
                    "src/DeepCopy/deep_copy.php"
                ]
            },
            "notification-url": "https://packagist.org/downloads/",
            "license": [
                "MIT"
            ],
            "description": "Create deep copies (clones) of your objects",
            "keywords": [
                "clone",
                "copy",
                "duplicate",
                "object",
                "object graph"
            ],
            "time": "2017-10-19T19:58:43+00:00"
        },
        {
            "name": "php-cs-fixer/diff",
            "version": "v1.3.0",
            "source": {
                "type": "git",
                "url": "https://github.com/PHP-CS-Fixer/diff.git",
                "reference": "78bb099e9c16361126c86ce82ec4405ebab8e756"
            },
            "dist": {
                "type": "zip",
                "url": "https://api.github.com/repos/PHP-CS-Fixer/diff/zipball/78bb099e9c16361126c86ce82ec4405ebab8e756",
                "reference": "78bb099e9c16361126c86ce82ec4405ebab8e756",
                "shasum": ""
            },
            "require": {
                "php": "^5.6 || ^7.0"
            },
            "require-dev": {
                "phpunit/phpunit": "^5.7.23 || ^6.4.3",
                "symfony/process": "^3.3"
            },
            "type": "library",
            "autoload": {
                "classmap": [
                    "src/"
                ]
            },
            "notification-url": "https://packagist.org/downloads/",
            "license": [
                "BSD-3-Clause"
            ],
            "authors": [
                {
                    "name": "Kore Nordmann",
                    "email": "mail@kore-nordmann.de"
                },
                {
                    "name": "Sebastian Bergmann",
                    "email": "sebastian@phpunit.de"
                },
                {
                    "name": "SpacePossum"
                }
            ],
            "description": "sebastian/diff v2 backport support for PHP5.6",
            "homepage": "https://github.com/PHP-CS-Fixer",
            "keywords": [
                "diff"
            ],
            "time": "2018-02-15T16:58:55+00:00"
        },
        {
            "name": "phpdocumentor/reflection-common",
            "version": "1.0.1",
            "source": {
                "type": "git",
                "url": "https://github.com/phpDocumentor/ReflectionCommon.git",
                "reference": "21bdeb5f65d7ebf9f43b1b25d404f87deab5bfb6"
            },
            "dist": {
                "type": "zip",
                "url": "https://api.github.com/repos/phpDocumentor/ReflectionCommon/zipball/21bdeb5f65d7ebf9f43b1b25d404f87deab5bfb6",
                "reference": "21bdeb5f65d7ebf9f43b1b25d404f87deab5bfb6",
                "shasum": ""
            },
            "require": {
                "php": ">=5.5"
            },
            "require-dev": {
                "phpunit/phpunit": "^4.6"
            },
            "type": "library",
            "extra": {
                "branch-alias": {
                    "dev-master": "1.0.x-dev"
                }
            },
            "autoload": {
                "psr-4": {
                    "phpDocumentor\\Reflection\\": [
                        "src"
                    ]
                }
            },
            "notification-url": "https://packagist.org/downloads/",
            "license": [
                "MIT"
            ],
            "authors": [
                {
                    "name": "Jaap van Otterdijk",
                    "email": "opensource@ijaap.nl"
                }
            ],
            "description": "Common reflection classes used by phpdocumentor to reflect the code structure",
            "homepage": "http://www.phpdoc.org",
            "keywords": [
                "FQSEN",
                "phpDocumentor",
                "phpdoc",
                "reflection",
                "static analysis"
            ],
            "time": "2017-09-11T18:02:19+00:00"
        },
        {
            "name": "phpdocumentor/reflection-docblock",
            "version": "3.3.2",
            "source": {
                "type": "git",
                "url": "https://github.com/phpDocumentor/ReflectionDocBlock.git",
                "reference": "bf329f6c1aadea3299f08ee804682b7c45b326a2"
            },
            "dist": {
                "type": "zip",
                "url": "https://api.github.com/repos/phpDocumentor/ReflectionDocBlock/zipball/bf329f6c1aadea3299f08ee804682b7c45b326a2",
                "reference": "bf329f6c1aadea3299f08ee804682b7c45b326a2",
                "shasum": ""
            },
            "require": {
                "php": "^5.6 || ^7.0",
                "phpdocumentor/reflection-common": "^1.0.0",
                "phpdocumentor/type-resolver": "^0.4.0",
                "webmozart/assert": "^1.0"
            },
            "require-dev": {
                "mockery/mockery": "^0.9.4",
                "phpunit/phpunit": "^4.4"
            },
            "type": "library",
            "autoload": {
                "psr-4": {
                    "phpDocumentor\\Reflection\\": [
                        "src/"
                    ]
                }
            },
            "notification-url": "https://packagist.org/downloads/",
            "license": [
                "MIT"
            ],
            "authors": [
                {
                    "name": "Mike van Riel",
                    "email": "me@mikevanriel.com"
                }
            ],
            "description": "With this component, a library can provide support for annotations via DocBlocks or otherwise retrieve information that is embedded in a DocBlock.",
            "time": "2017-11-10T14:09:06+00:00"
        },
        {
            "name": "phpdocumentor/type-resolver",
            "version": "0.4.0",
            "source": {
                "type": "git",
                "url": "https://github.com/phpDocumentor/TypeResolver.git",
                "reference": "9c977708995954784726e25d0cd1dddf4e65b0f7"
            },
            "dist": {
                "type": "zip",
                "url": "https://api.github.com/repos/phpDocumentor/TypeResolver/zipball/9c977708995954784726e25d0cd1dddf4e65b0f7",
                "reference": "9c977708995954784726e25d0cd1dddf4e65b0f7",
                "shasum": ""
            },
            "require": {
                "php": "^5.5 || ^7.0",
                "phpdocumentor/reflection-common": "^1.0"
            },
            "require-dev": {
                "mockery/mockery": "^0.9.4",
                "phpunit/phpunit": "^5.2||^4.8.24"
            },
            "type": "library",
            "extra": {
                "branch-alias": {
                    "dev-master": "1.0.x-dev"
                }
            },
            "autoload": {
                "psr-4": {
                    "phpDocumentor\\Reflection\\": [
                        "src/"
                    ]
                }
            },
            "notification-url": "https://packagist.org/downloads/",
            "license": [
                "MIT"
            ],
            "authors": [
                {
                    "name": "Mike van Riel",
                    "email": "me@mikevanriel.com"
                }
            ],
            "time": "2017-07-14T14:27:02+00:00"
        },
        {
            "name": "phpspec/prophecy",
            "version": "v1.10.2",
            "source": {
                "type": "git",
                "url": "https://github.com/phpspec/prophecy.git",
                "reference": "b4400efc9d206e83138e2bb97ed7f5b14b831cd9"
            },
            "dist": {
                "type": "zip",
                "url": "https://api.github.com/repos/phpspec/prophecy/zipball/b4400efc9d206e83138e2bb97ed7f5b14b831cd9",
                "reference": "b4400efc9d206e83138e2bb97ed7f5b14b831cd9",
                "shasum": ""
            },
            "require": {
                "doctrine/instantiator": "^1.0.2",
                "php": "^5.3|^7.0",
                "phpdocumentor/reflection-docblock": "^2.0|^3.0.2|^4.0|^5.0",
                "sebastian/comparator": "^1.2.3|^2.0|^3.0|^4.0",
                "sebastian/recursion-context": "^1.0|^2.0|^3.0|^4.0"
            },
            "require-dev": {
                "phpspec/phpspec": "^2.5 || ^3.2",
                "phpunit/phpunit": "^4.8.35 || ^5.7 || ^6.5 || ^7.1"
            },
            "type": "library",
            "extra": {
                "branch-alias": {
                    "dev-master": "1.10.x-dev"
                }
            },
            "autoload": {
                "psr-4": {
                    "Prophecy\\": "src/Prophecy"
                }
            },
            "notification-url": "https://packagist.org/downloads/",
            "license": [
                "MIT"
            ],
            "authors": [
                {
                    "name": "Konstantin Kudryashov",
                    "email": "ever.zet@gmail.com",
                    "homepage": "http://everzet.com"
                },
                {
                    "name": "Marcello Duarte",
                    "email": "marcello.duarte@gmail.com"
                }
            ],
            "description": "Highly opinionated mocking framework for PHP 5.3+",
            "homepage": "https://github.com/phpspec/prophecy",
            "keywords": [
                "Double",
                "Dummy",
                "fake",
                "mock",
                "spy",
                "stub"
            ],
            "time": "2020-01-20T15:57:02+00:00"
        },
        {
            "name": "phpunit/php-code-coverage",
            "version": "4.0.8",
            "source": {
                "type": "git",
                "url": "https://github.com/sebastianbergmann/php-code-coverage.git",
                "reference": "ef7b2f56815df854e66ceaee8ebe9393ae36a40d"
            },
            "dist": {
                "type": "zip",
                "url": "https://api.github.com/repos/sebastianbergmann/php-code-coverage/zipball/ef7b2f56815df854e66ceaee8ebe9393ae36a40d",
                "reference": "ef7b2f56815df854e66ceaee8ebe9393ae36a40d",
                "shasum": ""
            },
            "require": {
                "ext-dom": "*",
                "ext-xmlwriter": "*",
                "php": "^5.6 || ^7.0",
                "phpunit/php-file-iterator": "^1.3",
                "phpunit/php-text-template": "^1.2",
                "phpunit/php-token-stream": "^1.4.2 || ^2.0",
                "sebastian/code-unit-reverse-lookup": "^1.0",
                "sebastian/environment": "^1.3.2 || ^2.0",
                "sebastian/version": "^1.0 || ^2.0"
            },
            "require-dev": {
                "ext-xdebug": "^2.1.4",
                "phpunit/phpunit": "^5.7"
            },
            "suggest": {
                "ext-xdebug": "^2.5.1"
            },
            "type": "library",
            "extra": {
                "branch-alias": {
                    "dev-master": "4.0.x-dev"
                }
            },
            "autoload": {
                "classmap": [
                    "src/"
                ]
            },
            "notification-url": "https://packagist.org/downloads/",
            "license": [
                "BSD-3-Clause"
            ],
            "authors": [
                {
                    "name": "Sebastian Bergmann",
                    "email": "sb@sebastian-bergmann.de",
                    "role": "lead"
                }
            ],
            "description": "Library that provides collection, processing, and rendering functionality for PHP code coverage information.",
            "homepage": "https://github.com/sebastianbergmann/php-code-coverage",
            "keywords": [
                "coverage",
                "testing",
                "xunit"
            ],
            "time": "2017-04-02T07:44:40+00:00"
        },
        {
            "name": "phpunit/php-file-iterator",
            "version": "1.4.5",
            "source": {
                "type": "git",
                "url": "https://github.com/sebastianbergmann/php-file-iterator.git",
                "reference": "730b01bc3e867237eaac355e06a36b85dd93a8b4"
            },
            "dist": {
                "type": "zip",
                "url": "https://api.github.com/repos/sebastianbergmann/php-file-iterator/zipball/730b01bc3e867237eaac355e06a36b85dd93a8b4",
                "reference": "730b01bc3e867237eaac355e06a36b85dd93a8b4",
                "shasum": ""
            },
            "require": {
                "php": ">=5.3.3"
            },
            "type": "library",
            "extra": {
                "branch-alias": {
                    "dev-master": "1.4.x-dev"
                }
            },
            "autoload": {
                "classmap": [
                    "src/"
                ]
            },
            "notification-url": "https://packagist.org/downloads/",
            "license": [
                "BSD-3-Clause"
            ],
            "authors": [
                {
                    "name": "Sebastian Bergmann",
                    "email": "sb@sebastian-bergmann.de",
                    "role": "lead"
                }
            ],
            "description": "FilterIterator implementation that filters files based on a list of suffixes.",
            "homepage": "https://github.com/sebastianbergmann/php-file-iterator/",
            "keywords": [
                "filesystem",
                "iterator"
            ],
            "time": "2017-11-27T13:52:08+00:00"
        },
        {
            "name": "phpunit/php-text-template",
            "version": "1.2.1",
            "source": {
                "type": "git",
                "url": "https://github.com/sebastianbergmann/php-text-template.git",
                "reference": "31f8b717e51d9a2afca6c9f046f5d69fc27c8686"
            },
            "dist": {
                "type": "zip",
                "url": "https://api.github.com/repos/sebastianbergmann/php-text-template/zipball/31f8b717e51d9a2afca6c9f046f5d69fc27c8686",
                "reference": "31f8b717e51d9a2afca6c9f046f5d69fc27c8686",
                "shasum": ""
            },
            "require": {
                "php": ">=5.3.3"
            },
            "type": "library",
            "autoload": {
                "classmap": [
                    "src/"
                ]
            },
            "notification-url": "https://packagist.org/downloads/",
            "license": [
                "BSD-3-Clause"
            ],
            "authors": [
                {
                    "name": "Sebastian Bergmann",
                    "email": "sebastian@phpunit.de",
                    "role": "lead"
                }
            ],
            "description": "Simple template engine.",
            "homepage": "https://github.com/sebastianbergmann/php-text-template/",
            "keywords": [
                "template"
            ],
            "time": "2015-06-21T13:50:34+00:00"
        },
        {
            "name": "phpunit/php-timer",
            "version": "1.0.9",
            "source": {
                "type": "git",
                "url": "https://github.com/sebastianbergmann/php-timer.git",
                "reference": "3dcf38ca72b158baf0bc245e9184d3fdffa9c46f"
            },
            "dist": {
                "type": "zip",
                "url": "https://api.github.com/repos/sebastianbergmann/php-timer/zipball/3dcf38ca72b158baf0bc245e9184d3fdffa9c46f",
                "reference": "3dcf38ca72b158baf0bc245e9184d3fdffa9c46f",
                "shasum": ""
            },
            "require": {
                "php": "^5.3.3 || ^7.0"
            },
            "require-dev": {
                "phpunit/phpunit": "^4.8.35 || ^5.7 || ^6.0"
            },
            "type": "library",
            "extra": {
                "branch-alias": {
                    "dev-master": "1.0-dev"
                }
            },
            "autoload": {
                "classmap": [
                    "src/"
                ]
            },
            "notification-url": "https://packagist.org/downloads/",
            "license": [
                "BSD-3-Clause"
            ],
            "authors": [
                {
                    "name": "Sebastian Bergmann",
                    "email": "sb@sebastian-bergmann.de",
                    "role": "lead"
                }
            ],
            "description": "Utility class for timing",
            "homepage": "https://github.com/sebastianbergmann/php-timer/",
            "keywords": [
                "timer"
            ],
            "time": "2017-02-26T11:10:40+00:00"
        },
        {
            "name": "phpunit/php-token-stream",
            "version": "1.4.12",
            "source": {
                "type": "git",
                "url": "https://github.com/sebastianbergmann/php-token-stream.git",
                "reference": "1ce90ba27c42e4e44e6d8458241466380b51fa16"
            },
            "dist": {
                "type": "zip",
                "url": "https://api.github.com/repos/sebastianbergmann/php-token-stream/zipball/1ce90ba27c42e4e44e6d8458241466380b51fa16",
                "reference": "1ce90ba27c42e4e44e6d8458241466380b51fa16",
                "shasum": ""
            },
            "require": {
                "ext-tokenizer": "*",
                "php": ">=5.3.3"
            },
            "require-dev": {
                "phpunit/phpunit": "~4.2"
            },
            "type": "library",
            "extra": {
                "branch-alias": {
                    "dev-master": "1.4-dev"
                }
            },
            "autoload": {
                "classmap": [
                    "src/"
                ]
            },
            "notification-url": "https://packagist.org/downloads/",
            "license": [
                "BSD-3-Clause"
            ],
            "authors": [
                {
                    "name": "Sebastian Bergmann",
                    "email": "sebastian@phpunit.de"
                }
            ],
            "description": "Wrapper around PHP's tokenizer extension.",
            "homepage": "https://github.com/sebastianbergmann/php-token-stream/",
            "keywords": [
                "tokenizer"
            ],
            "time": "2017-12-04T08:55:13+00:00"
        },
        {
            "name": "phpunit/phpunit",
            "version": "5.7.27",
            "source": {
                "type": "git",
                "url": "https://github.com/sebastianbergmann/phpunit.git",
                "reference": "b7803aeca3ccb99ad0a506fa80b64cd6a56bbc0c"
            },
            "dist": {
                "type": "zip",
                "url": "https://api.github.com/repos/sebastianbergmann/phpunit/zipball/b7803aeca3ccb99ad0a506fa80b64cd6a56bbc0c",
                "reference": "b7803aeca3ccb99ad0a506fa80b64cd6a56bbc0c",
                "shasum": ""
            },
            "require": {
                "ext-dom": "*",
                "ext-json": "*",
                "ext-libxml": "*",
                "ext-mbstring": "*",
                "ext-xml": "*",
                "myclabs/deep-copy": "~1.3",
                "php": "^5.6 || ^7.0",
                "phpspec/prophecy": "^1.6.2",
                "phpunit/php-code-coverage": "^4.0.4",
                "phpunit/php-file-iterator": "~1.4",
                "phpunit/php-text-template": "~1.2",
                "phpunit/php-timer": "^1.0.6",
                "phpunit/phpunit-mock-objects": "^3.2",
                "sebastian/comparator": "^1.2.4",
                "sebastian/diff": "^1.4.3",
                "sebastian/environment": "^1.3.4 || ^2.0",
                "sebastian/exporter": "~2.0",
                "sebastian/global-state": "^1.1",
                "sebastian/object-enumerator": "~2.0",
                "sebastian/resource-operations": "~1.0",
                "sebastian/version": "^1.0.6|^2.0.1",
                "symfony/yaml": "~2.1|~3.0|~4.0"
            },
            "conflict": {
                "phpdocumentor/reflection-docblock": "3.0.2"
            },
            "require-dev": {
                "ext-pdo": "*"
            },
            "suggest": {
                "ext-xdebug": "*",
                "phpunit/php-invoker": "~1.1"
            },
            "bin": [
                "phpunit"
            ],
            "type": "library",
            "extra": {
                "branch-alias": {
                    "dev-master": "5.7.x-dev"
                }
            },
            "autoload": {
                "classmap": [
                    "src/"
                ]
            },
            "notification-url": "https://packagist.org/downloads/",
            "license": [
                "BSD-3-Clause"
            ],
            "authors": [
                {
                    "name": "Sebastian Bergmann",
                    "email": "sebastian@phpunit.de",
                    "role": "lead"
                }
            ],
            "description": "The PHP Unit Testing framework.",
            "homepage": "https://phpunit.de/",
            "keywords": [
                "phpunit",
                "testing",
                "xunit"
            ],
            "time": "2018-02-01T05:50:59+00:00"
        },
        {
            "name": "phpunit/phpunit-mock-objects",
            "version": "3.4.4",
            "source": {
                "type": "git",
                "url": "https://github.com/sebastianbergmann/phpunit-mock-objects.git",
                "reference": "a23b761686d50a560cc56233b9ecf49597cc9118"
            },
            "dist": {
                "type": "zip",
                "url": "https://api.github.com/repos/sebastianbergmann/phpunit-mock-objects/zipball/a23b761686d50a560cc56233b9ecf49597cc9118",
                "reference": "a23b761686d50a560cc56233b9ecf49597cc9118",
                "shasum": ""
            },
            "require": {
                "doctrine/instantiator": "^1.0.2",
                "php": "^5.6 || ^7.0",
                "phpunit/php-text-template": "^1.2",
                "sebastian/exporter": "^1.2 || ^2.0"
            },
            "conflict": {
                "phpunit/phpunit": "<5.4.0"
            },
            "require-dev": {
                "phpunit/phpunit": "^5.4"
            },
            "suggest": {
                "ext-soap": "*"
            },
            "type": "library",
            "extra": {
                "branch-alias": {
                    "dev-master": "3.2.x-dev"
                }
            },
            "autoload": {
                "classmap": [
                    "src/"
                ]
            },
            "notification-url": "https://packagist.org/downloads/",
            "license": [
                "BSD-3-Clause"
            ],
            "authors": [
                {
                    "name": "Sebastian Bergmann",
                    "email": "sb@sebastian-bergmann.de",
                    "role": "lead"
                }
            ],
            "description": "Mock Object library for PHPUnit",
            "homepage": "https://github.com/sebastianbergmann/phpunit-mock-objects/",
            "keywords": [
                "mock",
                "xunit"
            ],
            "abandoned": true,
            "time": "2017-06-30T09:13:00+00:00"
        },
        {
            "name": "sebastian/code-unit-reverse-lookup",
            "version": "1.0.1",
            "source": {
                "type": "git",
                "url": "https://github.com/sebastianbergmann/code-unit-reverse-lookup.git",
                "reference": "4419fcdb5eabb9caa61a27c7a1db532a6b55dd18"
            },
            "dist": {
                "type": "zip",
                "url": "https://api.github.com/repos/sebastianbergmann/code-unit-reverse-lookup/zipball/4419fcdb5eabb9caa61a27c7a1db532a6b55dd18",
                "reference": "4419fcdb5eabb9caa61a27c7a1db532a6b55dd18",
                "shasum": ""
            },
            "require": {
                "php": "^5.6 || ^7.0"
            },
            "require-dev": {
                "phpunit/phpunit": "^5.7 || ^6.0"
            },
            "type": "library",
            "extra": {
                "branch-alias": {
                    "dev-master": "1.0.x-dev"
                }
            },
            "autoload": {
                "classmap": [
                    "src/"
                ]
            },
            "notification-url": "https://packagist.org/downloads/",
            "license": [
                "BSD-3-Clause"
            ],
            "authors": [
                {
                    "name": "Sebastian Bergmann",
                    "email": "sebastian@phpunit.de"
                }
            ],
            "description": "Looks up which function or method a line of code belongs to",
            "homepage": "https://github.com/sebastianbergmann/code-unit-reverse-lookup/",
            "time": "2017-03-04T06:30:41+00:00"
        },
        {
            "name": "sebastian/comparator",
            "version": "1.2.4",
            "source": {
                "type": "git",
                "url": "https://github.com/sebastianbergmann/comparator.git",
                "reference": "2b7424b55f5047b47ac6e5ccb20b2aea4011d9be"
            },
            "dist": {
                "type": "zip",
                "url": "https://api.github.com/repos/sebastianbergmann/comparator/zipball/2b7424b55f5047b47ac6e5ccb20b2aea4011d9be",
                "reference": "2b7424b55f5047b47ac6e5ccb20b2aea4011d9be",
                "shasum": ""
            },
            "require": {
                "php": ">=5.3.3",
                "sebastian/diff": "~1.2",
                "sebastian/exporter": "~1.2 || ~2.0"
            },
            "require-dev": {
                "phpunit/phpunit": "~4.4"
            },
            "type": "library",
            "extra": {
                "branch-alias": {
                    "dev-master": "1.2.x-dev"
                }
            },
            "autoload": {
                "classmap": [
                    "src/"
                ]
            },
            "notification-url": "https://packagist.org/downloads/",
            "license": [
                "BSD-3-Clause"
            ],
            "authors": [
                {
                    "name": "Jeff Welch",
                    "email": "whatthejeff@gmail.com"
                },
                {
                    "name": "Volker Dusch",
                    "email": "github@wallbash.com"
                },
                {
                    "name": "Bernhard Schussek",
                    "email": "bschussek@2bepublished.at"
                },
                {
                    "name": "Sebastian Bergmann",
                    "email": "sebastian@phpunit.de"
                }
            ],
            "description": "Provides the functionality to compare PHP values for equality",
            "homepage": "http://www.github.com/sebastianbergmann/comparator",
            "keywords": [
                "comparator",
                "compare",
                "equality"
            ],
            "time": "2017-01-29T09:50:25+00:00"
        },
        {
            "name": "sebastian/diff",
            "version": "1.4.3",
            "source": {
                "type": "git",
                "url": "https://github.com/sebastianbergmann/diff.git",
                "reference": "7f066a26a962dbe58ddea9f72a4e82874a3975a4"
            },
            "dist": {
                "type": "zip",
                "url": "https://api.github.com/repos/sebastianbergmann/diff/zipball/7f066a26a962dbe58ddea9f72a4e82874a3975a4",
                "reference": "7f066a26a962dbe58ddea9f72a4e82874a3975a4",
                "shasum": ""
            },
            "require": {
                "php": "^5.3.3 || ^7.0"
            },
            "require-dev": {
                "phpunit/phpunit": "^4.8.35 || ^5.7 || ^6.0"
            },
            "type": "library",
            "extra": {
                "branch-alias": {
                    "dev-master": "1.4-dev"
                }
            },
            "autoload": {
                "classmap": [
                    "src/"
                ]
            },
            "notification-url": "https://packagist.org/downloads/",
            "license": [
                "BSD-3-Clause"
            ],
            "authors": [
                {
                    "name": "Kore Nordmann",
                    "email": "mail@kore-nordmann.de"
                },
                {
                    "name": "Sebastian Bergmann",
                    "email": "sebastian@phpunit.de"
                }
            ],
            "description": "Diff implementation",
            "homepage": "https://github.com/sebastianbergmann/diff",
            "keywords": [
                "diff"
            ],
            "time": "2017-05-22T07:24:03+00:00"
        },
        {
            "name": "sebastian/environment",
            "version": "2.0.0",
            "source": {
                "type": "git",
                "url": "https://github.com/sebastianbergmann/environment.git",
                "reference": "5795ffe5dc5b02460c3e34222fee8cbe245d8fac"
            },
            "dist": {
                "type": "zip",
                "url": "https://api.github.com/repos/sebastianbergmann/environment/zipball/5795ffe5dc5b02460c3e34222fee8cbe245d8fac",
                "reference": "5795ffe5dc5b02460c3e34222fee8cbe245d8fac",
                "shasum": ""
            },
            "require": {
                "php": "^5.6 || ^7.0"
            },
            "require-dev": {
                "phpunit/phpunit": "^5.0"
            },
            "type": "library",
            "extra": {
                "branch-alias": {
                    "dev-master": "2.0.x-dev"
                }
            },
            "autoload": {
                "classmap": [
                    "src/"
                ]
            },
            "notification-url": "https://packagist.org/downloads/",
            "license": [
                "BSD-3-Clause"
            ],
            "authors": [
                {
                    "name": "Sebastian Bergmann",
                    "email": "sebastian@phpunit.de"
                }
            ],
            "description": "Provides functionality to handle HHVM/PHP environments",
            "homepage": "http://www.github.com/sebastianbergmann/environment",
            "keywords": [
                "Xdebug",
                "environment",
                "hhvm"
            ],
            "time": "2016-11-26T07:53:53+00:00"
        },
        {
            "name": "sebastian/exporter",
            "version": "2.0.0",
            "source": {
                "type": "git",
                "url": "https://github.com/sebastianbergmann/exporter.git",
                "reference": "ce474bdd1a34744d7ac5d6aad3a46d48d9bac4c4"
            },
            "dist": {
                "type": "zip",
                "url": "https://api.github.com/repos/sebastianbergmann/exporter/zipball/ce474bdd1a34744d7ac5d6aad3a46d48d9bac4c4",
                "reference": "ce474bdd1a34744d7ac5d6aad3a46d48d9bac4c4",
                "shasum": ""
            },
            "require": {
                "php": ">=5.3.3",
                "sebastian/recursion-context": "~2.0"
            },
            "require-dev": {
                "ext-mbstring": "*",
                "phpunit/phpunit": "~4.4"
            },
            "type": "library",
            "extra": {
                "branch-alias": {
                    "dev-master": "2.0.x-dev"
                }
            },
            "autoload": {
                "classmap": [
                    "src/"
                ]
            },
            "notification-url": "https://packagist.org/downloads/",
            "license": [
                "BSD-3-Clause"
            ],
            "authors": [
                {
                    "name": "Jeff Welch",
                    "email": "whatthejeff@gmail.com"
                },
                {
                    "name": "Volker Dusch",
                    "email": "github@wallbash.com"
                },
                {
                    "name": "Bernhard Schussek",
                    "email": "bschussek@2bepublished.at"
                },
                {
                    "name": "Sebastian Bergmann",
                    "email": "sebastian@phpunit.de"
                },
                {
                    "name": "Adam Harvey",
                    "email": "aharvey@php.net"
                }
            ],
            "description": "Provides the functionality to export PHP variables for visualization",
            "homepage": "http://www.github.com/sebastianbergmann/exporter",
            "keywords": [
                "export",
                "exporter"
            ],
            "time": "2016-11-19T08:54:04+00:00"
        },
        {
            "name": "sebastian/global-state",
            "version": "1.1.1",
            "source": {
                "type": "git",
                "url": "https://github.com/sebastianbergmann/global-state.git",
                "reference": "bc37d50fea7d017d3d340f230811c9f1d7280af4"
            },
            "dist": {
                "type": "zip",
                "url": "https://api.github.com/repos/sebastianbergmann/global-state/zipball/bc37d50fea7d017d3d340f230811c9f1d7280af4",
                "reference": "bc37d50fea7d017d3d340f230811c9f1d7280af4",
                "shasum": ""
            },
            "require": {
                "php": ">=5.3.3"
            },
            "require-dev": {
                "phpunit/phpunit": "~4.2"
            },
            "suggest": {
                "ext-uopz": "*"
            },
            "type": "library",
            "extra": {
                "branch-alias": {
                    "dev-master": "1.0-dev"
                }
            },
            "autoload": {
                "classmap": [
                    "src/"
                ]
            },
            "notification-url": "https://packagist.org/downloads/",
            "license": [
                "BSD-3-Clause"
            ],
            "authors": [
                {
                    "name": "Sebastian Bergmann",
                    "email": "sebastian@phpunit.de"
                }
            ],
            "description": "Snapshotting of global state",
            "homepage": "http://www.github.com/sebastianbergmann/global-state",
            "keywords": [
                "global state"
            ],
            "time": "2015-10-12T03:26:01+00:00"
        },
        {
            "name": "sebastian/object-enumerator",
            "version": "2.0.1",
            "source": {
                "type": "git",
                "url": "https://github.com/sebastianbergmann/object-enumerator.git",
                "reference": "1311872ac850040a79c3c058bea3e22d0f09cbb7"
            },
            "dist": {
                "type": "zip",
                "url": "https://api.github.com/repos/sebastianbergmann/object-enumerator/zipball/1311872ac850040a79c3c058bea3e22d0f09cbb7",
                "reference": "1311872ac850040a79c3c058bea3e22d0f09cbb7",
                "shasum": ""
            },
            "require": {
                "php": ">=5.6",
                "sebastian/recursion-context": "~2.0"
            },
            "require-dev": {
                "phpunit/phpunit": "~5"
            },
            "type": "library",
            "extra": {
                "branch-alias": {
                    "dev-master": "2.0.x-dev"
                }
            },
            "autoload": {
                "classmap": [
                    "src/"
                ]
            },
            "notification-url": "https://packagist.org/downloads/",
            "license": [
                "BSD-3-Clause"
            ],
            "authors": [
                {
                    "name": "Sebastian Bergmann",
                    "email": "sebastian@phpunit.de"
                }
            ],
            "description": "Traverses array structures and object graphs to enumerate all referenced objects",
            "homepage": "https://github.com/sebastianbergmann/object-enumerator/",
            "time": "2017-02-18T15:18:39+00:00"
        },
        {
            "name": "sebastian/recursion-context",
            "version": "2.0.0",
            "source": {
                "type": "git",
                "url": "https://github.com/sebastianbergmann/recursion-context.git",
                "reference": "2c3ba150cbec723aa057506e73a8d33bdb286c9a"
            },
            "dist": {
                "type": "zip",
                "url": "https://api.github.com/repos/sebastianbergmann/recursion-context/zipball/2c3ba150cbec723aa057506e73a8d33bdb286c9a",
                "reference": "2c3ba150cbec723aa057506e73a8d33bdb286c9a",
                "shasum": ""
            },
            "require": {
                "php": ">=5.3.3"
            },
            "require-dev": {
                "phpunit/phpunit": "~4.4"
            },
            "type": "library",
            "extra": {
                "branch-alias": {
                    "dev-master": "2.0.x-dev"
                }
            },
            "autoload": {
                "classmap": [
                    "src/"
                ]
            },
            "notification-url": "https://packagist.org/downloads/",
            "license": [
                "BSD-3-Clause"
            ],
            "authors": [
                {
                    "name": "Jeff Welch",
                    "email": "whatthejeff@gmail.com"
                },
                {
                    "name": "Sebastian Bergmann",
                    "email": "sebastian@phpunit.de"
                },
                {
                    "name": "Adam Harvey",
                    "email": "aharvey@php.net"
                }
            ],
            "description": "Provides functionality to recursively process PHP variables",
            "homepage": "http://www.github.com/sebastianbergmann/recursion-context",
            "time": "2016-11-19T07:33:16+00:00"
        },
        {
            "name": "sebastian/resource-operations",
            "version": "1.0.0",
            "source": {
                "type": "git",
                "url": "https://github.com/sebastianbergmann/resource-operations.git",
                "reference": "ce990bb21759f94aeafd30209e8cfcdfa8bc3f52"
            },
            "dist": {
                "type": "zip",
                "url": "https://api.github.com/repos/sebastianbergmann/resource-operations/zipball/ce990bb21759f94aeafd30209e8cfcdfa8bc3f52",
                "reference": "ce990bb21759f94aeafd30209e8cfcdfa8bc3f52",
                "shasum": ""
            },
            "require": {
                "php": ">=5.6.0"
            },
            "type": "library",
            "extra": {
                "branch-alias": {
                    "dev-master": "1.0.x-dev"
                }
            },
            "autoload": {
                "classmap": [
                    "src/"
                ]
            },
            "notification-url": "https://packagist.org/downloads/",
            "license": [
                "BSD-3-Clause"
            ],
            "authors": [
                {
                    "name": "Sebastian Bergmann",
                    "email": "sebastian@phpunit.de"
                }
            ],
            "description": "Provides a list of PHP built-in functions that operate on resources",
            "homepage": "https://www.github.com/sebastianbergmann/resource-operations",
            "time": "2015-07-28T20:34:47+00:00"
        },
        {
            "name": "sebastian/version",
            "version": "2.0.1",
            "source": {
                "type": "git",
                "url": "https://github.com/sebastianbergmann/version.git",
                "reference": "99732be0ddb3361e16ad77b68ba41efc8e979019"
            },
            "dist": {
                "type": "zip",
                "url": "https://api.github.com/repos/sebastianbergmann/version/zipball/99732be0ddb3361e16ad77b68ba41efc8e979019",
                "reference": "99732be0ddb3361e16ad77b68ba41efc8e979019",
                "shasum": ""
            },
            "require": {
                "php": ">=5.6"
            },
            "type": "library",
            "extra": {
                "branch-alias": {
                    "dev-master": "2.0.x-dev"
                }
            },
            "autoload": {
                "classmap": [
                    "src/"
                ]
            },
            "notification-url": "https://packagist.org/downloads/",
            "license": [
                "BSD-3-Clause"
            ],
            "authors": [
                {
                    "name": "Sebastian Bergmann",
                    "email": "sebastian@phpunit.de",
                    "role": "lead"
                }
            ],
            "description": "Library that helps with managing the version number of Git-hosted PHP projects",
            "homepage": "https://github.com/sebastianbergmann/version",
            "time": "2016-10-03T07:35:21+00:00"
        },
        {
            "name": "symfony/browser-kit",
            "version": "v3.4.37",
            "source": {
                "type": "git",
                "url": "https://github.com/symfony/browser-kit.git",
                "reference": "ede0c5fa204586e3fa51053fbea9cea8a5a3ee8b"
            },
            "dist": {
                "type": "zip",
                "url": "https://api.github.com/repos/symfony/browser-kit/zipball/ede0c5fa204586e3fa51053fbea9cea8a5a3ee8b",
                "reference": "ede0c5fa204586e3fa51053fbea9cea8a5a3ee8b",
                "shasum": ""
            },
            "require": {
                "php": "^5.5.9|>=7.0.8",
                "symfony/dom-crawler": "~2.8|~3.0|~4.0"
            },
            "require-dev": {
                "symfony/css-selector": "~2.8|~3.0|~4.0",
                "symfony/process": "~2.8|~3.0|~4.0"
            },
            "suggest": {
                "symfony/process": ""
            },
            "type": "library",
            "extra": {
                "branch-alias": {
                    "dev-master": "3.4-dev"
                }
            },
            "autoload": {
                "psr-4": {
                    "Symfony\\Component\\BrowserKit\\": ""
                },
                "exclude-from-classmap": [
                    "/Tests/"
                ]
            },
            "notification-url": "https://packagist.org/downloads/",
            "license": [
                "MIT"
            ],
            "authors": [
                {
                    "name": "Fabien Potencier",
                    "email": "fabien@symfony.com"
                },
                {
                    "name": "Symfony Community",
                    "homepage": "https://symfony.com/contributors"
                }
            ],
            "description": "Symfony BrowserKit Component",
            "homepage": "https://symfony.com",
            "time": "2020-01-01T11:03:25+00:00"
        },
        {
            "name": "symfony/css-selector",
            "version": "v3.4.37",
            "source": {
                "type": "git",
                "url": "https://github.com/symfony/css-selector.git",
                "reference": "e1b3e1a0621d6e48ee46092b4c7d8280f746b3c5"
            },
            "dist": {
                "type": "zip",
                "url": "https://api.github.com/repos/symfony/css-selector/zipball/e1b3e1a0621d6e48ee46092b4c7d8280f746b3c5",
                "reference": "e1b3e1a0621d6e48ee46092b4c7d8280f746b3c5",
                "shasum": ""
            },
            "require": {
                "php": "^5.5.9|>=7.0.8"
            },
            "type": "library",
            "extra": {
                "branch-alias": {
                    "dev-master": "3.4-dev"
                }
            },
            "autoload": {
                "psr-4": {
                    "Symfony\\Component\\CssSelector\\": ""
                },
                "exclude-from-classmap": [
                    "/Tests/"
                ]
            },
            "notification-url": "https://packagist.org/downloads/",
            "license": [
                "MIT"
            ],
            "authors": [
                {
                    "name": "Fabien Potencier",
                    "email": "fabien@symfony.com"
                },
                {
                    "name": "Jean-François Simon",
                    "email": "jeanfrancois.simon@sensiolabs.com"
                },
                {
                    "name": "Symfony Community",
                    "homepage": "https://symfony.com/contributors"
                }
            ],
            "description": "Symfony CssSelector Component",
            "homepage": "https://symfony.com",
            "time": "2020-01-01T11:03:25+00:00"
        },
        {
            "name": "symfony/dom-crawler",
            "version": "v3.4.37",
            "source": {
                "type": "git",
                "url": "https://github.com/symfony/dom-crawler.git",
                "reference": "c6fcc96c530ef18dcb4e605e3e9a97c483a160e6"
            },
            "dist": {
                "type": "zip",
                "url": "https://api.github.com/repos/symfony/dom-crawler/zipball/c6fcc96c530ef18dcb4e605e3e9a97c483a160e6",
                "reference": "c6fcc96c530ef18dcb4e605e3e9a97c483a160e6",
                "shasum": ""
            },
            "require": {
                "php": "^5.5.9|>=7.0.8",
                "symfony/polyfill-ctype": "~1.8",
                "symfony/polyfill-mbstring": "~1.0"
            },
            "require-dev": {
                "symfony/css-selector": "~2.8|~3.0|~4.0"
            },
            "suggest": {
                "symfony/css-selector": ""
            },
            "type": "library",
            "extra": {
                "branch-alias": {
                    "dev-master": "3.4-dev"
                }
            },
            "autoload": {
                "psr-4": {
                    "Symfony\\Component\\DomCrawler\\": ""
                },
                "exclude-from-classmap": [
                    "/Tests/"
                ]
            },
            "notification-url": "https://packagist.org/downloads/",
            "license": [
                "MIT"
            ],
            "authors": [
                {
                    "name": "Fabien Potencier",
                    "email": "fabien@symfony.com"
                },
                {
                    "name": "Symfony Community",
                    "homepage": "https://symfony.com/contributors"
                }
            ],
            "description": "Symfony DomCrawler Component",
            "homepage": "https://symfony.com",
            "time": "2020-01-01T11:03:25+00:00"
        },
        {
            "name": "symfony/polyfill-php70",
            "version": "v1.13.1",
            "source": {
                "type": "git",
                "url": "https://github.com/symfony/polyfill-php70.git",
                "reference": "af23c7bb26a73b850840823662dda371484926c4"
            },
            "dist": {
                "type": "zip",
                "url": "https://api.github.com/repos/symfony/polyfill-php70/zipball/af23c7bb26a73b850840823662dda371484926c4",
                "reference": "af23c7bb26a73b850840823662dda371484926c4",
                "shasum": ""
            },
            "require": {
                "paragonie/random_compat": "~1.0|~2.0|~9.99",
                "php": ">=5.3.3"
            },
            "type": "library",
            "extra": {
                "branch-alias": {
                    "dev-master": "1.13-dev"
                }
            },
            "autoload": {
                "psr-4": {
                    "Symfony\\Polyfill\\Php70\\": ""
                },
                "files": [
                    "bootstrap.php"
                ],
                "classmap": [
                    "Resources/stubs"
                ]
            },
            "notification-url": "https://packagist.org/downloads/",
            "license": [
                "MIT"
            ],
            "authors": [
                {
                    "name": "Nicolas Grekas",
                    "email": "p@tchwork.com"
                },
                {
                    "name": "Symfony Community",
                    "homepage": "https://symfony.com/contributors"
                }
            ],
            "description": "Symfony polyfill backporting some PHP 7.0+ features to lower PHP versions",
            "homepage": "https://symfony.com",
            "keywords": [
                "compatibility",
                "polyfill",
                "portable",
                "shim"
            ],
            "time": "2019-11-27T13:56:44+00:00"
        },
        {
            "name": "symfony/polyfill-php72",
            "version": "v1.13.1",
            "source": {
                "type": "git",
                "url": "https://github.com/symfony/polyfill-php72.git",
                "reference": "66fea50f6cb37a35eea048d75a7d99a45b586038"
            },
            "dist": {
                "type": "zip",
                "url": "https://api.github.com/repos/symfony/polyfill-php72/zipball/66fea50f6cb37a35eea048d75a7d99a45b586038",
                "reference": "66fea50f6cb37a35eea048d75a7d99a45b586038",
                "shasum": ""
            },
            "require": {
                "php": ">=5.3.3"
            },
            "type": "library",
            "extra": {
                "branch-alias": {
                    "dev-master": "1.13-dev"
                }
            },
            "autoload": {
                "psr-4": {
                    "Symfony\\Polyfill\\Php72\\": ""
                },
                "files": [
                    "bootstrap.php"
                ]
            },
            "notification-url": "https://packagist.org/downloads/",
            "license": [
                "MIT"
            ],
            "authors": [
                {
                    "name": "Nicolas Grekas",
                    "email": "p@tchwork.com"
                },
                {
                    "name": "Symfony Community",
                    "homepage": "https://symfony.com/contributors"
                }
            ],
            "description": "Symfony polyfill backporting some PHP 7.2+ features to lower PHP versions",
            "homepage": "https://symfony.com",
            "keywords": [
                "compatibility",
                "polyfill",
                "portable",
                "shim"
            ],
            "time": "2019-11-27T13:56:44+00:00"
        },
        {
            "name": "symfony/stopwatch",
            "version": "v3.4.37",
            "source": {
                "type": "git",
                "url": "https://github.com/symfony/stopwatch.git",
                "reference": "e2d954156d4817c9a5c79f519a71516693a4a9c8"
            },
            "dist": {
                "type": "zip",
                "url": "https://api.github.com/repos/symfony/stopwatch/zipball/e2d954156d4817c9a5c79f519a71516693a4a9c8",
                "reference": "e2d954156d4817c9a5c79f519a71516693a4a9c8",
                "shasum": ""
            },
            "require": {
                "php": "^5.5.9|>=7.0.8"
            },
            "type": "library",
            "extra": {
                "branch-alias": {
                    "dev-master": "3.4-dev"
                }
            },
            "autoload": {
                "psr-4": {
                    "Symfony\\Component\\Stopwatch\\": ""
                },
                "exclude-from-classmap": [
                    "/Tests/"
                ]
            },
            "notification-url": "https://packagist.org/downloads/",
            "license": [
                "MIT"
            ],
            "authors": [
                {
                    "name": "Fabien Potencier",
                    "email": "fabien@symfony.com"
                },
                {
                    "name": "Symfony Community",
                    "homepage": "https://symfony.com/contributors"
                }
            ],
            "description": "Symfony Stopwatch Component",
            "homepage": "https://symfony.com",
            "time": "2020-01-01T11:03:25+00:00"
        },
        {
            "name": "symfony/polyfill-php70",
            "version": "v1.12.0",
            "source": {
                "type": "git",
                "url": "https://github.com/symfony/polyfill-php70.git",
                "reference": "54b4c428a0054e254223797d2713c31e08610831"
            },
            "dist": {
                "type": "zip",
                "url": "https://api.github.com/repos/symfony/polyfill-php70/zipball/54b4c428a0054e254223797d2713c31e08610831",
                "reference": "54b4c428a0054e254223797d2713c31e08610831",
                "shasum": ""
            },
            "require": {
                "paragonie/random_compat": "~1.0|~2.0|~9.99",
                "php": ">=5.3.3"
            },
            "type": "library",
            "extra": {
                "branch-alias": {
                    "dev-master": "1.12-dev"
                }
            },
            "autoload": {
                "psr-4": {
                    "Symfony\\Polyfill\\Php70\\": ""
                },
                "files": [
                    "bootstrap.php"
                ],
                "classmap": [
                    "Resources/stubs"
                ]
            },
            "notification-url": "https://packagist.org/downloads/",
            "license": [
                "MIT"
            ],
            "authors": [
                {
                    "name": "Nicolas Grekas",
                    "email": "p@tchwork.com"
                },
                {
                    "name": "Symfony Community",
                    "homepage": "https://symfony.com/contributors"
                }
            ],
            "description": "Symfony polyfill backporting some PHP 7.0+ features to lower PHP versions",
            "homepage": "https://symfony.com",
            "keywords": [
                "compatibility",
                "polyfill",
                "portable",
                "shim"
            ],
            "time": "2019-08-06T08:03:45+00:00"
        },
        {
            "name": "symfony/polyfill-php72",
            "version": "v1.12.0",
            "source": {
                "type": "git",
                "url": "https://github.com/symfony/polyfill-php72.git",
                "reference": "04ce3335667451138df4307d6a9b61565560199e"
            },
            "dist": {
                "type": "zip",
                "url": "https://api.github.com/repos/symfony/polyfill-php72/zipball/04ce3335667451138df4307d6a9b61565560199e",
                "reference": "04ce3335667451138df4307d6a9b61565560199e",
                "shasum": ""
            },
            "require": {
                "php": ">=5.3.3"
            },
            "type": "library",
            "extra": {
                "branch-alias": {
                    "dev-master": "1.12-dev"
                }
            },
            "autoload": {
                "psr-4": {
                    "Symfony\\Polyfill\\Php72\\": ""
                },
                "files": [
                    "bootstrap.php"
                ]
            },
            "notification-url": "https://packagist.org/downloads/",
            "license": [
                "MIT"
            ],
            "authors": [
                {
                    "name": "Nicolas Grekas",
                    "email": "p@tchwork.com"
                },
                {
                    "name": "Symfony Community",
                    "homepage": "https://symfony.com/contributors"
                }
            ],
            "description": "Symfony polyfill backporting some PHP 7.2+ features to lower PHP versions",
            "homepage": "https://symfony.com",
            "keywords": [
                "compatibility",
                "polyfill",
                "portable",
                "shim"
            ],
            "time": "2019-08-06T08:03:45+00:00"
        },
        {
            "name": "symfony/stopwatch",
            "version": "v3.4.33",
            "source": {
                "type": "git",
                "url": "https://github.com/symfony/stopwatch.git",
                "reference": "c0c27e38f8accb452f830a4ec8e8ac94b6ec864a"
            },
            "dist": {
                "type": "zip",
                "url": "https://api.github.com/repos/symfony/stopwatch/zipball/c0c27e38f8accb452f830a4ec8e8ac94b6ec864a",
                "reference": "c0c27e38f8accb452f830a4ec8e8ac94b6ec864a",
                "shasum": ""
            },
            "require": {
                "php": "^5.5.9|>=7.0.8"
            },
            "type": "library",
            "extra": {
                "branch-alias": {
                    "dev-master": "3.4-dev"
                }
            },
            "autoload": {
                "psr-4": {
                    "Symfony\\Component\\Stopwatch\\": ""
                },
                "exclude-from-classmap": [
                    "/Tests/"
                ]
            },
            "notification-url": "https://packagist.org/downloads/",
            "license": [
                "MIT"
            ],
            "authors": [
                {
                    "name": "Fabien Potencier",
                    "email": "fabien@symfony.com"
                },
                {
                    "name": "Symfony Community",
                    "homepage": "https://symfony.com/contributors"
                }
            ],
            "description": "Symfony Stopwatch Component",
            "homepage": "https://symfony.com",
            "time": "2019-08-06T13:24:37+00:00"
        },
        {
            "name": "webmozart/assert",
            "version": "1.6.0",
            "source": {
                "type": "git",
                "url": "https://github.com/webmozart/assert.git",
                "reference": "573381c0a64f155a0d9a23f4b0c797194805b925"
            },
            "dist": {
                "type": "zip",
                "url": "https://api.github.com/repos/webmozart/assert/zipball/573381c0a64f155a0d9a23f4b0c797194805b925",
                "reference": "573381c0a64f155a0d9a23f4b0c797194805b925",
                "shasum": ""
            },
            "require": {
                "php": "^5.3.3 || ^7.0",
                "symfony/polyfill-ctype": "^1.8"
            },
            "conflict": {
                "vimeo/psalm": "<3.6.0"
            },
            "require-dev": {
                "phpunit/phpunit": "^4.8.36 || ^7.5.13"
            },
            "type": "library",
            "autoload": {
                "psr-4": {
                    "Webmozart\\Assert\\": "src/"
                }
            },
            "notification-url": "https://packagist.org/downloads/",
            "license": [
                "MIT"
            ],
            "authors": [
                {
                    "name": "Bernhard Schussek",
                    "email": "bschussek@gmail.com"
                }
            ],
            "description": "Assertions to validate method input/output with nice error messages.",
            "keywords": [
                "assert",
                "check",
                "validate"
            ],
            "time": "2019-11-24T13:36:37+00:00"
        }
    ],
    "aliases": [],
    "minimum-stability": "dev",
    "stability-flags": [],
    "prefer-stable": true,
    "prefer-lowest": false,
    "platform": {
        "php": ">=5.6.0",
        "ext-curl": "*",
        "ext-gd": "*",
        "ext-json": "*",
        "ext-openssl": "*",
        "ext-zip": "*",
        "ext-imap": "*"
    },
    "platform-dev": [],
    "platform-overrides": {
        "php": "5.6.0"
    }
}<|MERGE_RESOLUTION|>--- conflicted
+++ resolved
@@ -4,11 +4,8 @@
         "Read more about it at https://getcomposer.org/doc/01-basic-usage.md#installing-dependencies",
         "This file is @generated automatically"
     ],
-<<<<<<< HEAD
+
     "content-hash": "4881444c0908ffe1328b7356f20ce958",
-=======
-    "content-hash": "bc3091e35567007a03a18efb925ff0f4",
->>>>>>> 7030465a
     "packages": [
         {
             "name": "consolidation/annotated-command",
@@ -902,7 +899,7 @@
         },
         {
             "name": "google/apiclient-services",
-<<<<<<< HEAD
+
             "version": "v0.124",
             "source": {
                 "type": "git",
@@ -913,29 +910,13 @@
                 "type": "zip",
                 "url": "https://api.github.com/repos/googleapis/google-api-php-client-services/zipball/7bdd526abda4d802e973816cd7b4f3f3bc75fa03",
                 "reference": "7bdd526abda4d802e973816cd7b4f3f3bc75fa03",
-=======
-            "version": "v0.121",
-            "source": {
-                "type": "git",
-                "url": "https://github.com/googleapis/google-api-php-client-services.git",
-                "reference": "a33fd9ed19fe4e27f2ccebbf45646f38e7cb95af"
-            },
-            "dist": {
-                "type": "zip",
-                "url": "https://api.github.com/repos/googleapis/google-api-php-client-services/zipball/a33fd9ed19fe4e27f2ccebbf45646f38e7cb95af",
-                "reference": "a33fd9ed19fe4e27f2ccebbf45646f38e7cb95af",
->>>>>>> 7030465a
                 "shasum": ""
             },
             "require": {
                 "php": ">=5.4"
             },
             "require-dev": {
-<<<<<<< HEAD
                 "phpunit/phpunit": "^4.8|^5"
-=======
-                "phpunit/phpunit": "~4.8"
->>>>>>> 7030465a
             },
             "type": "library",
             "autoload": {
@@ -952,11 +933,8 @@
             "keywords": [
                 "google"
             ],
-<<<<<<< HEAD
+
             "time": "2020-01-25T00:24:16+00:00"
-=======
-            "time": "2019-11-03T00:23:34+00:00"
->>>>>>> 7030465a
         },
         {
             "name": "google/auth",
@@ -1153,7 +1131,7 @@
         },
         {
             "name": "guzzlehttp/guzzle",
-<<<<<<< HEAD
+
             "version": "6.5.2",
             "source": {
                 "type": "git",
@@ -1164,18 +1142,6 @@
                 "type": "zip",
                 "url": "https://api.github.com/repos/guzzle/guzzle/zipball/43ece0e75098b7ecd8d13918293029e555a50f82",
                 "reference": "43ece0e75098b7ecd8d13918293029e555a50f82",
-=======
-            "version": "6.4.1",
-            "source": {
-                "type": "git",
-                "url": "https://github.com/guzzle/guzzle.git",
-                "reference": "0895c932405407fd3a7368b6910c09a24d26db11"
-            },
-            "dist": {
-                "type": "zip",
-                "url": "https://api.github.com/repos/guzzle/guzzle/zipball/0895c932405407fd3a7368b6910c09a24d26db11",
-                "reference": "0895c932405407fd3a7368b6910c09a24d26db11",
->>>>>>> 7030465a
                 "shasum": ""
             },
             "require": {
@@ -1190,20 +1156,13 @@
                 "psr/log": "^1.1"
             },
             "suggest": {
-<<<<<<< HEAD
                 "ext-intl": "Required for Internationalized Domain Name (IDN) support",
-=======
->>>>>>> 7030465a
                 "psr/log": "Required for using the Log middleware"
             },
             "type": "library",
             "extra": {
                 "branch-alias": {
-<<<<<<< HEAD
                     "dev-master": "6.5-dev"
-=======
-                    "dev-master": "6.3-dev"
->>>>>>> 7030465a
                 }
             },
             "autoload": {
@@ -1236,11 +1195,7 @@
                 "rest",
                 "web service"
             ],
-<<<<<<< HEAD
             "time": "2019-12-23T11:57:10+00:00"
-=======
-            "time": "2019-10-23T15:58:00+00:00"
->>>>>>> 7030465a
         },
         {
             "name": "guzzlehttp/promises",
@@ -1386,114 +1341,6 @@
             "require-dev": {
                 "ext-curl": "*",
                 "phpunit/phpunit": "~4.0"
-<<<<<<< HEAD
-=======
-            },
-            "suggest": {
-                "ext-curl": "Guzzle will use specific adapters if cURL is present"
-            },
-            "type": "library",
-            "extra": {
-                "branch-alias": {
-                    "dev-master": "1.1-dev"
-                }
-            },
-            "autoload": {
-                "psr-4": {
-                    "GuzzleHttp\\Ring\\": "src/"
-                }
-            },
-            "notification-url": "https://packagist.org/downloads/",
-            "license": [
-                "MIT"
-            ],
-            "authors": [
-                {
-                    "name": "Michael Dowling",
-                    "email": "mtdowling@gmail.com",
-                    "homepage": "https://github.com/mtdowling"
-                }
-            ],
-            "description": "Provides a simple API and specification that abstracts away the details of HTTP into a single PHP function.",
-            "time": "2018-07-31T13:22:33+00:00"
-        },
-        {
-            "name": "guzzlehttp/streams",
-            "version": "3.0.0",
-            "source": {
-                "type": "git",
-                "url": "https://github.com/guzzle/streams.git",
-                "reference": "47aaa48e27dae43d39fc1cea0ccf0d84ac1a2ba5"
-            },
-            "dist": {
-                "type": "zip",
-                "url": "https://api.github.com/repos/guzzle/streams/zipball/47aaa48e27dae43d39fc1cea0ccf0d84ac1a2ba5",
-                "reference": "47aaa48e27dae43d39fc1cea0ccf0d84ac1a2ba5",
-                "shasum": ""
-            },
-            "require": {
-                "php": ">=5.4.0"
-            },
-            "require-dev": {
-                "phpunit/phpunit": "~4.0"
-            },
-            "type": "library",
-            "extra": {
-                "branch-alias": {
-                    "dev-master": "3.0-dev"
-                }
-            },
-            "autoload": {
-                "psr-4": {
-                    "GuzzleHttp\\Stream\\": "src/"
-                }
-            },
-            "notification-url": "https://packagist.org/downloads/",
-            "license": [
-                "MIT"
-            ],
-            "authors": [
-                {
-                    "name": "Michael Dowling",
-                    "email": "mtdowling@gmail.com",
-                    "homepage": "https://github.com/mtdowling"
-                }
-            ],
-            "description": "Provides a simple abstraction over streams of data",
-            "homepage": "http://guzzlephp.org/",
-            "keywords": [
-                "Guzzle",
-                "stream"
-            ],
-            "time": "2014-10-12T19:18:40+00:00"
-        },
-        {
-            "name": "jeremykendall/php-domain-parser",
-            "version": "4.0.3-alpha",
-            "source": {
-                "type": "git",
-                "url": "https://github.com/jeremykendall/php-domain-parser.git",
-                "reference": "026a459bb2d32b0352731b5cb525f2c1d2b9d673"
-            },
-            "dist": {
-                "type": "zip",
-                "url": "https://api.github.com/repos/jeremykendall/php-domain-parser/zipball/026a459bb2d32b0352731b5cb525f2c1d2b9d673",
-                "reference": "026a459bb2d32b0352731b5cb525f2c1d2b9d673",
-                "shasum": ""
-            },
-            "require": {
-                "ext-curl": "*",
-                "ext-intl": "*",
-                "ext-mbstring": "*",
-                "php": ">=5.3.0"
-            },
-            "require-dev": {
-                "fabpot/php-cs-fixer": "^1.11",
-                "jeremykendall/debug-die": "0.0.1.*",
-                "mikey179/vfsstream": "~1.6",
-                "phing/phing": "^2.13",
-                "phpunit/phpunit": "~4.8"
->>>>>>> 7030465a
             },
             "suggest": {
                 "ext-curl": "Guzzle will use specific adapters if cURL is present"
@@ -2067,7 +1914,6 @@
         },
         {
             "name": "monolog/monolog",
-<<<<<<< HEAD
             "version": "1.25.3",
             "source": {
                 "type": "git",
@@ -2078,18 +1924,6 @@
                 "type": "zip",
                 "url": "https://api.github.com/repos/Seldaek/monolog/zipball/fa82921994db851a8becaf3787a9e73c5976b6f1",
                 "reference": "fa82921994db851a8becaf3787a9e73c5976b6f1",
-=======
-            "version": "1.25.1",
-            "source": {
-                "type": "git",
-                "url": "https://github.com/Seldaek/monolog.git",
-                "reference": "70e65a5470a42cfec1a7da00d30edb6e617e8dcf"
-            },
-            "dist": {
-                "type": "zip",
-                "url": "https://api.github.com/repos/Seldaek/monolog/zipball/70e65a5470a42cfec1a7da00d30edb6e617e8dcf",
-                "reference": "70e65a5470a42cfec1a7da00d30edb6e617e8dcf",
->>>>>>> 7030465a
                 "shasum": ""
             },
             "require": {
@@ -2154,11 +1988,7 @@
                 "logging",
                 "psr-3"
             ],
-<<<<<<< HEAD
             "time": "2019-12-20T14:15:16+00:00"
-=======
-            "time": "2019-09-06T13:49:17+00:00"
->>>>>>> 7030465a
         },
         {
             "name": "nesbot/carbon",
@@ -2368,19 +2198,16 @@
         },
         {
             "name": "phpmailer/phpmailer",
-<<<<<<< HEAD
             "version": "v6.1.4",
-=======
-            "version": "v6.1.1",
             "source": {
                 "type": "git",
                 "url": "https://github.com/PHPMailer/PHPMailer.git",
-                "reference": "26bd96350b0b2fcbf0ef4e6f0f9cf3528302a9d8"
-            },
-            "dist": {
-                "type": "zip",
-                "url": "https://api.github.com/repos/PHPMailer/PHPMailer/zipball/26bd96350b0b2fcbf0ef4e6f0f9cf3528302a9d8",
-                "reference": "26bd96350b0b2fcbf0ef4e6f0f9cf3528302a9d8",
+                "reference": "c5e61d0729507049cec9673aa1a679f9adefd683"
+            },
+            "dist": {
+                "type": "zip",
+                "url": "https://api.github.com/repos/PHPMailer/PHPMailer/zipball/c5e61d0729507049cec9673aa1a679f9adefd683",
+                "reference": "c5e61d0729507049cec9673aa1a679f9adefd683",
                 "shasum": ""
             },
             "require": {
@@ -2389,13 +2216,9 @@
                 "php": ">=5.5.0"
             },
             "require-dev": {
-                "doctrine/annotations": "1.2.*",
+                "doctrine/annotations": "^1.2",
                 "friendsofphp/php-cs-fixer": "^2.2",
-                "phpdocumentor/phpdocumentor": "2.*",
-                "phpunit/phpunit": "^4.8 || ^5.7",
-                "zendframework/zend-eventmanager": "3.0.*",
-                "zendframework/zend-i18n": "2.7.3",
-                "zendframework/zend-serializer": "2.7.*"
+                "phpunit/phpunit": "^4.8 || ^5.7"
             },
             "suggest": {
                 "ext-mbstring": "Needed to send email in multibyte encoding charset",
@@ -2433,73 +2256,9 @@
                 }
             ],
             "description": "PHPMailer is a full-featured email creation and transfer class for PHP",
-            "time": "2019-09-27T21:33:43+00:00"
-        },
-        {
-            "name": "phpoption/phpoption",
-            "version": "1.5.2",
->>>>>>> 7030465a
-            "source": {
-                "type": "git",
-                "url": "https://github.com/PHPMailer/PHPMailer.git",
-                "reference": "c5e61d0729507049cec9673aa1a679f9adefd683"
-            },
-            "dist": {
-                "type": "zip",
-                "url": "https://api.github.com/repos/PHPMailer/PHPMailer/zipball/c5e61d0729507049cec9673aa1a679f9adefd683",
-                "reference": "c5e61d0729507049cec9673aa1a679f9adefd683",
-                "shasum": ""
-            },
-            "require": {
-                "ext-ctype": "*",
-                "ext-filter": "*",
-                "php": ">=5.5.0"
-            },
-            "require-dev": {
-                "doctrine/annotations": "^1.2",
-                "friendsofphp/php-cs-fixer": "^2.2",
-                "phpunit/phpunit": "^4.8 || ^5.7"
-            },
-            "suggest": {
-                "ext-mbstring": "Needed to send email in multibyte encoding charset",
-                "hayageek/oauth2-yahoo": "Needed for Yahoo XOAUTH2 authentication",
-                "league/oauth2-google": "Needed for Google XOAUTH2 authentication",
-                "psr/log": "For optional PSR-3 debug logging",
-                "stevenmaguire/oauth2-microsoft": "Needed for Microsoft XOAUTH2 authentication",
-                "symfony/polyfill-mbstring": "To support UTF-8 if the Mbstring PHP extension is not enabled (^1.2)"
-            },
-            "type": "library",
-            "autoload": {
-                "psr-4": {
-                    "PHPMailer\\PHPMailer\\": "src/"
-                }
-            },
-            "notification-url": "https://packagist.org/downloads/",
-            "license": [
-                "LGPL-2.1-only"
-            ],
-            "authors": [
-                {
-                    "name": "Marcus Bointon",
-                    "email": "phpmailer@synchromedia.co.uk"
-                },
-                {
-                    "name": "Jim Jagielski",
-                    "email": "jimjag@gmail.com"
-                },
-                {
-                    "name": "Andy Prevost",
-                    "email": "codeworxtech@users.sourceforge.net"
-                },
-                {
-                    "name": "Brent R. Matzelle"
-                }
-            ],
-            "description": "PHPMailer is a full-featured email creation and transfer class for PHP",
             "time": "2019-12-10T11:17:38+00:00"
         },
         {
-<<<<<<< HEAD
             "name": "phpoption/phpoption",
             "version": "1.7.2",
             "source": {
@@ -2524,124 +2283,6 @@
             "extra": {
                 "branch-alias": {
                     "dev-master": "1.7-dev"
-=======
-            "name": "phpseclib/phpseclib",
-            "version": "2.0.23",
-            "source": {
-                "type": "git",
-                "url": "https://github.com/phpseclib/phpseclib.git",
-                "reference": "c78eb5058d5bb1a183133c36d4ba5b6675dfa099"
-            },
-            "dist": {
-                "type": "zip",
-                "url": "https://api.github.com/repos/phpseclib/phpseclib/zipball/c78eb5058d5bb1a183133c36d4ba5b6675dfa099",
-                "reference": "c78eb5058d5bb1a183133c36d4ba5b6675dfa099",
-                "shasum": ""
-            },
-            "require": {
-                "php": ">=5.3.3"
-            },
-            "require-dev": {
-                "phing/phing": "~2.7",
-                "phpunit/phpunit": "^4.8.35|^5.7|^6.0",
-                "sami/sami": "~2.0",
-                "squizlabs/php_codesniffer": "~2.0"
-            },
-            "suggest": {
-                "ext-gmp": "Install the GMP (GNU Multiple Precision) extension in order to speed up arbitrary precision integer arithmetic operations.",
-                "ext-libsodium": "SSH2/SFTP can make use of some algorithms provided by the libsodium-php extension.",
-                "ext-mcrypt": "Install the Mcrypt extension in order to speed up a few other cryptographic operations.",
-                "ext-openssl": "Install the OpenSSL extension in order to speed up a wide variety of cryptographic operations."
-            },
-            "type": "library",
-            "autoload": {
-                "files": [
-                    "phpseclib/bootstrap.php"
-                ],
-                "psr-4": {
-                    "phpseclib\\": "phpseclib/"
-                }
-            },
-            "notification-url": "https://packagist.org/downloads/",
-            "license": [
-                "MIT"
-            ],
-            "authors": [
-                {
-                    "name": "Jim Wigginton",
-                    "email": "terrafrost@php.net",
-                    "role": "Lead Developer"
-                },
-                {
-                    "name": "Patrick Monnerat",
-                    "email": "pm@datasphere.ch",
-                    "role": "Developer"
-                },
-                {
-                    "name": "Andreas Fischer",
-                    "email": "bantu@phpbb.com",
-                    "role": "Developer"
-                },
-                {
-                    "name": "Hans-Jürgen Petrich",
-                    "email": "petrich@tronic-media.com",
-                    "role": "Developer"
-                },
-                {
-                    "name": "Graham Campbell",
-                    "email": "graham@alt-three.com",
-                    "role": "Developer"
-                }
-            ],
-            "description": "PHP Secure Communications Library - Pure-PHP implementations of RSA, AES, SSH2, SFTP, X.509 etc.",
-            "homepage": "http://phpseclib.sourceforge.net",
-            "keywords": [
-                "BigInteger",
-                "aes",
-                "asn.1",
-                "asn1",
-                "blowfish",
-                "crypto",
-                "cryptography",
-                "encryption",
-                "rsa",
-                "security",
-                "sftp",
-                "signature",
-                "signing",
-                "ssh",
-                "twofish",
-                "x.509",
-                "x509"
-            ],
-            "time": "2019-09-17T03:41:22+00:00"
-        },
-        {
-            "name": "pimple/pimple",
-            "version": "v3.2.3",
-            "source": {
-                "type": "git",
-                "url": "https://github.com/silexphp/Pimple.git",
-                "reference": "9e403941ef9d65d20cba7d54e29fe906db42cf32"
-            },
-            "dist": {
-                "type": "zip",
-                "url": "https://api.github.com/repos/silexphp/Pimple/zipball/9e403941ef9d65d20cba7d54e29fe906db42cf32",
-                "reference": "9e403941ef9d65d20cba7d54e29fe906db42cf32",
-                "shasum": ""
-            },
-            "require": {
-                "php": ">=5.3.0",
-                "psr/container": "^1.0"
-            },
-            "require-dev": {
-                "symfony/phpunit-bridge": "^3.2"
-            },
-            "type": "library",
-            "extra": {
-                "branch-alias": {
-                    "dev-master": "3.2.x-dev"
->>>>>>> 7030465a
                 }
             },
             "autoload": {
@@ -5364,7 +5005,6 @@
         },
         {
             "name": "codeception/phpunit-wrapper",
-<<<<<<< HEAD
             "version": "6.0.18",
             "source": {
                 "type": "git",
@@ -5375,18 +5015,6 @@
                 "type": "zip",
                 "url": "https://api.github.com/repos/Codeception/phpunit-wrapper/zipball/bc6e12f2e6990d22b55c63fbbb3a6f86292b945b",
                 "reference": "bc6e12f2e6990d22b55c63fbbb3a6f86292b945b",
-=======
-            "version": "6.0.17",
-            "source": {
-                "type": "git",
-                "url": "https://github.com/Codeception/phpunit-wrapper.git",
-                "reference": "4394f87d6f2b18bf67cc9984845d0a3e257ccc9f"
-            },
-            "dist": {
-                "type": "zip",
-                "url": "https://api.github.com/repos/Codeception/phpunit-wrapper/zipball/4394f87d6f2b18bf67cc9984845d0a3e257ccc9f",
-                "reference": "4394f87d6f2b18bf67cc9984845d0a3e257ccc9f",
->>>>>>> 7030465a
                 "shasum": ""
             },
             "require": {
@@ -5419,11 +5047,7 @@
                 }
             ],
             "description": "PHPUnit classes used by Codeception",
-<<<<<<< HEAD
             "time": "2020-01-03T08:01:34+00:00"
-=======
-            "time": "2019-08-18T15:48:56+00:00"
->>>>>>> 7030465a
         },
         {
             "name": "codeception/stub",
@@ -5457,7 +5081,6 @@
         },
         {
             "name": "composer/semver",
-<<<<<<< HEAD
             "version": "1.5.1",
             "source": {
                 "type": "git",
@@ -5468,30 +5091,13 @@
                 "type": "zip",
                 "url": "https://api.github.com/repos/composer/semver/zipball/c6bea70230ef4dd483e6bbcab6005f682ed3a8de",
                 "reference": "c6bea70230ef4dd483e6bbcab6005f682ed3a8de",
-=======
-            "version": "1.5.0",
-            "source": {
-                "type": "git",
-                "url": "https://github.com/composer/semver.git",
-                "reference": "46d9139568ccb8d9e7cdd4539cab7347568a5e2e"
-            },
-            "dist": {
-                "type": "zip",
-                "url": "https://api.github.com/repos/composer/semver/zipball/46d9139568ccb8d9e7cdd4539cab7347568a5e2e",
-                "reference": "46d9139568ccb8d9e7cdd4539cab7347568a5e2e",
->>>>>>> 7030465a
                 "shasum": ""
             },
             "require": {
                 "php": "^5.3.2 || ^7.0"
             },
             "require-dev": {
-<<<<<<< HEAD
                 "phpunit/phpunit": "^4.5 || ^5.0.5"
-=======
-                "phpunit/phpunit": "^4.5 || ^5.0.5",
-                "phpunit/phpunit-mock-objects": "2.3.0 || ^3.0"
->>>>>>> 7030465a
             },
             "type": "library",
             "extra": {
@@ -5532,11 +5138,8 @@
                 "validation",
                 "versioning"
             ],
-<<<<<<< HEAD
+
             "time": "2020-01-13T12:06:48+00:00"
-=======
-            "time": "2019-03-19T17:25:45+00:00"
->>>>>>> 7030465a
         },
         {
             "name": "composer/xdebug-handler",
@@ -5560,7 +5163,7 @@
                 "phpunit/phpunit": "^4.8.35 || ^5.7 || 6.5 - 8"
             },
             "type": "library",
-<<<<<<< HEAD
+
             "autoload": {
                 "psr-4": {
                     "Composer\\XdebugHandler\\": "src"
@@ -5806,8 +5409,7 @@
                     "dev-community": "1.5-dev"
                 }
             },
-=======
->>>>>>> 7030465a
+
             "autoload": {
                 "psr-4": {
                     "Composer\\XdebugHandler\\": "src"
@@ -5828,7 +5430,6 @@
                 "Xdebug",
                 "performance"
             ],
-<<<<<<< HEAD
             "abandoned": "php-webdriver/webdriver",
             "time": "2019-06-13T08:02:18+00:00"
         },
@@ -5892,9 +5493,6 @@
                 "whoops"
             ],
             "time": "2020-01-15T10:00:00+00:00"
-=======
-            "time": "2019-11-06T16:40:04+00:00"
->>>>>>> 7030465a
         },
         {
             "name": "doctrine/annotations",
@@ -6419,7 +6017,6 @@
             ],
             "authors": [
                 {
-<<<<<<< HEAD
                     "name": "Ivan Enderlin",
                     "email": "ivan.enderlin@hoa-project.net"
                 },
@@ -6442,812 +6039,6 @@
             "time": "2017-07-11T07:42:15+00:00"
         },
         {
-=======
-                    "name": "Roman Borschel",
-                    "email": "roman@code-factory.org"
-                },
-                {
-                    "name": "Benjamin Eberlei",
-                    "email": "kontakt@beberlei.de"
-                },
-                {
-                    "name": "Guilherme Blanco",
-                    "email": "guilhermeblanco@gmail.com"
-                },
-                {
-                    "name": "Jonathan Wage",
-                    "email": "jonwage@gmail.com"
-                },
-                {
-                    "name": "Johannes Schmitt",
-                    "email": "schmittjoh@gmail.com"
-                }
-            ],
-            "description": "Docblock Annotations Parser",
-            "homepage": "http://www.doctrine-project.org",
-            "keywords": [
-                "annotations",
-                "docblock",
-                "parser"
-            ],
-            "time": "2017-02-24T16:22:25+00:00"
-        },
-        {
-            "name": "doctrine/instantiator",
-            "version": "1.0.5",
-            "source": {
-                "type": "git",
-                "url": "https://github.com/doctrine/instantiator.git",
-                "reference": "8e884e78f9f0eb1329e445619e04456e64d8051d"
-            },
-            "dist": {
-                "type": "zip",
-                "url": "https://api.github.com/repos/doctrine/instantiator/zipball/8e884e78f9f0eb1329e445619e04456e64d8051d",
-                "reference": "8e884e78f9f0eb1329e445619e04456e64d8051d",
-                "shasum": ""
-            },
-            "require": {
-                "php": ">=5.3,<8.0-DEV"
-            },
-            "require-dev": {
-                "athletic/athletic": "~0.1.8",
-                "ext-pdo": "*",
-                "ext-phar": "*",
-                "phpunit/phpunit": "~4.0",
-                "squizlabs/php_codesniffer": "~2.0"
-            },
-            "type": "library",
-            "extra": {
-                "branch-alias": {
-                    "dev-master": "1.0.x-dev"
-                }
-            },
-            "autoload": {
-                "psr-4": {
-                    "Doctrine\\Instantiator\\": "src/Doctrine/Instantiator/"
-                }
-            },
-            "notification-url": "https://packagist.org/downloads/",
-            "license": [
-                "MIT"
-            ],
-            "authors": [
-                {
-                    "name": "Marco Pivetta",
-                    "email": "ocramius@gmail.com",
-                    "homepage": "http://ocramius.github.com/"
-                }
-            ],
-            "description": "A small, lightweight utility to instantiate objects in PHP without invoking their constructors",
-            "homepage": "https://github.com/doctrine/instantiator",
-            "keywords": [
-                "constructor",
-                "instantiate"
-            ],
-            "time": "2015-06-14T21:17:01+00:00"
-        },
-        {
-            "name": "doctrine/lexer",
-            "version": "1.0.2",
-            "source": {
-                "type": "git",
-                "url": "https://github.com/doctrine/lexer.git",
-                "reference": "1febd6c3ef84253d7c815bed85fc622ad207a9f8"
-            },
-            "dist": {
-                "type": "zip",
-                "url": "https://api.github.com/repos/doctrine/lexer/zipball/1febd6c3ef84253d7c815bed85fc622ad207a9f8",
-                "reference": "1febd6c3ef84253d7c815bed85fc622ad207a9f8",
-                "shasum": ""
-            },
-            "require": {
-                "php": ">=5.3.2"
-            },
-            "require-dev": {
-                "phpunit/phpunit": "^4.5"
-            },
-            "type": "library",
-            "extra": {
-                "branch-alias": {
-                    "dev-master": "1.0.x-dev"
-                }
-            },
-            "autoload": {
-                "psr-4": {
-                    "Doctrine\\Common\\Lexer\\": "lib/Doctrine/Common/Lexer"
-                }
-            },
-            "notification-url": "https://packagist.org/downloads/",
-            "license": [
-                "MIT"
-            ],
-            "authors": [
-                {
-                    "name": "Roman Borschel",
-                    "email": "roman@code-factory.org"
-                },
-                {
-                    "name": "Guilherme Blanco",
-                    "email": "guilhermeblanco@gmail.com"
-                },
-                {
-                    "name": "Johannes Schmitt",
-                    "email": "schmittjoh@gmail.com"
-                }
-            ],
-            "description": "PHP Doctrine Lexer parser library that can be used in Top-Down, Recursive Descent Parsers.",
-            "homepage": "https://www.doctrine-project.org/projects/lexer.html",
-            "keywords": [
-                "annotations",
-                "docblock",
-                "lexer",
-                "parser",
-                "php"
-            ],
-            "time": "2019-06-08T11:03:04+00:00"
-        },
-        {
-            "name": "facebook/webdriver",
-            "version": "1.7.1",
-            "source": {
-                "type": "git",
-                "url": "https://github.com/facebook/php-webdriver.git",
-                "reference": "e43de70f3c7166169d0f14a374505392734160e5"
-            },
-            "dist": {
-                "type": "zip",
-                "url": "https://api.github.com/repos/facebook/php-webdriver/zipball/e43de70f3c7166169d0f14a374505392734160e5",
-                "reference": "e43de70f3c7166169d0f14a374505392734160e5",
-                "shasum": ""
-            },
-            "require": {
-                "ext-curl": "*",
-                "ext-json": "*",
-                "ext-mbstring": "*",
-                "ext-zip": "*",
-                "php": "^5.6 || ~7.0",
-                "symfony/process": "^2.8 || ^3.1 || ^4.0"
-            },
-            "require-dev": {
-                "friendsofphp/php-cs-fixer": "^2.0",
-                "jakub-onderka/php-parallel-lint": "^0.9.2",
-                "php-coveralls/php-coveralls": "^2.0",
-                "php-mock/php-mock-phpunit": "^1.1",
-                "phpunit/phpunit": "^5.7",
-                "sebastian/environment": "^1.3.4 || ^2.0 || ^3.0",
-                "squizlabs/php_codesniffer": "^2.6",
-                "symfony/var-dumper": "^3.3 || ^4.0"
-            },
-            "suggest": {
-                "ext-SimpleXML": "For Firefox profile creation"
-            },
-            "type": "library",
-            "extra": {
-                "branch-alias": {
-                    "dev-community": "1.5-dev"
-                }
-            },
-            "autoload": {
-                "psr-4": {
-                    "Facebook\\WebDriver\\": "lib/"
-                }
-            },
-            "notification-url": "https://packagist.org/downloads/",
-            "license": [
-                "Apache-2.0"
-            ],
-            "description": "A PHP client for Selenium WebDriver",
-            "homepage": "https://github.com/facebook/php-webdriver",
-            "keywords": [
-                "facebook",
-                "php",
-                "selenium",
-                "webdriver"
-            ],
-            "time": "2019-06-13T08:02:18+00:00"
-        },
-        {
-            "name": "filp/whoops",
-            "version": "2.5.0",
-            "source": {
-                "type": "git",
-                "url": "https://github.com/filp/whoops.git",
-                "reference": "cde50e6720a39fdacb240159d3eea6865d51fd96"
-            },
-            "dist": {
-                "type": "zip",
-                "url": "https://api.github.com/repos/filp/whoops/zipball/cde50e6720a39fdacb240159d3eea6865d51fd96",
-                "reference": "cde50e6720a39fdacb240159d3eea6865d51fd96",
-                "shasum": ""
-            },
-            "require": {
-                "php": "^5.5.9 || ^7.0",
-                "psr/log": "^1.0.1"
-            },
-            "require-dev": {
-                "mockery/mockery": "^0.9 || ^1.0",
-                "phpunit/phpunit": "^4.8.35 || ^5.7",
-                "symfony/var-dumper": "^2.6 || ^3.0 || ^4.0"
-            },
-            "suggest": {
-                "symfony/var-dumper": "Pretty print complex values better with var-dumper available",
-                "whoops/soap": "Formats errors as SOAP responses"
-            },
-            "type": "library",
-            "extra": {
-                "branch-alias": {
-                    "dev-master": "2.2-dev"
-                }
-            },
-            "autoload": {
-                "psr-4": {
-                    "Whoops\\": "src/Whoops/"
-                }
-            },
-            "notification-url": "https://packagist.org/downloads/",
-            "license": [
-                "MIT"
-            ],
-            "authors": [
-                {
-                    "name": "Filipe Dobreira",
-                    "homepage": "https://github.com/filp",
-                    "role": "Developer"
-                }
-            ],
-            "description": "php error handling for cool kids",
-            "homepage": "https://filp.github.io/whoops/",
-            "keywords": [
-                "error",
-                "exception",
-                "handling",
-                "library",
-                "throwable",
-                "whoops"
-            ],
-            "time": "2019-08-07T09:00:00+00:00"
-        },
-        {
-            "name": "flow/jsonpath",
-            "version": "0.4.0",
-            "source": {
-                "type": "git",
-                "url": "https://github.com/FlowCommunications/JSONPath.git",
-                "reference": "f0222818d5c938e4ab668ab2e2c079bd51a27112"
-            },
-            "dist": {
-                "type": "zip",
-                "url": "https://api.github.com/repos/FlowCommunications/JSONPath/zipball/f0222818d5c938e4ab668ab2e2c079bd51a27112",
-                "reference": "f0222818d5c938e4ab668ab2e2c079bd51a27112",
-                "shasum": ""
-            },
-            "require": {
-                "php": ">=5.4.0"
-            },
-            "require-dev": {
-                "peekmo/jsonpath": "dev-master",
-                "phpunit/phpunit": "^4.0"
-            },
-            "type": "library",
-            "autoload": {
-                "psr-0": {
-                    "Flow\\JSONPath": "src/",
-                    "Flow\\JSONPath\\Test": "tests/"
-                }
-            },
-            "notification-url": "https://packagist.org/downloads/",
-            "license": [
-                "MIT"
-            ],
-            "authors": [
-                {
-                    "name": "Stephen Frank",
-                    "email": "stephen@flowsa.com"
-                }
-            ],
-            "description": "JSONPath implementation for parsing, searching and flattening arrays",
-            "time": "2018-03-04T16:39:47+00:00"
-        },
-        {
-            "name": "friendsofphp/php-cs-fixer",
-            "version": "v2.16.0",
-            "source": {
-                "type": "git",
-                "url": "https://github.com/FriendsOfPHP/PHP-CS-Fixer.git",
-                "reference": "ceaff36bee1ed3f1bbbedca36d2528c0826c336d"
-            },
-            "dist": {
-                "type": "zip",
-                "url": "https://api.github.com/repos/FriendsOfPHP/PHP-CS-Fixer/zipball/ceaff36bee1ed3f1bbbedca36d2528c0826c336d",
-                "reference": "ceaff36bee1ed3f1bbbedca36d2528c0826c336d",
-                "shasum": ""
-            },
-            "require": {
-                "composer/semver": "^1.4",
-                "composer/xdebug-handler": "^1.2",
-                "doctrine/annotations": "^1.2",
-                "ext-json": "*",
-                "ext-tokenizer": "*",
-                "php": "^5.6 || ^7.0",
-                "php-cs-fixer/diff": "^1.3",
-                "symfony/console": "^3.4.17 || ^4.1.6",
-                "symfony/event-dispatcher": "^3.0 || ^4.0",
-                "symfony/filesystem": "^3.0 || ^4.0",
-                "symfony/finder": "^3.0 || ^4.0",
-                "symfony/options-resolver": "^3.0 || ^4.0",
-                "symfony/polyfill-php70": "^1.0",
-                "symfony/polyfill-php72": "^1.4",
-                "symfony/process": "^3.0 || ^4.0",
-                "symfony/stopwatch": "^3.0 || ^4.0"
-            },
-            "require-dev": {
-                "johnkary/phpunit-speedtrap": "^1.1 || ^2.0 || ^3.0",
-                "justinrainbow/json-schema": "^5.0",
-                "keradus/cli-executor": "^1.2",
-                "mikey179/vfsstream": "^1.6",
-                "php-coveralls/php-coveralls": "^2.1",
-                "php-cs-fixer/accessible-object": "^1.0",
-                "php-cs-fixer/phpunit-constraint-isidenticalstring": "^1.1",
-                "php-cs-fixer/phpunit-constraint-xmlmatchesxsd": "^1.1",
-                "phpunit/phpunit": "^5.7.27 || ^6.5.14 || ^7.1",
-                "phpunitgoodpractices/traits": "^1.8",
-                "symfony/phpunit-bridge": "^4.3",
-                "symfony/yaml": "^3.0 || ^4.0"
-            },
-            "suggest": {
-                "ext-mbstring": "For handling non-UTF8 characters in cache signature.",
-                "php-cs-fixer/phpunit-constraint-isidenticalstring": "For IsIdenticalString constraint.",
-                "php-cs-fixer/phpunit-constraint-xmlmatchesxsd": "For XmlMatchesXsd constraint.",
-                "symfony/polyfill-mbstring": "When enabling `ext-mbstring` is not possible."
-            },
-            "bin": [
-                "php-cs-fixer"
-            ],
-            "type": "application",
-            "autoload": {
-                "psr-4": {
-                    "PhpCsFixer\\": "src/"
-                },
-                "classmap": [
-                    "tests/Test/AbstractFixerTestCase.php",
-                    "tests/Test/AbstractIntegrationCaseFactory.php",
-                    "tests/Test/AbstractIntegrationTestCase.php",
-                    "tests/Test/Assert/AssertTokensTrait.php",
-                    "tests/Test/IntegrationCase.php",
-                    "tests/Test/IntegrationCaseFactory.php",
-                    "tests/Test/IntegrationCaseFactoryInterface.php",
-                    "tests/Test/InternalIntegrationCaseFactory.php",
-                    "tests/TestCase.php"
-                ]
-            },
-            "notification-url": "https://packagist.org/downloads/",
-            "license": [
-                "MIT"
-            ],
-            "authors": [
-                {
-                    "name": "Fabien Potencier",
-                    "email": "fabien@symfony.com"
-                },
-                {
-                    "name": "Dariusz Rumiński",
-                    "email": "dariusz.ruminski@gmail.com"
-                }
-            ],
-            "description": "A tool to automatically fix PHP code style",
-            "time": "2019-11-03T13:31:09+00:00"
-        },
-        {
-            "name": "fzaninotto/faker",
-            "version": "v1.8.0",
-            "source": {
-                "type": "git",
-                "url": "https://github.com/fzaninotto/Faker.git",
-                "reference": "f72816b43e74063c8b10357394b6bba8cb1c10de"
-            },
-            "dist": {
-                "type": "zip",
-                "url": "https://api.github.com/repos/fzaninotto/Faker/zipball/f72816b43e74063c8b10357394b6bba8cb1c10de",
-                "reference": "f72816b43e74063c8b10357394b6bba8cb1c10de",
-                "shasum": ""
-            },
-            "require": {
-                "php": "^5.3.3 || ^7.0"
-            },
-            "require-dev": {
-                "ext-intl": "*",
-                "phpunit/phpunit": "^4.8.35 || ^5.7",
-                "squizlabs/php_codesniffer": "^1.5"
-            },
-            "type": "library",
-            "extra": {
-                "branch-alias": {
-                    "dev-master": "1.8-dev"
-                }
-            },
-            "autoload": {
-                "psr-4": {
-                    "Faker\\": "src/Faker/"
-                }
-            },
-            "notification-url": "https://packagist.org/downloads/",
-            "license": [
-                "MIT"
-            ],
-            "authors": [
-                {
-                    "name": "François Zaninotto"
-                }
-            ],
-            "description": "Faker is a PHP library that generates fake data for you.",
-            "keywords": [
-                "data",
-                "faker",
-                "fixtures"
-            ],
-            "time": "2018-07-12T10:23:15+00:00"
-        },
-        {
-            "name": "hamcrest/hamcrest-php",
-            "version": "v2.0.0",
-            "source": {
-                "type": "git",
-                "url": "https://github.com/hamcrest/hamcrest-php.git",
-                "reference": "776503d3a8e85d4f9a1148614f95b7a608b046ad"
-            },
-            "dist": {
-                "type": "zip",
-                "url": "https://api.github.com/repos/hamcrest/hamcrest-php/zipball/776503d3a8e85d4f9a1148614f95b7a608b046ad",
-                "reference": "776503d3a8e85d4f9a1148614f95b7a608b046ad",
-                "shasum": ""
-            },
-            "require": {
-                "php": "^5.3|^7.0"
-            },
-            "replace": {
-                "cordoval/hamcrest-php": "*",
-                "davedevelopment/hamcrest-php": "*",
-                "kodova/hamcrest-php": "*"
-            },
-            "require-dev": {
-                "phpunit/php-file-iterator": "1.3.3",
-                "phpunit/phpunit": "~4.0",
-                "satooshi/php-coveralls": "^1.0"
-            },
-            "type": "library",
-            "extra": {
-                "branch-alias": {
-                    "dev-master": "2.0-dev"
-                }
-            },
-            "autoload": {
-                "classmap": [
-                    "hamcrest"
-                ]
-            },
-            "notification-url": "https://packagist.org/downloads/",
-            "license": [
-                "BSD"
-            ],
-            "description": "This is the PHP port of Hamcrest Matchers",
-            "keywords": [
-                "test"
-            ],
-            "time": "2016-01-20T08:20:44+00:00"
-        },
-        {
-            "name": "hoa/consistency",
-            "version": "1.17.05.02",
-            "source": {
-                "type": "git",
-                "url": "https://github.com/hoaproject/Consistency.git",
-                "reference": "fd7d0adc82410507f332516faf655b6ed22e4c2f"
-            },
-            "dist": {
-                "type": "zip",
-                "url": "https://api.github.com/repos/hoaproject/Consistency/zipball/fd7d0adc82410507f332516faf655b6ed22e4c2f",
-                "reference": "fd7d0adc82410507f332516faf655b6ed22e4c2f",
-                "shasum": ""
-            },
-            "require": {
-                "hoa/exception": "~1.0",
-                "php": ">=5.5.0"
-            },
-            "require-dev": {
-                "hoa/stream": "~1.0",
-                "hoa/test": "~2.0"
-            },
-            "type": "library",
-            "extra": {
-                "branch-alias": {
-                    "dev-master": "1.x-dev"
-                }
-            },
-            "autoload": {
-                "psr-4": {
-                    "Hoa\\Consistency\\": "."
-                },
-                "files": [
-                    "Prelude.php"
-                ]
-            },
-            "notification-url": "https://packagist.org/downloads/",
-            "license": [
-                "BSD-3-Clause"
-            ],
-            "authors": [
-                {
-                    "name": "Ivan Enderlin",
-                    "email": "ivan.enderlin@hoa-project.net"
-                },
-                {
-                    "name": "Hoa community",
-                    "homepage": "https://hoa-project.net/"
-                }
-            ],
-            "description": "The Hoa\\Consistency library.",
-            "homepage": "https://hoa-project.net/",
-            "keywords": [
-                "autoloader",
-                "callable",
-                "consistency",
-                "entity",
-                "flex",
-                "keyword",
-                "library"
-            ],
-            "time": "2017-05-02T12:18:12+00:00"
-        },
-        {
-            "name": "hoa/console",
-            "version": "3.17.05.02",
-            "source": {
-                "type": "git",
-                "url": "https://github.com/hoaproject/Console.git",
-                "reference": "e231fd3ea70e6d773576ae78de0bdc1daf331a66"
-            },
-            "dist": {
-                "type": "zip",
-                "url": "https://api.github.com/repos/hoaproject/Console/zipball/e231fd3ea70e6d773576ae78de0bdc1daf331a66",
-                "reference": "e231fd3ea70e6d773576ae78de0bdc1daf331a66",
-                "shasum": ""
-            },
-            "require": {
-                "hoa/consistency": "~1.0",
-                "hoa/event": "~1.0",
-                "hoa/exception": "~1.0",
-                "hoa/file": "~1.0",
-                "hoa/protocol": "~1.0",
-                "hoa/stream": "~1.0",
-                "hoa/ustring": "~4.0"
-            },
-            "require-dev": {
-                "hoa/test": "~2.0"
-            },
-            "suggest": {
-                "ext-pcntl": "To enable hoa://Event/Console/Window:resize.",
-                "hoa/dispatcher": "To use the console kit.",
-                "hoa/router": "To use the console kit."
-            },
-            "type": "library",
-            "extra": {
-                "branch-alias": {
-                    "dev-master": "3.x-dev"
-                }
-            },
-            "autoload": {
-                "psr-4": {
-                    "Hoa\\Console\\": "."
-                }
-            },
-            "notification-url": "https://packagist.org/downloads/",
-            "license": [
-                "BSD-3-Clause"
-            ],
-            "authors": [
-                {
-                    "name": "Ivan Enderlin",
-                    "email": "ivan.enderlin@hoa-project.net"
-                },
-                {
-                    "name": "Hoa community",
-                    "homepage": "https://hoa-project.net/"
-                }
-            ],
-            "description": "The Hoa\\Console library.",
-            "homepage": "https://hoa-project.net/",
-            "keywords": [
-                "autocompletion",
-                "chrome",
-                "cli",
-                "console",
-                "cursor",
-                "getoption",
-                "library",
-                "option",
-                "parser",
-                "processus",
-                "readline",
-                "terminfo",
-                "tput",
-                "window"
-            ],
-            "time": "2017-05-02T12:26:19+00:00"
-        },
-        {
-            "name": "hoa/event",
-            "version": "1.17.01.13",
-            "source": {
-                "type": "git",
-                "url": "https://github.com/hoaproject/Event.git",
-                "reference": "6c0060dced212ffa3af0e34bb46624f990b29c54"
-            },
-            "dist": {
-                "type": "zip",
-                "url": "https://api.github.com/repos/hoaproject/Event/zipball/6c0060dced212ffa3af0e34bb46624f990b29c54",
-                "reference": "6c0060dced212ffa3af0e34bb46624f990b29c54",
-                "shasum": ""
-            },
-            "require": {
-                "hoa/consistency": "~1.0",
-                "hoa/exception": "~1.0"
-            },
-            "require-dev": {
-                "hoa/test": "~2.0"
-            },
-            "type": "library",
-            "extra": {
-                "branch-alias": {
-                    "dev-master": "1.x-dev"
-                }
-            },
-            "autoload": {
-                "psr-4": {
-                    "Hoa\\Event\\": "."
-                }
-            },
-            "notification-url": "https://packagist.org/downloads/",
-            "license": [
-                "BSD-3-Clause"
-            ],
-            "authors": [
-                {
-                    "name": "Ivan Enderlin",
-                    "email": "ivan.enderlin@hoa-project.net"
-                },
-                {
-                    "name": "Hoa community",
-                    "homepage": "https://hoa-project.net/"
-                }
-            ],
-            "description": "The Hoa\\Event library.",
-            "homepage": "https://hoa-project.net/",
-            "keywords": [
-                "event",
-                "library",
-                "listener",
-                "observer"
-            ],
-            "time": "2017-01-13T15:30:50+00:00"
-        },
-        {
-            "name": "hoa/exception",
-            "version": "1.17.01.16",
-            "source": {
-                "type": "git",
-                "url": "https://github.com/hoaproject/Exception.git",
-                "reference": "091727d46420a3d7468ef0595651488bfc3a458f"
-            },
-            "dist": {
-                "type": "zip",
-                "url": "https://api.github.com/repos/hoaproject/Exception/zipball/091727d46420a3d7468ef0595651488bfc3a458f",
-                "reference": "091727d46420a3d7468ef0595651488bfc3a458f",
-                "shasum": ""
-            },
-            "require": {
-                "hoa/consistency": "~1.0",
-                "hoa/event": "~1.0"
-            },
-            "require-dev": {
-                "hoa/test": "~2.0"
-            },
-            "type": "library",
-            "extra": {
-                "branch-alias": {
-                    "dev-master": "1.x-dev"
-                }
-            },
-            "autoload": {
-                "psr-4": {
-                    "Hoa\\Exception\\": "."
-                }
-            },
-            "notification-url": "https://packagist.org/downloads/",
-            "license": [
-                "BSD-3-Clause"
-            ],
-            "authors": [
-                {
-                    "name": "Ivan Enderlin",
-                    "email": "ivan.enderlin@hoa-project.net"
-                },
-                {
-                    "name": "Hoa community",
-                    "homepage": "https://hoa-project.net/"
-                }
-            ],
-            "description": "The Hoa\\Exception library.",
-            "homepage": "https://hoa-project.net/",
-            "keywords": [
-                "exception",
-                "library"
-            ],
-            "time": "2017-01-16T07:53:27+00:00"
-        },
-        {
-            "name": "hoa/file",
-            "version": "1.17.07.11",
-            "source": {
-                "type": "git",
-                "url": "https://github.com/hoaproject/File.git",
-                "reference": "35cb979b779bc54918d2f9a4e02ed6c7a1fa67ca"
-            },
-            "dist": {
-                "type": "zip",
-                "url": "https://api.github.com/repos/hoaproject/File/zipball/35cb979b779bc54918d2f9a4e02ed6c7a1fa67ca",
-                "reference": "35cb979b779bc54918d2f9a4e02ed6c7a1fa67ca",
-                "shasum": ""
-            },
-            "require": {
-                "hoa/consistency": "~1.0",
-                "hoa/event": "~1.0",
-                "hoa/exception": "~1.0",
-                "hoa/iterator": "~2.0",
-                "hoa/stream": "~1.0"
-            },
-            "require-dev": {
-                "hoa/test": "~2.0"
-            },
-            "type": "library",
-            "extra": {
-                "branch-alias": {
-                    "dev-master": "1.x-dev"
-                }
-            },
-            "autoload": {
-                "psr-4": {
-                    "Hoa\\File\\": "."
-                }
-            },
-            "notification-url": "https://packagist.org/downloads/",
-            "license": [
-                "BSD-3-Clause"
-            ],
-            "authors": [
-                {
-                    "name": "Ivan Enderlin",
-                    "email": "ivan.enderlin@hoa-project.net"
-                },
-                {
-                    "name": "Hoa community",
-                    "homepage": "https://hoa-project.net/"
-                }
-            ],
-            "description": "The Hoa\\File library.",
-            "homepage": "https://hoa-project.net/",
-            "keywords": [
-                "Socket",
-                "directory",
-                "file",
-                "finder",
-                "library",
-                "link",
-                "temporary"
-            ],
-            "time": "2017-07-11T07:42:15+00:00"
-        },
-        {
->>>>>>> 7030465a
             "name": "hoa/iterator",
             "version": "2.17.01.10",
             "source": {
@@ -7634,7 +6425,6 @@
         },
         {
             "name": "mockery/mockery",
-<<<<<<< HEAD
             "version": "1.3.1",
             "source": {
                 "type": "git",
@@ -7645,18 +6435,6 @@
                 "type": "zip",
                 "url": "https://api.github.com/repos/mockery/mockery/zipball/f69bbde7d7a75d6b2862d9ca8fab1cd28014b4be",
                 "reference": "f69bbde7d7a75d6b2862d9ca8fab1cd28014b4be",
-=======
-            "version": "1.2.4",
-            "source": {
-                "type": "git",
-                "url": "https://github.com/mockery/mockery.git",
-                "reference": "b3453f75fd23d9fd41685f2148f4abeacabc6405"
-            },
-            "dist": {
-                "type": "zip",
-                "url": "https://api.github.com/repos/mockery/mockery/zipball/b3453f75fd23d9fd41685f2148f4abeacabc6405",
-                "reference": "b3453f75fd23d9fd41685f2148f4abeacabc6405",
->>>>>>> 7030465a
                 "shasum": ""
             },
             "require": {
@@ -7670,11 +6448,7 @@
             "type": "library",
             "extra": {
                 "branch-alias": {
-<<<<<<< HEAD
                     "dev-master": "1.3.x-dev"
-=======
-                    "dev-master": "1.2.x-dev"
->>>>>>> 7030465a
                 }
             },
             "autoload": {
@@ -7712,11 +6486,7 @@
                 "test double",
                 "testing"
             ],
-<<<<<<< HEAD
             "time": "2019-12-26T09:49:15+00:00"
-=======
-            "time": "2019-09-30T08:30:27+00:00"
->>>>>>> 7030465a
         },
         {
             "name": "myclabs/deep-copy",
