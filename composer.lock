{
    "_readme": [
        "This file locks the dependencies of your project to a known state",
        "Read more about it at https://getcomposer.org/doc/01-basic-usage.md#installing-dependencies",
        "This file is @generated automatically"
    ],
<<<<<<< HEAD
    "content-hash": "37d3d8f24e028509cd1df3f3b91c0deb",
=======
    "content-hash": "3506ca377a92391e4aca29a19aa85b5d",
>>>>>>> f6fac04f
    "packages": [
        {
            "name": "container-interop/container-interop",
            "version": "1.2.0",
            "source": {
                "type": "git",
                "url": "https://github.com/container-interop/container-interop.git",
                "reference": "79cbf1341c22ec75643d841642dd5d6acd83bdb8"
            },
            "dist": {
                "type": "zip",
                "url": "https://api.github.com/repos/container-interop/container-interop/zipball/79cbf1341c22ec75643d841642dd5d6acd83bdb8",
                "reference": "79cbf1341c22ec75643d841642dd5d6acd83bdb8",
                "shasum": ""
            },
            "require": {
                "psr/container": "^1.0"
            },
            "type": "library",
            "autoload": {
                "psr-4": {
                    "Interop\\Container\\": "src/Interop/Container/"
                }
            },
            "notification-url": "https://packagist.org/downloads/",
            "license": [
                "MIT"
            ],
            "description": "Promoting the interoperability of container objects (DIC, SL, etc.)",
            "homepage": "https://github.com/container-interop/container-interop",
            "time": "2017-02-14T19:40:03+00:00"
        },
        {
            "name": "defuse/php-encryption",
            "version": "v2.2.1",
            "source": {
                "type": "git",
                "url": "https://github.com/defuse/php-encryption.git",
                "reference": "0f407c43b953d571421e0020ba92082ed5fb7620"
            },
            "dist": {
                "type": "zip",
                "url": "https://api.github.com/repos/defuse/php-encryption/zipball/0f407c43b953d571421e0020ba92082ed5fb7620",
                "reference": "0f407c43b953d571421e0020ba92082ed5fb7620",
                "shasum": ""
            },
            "require": {
                "ext-openssl": "*",
                "paragonie/random_compat": ">= 2",
                "php": ">=5.4.0"
            },
            "require-dev": {
                "nikic/php-parser": "^2.0|^3.0|^4.0",
                "phpunit/phpunit": "^4|^5"
            },
            "bin": [
                "bin/generate-defuse-key"
            ],
            "type": "library",
            "autoload": {
                "psr-4": {
                    "Defuse\\Crypto\\": "src"
                }
            },
            "notification-url": "https://packagist.org/downloads/",
            "license": [
                "MIT"
            ],
            "authors": [
                {
                    "name": "Taylor Hornby",
                    "email": "taylor@defuse.ca",
                    "homepage": "https://defuse.ca/"
                },
                {
                    "name": "Scott Arciszewski",
                    "email": "info@paragonie.com",
                    "homepage": "https://paragonie.com"
                }
            ],
            "description": "Secure PHP Encryption Library",
            "keywords": [
                "aes",
                "authenticated encryption",
                "cipher",
                "crypto",
                "cryptography",
                "encrypt",
                "encryption",
                "openssl",
                "security",
                "symmetric key cryptography"
            ],
            "time": "2018-07-24T23:27:56+00:00"
        },
        {
            "name": "ezyang/htmlpurifier",
            "version": "v4.10.0",
            "source": {
                "type": "git",
                "url": "https://github.com/ezyang/htmlpurifier.git",
                "reference": "d85d39da4576a6934b72480be6978fb10c860021"
            },
            "dist": {
                "type": "zip",
                "url": "https://api.github.com/repos/ezyang/htmlpurifier/zipball/d85d39da4576a6934b72480be6978fb10c860021",
                "reference": "d85d39da4576a6934b72480be6978fb10c860021",
                "shasum": ""
            },
            "require": {
                "php": ">=5.2"
            },
            "require-dev": {
                "simpletest/simpletest": "^1.1"
            },
            "type": "library",
            "autoload": {
                "psr-0": {
                    "HTMLPurifier": "library/"
                },
                "files": [
                    "library/HTMLPurifier.composer.php"
                ]
            },
            "notification-url": "https://packagist.org/downloads/",
            "license": [
                "LGPL"
            ],
            "authors": [
                {
                    "name": "Edward Z. Yang",
                    "email": "admin@htmlpurifier.org",
                    "homepage": "http://ezyang.com"
                }
            ],
            "description": "Standards compliant HTML filter written in PHP",
            "homepage": "http://htmlpurifier.org/",
            "keywords": [
                "html"
            ],
            "time": "2018-02-23T01:58:20+00:00"
        },
        {
            "name": "firebase/php-jwt",
            "version": "v5.0.0",
            "source": {
                "type": "git",
                "url": "https://github.com/firebase/php-jwt.git",
                "reference": "9984a4d3a32ae7673d6971ea00bae9d0a1abba0e"
            },
            "dist": {
                "type": "zip",
                "url": "https://api.github.com/repos/firebase/php-jwt/zipball/9984a4d3a32ae7673d6971ea00bae9d0a1abba0e",
                "reference": "9984a4d3a32ae7673d6971ea00bae9d0a1abba0e",
                "shasum": ""
            },
            "require": {
                "php": ">=5.3.0"
            },
            "require-dev": {
                "phpunit/phpunit": " 4.8.35"
            },
            "type": "library",
            "autoload": {
                "psr-4": {
                    "Firebase\\JWT\\": "src"
                }
            },
            "notification-url": "https://packagist.org/downloads/",
            "license": [
                "BSD-3-Clause"
            ],
            "authors": [
                {
                    "name": "Neuman Vong",
                    "email": "neuman+pear@twilio.com",
                    "role": "Developer"
                },
                {
                    "name": "Anant Narayanan",
                    "email": "anant@php.net",
                    "role": "Developer"
                }
            ],
            "description": "A simple library to encode and decode JSON Web Tokens (JWT) in PHP. Should conform to the current spec.",
            "homepage": "https://github.com/firebase/php-jwt",
            "time": "2017-06-27T22:17:23+00:00"
        },
        {
            "name": "google/recaptcha",
            "version": "1.2.1",
            "source": {
                "type": "git",
                "url": "https://github.com/google/recaptcha.git",
                "reference": "e7add3be59211482ecdb942288f52da64a35f61a"
            },
            "dist": {
                "type": "zip",
                "url": "https://api.github.com/repos/google/recaptcha/zipball/e7add3be59211482ecdb942288f52da64a35f61a",
                "reference": "e7add3be59211482ecdb942288f52da64a35f61a",
                "shasum": ""
            },
            "require": {
                "php": ">=5.5"
            },
            "require-dev": {
                "friendsofphp/php-cs-fixer": "^2.2.20|^2.12",
                "php-coveralls/php-coveralls": "^2.1",
                "phpunit/phpunit": "^4.8.36|^5.7.27|^6.59|^7"
            },
            "type": "library",
            "extra": {
                "branch-alias": {
                    "dev-master": "1.2.x-dev"
                }
            },
            "autoload": {
                "psr-4": {
                    "ReCaptcha\\": "src/ReCaptcha"
                }
            },
            "notification-url": "https://packagist.org/downloads/",
            "license": [
                "BSD-3-Clause"
            ],
            "description": "Client library for reCAPTCHA, a free service that protects websites from spam and abuse.",
            "homepage": "https://www.google.com/recaptcha/",
            "keywords": [
                "Abuse",
                "captcha",
                "recaptcha",
                "spam"
            ],
            "time": "2018-08-05T09:31:53+00:00"
        },
        {
            "name": "justinrainbow/json-schema",
            "version": "5.2.7",
            "source": {
                "type": "git",
                "url": "https://github.com/justinrainbow/json-schema.git",
                "reference": "8560d4314577199ba51bf2032f02cd1315587c23"
            },
            "dist": {
                "type": "zip",
                "url": "https://api.github.com/repos/justinrainbow/json-schema/zipball/8560d4314577199ba51bf2032f02cd1315587c23",
                "reference": "8560d4314577199ba51bf2032f02cd1315587c23",
                "shasum": ""
            },
            "require": {
                "php": ">=5.3.3"
            },
            "require-dev": {
                "friendsofphp/php-cs-fixer": "^2.1",
                "json-schema/json-schema-test-suite": "1.2.0",
                "phpunit/phpunit": "^4.8.35"
            },
            "bin": [
                "bin/validate-json"
            ],
            "type": "library",
            "extra": {
                "branch-alias": {
                    "dev-master": "5.0.x-dev"
                }
            },
            "autoload": {
                "psr-4": {
                    "JsonSchema\\": "src/JsonSchema/"
                }
            },
            "notification-url": "https://packagist.org/downloads/",
            "license": [
                "MIT"
            ],
            "authors": [
                {
                    "name": "Bruno Prieto Reis",
                    "email": "bruno.p.reis@gmail.com"
                },
                {
                    "name": "Justin Rainbow",
                    "email": "justin.rainbow@gmail.com"
                },
                {
                    "name": "Igor Wiedler",
                    "email": "igor@wiedler.ch"
                },
                {
                    "name": "Robert Schönthal",
                    "email": "seroscho@googlemail.com"
                }
            ],
            "description": "A library to validate a json schema.",
            "homepage": "https://github.com/justinrainbow/json-schema",
            "keywords": [
                "json",
                "schema"
            ],
            "time": "2018-02-14T22:26:30+00:00"
        },
        {
            "name": "lcobucci/jwt",
            "version": "3.2.5",
            "source": {
                "type": "git",
                "url": "https://github.com/lcobucci/jwt.git",
                "reference": "82be04b4753f8b7693b62852b7eab30f97524f9b"
            },
            "dist": {
                "type": "zip",
                "url": "https://api.github.com/repos/lcobucci/jwt/zipball/82be04b4753f8b7693b62852b7eab30f97524f9b",
                "reference": "82be04b4753f8b7693b62852b7eab30f97524f9b",
                "shasum": ""
            },
            "require": {
                "ext-openssl": "*",
                "php": ">=5.5"
            },
            "require-dev": {
                "mdanter/ecc": "~0.3.1",
                "mikey179/vfsstream": "~1.5",
                "phpmd/phpmd": "~2.2",
                "phpunit/php-invoker": "~1.1",
                "phpunit/phpunit": "~4.5",
                "squizlabs/php_codesniffer": "~2.3"
            },
            "suggest": {
                "mdanter/ecc": "Required to use Elliptic Curves based algorithms."
            },
            "type": "library",
            "extra": {
                "branch-alias": {
                    "dev-master": "3.1-dev"
                }
            },
            "autoload": {
                "psr-4": {
                    "Lcobucci\\JWT\\": "src"
                }
            },
            "notification-url": "https://packagist.org/downloads/",
            "license": [
                "BSD-3-Clause"
            ],
            "authors": [
                {
                    "name": "Luís Otávio Cobucci Oblonczyk",
                    "email": "lcobucci@gmail.com",
                    "role": "developer"
                }
            ],
            "description": "A simple library to work with JSON Web Token and JSON Web Signature",
            "keywords": [
                "JWS",
                "jwt"
            ],
            "time": "2018-11-11T12:22:26+00:00"
        },
        {
            "name": "leafo/scssphp",
            "version": "v0.7.7",
            "source": {
                "type": "git",
                "url": "https://github.com/leafo/scssphp.git",
                "reference": "1d656f8c02a3a69404bba6b28ec4e06edddf0f49"
            },
            "dist": {
                "type": "zip",
                "url": "https://api.github.com/repos/leafo/scssphp/zipball/1d656f8c02a3a69404bba6b28ec4e06edddf0f49",
                "reference": "1d656f8c02a3a69404bba6b28ec4e06edddf0f49",
                "shasum": ""
            },
            "require": {
                "php": ">=5.4.0"
            },
            "require-dev": {
                "phpunit/phpunit": "~4.6",
                "squizlabs/php_codesniffer": "~2.5"
            },
            "bin": [
                "bin/pscss"
            ],
            "type": "library",
            "autoload": {
                "psr-4": {
                    "Leafo\\ScssPhp\\": "src/"
                }
            },
            "notification-url": "https://packagist.org/downloads/",
            "license": [
                "MIT"
            ],
            "authors": [
                {
                    "name": "Leaf Corcoran",
                    "email": "leafot@gmail.com",
                    "homepage": "http://leafo.net"
                }
            ],
            "description": "scssphp is a compiler for SCSS written in PHP.",
            "homepage": "http://leafo.github.io/scssphp/",
            "keywords": [
                "css",
                "less",
                "sass",
                "scss",
                "stylesheet"
            ],
            "time": "2018-07-22T01:22:08+00:00"
        },
        {
            "name": "league/event",
            "version": "2.2.0",
            "source": {
                "type": "git",
                "url": "https://github.com/thephpleague/event.git",
                "reference": "d2cc124cf9a3fab2bb4ff963307f60361ce4d119"
            },
            "dist": {
                "type": "zip",
                "url": "https://api.github.com/repos/thephpleague/event/zipball/d2cc124cf9a3fab2bb4ff963307f60361ce4d119",
                "reference": "d2cc124cf9a3fab2bb4ff963307f60361ce4d119",
                "shasum": ""
            },
            "require": {
                "php": ">=5.4.0"
            },
            "require-dev": {
                "henrikbjorn/phpspec-code-coverage": "~1.0.1",
                "phpspec/phpspec": "^2.2"
            },
            "type": "library",
            "extra": {
                "branch-alias": {
                    "dev-master": "2.2-dev"
                }
            },
            "autoload": {
                "psr-4": {
                    "League\\Event\\": "src/"
                }
            },
            "notification-url": "https://packagist.org/downloads/",
            "license": [
                "MIT"
            ],
            "authors": [
                {
                    "name": "Frank de Jonge",
                    "email": "info@frenky.net"
                }
            ],
            "description": "Event package",
            "keywords": [
                "emitter",
                "event",
                "listener"
            ],
            "time": "2018-11-26T11:52:41+00:00"
        },
        {
            "name": "league/oauth2-server",
            "version": "5.1.6",
            "source": {
                "type": "git",
                "url": "https://github.com/thephpleague/oauth2-server.git",
                "reference": "a1a6cb7b4c7e61b5d2b40384c520b72f192d07c4"
            },
            "dist": {
                "type": "zip",
                "url": "https://api.github.com/repos/thephpleague/oauth2-server/zipball/a1a6cb7b4c7e61b5d2b40384c520b72f192d07c4",
                "reference": "a1a6cb7b4c7e61b5d2b40384c520b72f192d07c4",
                "shasum": ""
            },
            "require": {
                "defuse/php-encryption": "^2.1",
                "ext-openssl": "*",
                "lcobucci/jwt": "^3.1",
                "league/event": "^2.1",
                "paragonie/random_compat": "^2.0",
                "php": ">=5.5.9",
                "psr/http-message": "^1.0"
            },
            "replace": {
                "league/oauth2server": "*",
                "lncd/oauth2": "*"
            },
            "require-dev": {
                "indigophp/hash-compat": "^1.1",
                "phpunit/phpunit": "^4.8 || ^5.0",
                "zendframework/zend-diactoros": "^1.0"
            },
            "suggest": {
                "indigophp/hash-compat": "Polyfill for hash_equals function for PHP 5.5"
            },
            "type": "library",
            "extra": {
                "branch-alias": {
                    "dev-V5-WIP": "5.0-dev"
                }
            },
            "autoload": {
                "psr-4": {
                    "League\\OAuth2\\Server\\": "src/"
                }
            },
            "notification-url": "https://packagist.org/downloads/",
            "license": [
                "MIT"
            ],
            "authors": [
                {
                    "name": "Alex Bilbie",
                    "email": "hello@alexbilbie.com",
                    "homepage": "http://www.alexbilbie.com",
                    "role": "Developer"
                }
            ],
            "description": "A lightweight and powerful OAuth 2.0 authorization and resource server library with support for all the core specification grants. This library will allow you to secure your API with OAuth and allow your applications users to approve apps that want to access their data from your API.",
            "homepage": "https://oauth2.thephpleague.com/",
            "keywords": [
                "Authentication",
                "api",
                "auth",
                "authorisation",
                "authorization",
                "oauth",
                "oauth 2",
                "oauth 2.0",
                "oauth2",
                "protect",
                "resource",
                "secure",
                "server"
            ],
            "time": "2017-11-29T21:47:00+00:00"
        },
        {
            "name": "league/url",
            "version": "3.3.5",
            "source": {
                "type": "git",
                "url": "https://github.com/thephpleague/url.git",
                "reference": "1ae2c3ce29a7c5438339ff6388225844e6479da8"
            },
            "dist": {
                "type": "zip",
                "url": "https://api.github.com/repos/thephpleague/url/zipball/1ae2c3ce29a7c5438339ff6388225844e6479da8",
                "reference": "1ae2c3ce29a7c5438339ff6388225844e6479da8",
                "shasum": ""
            },
            "require": {
                "ext-mbstring": "*",
                "php": ">=5.3.0",
                "true/punycode": "^2.0"
            },
            "require-dev": {
                "phpunit/phpunit": "^4.0"
            },
            "type": "library",
            "extra": {
                "branch-alias": {
                    "dev-master": "3.3-dev"
                }
            },
            "autoload": {
                "psr-4": {
                    "League\\Url\\": "src"
                }
            },
            "notification-url": "https://packagist.org/downloads/",
            "license": [
                "MIT"
            ],
            "authors": [
                {
                    "name": "Ignace Nyamagana Butera",
                    "email": "nyamsprod@gmail.com",
                    "homepage": "https://github.com/nyamsprod/",
                    "role": "Developer"
                }
            ],
            "description": "League/url is a lightweight PHP Url manipulating library",
            "homepage": "http://url.thephpleague.com",
            "keywords": [
                "parse_url",
                "php",
                "url"
            ],
            "abandoned": "league/uri",
            "time": "2015-07-15T08:24:12+00:00"
        },
        {
            "name": "nikic/fast-route",
            "version": "v1.3.0",
            "source": {
                "type": "git",
                "url": "https://github.com/nikic/FastRoute.git",
                "reference": "181d480e08d9476e61381e04a71b34dc0432e812"
            },
            "dist": {
                "type": "zip",
                "url": "https://api.github.com/repos/nikic/FastRoute/zipball/181d480e08d9476e61381e04a71b34dc0432e812",
                "reference": "181d480e08d9476e61381e04a71b34dc0432e812",
                "shasum": ""
            },
            "require": {
                "php": ">=5.4.0"
            },
            "require-dev": {
                "phpunit/phpunit": "^4.8.35|~5.7"
            },
            "type": "library",
            "autoload": {
                "psr-4": {
                    "FastRoute\\": "src/"
                },
                "files": [
                    "src/functions.php"
                ]
            },
            "notification-url": "https://packagist.org/downloads/",
            "license": [
                "BSD-3-Clause"
            ],
            "authors": [
                {
                    "name": "Nikita Popov",
                    "email": "nikic@php.net"
                }
            ],
            "description": "Fast request router for PHP",
            "keywords": [
                "router",
                "routing"
            ],
            "time": "2018-02-13T20:26:39+00:00"
        },
        {
            "name": "onelogin/php-saml",
            "version": "v3.0.0",
            "source": {
                "type": "git",
                "url": "https://github.com/onelogin/php-saml.git",
                "reference": "920c2240e48c9a74aad4129720f48fbf3d5fee47"
            },
            "dist": {
                "type": "zip",
                "url": "https://api.github.com/repos/onelogin/php-saml/zipball/920c2240e48c9a74aad4129720f48fbf3d5fee47",
                "reference": "920c2240e48c9a74aad4129720f48fbf3d5fee47",
                "shasum": ""
            },
            "require": {
                "php": ">=5.4",
                "robrichards/xmlseclibs": "^3.0"
            },
            "require-dev": {
                "pdepend/pdepend": "^2.5.0",
                "php-coveralls/php-coveralls": "^1.0.2 || ^2.0",
                "phploc/phploc": "^2.1 || ^3.0 || ^4.0",
                "phpunit/phpunit": "^4.8.35 || ^5.7 || ^6.5 || ^7.1",
                "sebastian/phpcpd": "^2.0 || ^3.0 || ^4.0",
                "squizlabs/php_codesniffer": "^3.1.1"
            },
            "suggest": {
                "ext-curl": "Install curl lib to be able to use the IdPMetadataParser for parsing remote XMLs",
                "ext-gettext": "Install gettext and php5-gettext libs to handle translations",
                "ext-openssl": "Install openssl lib in order to handle with x509 certs (require to support sign and encryption)"
            },
            "type": "library",
            "autoload": {
                "psr-4": {
                    "OneLogin\\": "src/"
                }
            },
            "notification-url": "https://packagist.org/downloads/",
            "license": [
                "MIT"
            ],
            "description": "OneLogin PHP SAML Toolkit",
            "homepage": "https://developers.onelogin.com/saml/php",
            "keywords": [
                "SAML2",
                "onelogin",
                "saml"
            ],
            "time": "2018-10-02T16:02:37+00:00"
        },
        {
            "name": "paragonie/random_compat",
            "version": "v2.0.17",
            "source": {
                "type": "git",
                "url": "https://github.com/paragonie/random_compat.git",
                "reference": "29af24f25bab834fcbb38ad2a69fa93b867e070d"
            },
            "dist": {
                "type": "zip",
                "url": "https://api.github.com/repos/paragonie/random_compat/zipball/29af24f25bab834fcbb38ad2a69fa93b867e070d",
                "reference": "29af24f25bab834fcbb38ad2a69fa93b867e070d",
                "shasum": ""
            },
            "require": {
                "php": ">=5.2.0"
            },
            "require-dev": {
                "phpunit/phpunit": "4.*|5.*"
            },
            "suggest": {
                "ext-libsodium": "Provides a modern crypto API that can be used to generate random bytes."
            },
            "type": "library",
            "autoload": {
                "files": [
                    "lib/random.php"
                ]
            },
            "notification-url": "https://packagist.org/downloads/",
            "license": [
                "MIT"
            ],
            "authors": [
                {
                    "name": "Paragon Initiative Enterprises",
                    "email": "security@paragonie.com",
                    "homepage": "https://paragonie.com"
                }
            ],
            "description": "PHP 5.x polyfill for random_bytes() and random_int() from PHP 7",
            "keywords": [
                "csprng",
                "polyfill",
                "pseudorandom",
                "random"
            ],
            "time": "2018-07-04T16:31:37+00:00"
        },
        {
            "name": "pimple/pimple",
            "version": "v3.2.3",
            "source": {
                "type": "git",
                "url": "https://github.com/silexphp/Pimple.git",
                "reference": "9e403941ef9d65d20cba7d54e29fe906db42cf32"
            },
            "dist": {
                "type": "zip",
                "url": "https://api.github.com/repos/silexphp/Pimple/zipball/9e403941ef9d65d20cba7d54e29fe906db42cf32",
                "reference": "9e403941ef9d65d20cba7d54e29fe906db42cf32",
                "shasum": ""
            },
            "require": {
                "php": ">=5.3.0",
                "psr/container": "^1.0"
            },
            "require-dev": {
                "symfony/phpunit-bridge": "^3.2"
            },
            "type": "library",
            "extra": {
                "branch-alias": {
                    "dev-master": "3.2.x-dev"
                }
            },
            "autoload": {
                "psr-0": {
                    "Pimple": "src/"
                }
            },
            "notification-url": "https://packagist.org/downloads/",
            "license": [
                "MIT"
            ],
            "authors": [
                {
                    "name": "Fabien Potencier",
                    "email": "fabien@symfony.com"
                }
            ],
            "description": "Pimple, a simple Dependency Injection Container",
            "homepage": "http://pimple.sensiolabs.org",
            "keywords": [
                "container",
                "dependency injection"
            ],
            "time": "2018-01-21T07:42:36+00:00"
        },
        {
            "name": "psr/container",
            "version": "1.0.0",
            "source": {
                "type": "git",
                "url": "https://github.com/php-fig/container.git",
                "reference": "b7ce3b176482dbbc1245ebf52b181af44c2cf55f"
            },
            "dist": {
                "type": "zip",
                "url": "https://api.github.com/repos/php-fig/container/zipball/b7ce3b176482dbbc1245ebf52b181af44c2cf55f",
                "reference": "b7ce3b176482dbbc1245ebf52b181af44c2cf55f",
                "shasum": ""
            },
            "require": {
                "php": ">=5.3.0"
            },
            "type": "library",
            "extra": {
                "branch-alias": {
                    "dev-master": "1.0.x-dev"
                }
            },
            "autoload": {
                "psr-4": {
                    "Psr\\Container\\": "src/"
                }
            },
            "notification-url": "https://packagist.org/downloads/",
            "license": [
                "MIT"
            ],
            "authors": [
                {
                    "name": "PHP-FIG",
                    "homepage": "http://www.php-fig.org/"
                }
            ],
            "description": "Common Container Interface (PHP FIG PSR-11)",
            "homepage": "https://github.com/php-fig/container",
            "keywords": [
                "PSR-11",
                "container",
                "container-interface",
                "container-interop",
                "psr"
            ],
            "time": "2017-02-14T16:28:37+00:00"
        },
        {
            "name": "psr/http-message",
            "version": "1.0.1",
            "source": {
                "type": "git",
                "url": "https://github.com/php-fig/http-message.git",
                "reference": "f6561bf28d520154e4b0ec72be95418abe6d9363"
            },
            "dist": {
                "type": "zip",
                "url": "https://api.github.com/repos/php-fig/http-message/zipball/f6561bf28d520154e4b0ec72be95418abe6d9363",
                "reference": "f6561bf28d520154e4b0ec72be95418abe6d9363",
                "shasum": ""
            },
            "require": {
                "php": ">=5.3.0"
            },
            "type": "library",
            "extra": {
                "branch-alias": {
                    "dev-master": "1.0.x-dev"
                }
            },
            "autoload": {
                "psr-4": {
                    "Psr\\Http\\Message\\": "src/"
                }
            },
            "notification-url": "https://packagist.org/downloads/",
            "license": [
                "MIT"
            ],
            "authors": [
                {
                    "name": "PHP-FIG",
                    "homepage": "http://www.php-fig.org/"
                }
            ],
            "description": "Common interface for HTTP messages",
            "homepage": "https://github.com/php-fig/http-message",
            "keywords": [
                "http",
                "http-message",
                "psr",
                "psr-7",
                "request",
                "response"
            ],
            "time": "2016-08-06T14:39:51+00:00"
        },
        {
            "name": "psr/log",
            "version": "1.1.0",
            "source": {
                "type": "git",
                "url": "https://github.com/php-fig/log.git",
                "reference": "6c001f1daafa3a3ac1d8ff69ee4db8e799a654dd"
            },
            "dist": {
                "type": "zip",
                "url": "https://api.github.com/repos/php-fig/log/zipball/6c001f1daafa3a3ac1d8ff69ee4db8e799a654dd",
                "reference": "6c001f1daafa3a3ac1d8ff69ee4db8e799a654dd",
                "shasum": ""
            },
            "require": {
                "php": ">=5.3.0"
            },
            "type": "library",
            "extra": {
                "branch-alias": {
                    "dev-master": "1.0.x-dev"
                }
            },
            "autoload": {
                "psr-4": {
                    "Psr\\Log\\": "Psr/Log/"
                }
            },
            "notification-url": "https://packagist.org/downloads/",
            "license": [
                "MIT"
            ],
            "authors": [
                {
                    "name": "PHP-FIG",
                    "homepage": "http://www.php-fig.org/"
                }
            ],
            "description": "Common interface for logging libraries",
            "homepage": "https://github.com/php-fig/log",
            "keywords": [
                "log",
                "psr",
                "psr-3"
            ],
            "time": "2018-11-20T15:27:04+00:00"
        },
        {
            "name": "robrichards/xmlseclibs",
            "version": "3.0.3",
            "source": {
                "type": "git",
                "url": "https://github.com/robrichards/xmlseclibs.git",
                "reference": "406c68ac9124db033d079284b719958b829cb830"
            },
            "dist": {
                "type": "zip",
                "url": "https://api.github.com/repos/robrichards/xmlseclibs/zipball/406c68ac9124db033d079284b719958b829cb830",
                "reference": "406c68ac9124db033d079284b719958b829cb830",
                "shasum": ""
            },
            "require": {
                "ext-openssl": "*",
                "php": ">= 5.4"
            },
            "type": "library",
            "autoload": {
                "psr-4": {
                    "RobRichards\\XMLSecLibs\\": "src"
                }
            },
            "notification-url": "https://packagist.org/downloads/",
            "license": [
                "BSD-3-Clause"
            ],
            "description": "A PHP library for XML Security",
            "homepage": "https://github.com/robrichards/xmlseclibs",
            "keywords": [
                "security",
                "signature",
                "xml",
                "xmldsig"
            ],
            "time": "2018-11-15T11:59:02+00:00"
        },
        {
            "name": "slim/slim",
            "version": "3.11.0",
            "source": {
                "type": "git",
                "url": "https://github.com/slimphp/Slim.git",
                "reference": "d378e70431e78ee92ee32ddde61ecc72edf5dc0a"
            },
            "dist": {
                "type": "zip",
                "url": "https://api.github.com/repos/slimphp/Slim/zipball/d378e70431e78ee92ee32ddde61ecc72edf5dc0a",
                "reference": "d378e70431e78ee92ee32ddde61ecc72edf5dc0a",
                "shasum": ""
            },
            "require": {
                "container-interop/container-interop": "^1.2",
                "nikic/fast-route": "^1.0",
                "php": ">=5.5.0",
                "pimple/pimple": "^3.0",
                "psr/container": "^1.0",
                "psr/http-message": "^1.0"
            },
            "provide": {
                "psr/http-message-implementation": "1.0"
            },
            "require-dev": {
                "phpunit/phpunit": "^4.0",
                "squizlabs/php_codesniffer": "^2.5"
            },
            "type": "library",
            "autoload": {
                "psr-4": {
                    "Slim\\": "Slim"
                }
            },
            "notification-url": "https://packagist.org/downloads/",
            "license": [
                "MIT"
            ],
            "authors": [
                {
                    "name": "Rob Allen",
                    "email": "rob@akrabat.com",
                    "homepage": "http://akrabat.com"
                },
                {
                    "name": "Josh Lockhart",
                    "email": "hello@joshlockhart.com",
                    "homepage": "https://joshlockhart.com"
                },
                {
                    "name": "Gabriel Manricks",
                    "email": "gmanricks@me.com",
                    "homepage": "http://gabrielmanricks.com"
                },
                {
                    "name": "Andrew Smith",
                    "email": "a.smith@silentworks.co.uk",
                    "homepage": "http://silentworks.co.uk"
                }
            ],
            "description": "Slim is a PHP micro framework that helps you quickly write simple yet powerful web applications and APIs",
            "homepage": "https://slimframework.com",
            "keywords": [
                "api",
                "framework",
                "micro",
                "router"
            ],
            "time": "2018-09-16T10:54:21+00:00"
        },
        {
            "name": "symfony/options-resolver",
            "version": "v3.4.19",
            "source": {
                "type": "git",
                "url": "https://github.com/symfony/options-resolver.git",
                "reference": "2cf5aa084338c1f67166013aebe87e2026bbe953"
            },
            "dist": {
                "type": "zip",
                "url": "https://api.github.com/repos/symfony/options-resolver/zipball/2cf5aa084338c1f67166013aebe87e2026bbe953",
                "reference": "2cf5aa084338c1f67166013aebe87e2026bbe953",
                "shasum": ""
            },
            "require": {
                "php": "^5.5.9|>=7.0.8"
            },
            "type": "library",
            "extra": {
                "branch-alias": {
                    "dev-master": "3.4-dev"
                }
            },
            "autoload": {
                "psr-4": {
                    "Symfony\\Component\\OptionsResolver\\": ""
                },
                "exclude-from-classmap": [
                    "/Tests/"
                ]
            },
            "notification-url": "https://packagist.org/downloads/",
            "license": [
                "MIT"
            ],
            "authors": [
                {
                    "name": "Fabien Potencier",
                    "email": "fabien@symfony.com"
                },
                {
                    "name": "Symfony Community",
                    "homepage": "https://symfony.com/contributors"
                }
            ],
            "description": "Symfony OptionsResolver Component",
            "homepage": "https://symfony.com",
            "keywords": [
                "config",
                "configuration",
                "options"
            ],
            "time": "2018-11-11T19:48:54+00:00"
        },
        {
            "name": "symfony/polyfill-ctype",
            "version": "v1.10.0",
            "source": {
                "type": "git",
                "url": "https://github.com/symfony/polyfill-ctype.git",
                "reference": "e3d826245268269cd66f8326bd8bc066687b4a19"
            },
            "dist": {
                "type": "zip",
                "url": "https://api.github.com/repos/symfony/polyfill-ctype/zipball/e3d826245268269cd66f8326bd8bc066687b4a19",
                "reference": "e3d826245268269cd66f8326bd8bc066687b4a19",
                "shasum": ""
            },
            "require": {
                "php": ">=5.3.3"
            },
            "suggest": {
                "ext-ctype": "For best performance"
            },
            "type": "library",
            "extra": {
                "branch-alias": {
                    "dev-master": "1.9-dev"
                }
            },
            "autoload": {
                "psr-4": {
                    "Symfony\\Polyfill\\Ctype\\": ""
                },
                "files": [
                    "bootstrap.php"
                ]
            },
            "notification-url": "https://packagist.org/downloads/",
            "license": [
                "MIT"
            ],
            "authors": [
                {
                    "name": "Symfony Community",
                    "homepage": "https://symfony.com/contributors"
                },
                {
                    "name": "Gert de Pagter",
                    "email": "BackEndTea@gmail.com"
                }
            ],
            "description": "Symfony polyfill for ctype functions",
            "homepage": "https://symfony.com",
            "keywords": [
                "compatibility",
                "ctype",
                "polyfill",
                "portable"
            ],
            "time": "2018-08-06T14:22:27+00:00"
        },
        {
            "name": "symfony/polyfill-mbstring",
            "version": "v1.10.0",
            "source": {
                "type": "git",
                "url": "https://github.com/symfony/polyfill-mbstring.git",
                "reference": "c79c051f5b3a46be09205c73b80b346e4153e494"
            },
            "dist": {
                "type": "zip",
                "url": "https://api.github.com/repos/symfony/polyfill-mbstring/zipball/c79c051f5b3a46be09205c73b80b346e4153e494",
                "reference": "c79c051f5b3a46be09205c73b80b346e4153e494",
                "shasum": ""
            },
            "require": {
                "php": ">=5.3.3"
            },
            "suggest": {
                "ext-mbstring": "For best performance"
            },
            "type": "library",
            "extra": {
                "branch-alias": {
                    "dev-master": "1.9-dev"
                }
            },
            "autoload": {
                "psr-4": {
                    "Symfony\\Polyfill\\Mbstring\\": ""
                },
                "files": [
                    "bootstrap.php"
                ]
            },
            "notification-url": "https://packagist.org/downloads/",
            "license": [
                "MIT"
            ],
            "authors": [
                {
                    "name": "Nicolas Grekas",
                    "email": "p@tchwork.com"
                },
                {
                    "name": "Symfony Community",
                    "homepage": "https://symfony.com/contributors"
                }
            ],
            "description": "Symfony polyfill for the Mbstring extension",
            "homepage": "https://symfony.com",
            "keywords": [
                "compatibility",
                "mbstring",
                "polyfill",
                "portable",
                "shim"
            ],
            "time": "2018-09-21T13:07:52+00:00"
        },
        {
            "name": "symfony/translation",
            "version": "v3.4.19",
            "source": {
                "type": "git",
                "url": "https://github.com/symfony/translation.git",
                "reference": "bdbe940ed3ef4179f86032086c32d3a858becc0f"
            },
            "dist": {
                "type": "zip",
                "url": "https://api.github.com/repos/symfony/translation/zipball/bdbe940ed3ef4179f86032086c32d3a858becc0f",
                "reference": "bdbe940ed3ef4179f86032086c32d3a858becc0f",
                "shasum": ""
            },
            "require": {
                "php": "^5.5.9|>=7.0.8",
                "symfony/polyfill-mbstring": "~1.0"
            },
            "conflict": {
                "symfony/config": "<2.8",
                "symfony/dependency-injection": "<3.4",
                "symfony/yaml": "<3.4"
            },
            "require-dev": {
                "psr/log": "~1.0",
                "symfony/config": "~2.8|~3.0|~4.0",
                "symfony/dependency-injection": "~3.4|~4.0",
                "symfony/finder": "~2.8|~3.0|~4.0",
                "symfony/intl": "^2.8.18|^3.2.5|~4.0",
                "symfony/yaml": "~3.4|~4.0"
            },
            "suggest": {
                "psr/log-implementation": "To use logging capability in translator",
                "symfony/config": "",
                "symfony/yaml": ""
            },
            "type": "library",
            "extra": {
                "branch-alias": {
                    "dev-master": "3.4-dev"
                }
            },
            "autoload": {
                "psr-4": {
                    "Symfony\\Component\\Translation\\": ""
                },
                "exclude-from-classmap": [
                    "/Tests/"
                ]
            },
            "notification-url": "https://packagist.org/downloads/",
            "license": [
                "MIT"
            ],
            "authors": [
                {
                    "name": "Fabien Potencier",
                    "email": "fabien@symfony.com"
                },
                {
                    "name": "Symfony Community",
                    "homepage": "https://symfony.com/contributors"
                }
            ],
            "description": "Symfony Translation Component",
            "homepage": "https://symfony.com",
            "time": "2018-11-26T10:17:44+00:00"
        },
        {
            "name": "symfony/validator",
            "version": "v3.4.19",
            "source": {
                "type": "git",
                "url": "https://github.com/symfony/validator.git",
                "reference": "05a6285201cbfd7c564d095de5ad76a589ad9adb"
            },
            "dist": {
                "type": "zip",
                "url": "https://api.github.com/repos/symfony/validator/zipball/05a6285201cbfd7c564d095de5ad76a589ad9adb",
                "reference": "05a6285201cbfd7c564d095de5ad76a589ad9adb",
                "shasum": ""
            },
            "require": {
                "php": "^5.5.9|>=7.0.8",
                "symfony/polyfill-ctype": "~1.8",
                "symfony/polyfill-mbstring": "~1.0",
                "symfony/translation": "~2.8|~3.0|~4.0"
            },
            "conflict": {
                "phpunit/phpunit": "<4.8.35|<5.4.3,>=5.0",
                "symfony/dependency-injection": "<3.3",
                "symfony/http-kernel": "<3.3.5",
                "symfony/yaml": "<3.4"
            },
            "require-dev": {
                "doctrine/annotations": "~1.0",
                "doctrine/cache": "~1.0",
                "egulias/email-validator": "^1.2.8|~2.0",
                "symfony/cache": "~3.1|~4.0",
                "symfony/config": "~2.8|~3.0|~4.0",
                "symfony/dependency-injection": "~3.3|~4.0",
                "symfony/expression-language": "~2.8|~3.0|~4.0",
                "symfony/http-foundation": "~2.8|~3.0|~4.0",
                "symfony/http-kernel": "^3.3.5|~4.0",
                "symfony/intl": "^2.8.18|^3.2.5|~4.0",
                "symfony/property-access": "~2.8|~3.0|~4.0",
                "symfony/var-dumper": "~3.3|~4.0",
                "symfony/yaml": "~3.4|~4.0"
            },
            "suggest": {
                "doctrine/annotations": "For using the annotation mapping. You will also need doctrine/cache.",
                "doctrine/cache": "For using the default cached annotation reader and metadata cache.",
                "egulias/email-validator": "Strict (RFC compliant) email validation",
                "psr/cache-implementation": "For using the metadata cache.",
                "symfony/config": "",
                "symfony/expression-language": "For using the Expression validator",
                "symfony/http-foundation": "",
                "symfony/intl": "",
                "symfony/property-access": "For accessing properties within comparison constraints",
                "symfony/yaml": ""
            },
            "type": "library",
            "extra": {
                "branch-alias": {
                    "dev-master": "3.4-dev"
                }
            },
            "autoload": {
                "psr-4": {
                    "Symfony\\Component\\Validator\\": ""
                },
                "exclude-from-classmap": [
                    "/Tests/"
                ]
            },
            "notification-url": "https://packagist.org/downloads/",
            "license": [
                "MIT"
            ],
            "authors": [
                {
                    "name": "Fabien Potencier",
                    "email": "fabien@symfony.com"
                },
                {
                    "name": "Symfony Community",
                    "homepage": "https://symfony.com/contributors"
                }
            ],
            "description": "Symfony Validator Component",
            "homepage": "https://symfony.com",
            "time": "2018-11-20T16:01:59+00:00"
        },
        {
            "name": "true/punycode",
            "version": "v2.1.1",
            "source": {
                "type": "git",
                "url": "https://github.com/true/php-punycode.git",
                "reference": "a4d0c11a36dd7f4e7cd7096076cab6d3378a071e"
            },
            "dist": {
                "type": "zip",
                "url": "https://api.github.com/repos/true/php-punycode/zipball/a4d0c11a36dd7f4e7cd7096076cab6d3378a071e",
                "reference": "a4d0c11a36dd7f4e7cd7096076cab6d3378a071e",
                "shasum": ""
            },
            "require": {
                "php": ">=5.3.0",
                "symfony/polyfill-mbstring": "^1.3"
            },
            "require-dev": {
                "phpunit/phpunit": "~4.7",
                "squizlabs/php_codesniffer": "~2.0"
            },
            "type": "library",
            "autoload": {
                "psr-4": {
                    "TrueBV\\": "src/"
                }
            },
            "notification-url": "https://packagist.org/downloads/",
            "license": [
                "MIT"
            ],
            "authors": [
                {
                    "name": "Renan Gonçalves",
                    "email": "renan.saddam@gmail.com"
                }
            ],
            "description": "A Bootstring encoding of Unicode for Internationalized Domain Names in Applications (IDNA)",
            "homepage": "https://github.com/true/php-punycode",
            "keywords": [
                "idna",
                "punycode"
            ],
            "time": "2016-11-16T10:37:54+00:00"
        },
        {
            "name": "tuupola/slim-jwt-auth",
            "version": "2.4.0",
            "source": {
                "type": "git",
                "url": "https://github.com/tuupola/slim-jwt-auth.git",
                "reference": "bca54de41a8207d4d67faf3601a06a96cb7ed48f"
            },
            "dist": {
                "type": "zip",
                "url": "https://api.github.com/repos/tuupola/slim-jwt-auth/zipball/bca54de41a8207d4d67faf3601a06a96cb7ed48f",
                "reference": "bca54de41a8207d4d67faf3601a06a96cb7ed48f",
                "shasum": ""
            },
            "require": {
                "firebase/php-jwt": "^3.0 || ^4.0 || ^5.0",
                "php": "^5.5 || ^7.0",
                "psr/http-message": "^1.0",
                "psr/log": "^1.0"
            },
            "require-dev": {
                "overtrue/phplint": "^0.2.4",
                "phpunit/phpunit": "^4.6",
                "squizlabs/php_codesniffer": "^2.3",
                "zendframework/zend-diactoros": "^1.3"
            },
            "type": "library",
            "autoload": {
                "psr-4": {
                    "Slim\\Middleware\\": "src"
                }
            },
            "notification-url": "https://packagist.org/downloads/",
            "license": [
                "MIT"
            ],
            "authors": [
                {
                    "name": "Mika Tuupola",
                    "email": "tuupola@appelsiini.net",
                    "homepage": "http://www.appelsiini.net/",
                    "role": "Developer"
                }
            ],
            "description": "PSR-7 JWT Authentication Middleware",
            "homepage": "https://github.com/tuupola/slim-jwt-auth",
            "keywords": [
                "auth",
                "json",
                "jwt",
                "middleware",
                "psr-7"
            ],
            "time": "2018-04-03T06:12:18+00:00"
        }
    ],
    "packages-dev": [
        {
            "name": "behat/gherkin",
            "version": "v4.5.1",
            "source": {
                "type": "git",
                "url": "https://github.com/Behat/Gherkin.git",
                "reference": "74ac03d52c5e23ad8abd5c5cce4ab0e8dc1b530a"
            },
            "dist": {
                "type": "zip",
                "url": "https://api.github.com/repos/Behat/Gherkin/zipball/74ac03d52c5e23ad8abd5c5cce4ab0e8dc1b530a",
                "reference": "74ac03d52c5e23ad8abd5c5cce4ab0e8dc1b530a",
                "shasum": ""
            },
            "require": {
                "php": ">=5.3.1"
            },
            "require-dev": {
                "phpunit/phpunit": "~4.5|~5",
                "symfony/phpunit-bridge": "~2.7|~3",
                "symfony/yaml": "~2.3|~3"
            },
            "suggest": {
                "symfony/yaml": "If you want to parse features, represented in YAML files"
            },
            "type": "library",
            "extra": {
                "branch-alias": {
                    "dev-master": "4.4-dev"
                }
            },
            "autoload": {
                "psr-0": {
                    "Behat\\Gherkin": "src/"
                }
            },
            "notification-url": "https://packagist.org/downloads/",
            "license": [
                "MIT"
            ],
            "authors": [
                {
                    "name": "Konstantin Kudryashov",
                    "email": "ever.zet@gmail.com",
                    "homepage": "http://everzet.com"
                }
            ],
            "description": "Gherkin DSL parser for PHP 5.3",
            "homepage": "http://behat.org/",
            "keywords": [
                "BDD",
                "Behat",
                "Cucumber",
                "DSL",
                "gherkin",
                "parser"
            ],
            "time": "2017-08-30T11:04:43+00:00"
        },
        {
            "name": "behat/transliterator",
            "version": "v1.2.0",
            "source": {
                "type": "git",
                "url": "https://github.com/Behat/Transliterator.git",
                "reference": "826ce7e9c2a6664c0d1f381cbb38b1fb80a7ee2c"
            },
            "dist": {
                "type": "zip",
                "url": "https://api.github.com/repos/Behat/Transliterator/zipball/826ce7e9c2a6664c0d1f381cbb38b1fb80a7ee2c",
                "reference": "826ce7e9c2a6664c0d1f381cbb38b1fb80a7ee2c",
                "shasum": ""
            },
            "require": {
                "php": ">=5.3.3"
            },
            "require-dev": {
                "chuyskywalker/rolling-curl": "^3.1",
                "php-yaoi/php-yaoi": "^1.0"
            },
            "type": "library",
            "extra": {
                "branch-alias": {
                    "dev-master": "1.2-dev"
                }
            },
            "autoload": {
                "psr-0": {
                    "Behat\\Transliterator": "src/"
                }
            },
            "notification-url": "https://packagist.org/downloads/",
            "license": [
                "Artistic-1.0"
            ],
            "description": "String transliterator",
            "keywords": [
                "i18n",
                "slug",
                "transliterator"
            ],
            "time": "2017-04-04T11:38:05+00:00"
        },
        {
            "name": "browserstack/browserstack-local",
            "version": "dev-master",
            "source": {
                "type": "git",
                "url": "https://github.com/browserstack/browserstack-local-php.git",
                "reference": "c81e90964140562e7aee0bfd9f6b249ce186e426"
            },
            "dist": {
                "type": "zip",
                "url": "https://api.github.com/repos/browserstack/browserstack-local-php/zipball/c81e90964140562e7aee0bfd9f6b249ce186e426",
                "reference": "c81e90964140562e7aee0bfd9f6b249ce186e426",
                "shasum": ""
            },
            "require": {
                "php": ">=5.3.19"
            },
            "require-dev": {
                "phpunit/phpunit": "4.6.*"
            },
            "suggest": {
                "phpdocumentor/phpdocumentor": "2.*"
            },
            "type": "library",
            "autoload": {
                "psr-4": {
                    "BrowserStack\\": "lib/"
                }
            },
            "notification-url": "https://packagist.org/downloads/",
            "license": [
                "MIT"
            ],
            "description": "PHP bindings for BrowserStack Local",
            "homepage": "https://github.com/browserstack/browserstack-local-php",
            "keywords": [
                "BrowserStack",
                "browserstacklocal",
                "local",
                "php",
                "selenium"
            ],
            "time": "2018-05-29T13:04:48+00:00"
        },
        {
            "name": "codeception/codeception",
            "version": "2.4.1",
            "source": {
                "type": "git",
                "url": "https://github.com/Codeception/Codeception.git",
                "reference": "bca3547632556875f1cdd567d6057cc14fe472b8"
            },
            "dist": {
                "type": "zip",
                "url": "https://api.github.com/repos/Codeception/Codeception/zipball/bca3547632556875f1cdd567d6057cc14fe472b8",
                "reference": "bca3547632556875f1cdd567d6057cc14fe472b8",
                "shasum": ""
            },
            "require": {
                "behat/gherkin": "^4.4.0",
                "codeception/phpunit-wrapper": "^6.0.9|^7.0.6",
                "codeception/stub": "^1.0",
                "ext-json": "*",
                "ext-mbstring": "*",
                "facebook/webdriver": ">=1.1.3 <2.0",
                "guzzlehttp/guzzle": ">=4.1.4 <7.0",
                "guzzlehttp/psr7": "~1.0",
                "php": ">=5.4.0 <8.0",
                "symfony/browser-kit": ">=2.7 <5.0",
                "symfony/console": ">=2.7 <5.0",
                "symfony/css-selector": ">=2.7 <5.0",
                "symfony/dom-crawler": ">=2.7 <5.0",
                "symfony/event-dispatcher": ">=2.7 <5.0",
                "symfony/finder": ">=2.7 <5.0",
                "symfony/yaml": ">=2.7 <5.0"
            },
            "require-dev": {
                "codeception/specify": "~0.3",
                "facebook/graph-sdk": "~5.3",
                "flow/jsonpath": "~0.2",
                "monolog/monolog": "~1.8",
                "pda/pheanstalk": "~3.0",
                "php-amqplib/php-amqplib": "~2.4",
                "predis/predis": "^1.0",
                "squizlabs/php_codesniffer": "~2.0",
                "symfony/process": ">=2.7 <5.0",
                "vlucas/phpdotenv": "^2.4.0"
            },
            "suggest": {
                "aws/aws-sdk-php": "For using AWS Auth in REST module and Queue module",
                "codeception/phpbuiltinserver": "Start and stop PHP built-in web server for your tests",
                "codeception/specify": "BDD-style code blocks",
                "codeception/verify": "BDD-style assertions",
                "flow/jsonpath": "For using JSONPath in REST module",
                "league/factory-muffin": "For DataFactory module",
                "league/factory-muffin-faker": "For Faker support in DataFactory module",
                "phpseclib/phpseclib": "for SFTP option in FTP Module",
                "stecman/symfony-console-completion": "For BASH autocompletion",
                "symfony/phpunit-bridge": "For phpunit-bridge support"
            },
            "bin": [
                "codecept"
            ],
            "type": "library",
            "extra": {
                "branch-alias": []
            },
            "autoload": {
                "psr-4": {
                    "Codeception\\": "src\\Codeception",
                    "Codeception\\Extension\\": "ext"
                }
            },
            "notification-url": "https://packagist.org/downloads/",
            "license": [
                "MIT"
            ],
            "authors": [
                {
                    "name": "Michael Bodnarchuk",
                    "email": "davert@mail.ua",
                    "homepage": "http://codegyre.com"
                }
            ],
            "description": "BDD-style testing framework",
            "homepage": "http://codeception.com/",
            "keywords": [
                "BDD",
                "TDD",
                "acceptance testing",
                "functional testing",
                "unit testing"
            ],
            "time": "2018-03-31T22:30:43+00:00"
        },
        {
            "name": "codeception/phpunit-wrapper",
            "version": "6.0.10",
            "source": {
                "type": "git",
                "url": "https://github.com/Codeception/phpunit-wrapper.git",
                "reference": "7057e599d97b02b4efb009681a43b327dbce138a"
            },
            "dist": {
                "type": "zip",
                "url": "https://api.github.com/repos/Codeception/phpunit-wrapper/zipball/7057e599d97b02b4efb009681a43b327dbce138a",
                "reference": "7057e599d97b02b4efb009681a43b327dbce138a",
                "shasum": ""
            },
            "require": {
                "phpunit/php-code-coverage": ">=2.2.4 <6.0",
                "phpunit/phpunit": ">=4.8.28 <5.0.0 || >=5.6.3 <7.0",
                "sebastian/comparator": ">1.1 <3.0",
                "sebastian/diff": ">=1.4 <4.0"
            },
            "replace": {
                "codeception/phpunit-wrapper": "*"
            },
            "require-dev": {
                "codeception/specify": "*",
                "vlucas/phpdotenv": "^2.4"
            },
            "type": "library",
            "autoload": {
                "psr-4": {
                    "Codeception\\PHPUnit\\": "src\\"
                }
            },
            "notification-url": "https://packagist.org/downloads/",
            "license": [
                "MIT"
            ],
            "authors": [
                {
                    "name": "Davert",
                    "email": "davert.php@resend.cc"
                }
            ],
            "description": "PHPUnit classes used by Codeception",
            "time": "2018-06-20T20:08:14+00:00"
        },
        {
            "name": "codeception/stub",
            "version": "1.0.4",
            "source": {
                "type": "git",
                "url": "https://github.com/Codeception/Stub.git",
                "reference": "681b62348837a5ef07d10d8a226f5bc358cc8805"
            },
            "dist": {
                "type": "zip",
                "url": "https://api.github.com/repos/Codeception/Stub/zipball/681b62348837a5ef07d10d8a226f5bc358cc8805",
                "reference": "681b62348837a5ef07d10d8a226f5bc358cc8805",
                "shasum": ""
            },
            "require": {
                "phpunit/phpunit-mock-objects": ">2.3 <7.0"
            },
            "require-dev": {
                "phpunit/phpunit": ">=4.8 <8.0"
            },
            "type": "library",
            "autoload": {
                "psr-4": {
                    "Codeception\\": "src/"
                }
            },
            "notification-url": "https://packagist.org/downloads/",
            "license": [
                "MIT"
            ],
            "description": "Flexible Stub wrapper for PHPUnit's Mock Builder",
            "time": "2018-05-17T09:31:08+00:00"
        },
        {
            "name": "consolidation/annotated-command",
            "version": "2.10.0",
            "source": {
                "type": "git",
                "url": "https://github.com/consolidation/annotated-command.git",
                "reference": "8e7d1a05230dc1159c751809e98b74f2b7f71873"
            },
            "dist": {
                "type": "zip",
                "url": "https://api.github.com/repos/consolidation/annotated-command/zipball/8e7d1a05230dc1159c751809e98b74f2b7f71873",
                "reference": "8e7d1a05230dc1159c751809e98b74f2b7f71873",
                "shasum": ""
            },
            "require": {
                "consolidation/output-formatters": "^3.4",
                "php": ">=5.4.0",
                "psr/log": "^1",
                "symfony/console": "^2.8|^3|^4",
                "symfony/event-dispatcher": "^2.5|^3|^4",
                "symfony/finder": "^2.5|^3|^4"
            },
            "require-dev": {
                "g1a/composer-test-scenarios": "^2",
                "phpunit/phpunit": "^6",
                "satooshi/php-coveralls": "^2",
                "squizlabs/php_codesniffer": "^2.7"
            },
            "type": "library",
            "extra": {
                "branch-alias": {
                    "dev-master": "2.x-dev"
                }
            },
            "autoload": {
                "psr-4": {
                    "Consolidation\\AnnotatedCommand\\": "src"
                }
            },
            "notification-url": "https://packagist.org/downloads/",
            "license": [
                "MIT"
            ],
            "authors": [
                {
                    "name": "Greg Anderson",
                    "email": "greg.1.anderson@greenknowe.org"
                }
            ],
            "description": "Initialize Symfony Console commands from annotated command class methods.",
            "time": "2018-11-15T01:46:18+00:00"
        },
        {
            "name": "consolidation/config",
            "version": "1.1.1",
            "source": {
                "type": "git",
                "url": "https://github.com/consolidation/config.git",
                "reference": "925231dfff32f05b787e1fddb265e789b939cf4c"
            },
            "dist": {
                "type": "zip",
                "url": "https://api.github.com/repos/consolidation/config/zipball/925231dfff32f05b787e1fddb265e789b939cf4c",
                "reference": "925231dfff32f05b787e1fddb265e789b939cf4c",
                "shasum": ""
            },
            "require": {
                "dflydev/dot-access-data": "^1.1.0",
                "grasmash/expander": "^1",
                "php": ">=5.4.0"
            },
            "require-dev": {
                "g1a/composer-test-scenarios": "^1",
                "phpunit/phpunit": "^5",
                "satooshi/php-coveralls": "^1.0",
                "squizlabs/php_codesniffer": "2.*",
                "symfony/console": "^2.5|^3|^4",
                "symfony/yaml": "^2.8.11|^3|^4"
            },
            "suggest": {
                "symfony/yaml": "Required to use Consolidation\\Config\\Loader\\YamlConfigLoader"
            },
            "type": "library",
            "extra": {
                "branch-alias": {
                    "dev-master": "1.x-dev"
                }
            },
            "autoload": {
                "psr-4": {
                    "Consolidation\\Config\\": "src"
                }
            },
            "notification-url": "https://packagist.org/downloads/",
            "license": [
                "MIT"
            ],
            "authors": [
                {
                    "name": "Greg Anderson",
                    "email": "greg.1.anderson@greenknowe.org"
                }
            ],
            "description": "Provide configuration services for a commandline tool.",
            "time": "2018-10-24T17:55:35+00:00"
        },
        {
            "name": "consolidation/log",
            "version": "1.0.6",
            "source": {
                "type": "git",
                "url": "https://github.com/consolidation/log.git",
                "reference": "dfd8189a771fe047bf3cd669111b2de5f1c79395"
            },
            "dist": {
                "type": "zip",
                "url": "https://api.github.com/repos/consolidation/log/zipball/dfd8189a771fe047bf3cd669111b2de5f1c79395",
                "reference": "dfd8189a771fe047bf3cd669111b2de5f1c79395",
                "shasum": ""
            },
            "require": {
                "php": ">=5.5.0",
                "psr/log": "~1.0",
                "symfony/console": "^2.8|^3|^4"
            },
            "require-dev": {
                "g1a/composer-test-scenarios": "^1",
                "phpunit/phpunit": "4.*",
                "satooshi/php-coveralls": "^2",
                "squizlabs/php_codesniffer": "2.*"
            },
            "type": "library",
            "extra": {
                "branch-alias": {
                    "dev-master": "1.x-dev"
                }
            },
            "autoload": {
                "psr-4": {
                    "Consolidation\\Log\\": "src"
                }
            },
            "notification-url": "https://packagist.org/downloads/",
            "license": [
                "MIT"
            ],
            "authors": [
                {
                    "name": "Greg Anderson",
                    "email": "greg.1.anderson@greenknowe.org"
                }
            ],
            "description": "Improved Psr-3 / Psr\\Log logger based on Symfony Console components.",
            "time": "2018-05-25T18:14:39+00:00"
        },
        {
            "name": "consolidation/output-formatters",
<<<<<<< HEAD
            "version": "3.3.1",
            "source": {
                "type": "git",
                "url": "https://github.com/consolidation/output-formatters.git",
                "reference": "853d2d462a191d44a25a5593d8fe2c4a1e59e382"
            },
            "dist": {
                "type": "zip",
                "url": "https://api.github.com/repos/consolidation/output-formatters/zipball/853d2d462a191d44a25a5593d8fe2c4a1e59e382",
                "reference": "853d2d462a191d44a25a5593d8fe2c4a1e59e382",
=======
            "version": "3.4.0",
            "source": {
                "type": "git",
                "url": "https://github.com/consolidation/output-formatters.git",
                "reference": "a942680232094c4a5b21c0b7e54c20cce623ae19"
            },
            "dist": {
                "type": "zip",
                "url": "https://api.github.com/repos/consolidation/output-formatters/zipball/a942680232094c4a5b21c0b7e54c20cce623ae19",
                "reference": "a942680232094c4a5b21c0b7e54c20cce623ae19",
>>>>>>> f6fac04f
                "shasum": ""
            },
            "require": {
                "dflydev/dot-access-data": "^1.1.0",
                "php": ">=5.4.0",
                "symfony/console": "^2.8|^3|^4",
                "symfony/finder": "^2.5|^3|^4"
            },
            "require-dev": {
                "g1a/composer-test-scenarios": "^2",
                "phpunit/phpunit": "^5.7.27",
                "satooshi/php-coveralls": "^2",
                "squizlabs/php_codesniffer": "^2.7",
                "symfony/console": "3.2.3",
                "symfony/var-dumper": "^2.8|^3|^4",
                "victorjonsson/markdowndocs": "^1.3"
            },
            "suggest": {
                "symfony/var-dumper": "For using the var_dump formatter"
            },
            "type": "library",
            "extra": {
                "branch-alias": {
                    "dev-master": "3.x-dev"
                }
            },
            "autoload": {
                "psr-4": {
                    "Consolidation\\OutputFormatters\\": "src"
                }
            },
            "notification-url": "https://packagist.org/downloads/",
            "license": [
                "MIT"
            ],
            "authors": [
                {
                    "name": "Greg Anderson",
                    "email": "greg.1.anderson@greenknowe.org"
                }
            ],
            "description": "Format text by applying transformations provided by plug-in formatters.",
<<<<<<< HEAD
            "time": "2018-10-16T01:14:51+00:00"
=======
            "time": "2018-10-19T22:35:38+00:00"
>>>>>>> f6fac04f
        },
        {
            "name": "consolidation/robo",
            "version": "1.3.2",
            "source": {
                "type": "git",
                "url": "https://github.com/consolidation/Robo.git",
                "reference": "a9bd9ecf00751aa92754903c0d17612c4e840ce8"
            },
            "dist": {
                "type": "zip",
                "url": "https://api.github.com/repos/consolidation/Robo/zipball/a9bd9ecf00751aa92754903c0d17612c4e840ce8",
                "reference": "a9bd9ecf00751aa92754903c0d17612c4e840ce8",
                "shasum": ""
            },
            "require": {
                "consolidation/annotated-command": "^2.8.2",
                "consolidation/config": "^1.0.10",
                "consolidation/log": "~1",
                "consolidation/output-formatters": "^3.1.13",
                "consolidation/self-update": "^1",
                "grasmash/yaml-expander": "^1.3",
                "league/container": "^2.2",
                "php": ">=5.5.0",
                "symfony/console": "^2.8|^3|^4",
                "symfony/event-dispatcher": "^2.5|^3|^4",
                "symfony/filesystem": "^2.5|^3|^4",
                "symfony/finder": "^2.5|^3|^4",
                "symfony/process": "^2.5|^3|^4"
            },
            "replace": {
                "codegyre/robo": "< 1.0"
            },
            "require-dev": {
                "codeception/aspect-mock": "^1|^2.1.1",
                "codeception/base": "^2.3.7",
                "codeception/verify": "^0.3.2",
                "g1a/composer-test-scenarios": "^3",
                "goaop/framework": "~2.1.2",
                "goaop/parser-reflection": "^1.1.0",
                "natxet/cssmin": "3.0.4",
                "nikic/php-parser": "^3.1.5",
                "patchwork/jsqueeze": "~2",
                "pear/archive_tar": "^1.4.2",
                "php-coveralls/php-coveralls": "^1",
                "phpunit/php-code-coverage": "~2|~4",
                "squizlabs/php_codesniffer": "^2.8"
            },
            "suggest": {
                "henrikbjorn/lurker": "For monitoring filesystem changes in taskWatch",
                "natxet/CssMin": "For minifying CSS files in taskMinify",
                "patchwork/jsqueeze": "For minifying JS files in taskMinify",
                "pear/archive_tar": "Allows tar archives to be created and extracted in taskPack and taskExtract, respectively."
            },
            "bin": [
                "robo"
            ],
            "type": "library",
            "extra": {
                "scenarios": {
                    "symfony4": {
                        "require": {
                            "symfony/console": "^4"
                        },
                        "config": {
                            "platform": {
                                "php": "7.1.3"
                            }
                        }
                    },
                    "symfony2": {
                        "require": {
                            "symfony/console": "^2.8"
                        },
                        "remove": [
                            "goaop/framework"
                        ],
                        "config": {
                            "platform": {
                                "php": "5.5.9"
                            }
                        },
                        "scenario-options": {
                            "create-lockfile": "false"
                        }
                    }
                },
                "branch-alias": {
                    "dev-master": "1.x-dev"
                }
            },
            "autoload": {
                "psr-4": {
                    "Robo\\": "src"
                }
            },
            "notification-url": "https://packagist.org/downloads/",
            "license": [
                "MIT"
            ],
            "authors": [
                {
                    "name": "Davert",
                    "email": "davert.php@resend.cc"
                }
            ],
            "description": "Modern task runner",
            "time": "2018-11-22T05:43:44+00:00"
        },
        {
            "name": "consolidation/self-update",
            "version": "1.1.5",
            "source": {
                "type": "git",
                "url": "https://github.com/consolidation/self-update.git",
                "reference": "a1c273b14ce334789825a09d06d4c87c0a02ad54"
            },
            "dist": {
                "type": "zip",
                "url": "https://api.github.com/repos/consolidation/self-update/zipball/a1c273b14ce334789825a09d06d4c87c0a02ad54",
                "reference": "a1c273b14ce334789825a09d06d4c87c0a02ad54",
                "shasum": ""
            },
            "require": {
                "php": ">=5.5.0",
                "symfony/console": "^2.8|^3|^4",
                "symfony/filesystem": "^2.5|^3|^4"
            },
            "bin": [
                "scripts/release"
            ],
            "type": "library",
            "extra": {
                "branch-alias": {
                    "dev-master": "1.x-dev"
                }
            },
            "autoload": {
                "psr-4": {
                    "SelfUpdate\\": "src"
                }
            },
            "notification-url": "https://packagist.org/downloads/",
            "license": [
                "MIT"
            ],
            "authors": [
                {
                    "name": "Greg Anderson",
                    "email": "greg.1.anderson@greenknowe.org"
                },
                {
                    "name": "Alexander Menk",
                    "email": "menk@mestrona.net"
                }
            ],
            "description": "Provides a self:update command for Symfony Console applications.",
            "time": "2018-10-28T01:52:03+00:00"
        },
        {
            "name": "dflydev/dot-access-data",
            "version": "v1.1.0",
            "source": {
                "type": "git",
                "url": "https://github.com/dflydev/dflydev-dot-access-data.git",
                "reference": "3fbd874921ab2c041e899d044585a2ab9795df8a"
            },
            "dist": {
                "type": "zip",
                "url": "https://api.github.com/repos/dflydev/dflydev-dot-access-data/zipball/3fbd874921ab2c041e899d044585a2ab9795df8a",
                "reference": "3fbd874921ab2c041e899d044585a2ab9795df8a",
                "shasum": ""
            },
            "require": {
                "php": ">=5.3.2"
            },
            "type": "library",
            "extra": {
                "branch-alias": {
                    "dev-master": "1.0-dev"
                }
            },
            "autoload": {
                "psr-0": {
                    "Dflydev\\DotAccessData": "src"
                }
            },
            "notification-url": "https://packagist.org/downloads/",
            "license": [
                "MIT"
            ],
            "authors": [
                {
                    "name": "Dragonfly Development Inc.",
                    "email": "info@dflydev.com",
                    "homepage": "http://dflydev.com"
                },
                {
                    "name": "Beau Simensen",
                    "email": "beau@dflydev.com",
                    "homepage": "http://beausimensen.com"
                },
                {
                    "name": "Carlos Frutos",
                    "email": "carlos@kiwing.it",
                    "homepage": "https://github.com/cfrutos"
                }
            ],
            "description": "Given a deep data structure, access data by dot notation.",
            "homepage": "https://github.com/dflydev/dflydev-dot-access-data",
            "keywords": [
                "access",
                "data",
                "dot",
                "notation"
            ],
            "time": "2017-01-20T21:14:22+00:00"
        },
        {
            "name": "doctrine/instantiator",
            "version": "1.0.5",
            "source": {
                "type": "git",
                "url": "https://github.com/doctrine/instantiator.git",
                "reference": "8e884e78f9f0eb1329e445619e04456e64d8051d"
            },
            "dist": {
                "type": "zip",
                "url": "https://api.github.com/repos/doctrine/instantiator/zipball/8e884e78f9f0eb1329e445619e04456e64d8051d",
                "reference": "8e884e78f9f0eb1329e445619e04456e64d8051d",
                "shasum": ""
            },
            "require": {
                "php": ">=5.3,<8.0-DEV"
            },
            "require-dev": {
                "athletic/athletic": "~0.1.8",
                "ext-pdo": "*",
                "ext-phar": "*",
                "phpunit/phpunit": "~4.0",
                "squizlabs/php_codesniffer": "~2.0"
            },
            "type": "library",
            "extra": {
                "branch-alias": {
                    "dev-master": "1.0.x-dev"
                }
            },
            "autoload": {
                "psr-4": {
                    "Doctrine\\Instantiator\\": "src/Doctrine/Instantiator/"
                }
            },
            "notification-url": "https://packagist.org/downloads/",
            "license": [
                "MIT"
            ],
            "authors": [
                {
                    "name": "Marco Pivetta",
                    "email": "ocramius@gmail.com",
                    "homepage": "http://ocramius.github.com/"
                }
            ],
            "description": "A small, lightweight utility to instantiate objects in PHP without invoking their constructors",
            "homepage": "https://github.com/doctrine/instantiator",
            "keywords": [
                "constructor",
                "instantiate"
            ],
            "time": "2015-06-14T21:17:01+00:00"
        },
        {
            "name": "facebook/webdriver",
            "version": "1.4.1",
            "source": {
                "type": "git",
                "url": "https://github.com/facebook/php-webdriver.git",
                "reference": "eadb0b7a7c3e6578185197fd40158b08c3164c83"
            },
            "dist": {
                "type": "zip",
                "url": "https://api.github.com/repos/facebook/php-webdriver/zipball/eadb0b7a7c3e6578185197fd40158b08c3164c83",
                "reference": "eadb0b7a7c3e6578185197fd40158b08c3164c83",
                "shasum": ""
            },
            "require": {
                "ext-curl": "*",
                "ext-zip": "*",
                "php": "^5.5 || ~7.0",
                "symfony/process": "^2.8 || ^3.1"
            },
            "require-dev": {
                "friendsofphp/php-cs-fixer": "^2.0",
                "php-mock/php-mock-phpunit": "^1.1",
                "phpunit/phpunit": "4.6.* || ~5.0",
                "satooshi/php-coveralls": "^1.0",
                "squizlabs/php_codesniffer": "^2.6"
            },
            "type": "library",
            "extra": {
                "branch-alias": {
                    "dev-community": "1.5-dev"
                }
            },
            "autoload": {
                "psr-4": {
                    "Facebook\\WebDriver\\": "lib/"
                }
            },
            "notification-url": "https://packagist.org/downloads/",
            "license": [
                "Apache-2.0"
            ],
            "description": "A PHP client for Selenium WebDriver",
            "homepage": "https://github.com/facebook/php-webdriver",
            "keywords": [
                "facebook",
                "php",
                "selenium",
                "webdriver"
            ],
            "time": "2017-04-28T14:54:49+00:00"
        },
        {
            "name": "flow/jsonpath",
            "version": "0.4.0",
            "source": {
                "type": "git",
                "url": "https://github.com/FlowCommunications/JSONPath.git",
                "reference": "f0222818d5c938e4ab668ab2e2c079bd51a27112"
            },
            "dist": {
                "type": "zip",
                "url": "https://api.github.com/repos/FlowCommunications/JSONPath/zipball/f0222818d5c938e4ab668ab2e2c079bd51a27112",
                "reference": "f0222818d5c938e4ab668ab2e2c079bd51a27112",
                "shasum": ""
            },
            "require": {
                "php": ">=5.4.0"
            },
            "require-dev": {
                "peekmo/jsonpath": "dev-master",
                "phpunit/phpunit": "^4.0"
            },
            "type": "library",
            "autoload": {
                "psr-0": {
                    "Flow\\JSONPath": "src/",
                    "Flow\\JSONPath\\Test": "tests/"
                }
            },
            "notification-url": "https://packagist.org/downloads/",
            "license": [
                "MIT"
            ],
            "authors": [
                {
                    "name": "Stephen Frank",
                    "email": "stephen@flowsa.com"
                }
            ],
            "description": "JSONPath implementation for parsing, searching and flattening arrays",
            "time": "2018-03-04T16:39:47+00:00"
        },
        {
            "name": "fzaninotto/faker",
            "version": "v1.8.0",
            "source": {
                "type": "git",
                "url": "https://github.com/fzaninotto/Faker.git",
                "reference": "f72816b43e74063c8b10357394b6bba8cb1c10de"
            },
            "dist": {
                "type": "zip",
                "url": "https://api.github.com/repos/fzaninotto/Faker/zipball/f72816b43e74063c8b10357394b6bba8cb1c10de",
                "reference": "f72816b43e74063c8b10357394b6bba8cb1c10de",
                "shasum": ""
            },
            "require": {
                "php": "^5.3.3 || ^7.0"
            },
            "require-dev": {
                "ext-intl": "*",
                "phpunit/phpunit": "^4.8.35 || ^5.7",
                "squizlabs/php_codesniffer": "^1.5"
            },
            "type": "library",
            "extra": {
                "branch-alias": {
                    "dev-master": "1.8-dev"
                }
            },
            "autoload": {
                "psr-4": {
                    "Faker\\": "src/Faker/"
                }
            },
            "notification-url": "https://packagist.org/downloads/",
            "license": [
                "MIT"
            ],
            "authors": [
                {
                    "name": "François Zaninotto"
                }
            ],
            "description": "Faker is a PHP library that generates fake data for you.",
            "keywords": [
                "data",
                "faker",
                "fixtures"
            ],
            "time": "2018-07-12T10:23:15+00:00"
        },
        {
            "name": "grasmash/expander",
            "version": "1.0.0",
            "source": {
                "type": "git",
                "url": "https://github.com/grasmash/expander.git",
                "reference": "95d6037344a4be1dd5f8e0b0b2571a28c397578f"
            },
            "dist": {
                "type": "zip",
                "url": "https://api.github.com/repos/grasmash/expander/zipball/95d6037344a4be1dd5f8e0b0b2571a28c397578f",
                "reference": "95d6037344a4be1dd5f8e0b0b2571a28c397578f",
                "shasum": ""
            },
            "require": {
                "dflydev/dot-access-data": "^1.1.0",
                "php": ">=5.4"
            },
            "require-dev": {
                "greg-1-anderson/composer-test-scenarios": "^1",
                "phpunit/phpunit": "^4|^5.5.4",
                "satooshi/php-coveralls": "^1.0.2|dev-master",
                "squizlabs/php_codesniffer": "^2.7"
            },
            "type": "library",
            "extra": {
                "branch-alias": {
                    "dev-master": "1.x-dev"
                }
            },
            "autoload": {
                "psr-4": {
                    "Grasmash\\Expander\\": "src/"
                }
            },
            "notification-url": "https://packagist.org/downloads/",
            "license": [
                "MIT"
            ],
            "authors": [
                {
                    "name": "Matthew Grasmick"
                }
            ],
            "description": "Expands internal property references in PHP arrays file.",
            "time": "2017-12-21T22:14:55+00:00"
        },
        {
            "name": "grasmash/yaml-expander",
            "version": "1.4.0",
            "source": {
                "type": "git",
                "url": "https://github.com/grasmash/yaml-expander.git",
                "reference": "3f0f6001ae707a24f4d9733958d77d92bf9693b1"
            },
            "dist": {
                "type": "zip",
                "url": "https://api.github.com/repos/grasmash/yaml-expander/zipball/3f0f6001ae707a24f4d9733958d77d92bf9693b1",
                "reference": "3f0f6001ae707a24f4d9733958d77d92bf9693b1",
                "shasum": ""
            },
            "require": {
                "dflydev/dot-access-data": "^1.1.0",
                "php": ">=5.4",
                "symfony/yaml": "^2.8.11|^3|^4"
            },
            "require-dev": {
                "greg-1-anderson/composer-test-scenarios": "^1",
                "phpunit/phpunit": "^4.8|^5.5.4",
                "satooshi/php-coveralls": "^1.0.2|dev-master",
                "squizlabs/php_codesniffer": "^2.7"
            },
            "type": "library",
            "extra": {
                "branch-alias": {
                    "dev-master": "1.x-dev"
                }
            },
            "autoload": {
                "psr-4": {
                    "Grasmash\\YamlExpander\\": "src/"
                }
            },
            "notification-url": "https://packagist.org/downloads/",
            "license": [
                "MIT"
            ],
            "authors": [
                {
                    "name": "Matthew Grasmick"
                }
            ],
            "description": "Expands internal property references in a yaml file.",
            "time": "2017-12-16T16:06:03+00:00"
        },
        {
            "name": "guzzlehttp/guzzle",
            "version": "6.3.3",
            "source": {
                "type": "git",
                "url": "https://github.com/guzzle/guzzle.git",
                "reference": "407b0cb880ace85c9b63c5f9551db498cb2d50ba"
            },
            "dist": {
                "type": "zip",
                "url": "https://api.github.com/repos/guzzle/guzzle/zipball/407b0cb880ace85c9b63c5f9551db498cb2d50ba",
                "reference": "407b0cb880ace85c9b63c5f9551db498cb2d50ba",
                "shasum": ""
            },
            "require": {
                "guzzlehttp/promises": "^1.0",
                "guzzlehttp/psr7": "^1.4",
                "php": ">=5.5"
            },
            "require-dev": {
                "ext-curl": "*",
                "phpunit/phpunit": "^4.8.35 || ^5.7 || ^6.4 || ^7.0",
                "psr/log": "^1.0"
            },
            "suggest": {
                "psr/log": "Required for using the Log middleware"
            },
            "type": "library",
            "extra": {
                "branch-alias": {
                    "dev-master": "6.3-dev"
                }
            },
            "autoload": {
                "files": [
                    "src/functions_include.php"
                ],
                "psr-4": {
                    "GuzzleHttp\\": "src/"
                }
            },
            "notification-url": "https://packagist.org/downloads/",
            "license": [
                "MIT"
            ],
            "authors": [
                {
                    "name": "Michael Dowling",
                    "email": "mtdowling@gmail.com",
                    "homepage": "https://github.com/mtdowling"
                }
            ],
            "description": "Guzzle is a PHP HTTP client library",
            "homepage": "http://guzzlephp.org/",
            "keywords": [
                "client",
                "curl",
                "framework",
                "http",
                "http client",
                "rest",
                "web service"
            ],
            "time": "2018-04-22T15:46:56+00:00"
        },
        {
            "name": "guzzlehttp/promises",
            "version": "v1.3.1",
            "source": {
                "type": "git",
                "url": "https://github.com/guzzle/promises.git",
                "reference": "a59da6cf61d80060647ff4d3eb2c03a2bc694646"
            },
            "dist": {
                "type": "zip",
                "url": "https://api.github.com/repos/guzzle/promises/zipball/a59da6cf61d80060647ff4d3eb2c03a2bc694646",
                "reference": "a59da6cf61d80060647ff4d3eb2c03a2bc694646",
                "shasum": ""
            },
            "require": {
                "php": ">=5.5.0"
            },
            "require-dev": {
                "phpunit/phpunit": "^4.0"
            },
            "type": "library",
            "extra": {
                "branch-alias": {
                    "dev-master": "1.4-dev"
                }
            },
            "autoload": {
                "psr-4": {
                    "GuzzleHttp\\Promise\\": "src/"
                },
                "files": [
                    "src/functions_include.php"
                ]
            },
            "notification-url": "https://packagist.org/downloads/",
            "license": [
                "MIT"
            ],
            "authors": [
                {
                    "name": "Michael Dowling",
                    "email": "mtdowling@gmail.com",
                    "homepage": "https://github.com/mtdowling"
                }
            ],
            "description": "Guzzle promises library",
            "keywords": [
                "promise"
            ],
            "time": "2016-12-20T10:07:11+00:00"
        },
        {
            "name": "guzzlehttp/psr7",
            "version": "1.5.0",
            "source": {
                "type": "git",
                "url": "https://github.com/guzzle/psr7.git",
                "reference": "53662d6688033a5eccde987bdd5a4a98ebe2d952"
            },
            "dist": {
                "type": "zip",
                "url": "https://api.github.com/repos/guzzle/psr7/zipball/53662d6688033a5eccde987bdd5a4a98ebe2d952",
                "reference": "53662d6688033a5eccde987bdd5a4a98ebe2d952",
                "shasum": ""
            },
            "require": {
                "php": ">=5.4.0",
                "psr/http-message": "~1.0",
                "ralouphie/getallheaders": "^2.0.5"
            },
            "provide": {
                "psr/http-message-implementation": "1.0"
            },
            "require-dev": {
                "phpunit/phpunit": "~4.8.36 || ^5.7.27 || ^6.5.8"
            },
            "type": "library",
            "extra": {
                "branch-alias": {
                    "dev-master": "1.5-dev"
                }
            },
            "autoload": {
                "psr-4": {
                    "GuzzleHttp\\Psr7\\": "src/"
                },
                "files": [
                    "src/functions_include.php"
                ]
            },
            "notification-url": "https://packagist.org/downloads/",
            "license": [
                "MIT"
            ],
            "authors": [
                {
                    "name": "Michael Dowling",
                    "email": "mtdowling@gmail.com",
                    "homepage": "https://github.com/mtdowling"
                },
                {
                    "name": "Tobias Schultze",
                    "homepage": "https://github.com/Tobion"
                }
            ],
            "description": "PSR-7 message implementation that also provides common utility methods",
            "keywords": [
                "http",
                "message",
                "psr-7",
                "request",
                "response",
                "stream",
                "uri",
                "url"
            ],
            "time": "2018-12-03T05:07:51+00:00"
        },
        {
            "name": "hamcrest/hamcrest-php",
            "version": "v1.2.2",
            "source": {
                "type": "git",
                "url": "https://github.com/hamcrest/hamcrest-php.git",
                "reference": "b37020aa976fa52d3de9aa904aa2522dc518f79c"
            },
            "dist": {
                "type": "zip",
                "url": "https://api.github.com/repos/hamcrest/hamcrest-php/zipball/b37020aa976fa52d3de9aa904aa2522dc518f79c",
                "reference": "b37020aa976fa52d3de9aa904aa2522dc518f79c",
                "shasum": ""
            },
            "require": {
                "php": ">=5.3.2"
            },
            "replace": {
                "cordoval/hamcrest-php": "*",
                "davedevelopment/hamcrest-php": "*",
                "kodova/hamcrest-php": "*"
            },
            "require-dev": {
                "phpunit/php-file-iterator": "1.3.3",
                "satooshi/php-coveralls": "dev-master"
            },
            "type": "library",
            "autoload": {
                "classmap": [
                    "hamcrest"
                ],
                "files": [
                    "hamcrest/Hamcrest.php"
                ]
            },
            "notification-url": "https://packagist.org/downloads/",
            "license": [
                "BSD"
            ],
            "description": "This is the PHP port of Hamcrest Matchers",
            "keywords": [
                "test"
            ],
            "time": "2015-05-11T14:41:42+00:00"
        },
        {
            "name": "jeroendesloovere/vcard",
            "version": "1.5.0",
            "source": {
                "type": "git",
                "url": "https://github.com/jeroendesloovere/vcard.git",
                "reference": "2a0b7dc48e6ee75ca5ff7372e0a7854100d4ed0f"
            },
            "dist": {
                "type": "zip",
                "url": "https://api.github.com/repos/jeroendesloovere/vcard/zipball/2a0b7dc48e6ee75ca5ff7372e0a7854100d4ed0f",
                "reference": "2a0b7dc48e6ee75ca5ff7372e0a7854100d4ed0f",
                "shasum": ""
            },
            "require": {
                "behat/transliterator": "~1.0",
                "php": ">=5.3.3"
            },
            "require-dev": {
                "phpunit/phpunit": "4.6.*"
            },
            "type": "library",
            "autoload": {
                "psr-4": {
                    "JeroenDesloovere\\VCard\\": "src/"
                }
            },
            "notification-url": "https://packagist.org/downloads/",
            "license": [
                "MIT"
            ],
            "authors": [
                {
                    "name": "Jeroen Desloovere",
                    "email": "info@jeroendesloovere.be",
                    "homepage": "http://jeroendesloovere.be",
                    "role": "Developer"
                }
            ],
            "description": "This VCard PHP class can generate a vCard with some data. When using an iOS device it will export as a .ics file because iOS devices don't support the default .vcf files.",
            "homepage": "https://github.com/jeroendesloovere/vcard",
            "keywords": [
                ".vcf",
                "generator",
                "php",
                "vCard"
            ],
            "time": "2017-06-27T11:49:49+00:00"
        },
        {
<<<<<<< HEAD
=======
            "name": "leafo/scssphp",
            "version": "dev-master",
            "source": {
                "type": "git",
                "url": "https://github.com/leafo/scssphp.git",
                "reference": "5caf261a0c618eeb123df944597df3ca7bdf0913"
            },
            "dist": {
                "type": "zip",
                "url": "https://api.github.com/repos/leafo/scssphp/zipball/5caf261a0c618eeb123df944597df3ca7bdf0913",
                "reference": "5caf261a0c618eeb123df944597df3ca7bdf0913",
                "shasum": ""
            },
            "require": {
                "php": ">=5.4.0"
            },
            "require-dev": {
                "phpunit/phpunit": "~4.6",
                "squizlabs/php_codesniffer": "~2.5"
            },
            "bin": [
                "bin/pscss"
            ],
            "type": "library",
            "autoload": {
                "psr-4": {
                    "Leafo\\ScssPhp\\": "src/"
                }
            },
            "notification-url": "https://packagist.org/downloads/",
            "license": [
                "MIT"
            ],
            "authors": [
                {
                    "name": "Leaf Corcoran",
                    "email": "leafot@gmail.com",
                    "homepage": "http://leafo.net"
                }
            ],
            "description": "scssphp is a compiler for SCSS written in PHP.",
            "homepage": "http://leafo.github.io/scssphp/",
            "keywords": [
                "css",
                "less",
                "sass",
                "scss",
                "stylesheet"
            ],
            "time": "2018-10-23T23:05:32+00:00"
        },
        {
>>>>>>> f6fac04f
            "name": "league/container",
            "version": "2.4.1",
            "source": {
                "type": "git",
                "url": "https://github.com/thephpleague/container.git",
                "reference": "43f35abd03a12977a60ffd7095efd6a7808488c0"
            },
            "dist": {
                "type": "zip",
                "url": "https://api.github.com/repos/thephpleague/container/zipball/43f35abd03a12977a60ffd7095efd6a7808488c0",
                "reference": "43f35abd03a12977a60ffd7095efd6a7808488c0",
                "shasum": ""
            },
            "require": {
                "container-interop/container-interop": "^1.2",
                "php": "^5.4.0 || ^7.0"
            },
            "provide": {
                "container-interop/container-interop-implementation": "^1.2",
                "psr/container-implementation": "^1.0"
            },
            "replace": {
                "orno/di": "~2.0"
            },
            "require-dev": {
                "phpunit/phpunit": "4.*"
            },
            "type": "library",
            "extra": {
                "branch-alias": {
                    "dev-2.x": "2.x-dev",
                    "dev-1.x": "1.x-dev"
                }
            },
            "autoload": {
                "psr-4": {
                    "League\\Container\\": "src"
                }
            },
            "notification-url": "https://packagist.org/downloads/",
            "license": [
                "MIT"
            ],
            "authors": [
                {
                    "name": "Phil Bennett",
                    "email": "philipobenito@gmail.com",
                    "homepage": "http://www.philipobenito.com",
                    "role": "Developer"
                }
            ],
            "description": "A fast and intuitive dependency injection container.",
            "homepage": "https://github.com/thephpleague/container",
            "keywords": [
                "container",
                "dependency",
                "di",
                "injection",
                "league",
                "provider",
                "service"
            ],
            "time": "2017-05-10T09:20:27+00:00"
        },
        {
            "name": "mikey179/vfsStream",
            "version": "v1.6.5",
            "source": {
                "type": "git",
                "url": "https://github.com/mikey179/vfsStream.git",
                "reference": "d5fec95f541d4d71c4823bb5e30cf9b9e5b96145"
            },
            "dist": {
                "type": "zip",
                "url": "https://api.github.com/repos/mikey179/vfsStream/zipball/d5fec95f541d4d71c4823bb5e30cf9b9e5b96145",
                "reference": "d5fec95f541d4d71c4823bb5e30cf9b9e5b96145",
                "shasum": ""
            },
            "require": {
                "php": ">=5.3.0"
            },
            "require-dev": {
                "phpunit/phpunit": "~4.5"
            },
            "type": "library",
            "extra": {
                "branch-alias": {
                    "dev-master": "1.6.x-dev"
                }
            },
            "autoload": {
                "psr-0": {
                    "org\\bovigo\\vfs\\": "src/main/php"
                }
            },
            "notification-url": "https://packagist.org/downloads/",
            "license": [
                "BSD-3-Clause"
            ],
            "authors": [
                {
                    "name": "Frank Kleine",
                    "homepage": "http://frankkleine.de/",
                    "role": "Developer"
                }
            ],
            "description": "Virtual file system to mock the real file system in unit tests.",
            "homepage": "http://vfs.bovigo.org/",
            "time": "2017-08-01T08:02:14+00:00"
        },
        {
            "name": "mockery/mockery",
            "version": "0.9.10",
            "source": {
                "type": "git",
                "url": "https://github.com/mockery/mockery.git",
                "reference": "4876fc0c7d9e5da49712554a35c94d84ed1e9ee5"
            },
            "dist": {
                "type": "zip",
                "url": "https://api.github.com/repos/mockery/mockery/zipball/4876fc0c7d9e5da49712554a35c94d84ed1e9ee5",
                "reference": "4876fc0c7d9e5da49712554a35c94d84ed1e9ee5",
                "shasum": ""
            },
            "require": {
                "hamcrest/hamcrest-php": "~1.1",
                "lib-pcre": ">=7.0",
                "php": ">=5.3.2"
            },
            "require-dev": {
                "phpunit/phpunit": "~4.0"
            },
            "type": "library",
            "extra": {
                "branch-alias": {
                    "dev-master": "0.9.x-dev"
                }
            },
            "autoload": {
                "psr-0": {
                    "Mockery": "library/"
                }
            },
            "notification-url": "https://packagist.org/downloads/",
            "license": [
                "BSD-3-Clause"
            ],
            "authors": [
                {
                    "name": "Pádraic Brady",
                    "email": "padraic.brady@gmail.com",
                    "homepage": "http://blog.astrumfutura.com"
                },
                {
                    "name": "Dave Marshall",
                    "email": "dave.marshall@atstsolutions.co.uk",
                    "homepage": "http://davedevelopment.co.uk"
                }
            ],
            "description": "Mockery is a simple yet flexible PHP mock object framework for use in unit testing with PHPUnit, PHPSpec or any other testing framework. Its core goal is to offer a test double framework with a succinct API capable of clearly defining all possible object operations and interactions using a human readable Domain Specific Language (DSL). Designed as a drop in alternative to PHPUnit's phpunit-mock-objects library, Mockery is easy to integrate with PHPUnit and can operate alongside phpunit-mock-objects without the World ending.",
            "homepage": "http://github.com/padraic/mockery",
            "keywords": [
                "BDD",
                "TDD",
                "library",
                "mock",
                "mock objects",
                "mockery",
                "stub",
                "test",
                "test double",
                "testing"
            ],
            "time": "2018-11-13T20:50:16+00:00"
        },
        {
            "name": "phpdocumentor/reflection-common",
            "version": "1.0.1",
            "source": {
                "type": "git",
                "url": "https://github.com/phpDocumentor/ReflectionCommon.git",
                "reference": "21bdeb5f65d7ebf9f43b1b25d404f87deab5bfb6"
            },
            "dist": {
                "type": "zip",
                "url": "https://api.github.com/repos/phpDocumentor/ReflectionCommon/zipball/21bdeb5f65d7ebf9f43b1b25d404f87deab5bfb6",
                "reference": "21bdeb5f65d7ebf9f43b1b25d404f87deab5bfb6",
                "shasum": ""
            },
            "require": {
                "php": ">=5.5"
            },
            "require-dev": {
                "phpunit/phpunit": "^4.6"
            },
            "type": "library",
            "extra": {
                "branch-alias": {
                    "dev-master": "1.0.x-dev"
                }
            },
            "autoload": {
                "psr-4": {
                    "phpDocumentor\\Reflection\\": [
                        "src"
                    ]
                }
            },
            "notification-url": "https://packagist.org/downloads/",
            "license": [
                "MIT"
            ],
            "authors": [
                {
                    "name": "Jaap van Otterdijk",
                    "email": "opensource@ijaap.nl"
                }
            ],
            "description": "Common reflection classes used by phpdocumentor to reflect the code structure",
            "homepage": "http://www.phpdoc.org",
            "keywords": [
                "FQSEN",
                "phpDocumentor",
                "phpdoc",
                "reflection",
                "static analysis"
            ],
            "time": "2017-09-11T18:02:19+00:00"
        },
        {
            "name": "phpdocumentor/reflection-docblock",
            "version": "3.2.2",
            "source": {
                "type": "git",
                "url": "https://github.com/phpDocumentor/ReflectionDocBlock.git",
                "reference": "4aada1f93c72c35e22fb1383b47fee43b8f1d157"
            },
            "dist": {
                "type": "zip",
                "url": "https://api.github.com/repos/phpDocumentor/ReflectionDocBlock/zipball/4aada1f93c72c35e22fb1383b47fee43b8f1d157",
                "reference": "4aada1f93c72c35e22fb1383b47fee43b8f1d157",
                "shasum": ""
            },
            "require": {
                "php": ">=5.5",
                "phpdocumentor/reflection-common": "^1.0@dev",
                "phpdocumentor/type-resolver": "^0.3.0",
                "webmozart/assert": "^1.0"
            },
            "require-dev": {
                "mockery/mockery": "^0.9.4",
                "phpunit/phpunit": "^4.4"
            },
            "type": "library",
            "autoload": {
                "psr-4": {
                    "phpDocumentor\\Reflection\\": [
                        "src/"
                    ]
                }
            },
            "notification-url": "https://packagist.org/downloads/",
            "license": [
                "MIT"
            ],
            "authors": [
                {
                    "name": "Mike van Riel",
                    "email": "me@mikevanriel.com"
                }
            ],
            "description": "With this component, a library can provide support for annotations via DocBlocks or otherwise retrieve information that is embedded in a DocBlock.",
            "time": "2017-08-08T06:39:58+00:00"
        },
        {
            "name": "phpdocumentor/type-resolver",
            "version": "0.3.0",
            "source": {
                "type": "git",
                "url": "https://github.com/phpDocumentor/TypeResolver.git",
                "reference": "fb3933512008d8162b3cdf9e18dba9309b7c3773"
            },
            "dist": {
                "type": "zip",
                "url": "https://api.github.com/repos/phpDocumentor/TypeResolver/zipball/fb3933512008d8162b3cdf9e18dba9309b7c3773",
                "reference": "fb3933512008d8162b3cdf9e18dba9309b7c3773",
                "shasum": ""
            },
            "require": {
                "php": "^5.5 || ^7.0",
                "phpdocumentor/reflection-common": "^1.0"
            },
            "require-dev": {
                "mockery/mockery": "^0.9.4",
                "phpunit/phpunit": "^5.2||^4.8.24"
            },
            "type": "library",
            "extra": {
                "branch-alias": {
                    "dev-master": "1.0.x-dev"
                }
            },
            "autoload": {
                "psr-4": {
                    "phpDocumentor\\Reflection\\": [
                        "src/"
                    ]
                }
            },
            "notification-url": "https://packagist.org/downloads/",
            "license": [
                "MIT"
            ],
            "authors": [
                {
                    "name": "Mike van Riel",
                    "email": "me@mikevanriel.com"
                }
            ],
            "time": "2017-06-03T08:32:36+00:00"
        },
        {
            "name": "phpspec/prophecy",
            "version": "1.8.0",
            "source": {
                "type": "git",
                "url": "https://github.com/phpspec/prophecy.git",
                "reference": "4ba436b55987b4bf311cb7c6ba82aa528aac0a06"
            },
            "dist": {
                "type": "zip",
                "url": "https://api.github.com/repos/phpspec/prophecy/zipball/4ba436b55987b4bf311cb7c6ba82aa528aac0a06",
                "reference": "4ba436b55987b4bf311cb7c6ba82aa528aac0a06",
                "shasum": ""
            },
            "require": {
                "doctrine/instantiator": "^1.0.2",
                "php": "^5.3|^7.0",
                "phpdocumentor/reflection-docblock": "^2.0|^3.0.2|^4.0",
                "sebastian/comparator": "^1.1|^2.0|^3.0",
                "sebastian/recursion-context": "^1.0|^2.0|^3.0"
            },
            "require-dev": {
                "phpspec/phpspec": "^2.5|^3.2",
                "phpunit/phpunit": "^4.8.35 || ^5.7 || ^6.5 || ^7.1"
            },
            "type": "library",
            "extra": {
                "branch-alias": {
                    "dev-master": "1.8.x-dev"
                }
            },
            "autoload": {
                "psr-0": {
                    "Prophecy\\": "src/"
                }
            },
            "notification-url": "https://packagist.org/downloads/",
            "license": [
                "MIT"
            ],
            "authors": [
                {
                    "name": "Konstantin Kudryashov",
                    "email": "ever.zet@gmail.com",
                    "homepage": "http://everzet.com"
                },
                {
                    "name": "Marcello Duarte",
                    "email": "marcello.duarte@gmail.com"
                }
            ],
            "description": "Highly opinionated mocking framework for PHP 5.3+",
            "homepage": "https://github.com/phpspec/prophecy",
            "keywords": [
                "Double",
                "Dummy",
                "fake",
                "mock",
                "spy",
                "stub"
            ],
            "time": "2018-08-05T17:53:17+00:00"
        },
        {
            "name": "phpunit/php-code-coverage",
            "version": "2.2.4",
            "source": {
                "type": "git",
                "url": "https://github.com/sebastianbergmann/php-code-coverage.git",
                "reference": "eabf68b476ac7d0f73793aada060f1c1a9bf8979"
            },
            "dist": {
                "type": "zip",
                "url": "https://api.github.com/repos/sebastianbergmann/php-code-coverage/zipball/eabf68b476ac7d0f73793aada060f1c1a9bf8979",
                "reference": "eabf68b476ac7d0f73793aada060f1c1a9bf8979",
                "shasum": ""
            },
            "require": {
                "php": ">=5.3.3",
                "phpunit/php-file-iterator": "~1.3",
                "phpunit/php-text-template": "~1.2",
                "phpunit/php-token-stream": "~1.3",
                "sebastian/environment": "^1.3.2",
                "sebastian/version": "~1.0"
            },
            "require-dev": {
                "ext-xdebug": ">=2.1.4",
                "phpunit/phpunit": "~4"
            },
            "suggest": {
                "ext-dom": "*",
                "ext-xdebug": ">=2.2.1",
                "ext-xmlwriter": "*"
            },
            "type": "library",
            "extra": {
                "branch-alias": {
                    "dev-master": "2.2.x-dev"
                }
            },
            "autoload": {
                "classmap": [
                    "src/"
                ]
            },
            "notification-url": "https://packagist.org/downloads/",
            "license": [
                "BSD-3-Clause"
            ],
            "authors": [
                {
                    "name": "Sebastian Bergmann",
                    "email": "sb@sebastian-bergmann.de",
                    "role": "lead"
                }
            ],
            "description": "Library that provides collection, processing, and rendering functionality for PHP code coverage information.",
            "homepage": "https://github.com/sebastianbergmann/php-code-coverage",
            "keywords": [
                "coverage",
                "testing",
                "xunit"
            ],
            "time": "2015-10-06T15:47:00+00:00"
        },
        {
            "name": "phpunit/php-file-iterator",
            "version": "1.4.5",
            "source": {
                "type": "git",
                "url": "https://github.com/sebastianbergmann/php-file-iterator.git",
                "reference": "730b01bc3e867237eaac355e06a36b85dd93a8b4"
            },
            "dist": {
                "type": "zip",
                "url": "https://api.github.com/repos/sebastianbergmann/php-file-iterator/zipball/730b01bc3e867237eaac355e06a36b85dd93a8b4",
                "reference": "730b01bc3e867237eaac355e06a36b85dd93a8b4",
                "shasum": ""
            },
            "require": {
                "php": ">=5.3.3"
            },
            "type": "library",
            "extra": {
                "branch-alias": {
                    "dev-master": "1.4.x-dev"
                }
            },
            "autoload": {
                "classmap": [
                    "src/"
                ]
            },
            "notification-url": "https://packagist.org/downloads/",
            "license": [
                "BSD-3-Clause"
            ],
            "authors": [
                {
                    "name": "Sebastian Bergmann",
                    "email": "sb@sebastian-bergmann.de",
                    "role": "lead"
                }
            ],
            "description": "FilterIterator implementation that filters files based on a list of suffixes.",
            "homepage": "https://github.com/sebastianbergmann/php-file-iterator/",
            "keywords": [
                "filesystem",
                "iterator"
            ],
            "time": "2017-11-27T13:52:08+00:00"
        },
        {
            "name": "phpunit/php-text-template",
            "version": "1.2.1",
            "source": {
                "type": "git",
                "url": "https://github.com/sebastianbergmann/php-text-template.git",
                "reference": "31f8b717e51d9a2afca6c9f046f5d69fc27c8686"
            },
            "dist": {
                "type": "zip",
                "url": "https://api.github.com/repos/sebastianbergmann/php-text-template/zipball/31f8b717e51d9a2afca6c9f046f5d69fc27c8686",
                "reference": "31f8b717e51d9a2afca6c9f046f5d69fc27c8686",
                "shasum": ""
            },
            "require": {
                "php": ">=5.3.3"
            },
            "type": "library",
            "autoload": {
                "classmap": [
                    "src/"
                ]
            },
            "notification-url": "https://packagist.org/downloads/",
            "license": [
                "BSD-3-Clause"
            ],
            "authors": [
                {
                    "name": "Sebastian Bergmann",
                    "email": "sebastian@phpunit.de",
                    "role": "lead"
                }
            ],
            "description": "Simple template engine.",
            "homepage": "https://github.com/sebastianbergmann/php-text-template/",
            "keywords": [
                "template"
            ],
            "time": "2015-06-21T13:50:34+00:00"
        },
        {
            "name": "phpunit/php-timer",
            "version": "1.0.9",
            "source": {
                "type": "git",
                "url": "https://github.com/sebastianbergmann/php-timer.git",
                "reference": "3dcf38ca72b158baf0bc245e9184d3fdffa9c46f"
            },
            "dist": {
                "type": "zip",
                "url": "https://api.github.com/repos/sebastianbergmann/php-timer/zipball/3dcf38ca72b158baf0bc245e9184d3fdffa9c46f",
                "reference": "3dcf38ca72b158baf0bc245e9184d3fdffa9c46f",
                "shasum": ""
            },
            "require": {
                "php": "^5.3.3 || ^7.0"
            },
            "require-dev": {
                "phpunit/phpunit": "^4.8.35 || ^5.7 || ^6.0"
            },
            "type": "library",
            "extra": {
                "branch-alias": {
                    "dev-master": "1.0-dev"
                }
            },
            "autoload": {
                "classmap": [
                    "src/"
                ]
            },
            "notification-url": "https://packagist.org/downloads/",
            "license": [
                "BSD-3-Clause"
            ],
            "authors": [
                {
                    "name": "Sebastian Bergmann",
                    "email": "sb@sebastian-bergmann.de",
                    "role": "lead"
                }
            ],
            "description": "Utility class for timing",
            "homepage": "https://github.com/sebastianbergmann/php-timer/",
            "keywords": [
                "timer"
            ],
            "time": "2017-02-26T11:10:40+00:00"
        },
        {
            "name": "phpunit/php-token-stream",
            "version": "1.4.12",
            "source": {
                "type": "git",
                "url": "https://github.com/sebastianbergmann/php-token-stream.git",
                "reference": "1ce90ba27c42e4e44e6d8458241466380b51fa16"
            },
            "dist": {
                "type": "zip",
                "url": "https://api.github.com/repos/sebastianbergmann/php-token-stream/zipball/1ce90ba27c42e4e44e6d8458241466380b51fa16",
                "reference": "1ce90ba27c42e4e44e6d8458241466380b51fa16",
                "shasum": ""
            },
            "require": {
                "ext-tokenizer": "*",
                "php": ">=5.3.3"
            },
            "require-dev": {
                "phpunit/phpunit": "~4.2"
            },
            "type": "library",
            "extra": {
                "branch-alias": {
                    "dev-master": "1.4-dev"
                }
            },
            "autoload": {
                "classmap": [
                    "src/"
                ]
            },
            "notification-url": "https://packagist.org/downloads/",
            "license": [
                "BSD-3-Clause"
            ],
            "authors": [
                {
                    "name": "Sebastian Bergmann",
                    "email": "sebastian@phpunit.de"
                }
            ],
            "description": "Wrapper around PHP's tokenizer extension.",
            "homepage": "https://github.com/sebastianbergmann/php-token-stream/",
            "keywords": [
                "tokenizer"
            ],
            "time": "2017-12-04T08:55:13+00:00"
        },
        {
            "name": "phpunit/phpunit",
            "version": "4.8.36",
            "source": {
                "type": "git",
                "url": "https://github.com/sebastianbergmann/phpunit.git",
                "reference": "46023de9a91eec7dfb06cc56cb4e260017298517"
            },
            "dist": {
                "type": "zip",
                "url": "https://api.github.com/repos/sebastianbergmann/phpunit/zipball/46023de9a91eec7dfb06cc56cb4e260017298517",
                "reference": "46023de9a91eec7dfb06cc56cb4e260017298517",
                "shasum": ""
            },
            "require": {
                "ext-dom": "*",
                "ext-json": "*",
                "ext-pcre": "*",
                "ext-reflection": "*",
                "ext-spl": "*",
                "php": ">=5.3.3",
                "phpspec/prophecy": "^1.3.1",
                "phpunit/php-code-coverage": "~2.1",
                "phpunit/php-file-iterator": "~1.4",
                "phpunit/php-text-template": "~1.2",
                "phpunit/php-timer": "^1.0.6",
                "phpunit/phpunit-mock-objects": "~2.3",
                "sebastian/comparator": "~1.2.2",
                "sebastian/diff": "~1.2",
                "sebastian/environment": "~1.3",
                "sebastian/exporter": "~1.2",
                "sebastian/global-state": "~1.0",
                "sebastian/version": "~1.0",
                "symfony/yaml": "~2.1|~3.0"
            },
            "suggest": {
                "phpunit/php-invoker": "~1.1"
            },
            "bin": [
                "phpunit"
            ],
            "type": "library",
            "extra": {
                "branch-alias": {
                    "dev-master": "4.8.x-dev"
                }
            },
            "autoload": {
                "classmap": [
                    "src/"
                ]
            },
            "notification-url": "https://packagist.org/downloads/",
            "license": [
                "BSD-3-Clause"
            ],
            "authors": [
                {
                    "name": "Sebastian Bergmann",
                    "email": "sebastian@phpunit.de",
                    "role": "lead"
                }
            ],
            "description": "The PHP Unit Testing framework.",
            "homepage": "https://phpunit.de/",
            "keywords": [
                "phpunit",
                "testing",
                "xunit"
            ],
            "time": "2017-06-21T08:07:12+00:00"
        },
        {
            "name": "phpunit/phpunit-mock-objects",
            "version": "2.3.8",
            "source": {
                "type": "git",
                "url": "https://github.com/sebastianbergmann/phpunit-mock-objects.git",
                "reference": "ac8e7a3db35738d56ee9a76e78a4e03d97628983"
            },
            "dist": {
                "type": "zip",
                "url": "https://api.github.com/repos/sebastianbergmann/phpunit-mock-objects/zipball/ac8e7a3db35738d56ee9a76e78a4e03d97628983",
                "reference": "ac8e7a3db35738d56ee9a76e78a4e03d97628983",
                "shasum": ""
            },
            "require": {
                "doctrine/instantiator": "^1.0.2",
                "php": ">=5.3.3",
                "phpunit/php-text-template": "~1.2",
                "sebastian/exporter": "~1.2"
            },
            "require-dev": {
                "phpunit/phpunit": "~4.4"
            },
            "suggest": {
                "ext-soap": "*"
            },
            "type": "library",
            "extra": {
                "branch-alias": {
                    "dev-master": "2.3.x-dev"
                }
            },
            "autoload": {
                "classmap": [
                    "src/"
                ]
            },
            "notification-url": "https://packagist.org/downloads/",
            "license": [
                "BSD-3-Clause"
            ],
            "authors": [
                {
                    "name": "Sebastian Bergmann",
                    "email": "sb@sebastian-bergmann.de",
                    "role": "lead"
                }
            ],
            "description": "Mock Object library for PHPUnit",
            "homepage": "https://github.com/sebastianbergmann/phpunit-mock-objects/",
            "keywords": [
                "mock",
                "xunit"
            ],
            "time": "2015-10-02T06:51:40+00:00"
        },
        {
            "name": "ralouphie/getallheaders",
            "version": "2.0.5",
            "source": {
                "type": "git",
                "url": "https://github.com/ralouphie/getallheaders.git",
                "reference": "5601c8a83fbba7ef674a7369456d12f1e0d0eafa"
            },
            "dist": {
                "type": "zip",
                "url": "https://api.github.com/repos/ralouphie/getallheaders/zipball/5601c8a83fbba7ef674a7369456d12f1e0d0eafa",
                "reference": "5601c8a83fbba7ef674a7369456d12f1e0d0eafa",
                "shasum": ""
            },
            "require": {
                "php": ">=5.3"
            },
            "require-dev": {
                "phpunit/phpunit": "~3.7.0",
                "satooshi/php-coveralls": ">=1.0"
            },
            "type": "library",
            "autoload": {
                "files": [
                    "src/getallheaders.php"
                ]
            },
            "notification-url": "https://packagist.org/downloads/",
            "license": [
                "MIT"
            ],
            "authors": [
                {
                    "name": "Ralph Khattar",
                    "email": "ralph.khattar@gmail.com"
                }
            ],
            "description": "A polyfill for getallheaders.",
            "time": "2016-02-11T07:05:27+00:00"
        },
        {
            "name": "sebastian/comparator",
            "version": "1.2.4",
            "source": {
                "type": "git",
                "url": "https://github.com/sebastianbergmann/comparator.git",
                "reference": "2b7424b55f5047b47ac6e5ccb20b2aea4011d9be"
            },
            "dist": {
                "type": "zip",
                "url": "https://api.github.com/repos/sebastianbergmann/comparator/zipball/2b7424b55f5047b47ac6e5ccb20b2aea4011d9be",
                "reference": "2b7424b55f5047b47ac6e5ccb20b2aea4011d9be",
                "shasum": ""
            },
            "require": {
                "php": ">=5.3.3",
                "sebastian/diff": "~1.2",
                "sebastian/exporter": "~1.2 || ~2.0"
            },
            "require-dev": {
                "phpunit/phpunit": "~4.4"
            },
            "type": "library",
            "extra": {
                "branch-alias": {
                    "dev-master": "1.2.x-dev"
                }
            },
            "autoload": {
                "classmap": [
                    "src/"
                ]
            },
            "notification-url": "https://packagist.org/downloads/",
            "license": [
                "BSD-3-Clause"
            ],
            "authors": [
                {
                    "name": "Jeff Welch",
                    "email": "whatthejeff@gmail.com"
                },
                {
                    "name": "Volker Dusch",
                    "email": "github@wallbash.com"
                },
                {
                    "name": "Bernhard Schussek",
                    "email": "bschussek@2bepublished.at"
                },
                {
                    "name": "Sebastian Bergmann",
                    "email": "sebastian@phpunit.de"
                }
            ],
            "description": "Provides the functionality to compare PHP values for equality",
            "homepage": "http://www.github.com/sebastianbergmann/comparator",
            "keywords": [
                "comparator",
                "compare",
                "equality"
            ],
            "time": "2017-01-29T09:50:25+00:00"
        },
        {
            "name": "sebastian/diff",
            "version": "1.4.3",
            "source": {
                "type": "git",
                "url": "https://github.com/sebastianbergmann/diff.git",
                "reference": "7f066a26a962dbe58ddea9f72a4e82874a3975a4"
            },
            "dist": {
                "type": "zip",
                "url": "https://api.github.com/repos/sebastianbergmann/diff/zipball/7f066a26a962dbe58ddea9f72a4e82874a3975a4",
                "reference": "7f066a26a962dbe58ddea9f72a4e82874a3975a4",
                "shasum": ""
            },
            "require": {
                "php": "^5.3.3 || ^7.0"
            },
            "require-dev": {
                "phpunit/phpunit": "^4.8.35 || ^5.7 || ^6.0"
            },
            "type": "library",
            "extra": {
                "branch-alias": {
                    "dev-master": "1.4-dev"
                }
            },
            "autoload": {
                "classmap": [
                    "src/"
                ]
            },
            "notification-url": "https://packagist.org/downloads/",
            "license": [
                "BSD-3-Clause"
            ],
            "authors": [
                {
                    "name": "Kore Nordmann",
                    "email": "mail@kore-nordmann.de"
                },
                {
                    "name": "Sebastian Bergmann",
                    "email": "sebastian@phpunit.de"
                }
            ],
            "description": "Diff implementation",
            "homepage": "https://github.com/sebastianbergmann/diff",
            "keywords": [
                "diff"
            ],
            "time": "2017-05-22T07:24:03+00:00"
        },
        {
            "name": "sebastian/environment",
            "version": "1.3.8",
            "source": {
                "type": "git",
                "url": "https://github.com/sebastianbergmann/environment.git",
                "reference": "be2c607e43ce4c89ecd60e75c6a85c126e754aea"
            },
            "dist": {
                "type": "zip",
                "url": "https://api.github.com/repos/sebastianbergmann/environment/zipball/be2c607e43ce4c89ecd60e75c6a85c126e754aea",
                "reference": "be2c607e43ce4c89ecd60e75c6a85c126e754aea",
                "shasum": ""
            },
            "require": {
                "php": "^5.3.3 || ^7.0"
            },
            "require-dev": {
                "phpunit/phpunit": "^4.8 || ^5.0"
            },
            "type": "library",
            "extra": {
                "branch-alias": {
                    "dev-master": "1.3.x-dev"
                }
            },
            "autoload": {
                "classmap": [
                    "src/"
                ]
            },
            "notification-url": "https://packagist.org/downloads/",
            "license": [
                "BSD-3-Clause"
            ],
            "authors": [
                {
                    "name": "Sebastian Bergmann",
                    "email": "sebastian@phpunit.de"
                }
            ],
            "description": "Provides functionality to handle HHVM/PHP environments",
            "homepage": "http://www.github.com/sebastianbergmann/environment",
            "keywords": [
                "Xdebug",
                "environment",
                "hhvm"
            ],
            "time": "2016-08-18T05:49:44+00:00"
        },
        {
            "name": "sebastian/exporter",
            "version": "1.2.2",
            "source": {
                "type": "git",
                "url": "https://github.com/sebastianbergmann/exporter.git",
                "reference": "42c4c2eec485ee3e159ec9884f95b431287edde4"
            },
            "dist": {
                "type": "zip",
                "url": "https://api.github.com/repos/sebastianbergmann/exporter/zipball/42c4c2eec485ee3e159ec9884f95b431287edde4",
                "reference": "42c4c2eec485ee3e159ec9884f95b431287edde4",
                "shasum": ""
            },
            "require": {
                "php": ">=5.3.3",
                "sebastian/recursion-context": "~1.0"
            },
            "require-dev": {
                "ext-mbstring": "*",
                "phpunit/phpunit": "~4.4"
            },
            "type": "library",
            "extra": {
                "branch-alias": {
                    "dev-master": "1.3.x-dev"
                }
            },
            "autoload": {
                "classmap": [
                    "src/"
                ]
            },
            "notification-url": "https://packagist.org/downloads/",
            "license": [
                "BSD-3-Clause"
            ],
            "authors": [
                {
                    "name": "Jeff Welch",
                    "email": "whatthejeff@gmail.com"
                },
                {
                    "name": "Volker Dusch",
                    "email": "github@wallbash.com"
                },
                {
                    "name": "Bernhard Schussek",
                    "email": "bschussek@2bepublished.at"
                },
                {
                    "name": "Sebastian Bergmann",
                    "email": "sebastian@phpunit.de"
                },
                {
                    "name": "Adam Harvey",
                    "email": "aharvey@php.net"
                }
            ],
            "description": "Provides the functionality to export PHP variables for visualization",
            "homepage": "http://www.github.com/sebastianbergmann/exporter",
            "keywords": [
                "export",
                "exporter"
            ],
            "time": "2016-06-17T09:04:28+00:00"
        },
        {
            "name": "sebastian/global-state",
            "version": "1.1.1",
            "source": {
                "type": "git",
                "url": "https://github.com/sebastianbergmann/global-state.git",
                "reference": "bc37d50fea7d017d3d340f230811c9f1d7280af4"
            },
            "dist": {
                "type": "zip",
                "url": "https://api.github.com/repos/sebastianbergmann/global-state/zipball/bc37d50fea7d017d3d340f230811c9f1d7280af4",
                "reference": "bc37d50fea7d017d3d340f230811c9f1d7280af4",
                "shasum": ""
            },
            "require": {
                "php": ">=5.3.3"
            },
            "require-dev": {
                "phpunit/phpunit": "~4.2"
            },
            "suggest": {
                "ext-uopz": "*"
            },
            "type": "library",
            "extra": {
                "branch-alias": {
                    "dev-master": "1.0-dev"
                }
            },
            "autoload": {
                "classmap": [
                    "src/"
                ]
            },
            "notification-url": "https://packagist.org/downloads/",
            "license": [
                "BSD-3-Clause"
            ],
            "authors": [
                {
                    "name": "Sebastian Bergmann",
                    "email": "sebastian@phpunit.de"
                }
            ],
            "description": "Snapshotting of global state",
            "homepage": "http://www.github.com/sebastianbergmann/global-state",
            "keywords": [
                "global state"
            ],
            "time": "2015-10-12T03:26:01+00:00"
        },
        {
            "name": "sebastian/recursion-context",
            "version": "1.0.5",
            "source": {
                "type": "git",
                "url": "https://github.com/sebastianbergmann/recursion-context.git",
                "reference": "b19cc3298482a335a95f3016d2f8a6950f0fbcd7"
            },
            "dist": {
                "type": "zip",
                "url": "https://api.github.com/repos/sebastianbergmann/recursion-context/zipball/b19cc3298482a335a95f3016d2f8a6950f0fbcd7",
                "reference": "b19cc3298482a335a95f3016d2f8a6950f0fbcd7",
                "shasum": ""
            },
            "require": {
                "php": ">=5.3.3"
            },
            "require-dev": {
                "phpunit/phpunit": "~4.4"
            },
            "type": "library",
            "extra": {
                "branch-alias": {
                    "dev-master": "1.0.x-dev"
                }
            },
            "autoload": {
                "classmap": [
                    "src/"
                ]
            },
            "notification-url": "https://packagist.org/downloads/",
            "license": [
                "BSD-3-Clause"
            ],
            "authors": [
                {
                    "name": "Jeff Welch",
                    "email": "whatthejeff@gmail.com"
                },
                {
                    "name": "Sebastian Bergmann",
                    "email": "sebastian@phpunit.de"
                },
                {
                    "name": "Adam Harvey",
                    "email": "aharvey@php.net"
                }
            ],
            "description": "Provides functionality to recursively process PHP variables",
            "homepage": "http://www.github.com/sebastianbergmann/recursion-context",
            "time": "2016-10-03T07:41:43+00:00"
        },
        {
            "name": "sebastian/version",
            "version": "1.0.6",
            "source": {
                "type": "git",
                "url": "https://github.com/sebastianbergmann/version.git",
                "reference": "58b3a85e7999757d6ad81c787a1fbf5ff6c628c6"
            },
            "dist": {
                "type": "zip",
                "url": "https://api.github.com/repos/sebastianbergmann/version/zipball/58b3a85e7999757d6ad81c787a1fbf5ff6c628c6",
                "reference": "58b3a85e7999757d6ad81c787a1fbf5ff6c628c6",
                "shasum": ""
            },
            "type": "library",
            "autoload": {
                "classmap": [
                    "src/"
                ]
            },
            "notification-url": "https://packagist.org/downloads/",
            "license": [
                "BSD-3-Clause"
            ],
            "authors": [
                {
                    "name": "Sebastian Bergmann",
                    "email": "sebastian@phpunit.de",
                    "role": "lead"
                }
            ],
            "description": "Library that helps with managing the version number of Git-hosted PHP projects",
            "homepage": "https://github.com/sebastianbergmann/version",
            "time": "2015-06-21T13:59:46+00:00"
        },
        {
            "name": "symfony/browser-kit",
            "version": "v3.4.19",
            "source": {
                "type": "git",
                "url": "https://github.com/symfony/browser-kit.git",
                "reference": "49465af22d94c8d427c51facbf8137eb285b9726"
            },
            "dist": {
                "type": "zip",
                "url": "https://api.github.com/repos/symfony/browser-kit/zipball/49465af22d94c8d427c51facbf8137eb285b9726",
                "reference": "49465af22d94c8d427c51facbf8137eb285b9726",
                "shasum": ""
            },
            "require": {
                "php": "^5.5.9|>=7.0.8",
                "symfony/dom-crawler": "~2.8|~3.0|~4.0"
            },
            "require-dev": {
                "symfony/css-selector": "~2.8|~3.0|~4.0",
                "symfony/process": "~2.8|~3.0|~4.0"
            },
            "suggest": {
                "symfony/process": ""
            },
            "type": "library",
            "extra": {
                "branch-alias": {
                    "dev-master": "3.4-dev"
                }
            },
            "autoload": {
                "psr-4": {
                    "Symfony\\Component\\BrowserKit\\": ""
                },
                "exclude-from-classmap": [
                    "/Tests/"
                ]
            },
            "notification-url": "https://packagist.org/downloads/",
            "license": [
                "MIT"
            ],
            "authors": [
                {
                    "name": "Fabien Potencier",
                    "email": "fabien@symfony.com"
                },
                {
                    "name": "Symfony Community",
                    "homepage": "https://symfony.com/contributors"
                }
            ],
            "description": "Symfony BrowserKit Component",
            "homepage": "https://symfony.com",
            "time": "2018-11-26T10:17:44+00:00"
        },
        {
            "name": "symfony/console",
            "version": "v3.4.19",
            "source": {
                "type": "git",
                "url": "https://github.com/symfony/console.git",
                "reference": "8f80fc39bbc3b7c47ee54ba7aa2653521ace94bb"
            },
            "dist": {
                "type": "zip",
                "url": "https://api.github.com/repos/symfony/console/zipball/8f80fc39bbc3b7c47ee54ba7aa2653521ace94bb",
                "reference": "8f80fc39bbc3b7c47ee54ba7aa2653521ace94bb",
                "shasum": ""
            },
            "require": {
                "php": "^5.5.9|>=7.0.8",
                "symfony/debug": "~2.8|~3.0|~4.0",
                "symfony/polyfill-mbstring": "~1.0"
            },
            "conflict": {
                "symfony/dependency-injection": "<3.4",
                "symfony/process": "<3.3"
            },
            "require-dev": {
                "psr/log": "~1.0",
                "symfony/config": "~3.3|~4.0",
                "symfony/dependency-injection": "~3.4|~4.0",
                "symfony/event-dispatcher": "~2.8|~3.0|~4.0",
                "symfony/lock": "~3.4|~4.0",
                "symfony/process": "~3.3|~4.0"
            },
            "suggest": {
                "psr/log-implementation": "For using the console logger",
                "symfony/event-dispatcher": "",
                "symfony/lock": "",
                "symfony/process": ""
            },
            "type": "library",
            "extra": {
                "branch-alias": {
                    "dev-master": "3.4-dev"
                }
            },
            "autoload": {
                "psr-4": {
                    "Symfony\\Component\\Console\\": ""
                },
                "exclude-from-classmap": [
                    "/Tests/"
                ]
            },
            "notification-url": "https://packagist.org/downloads/",
            "license": [
                "MIT"
            ],
            "authors": [
                {
                    "name": "Fabien Potencier",
                    "email": "fabien@symfony.com"
                },
                {
                    "name": "Symfony Community",
                    "homepage": "https://symfony.com/contributors"
                }
            ],
            "description": "Symfony Console Component",
            "homepage": "https://symfony.com",
            "time": "2018-11-26T12:48:07+00:00"
        },
        {
            "name": "symfony/css-selector",
            "version": "v3.4.19",
            "source": {
                "type": "git",
                "url": "https://github.com/symfony/css-selector.git",
                "reference": "345b9a48595d1ab9630db791dbc3e721bf0233e8"
            },
            "dist": {
                "type": "zip",
                "url": "https://api.github.com/repos/symfony/css-selector/zipball/345b9a48595d1ab9630db791dbc3e721bf0233e8",
                "reference": "345b9a48595d1ab9630db791dbc3e721bf0233e8",
                "shasum": ""
            },
            "require": {
                "php": "^5.5.9|>=7.0.8"
            },
            "type": "library",
            "extra": {
                "branch-alias": {
                    "dev-master": "3.4-dev"
                }
            },
            "autoload": {
                "psr-4": {
                    "Symfony\\Component\\CssSelector\\": ""
                },
                "exclude-from-classmap": [
                    "/Tests/"
                ]
            },
            "notification-url": "https://packagist.org/downloads/",
            "license": [
                "MIT"
            ],
            "authors": [
                {
                    "name": "Jean-François Simon",
                    "email": "jeanfrancois.simon@sensiolabs.com"
                },
                {
                    "name": "Fabien Potencier",
                    "email": "fabien@symfony.com"
                },
                {
                    "name": "Symfony Community",
                    "homepage": "https://symfony.com/contributors"
                }
            ],
            "description": "Symfony CssSelector Component",
            "homepage": "https://symfony.com",
            "time": "2018-11-11T19:48:54+00:00"
        },
        {
            "name": "symfony/debug",
            "version": "v3.4.19",
            "source": {
                "type": "git",
                "url": "https://github.com/symfony/debug.git",
                "reference": "2016b3eec2e49c127dd02d0ef44a35c53181560d"
            },
            "dist": {
                "type": "zip",
                "url": "https://api.github.com/repos/symfony/debug/zipball/2016b3eec2e49c127dd02d0ef44a35c53181560d",
                "reference": "2016b3eec2e49c127dd02d0ef44a35c53181560d",
                "shasum": ""
            },
            "require": {
                "php": "^5.5.9|>=7.0.8",
                "psr/log": "~1.0"
            },
            "conflict": {
                "symfony/http-kernel": ">=2.3,<2.3.24|~2.4.0|>=2.5,<2.5.9|>=2.6,<2.6.2"
            },
            "require-dev": {
                "symfony/http-kernel": "~2.8|~3.0|~4.0"
            },
            "type": "library",
            "extra": {
                "branch-alias": {
                    "dev-master": "3.4-dev"
                }
            },
            "autoload": {
                "psr-4": {
                    "Symfony\\Component\\Debug\\": ""
                },
                "exclude-from-classmap": [
                    "/Tests/"
                ]
            },
            "notification-url": "https://packagist.org/downloads/",
            "license": [
                "MIT"
            ],
            "authors": [
                {
                    "name": "Fabien Potencier",
                    "email": "fabien@symfony.com"
                },
                {
                    "name": "Symfony Community",
                    "homepage": "https://symfony.com/contributors"
                }
            ],
            "description": "Symfony Debug Component",
            "homepage": "https://symfony.com",
            "time": "2018-11-11T19:48:54+00:00"
        },
        {
            "name": "symfony/dom-crawler",
            "version": "v3.4.19",
            "source": {
                "type": "git",
                "url": "https://github.com/symfony/dom-crawler.git",
                "reference": "b6e94248eb4f8602a5825301b0bea1eb8cc82cfa"
            },
            "dist": {
                "type": "zip",
                "url": "https://api.github.com/repos/symfony/dom-crawler/zipball/b6e94248eb4f8602a5825301b0bea1eb8cc82cfa",
                "reference": "b6e94248eb4f8602a5825301b0bea1eb8cc82cfa",
                "shasum": ""
            },
            "require": {
                "php": "^5.5.9|>=7.0.8",
                "symfony/polyfill-ctype": "~1.8",
                "symfony/polyfill-mbstring": "~1.0"
            },
            "require-dev": {
                "symfony/css-selector": "~2.8|~3.0|~4.0"
            },
            "suggest": {
                "symfony/css-selector": ""
            },
            "type": "library",
            "extra": {
                "branch-alias": {
                    "dev-master": "3.4-dev"
                }
            },
            "autoload": {
                "psr-4": {
                    "Symfony\\Component\\DomCrawler\\": ""
                },
                "exclude-from-classmap": [
                    "/Tests/"
                ]
            },
            "notification-url": "https://packagist.org/downloads/",
            "license": [
                "MIT"
            ],
            "authors": [
                {
                    "name": "Fabien Potencier",
                    "email": "fabien@symfony.com"
                },
                {
                    "name": "Symfony Community",
                    "homepage": "https://symfony.com/contributors"
                }
            ],
            "description": "Symfony DomCrawler Component",
            "homepage": "https://symfony.com",
            "time": "2018-11-26T10:17:44+00:00"
        },
        {
            "name": "symfony/event-dispatcher",
            "version": "v3.4.19",
            "source": {
                "type": "git",
                "url": "https://github.com/symfony/event-dispatcher.git",
                "reference": "d365fc4416ec4980825873962ea5d1b1bca46f1a"
            },
            "dist": {
                "type": "zip",
                "url": "https://api.github.com/repos/symfony/event-dispatcher/zipball/d365fc4416ec4980825873962ea5d1b1bca46f1a",
                "reference": "d365fc4416ec4980825873962ea5d1b1bca46f1a",
                "shasum": ""
            },
            "require": {
                "php": "^5.5.9|>=7.0.8"
            },
            "conflict": {
                "symfony/dependency-injection": "<3.3"
            },
            "require-dev": {
                "psr/log": "~1.0",
                "symfony/config": "~2.8|~3.0|~4.0",
                "symfony/dependency-injection": "~3.3|~4.0",
                "symfony/expression-language": "~2.8|~3.0|~4.0",
                "symfony/stopwatch": "~2.8|~3.0|~4.0"
            },
            "suggest": {
                "symfony/dependency-injection": "",
                "symfony/http-kernel": ""
            },
            "type": "library",
            "extra": {
                "branch-alias": {
                    "dev-master": "3.4-dev"
                }
            },
            "autoload": {
                "psr-4": {
                    "Symfony\\Component\\EventDispatcher\\": ""
                },
                "exclude-from-classmap": [
                    "/Tests/"
                ]
            },
            "notification-url": "https://packagist.org/downloads/",
            "license": [
                "MIT"
            ],
            "authors": [
                {
                    "name": "Fabien Potencier",
                    "email": "fabien@symfony.com"
                },
                {
                    "name": "Symfony Community",
                    "homepage": "https://symfony.com/contributors"
                }
            ],
            "description": "Symfony EventDispatcher Component",
            "homepage": "https://symfony.com",
            "time": "2018-11-26T10:17:44+00:00"
        },
        {
            "name": "symfony/filesystem",
            "version": "v3.4.19",
            "source": {
                "type": "git",
                "url": "https://github.com/symfony/filesystem.git",
                "reference": "b49b1ca166bd109900e6a1683d9bb1115727ef2d"
            },
            "dist": {
                "type": "zip",
                "url": "https://api.github.com/repos/symfony/filesystem/zipball/b49b1ca166bd109900e6a1683d9bb1115727ef2d",
                "reference": "b49b1ca166bd109900e6a1683d9bb1115727ef2d",
                "shasum": ""
            },
            "require": {
                "php": "^5.5.9|>=7.0.8",
                "symfony/polyfill-ctype": "~1.8"
            },
            "type": "library",
            "extra": {
                "branch-alias": {
                    "dev-master": "3.4-dev"
                }
            },
            "autoload": {
                "psr-4": {
                    "Symfony\\Component\\Filesystem\\": ""
                },
                "exclude-from-classmap": [
                    "/Tests/"
                ]
            },
            "notification-url": "https://packagist.org/downloads/",
            "license": [
                "MIT"
            ],
            "authors": [
                {
                    "name": "Fabien Potencier",
                    "email": "fabien@symfony.com"
                },
                {
                    "name": "Symfony Community",
                    "homepage": "https://symfony.com/contributors"
                }
            ],
            "description": "Symfony Filesystem Component",
            "homepage": "https://symfony.com",
            "time": "2018-11-11T19:48:54+00:00"
        },
        {
            "name": "symfony/finder",
            "version": "v3.4.19",
            "source": {
                "type": "git",
                "url": "https://github.com/symfony/finder.git",
                "reference": "6cf2be5cbd0e87aa35c01f80ae0bf40b6798e442"
            },
            "dist": {
                "type": "zip",
                "url": "https://api.github.com/repos/symfony/finder/zipball/6cf2be5cbd0e87aa35c01f80ae0bf40b6798e442",
                "reference": "6cf2be5cbd0e87aa35c01f80ae0bf40b6798e442",
                "shasum": ""
            },
            "require": {
                "php": "^5.5.9|>=7.0.8"
            },
            "type": "library",
            "extra": {
                "branch-alias": {
                    "dev-master": "3.4-dev"
                }
            },
            "autoload": {
                "psr-4": {
                    "Symfony\\Component\\Finder\\": ""
                },
                "exclude-from-classmap": [
                    "/Tests/"
                ]
            },
            "notification-url": "https://packagist.org/downloads/",
            "license": [
                "MIT"
            ],
            "authors": [
                {
                    "name": "Fabien Potencier",
                    "email": "fabien@symfony.com"
                },
                {
                    "name": "Symfony Community",
                    "homepage": "https://symfony.com/contributors"
                }
            ],
            "description": "Symfony Finder Component",
            "homepage": "https://symfony.com",
            "time": "2018-11-11T19:48:54+00:00"
        },
        {
            "name": "symfony/process",
            "version": "v3.4.19",
            "source": {
                "type": "git",
                "url": "https://github.com/symfony/process.git",
                "reference": "abb46b909dd6ba0b50e10d4c10ffe6ee96dd70f2"
            },
            "dist": {
                "type": "zip",
                "url": "https://api.github.com/repos/symfony/process/zipball/abb46b909dd6ba0b50e10d4c10ffe6ee96dd70f2",
                "reference": "abb46b909dd6ba0b50e10d4c10ffe6ee96dd70f2",
                "shasum": ""
            },
            "require": {
                "php": "^5.5.9|>=7.0.8"
            },
            "type": "library",
            "extra": {
                "branch-alias": {
                    "dev-master": "3.4-dev"
                }
            },
            "autoload": {
                "psr-4": {
                    "Symfony\\Component\\Process\\": ""
                },
                "exclude-from-classmap": [
                    "/Tests/"
                ]
            },
            "notification-url": "https://packagist.org/downloads/",
            "license": [
                "MIT"
            ],
            "authors": [
                {
                    "name": "Fabien Potencier",
                    "email": "fabien@symfony.com"
                },
                {
                    "name": "Symfony Community",
                    "homepage": "https://symfony.com/contributors"
                }
            ],
            "description": "Symfony Process Component",
            "homepage": "https://symfony.com",
            "time": "2018-11-20T16:10:26+00:00"
        },
        {
            "name": "symfony/yaml",
            "version": "v3.4.19",
            "source": {
                "type": "git",
                "url": "https://github.com/symfony/yaml.git",
                "reference": "291e13d808bec481eab83f301f7bff3e699ef603"
            },
            "dist": {
                "type": "zip",
                "url": "https://api.github.com/repos/symfony/yaml/zipball/291e13d808bec481eab83f301f7bff3e699ef603",
                "reference": "291e13d808bec481eab83f301f7bff3e699ef603",
                "shasum": ""
            },
            "require": {
                "php": "^5.5.9|>=7.0.8",
                "symfony/polyfill-ctype": "~1.8"
            },
            "conflict": {
                "symfony/console": "<3.4"
            },
            "require-dev": {
                "symfony/console": "~3.4|~4.0"
            },
            "suggest": {
                "symfony/console": "For validating YAML files using the lint command"
            },
            "type": "library",
            "extra": {
                "branch-alias": {
                    "dev-master": "3.4-dev"
                }
            },
            "autoload": {
                "psr-4": {
                    "Symfony\\Component\\Yaml\\": ""
                },
                "exclude-from-classmap": [
                    "/Tests/"
                ]
            },
            "notification-url": "https://packagist.org/downloads/",
            "license": [
                "MIT"
            ],
            "authors": [
                {
                    "name": "Fabien Potencier",
                    "email": "fabien@symfony.com"
                },
                {
                    "name": "Symfony Community",
                    "homepage": "https://symfony.com/contributors"
                }
            ],
            "description": "Symfony Yaml Component",
            "homepage": "https://symfony.com",
            "time": "2018-11-11T19:48:54+00:00"
        },
        {
            "name": "webmozart/assert",
            "version": "1.3.0",
            "source": {
                "type": "git",
                "url": "https://github.com/webmozart/assert.git",
                "reference": "0df1908962e7a3071564e857d86874dad1ef204a"
            },
            "dist": {
                "type": "zip",
                "url": "https://api.github.com/repos/webmozart/assert/zipball/0df1908962e7a3071564e857d86874dad1ef204a",
                "reference": "0df1908962e7a3071564e857d86874dad1ef204a",
                "shasum": ""
            },
            "require": {
                "php": "^5.3.3 || ^7.0"
            },
            "require-dev": {
                "phpunit/phpunit": "^4.6",
                "sebastian/version": "^1.0.1"
            },
            "type": "library",
            "extra": {
                "branch-alias": {
                    "dev-master": "1.3-dev"
                }
            },
            "autoload": {
                "psr-4": {
                    "Webmozart\\Assert\\": "src/"
                }
            },
            "notification-url": "https://packagist.org/downloads/",
            "license": [
                "MIT"
            ],
            "authors": [
                {
                    "name": "Bernhard Schussek",
                    "email": "bschussek@gmail.com"
                }
            ],
            "description": "Assertions to validate method input/output with nice error messages.",
            "keywords": [
                "assert",
                "check",
                "validate"
            ],
            "time": "2018-01-29T19:49:41+00:00"
        }
    ],
    "aliases": [],
    "minimum-stability": "dev",
    "stability-flags": {
<<<<<<< HEAD
=======
        "leafo/scssphp": 20,
>>>>>>> f6fac04f
        "browserstack/browserstack-local": 20
    },
    "prefer-stable": true,
    "prefer-lowest": false,
    "platform": {
        "php": ">=5.5.9",
        "ext-json": "*",
        "ext-gd": "*",
        "ext-curl": "*",
        "ext-openssl": "*",
        "ext-zip": "*"
    },
    "platform-dev": [],
    "platform-overrides": {
        "php": "5.5.9"
    }
}<|MERGE_RESOLUTION|>--- conflicted
+++ resolved
@@ -4,11 +4,7 @@
         "Read more about it at https://getcomposer.org/doc/01-basic-usage.md#installing-dependencies",
         "This file is @generated automatically"
     ],
-<<<<<<< HEAD
-    "content-hash": "37d3d8f24e028509cd1df3f3b91c0deb",
-=======
     "content-hash": "3506ca377a92391e4aca29a19aa85b5d",
->>>>>>> f6fac04f
     "packages": [
         {
             "name": "container-interop/container-interop",
@@ -358,7 +354,7 @@
                 {
                     "name": "Luís Otávio Cobucci Oblonczyk",
                     "email": "lcobucci@gmail.com",
-                    "role": "developer"
+                    "role": "Developer"
                 }
             ],
             "description": "A simple library to work with JSON Web Token and JSON Web Signature",
@@ -367,58 +363,6 @@
                 "jwt"
             ],
             "time": "2018-11-11T12:22:26+00:00"
-        },
-        {
-            "name": "leafo/scssphp",
-            "version": "v0.7.7",
-            "source": {
-                "type": "git",
-                "url": "https://github.com/leafo/scssphp.git",
-                "reference": "1d656f8c02a3a69404bba6b28ec4e06edddf0f49"
-            },
-            "dist": {
-                "type": "zip",
-                "url": "https://api.github.com/repos/leafo/scssphp/zipball/1d656f8c02a3a69404bba6b28ec4e06edddf0f49",
-                "reference": "1d656f8c02a3a69404bba6b28ec4e06edddf0f49",
-                "shasum": ""
-            },
-            "require": {
-                "php": ">=5.4.0"
-            },
-            "require-dev": {
-                "phpunit/phpunit": "~4.6",
-                "squizlabs/php_codesniffer": "~2.5"
-            },
-            "bin": [
-                "bin/pscss"
-            ],
-            "type": "library",
-            "autoload": {
-                "psr-4": {
-                    "Leafo\\ScssPhp\\": "src/"
-                }
-            },
-            "notification-url": "https://packagist.org/downloads/",
-            "license": [
-                "MIT"
-            ],
-            "authors": [
-                {
-                    "name": "Leaf Corcoran",
-                    "email": "leafot@gmail.com",
-                    "homepage": "http://leafo.net"
-                }
-            ],
-            "description": "scssphp is a compiler for SCSS written in PHP.",
-            "homepage": "http://leafo.github.io/scssphp/",
-            "keywords": [
-                "css",
-                "less",
-                "sass",
-                "scss",
-                "stylesheet"
-            ],
-            "time": "2018-07-22T01:22:08+00:00"
         },
         {
             "name": "league/event",
@@ -1953,18 +1897,6 @@
         },
         {
             "name": "consolidation/output-formatters",
-<<<<<<< HEAD
-            "version": "3.3.1",
-            "source": {
-                "type": "git",
-                "url": "https://github.com/consolidation/output-formatters.git",
-                "reference": "853d2d462a191d44a25a5593d8fe2c4a1e59e382"
-            },
-            "dist": {
-                "type": "zip",
-                "url": "https://api.github.com/repos/consolidation/output-formatters/zipball/853d2d462a191d44a25a5593d8fe2c4a1e59e382",
-                "reference": "853d2d462a191d44a25a5593d8fe2c4a1e59e382",
-=======
             "version": "3.4.0",
             "source": {
                 "type": "git",
@@ -1975,7 +1907,6 @@
                 "type": "zip",
                 "url": "https://api.github.com/repos/consolidation/output-formatters/zipball/a942680232094c4a5b21c0b7e54c20cce623ae19",
                 "reference": "a942680232094c4a5b21c0b7e54c20cce623ae19",
->>>>>>> f6fac04f
                 "shasum": ""
             },
             "require": {
@@ -2018,11 +1949,7 @@
                 }
             ],
             "description": "Format text by applying transformations provided by plug-in formatters.",
-<<<<<<< HEAD
-            "time": "2018-10-16T01:14:51+00:00"
-=======
             "time": "2018-10-19T22:35:38+00:00"
->>>>>>> f6fac04f
         },
         {
             "name": "consolidation/robo",
@@ -2811,8 +2738,6 @@
             "time": "2017-06-27T11:49:49+00:00"
         },
         {
-<<<<<<< HEAD
-=======
             "name": "leafo/scssphp",
             "version": "dev-master",
             "source": {
@@ -2865,7 +2790,6 @@
             "time": "2018-10-23T23:05:32+00:00"
         },
         {
->>>>>>> f6fac04f
             "name": "league/container",
             "version": "2.4.1",
             "source": {
@@ -4654,10 +4578,7 @@
     "aliases": [],
     "minimum-stability": "dev",
     "stability-flags": {
-<<<<<<< HEAD
-=======
         "leafo/scssphp": 20,
->>>>>>> f6fac04f
         "browserstack/browserstack-local": 20
     },
     "prefer-stable": true,
