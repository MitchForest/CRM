##SuiteCRM 7.6.6

<<<<<<< HEAD
=======
[![Build Status](https://travis-ci.org/salesagility/SuiteCRM.svg?branch=hotfix)](https://travis-ci.org/salesagility/SuiteCRM)


>>>>>>> 77982f3e
### What's in this repository ###

This is the git repository for the SuiteCRM project, the award-winning, enterprise-class open source CRM.

This repository has been created to allow community members to collaborate and contribute to the project, helping to develop the SuiteCRM ecosystem.

### Contributing to the project ###

#####Important: Please read before developing code intended for inclusion in the SuiteCRM project.#####

Please read and sign the following [contributor agreement][cont_agrmt]

[cont_agrmt]: https://www.clahub.com/agreements/salesagility/SuiteCRM

The Contributor Agreement only needs to be signed once for all pull requests and contributions. 

Once signed and confirmed, any pull requests will be considered for inclusion in the SuiteCRM project.

### Helpful links for the community###

The following links offer various ways to view, contribute and collaborate to the SuiteCRM project:


+ [SuiteCRM Demo - A fully working SuiteCRM demo available for people to try before downloading the full SuiteCRM package][suitecrm_demo]
+ [SuiteCRM Forums - Forums dedicated to discussions about SuiteCRM with various topics and subjects about SuiteCRM][suitecrm_forums]
+ [SuiteCRM Documentation - A wiki containing relevant documentation to SuiteCRM, constantly being added to][suitecrm_docs]
+ [SuiteCRM Partners - Our partner section where partners of SuiteCRM can be viewed][suitecrm_partners]
+ [SuiteCRM Extensions Directory - An extensions directory where community members can submit extensions built for SuiteCRM][suitecrm_ext]

[suitecrm_demo]: https://suitecrm.com/demo
[suitecrm_forums]: https://suitecrm.com/forum/index
[suitecrm_docs]: https://suitecrm.com/wiki
[suitecrm_partners]: https://suitecrm.com/community/partners
[suitecrm_ext]: https://store.suitecrm.com/

### Development Roadmap ###

[ View the Roadmap here and get involved][suitecrm_roadmap]

[suitecrm_roadmap]: https://suitecrm.com/community/roadmap

### Support & Licensing ###

SuiteCRM is an open source project. As such please do not contact us directly via email or phone for SuiteCRM support. Instead please use our support forum. By using the forum the knowledge is shared with everyone in the community. Our developers answer questions on the forum daily but it also gives the other members of the community the opportunity to contribute. If you would like customisations to specifically fit your SuiteCRM  needs then please use our contact form.

SuiteCRM is published under the AGPLv3 license.
<|MERGE_RESOLUTION|>--- conflicted
+++ resolved
@@ -1,11 +1,8 @@
 ##SuiteCRM 7.6.6
 
-<<<<<<< HEAD
-=======
 [![Build Status](https://travis-ci.org/salesagility/SuiteCRM.svg?branch=hotfix)](https://travis-ci.org/salesagility/SuiteCRM)
 
 
->>>>>>> 77982f3e
 ### What's in this repository ###
 
 This is the git repository for the SuiteCRM project, the award-winning, enterprise-class open source CRM.
