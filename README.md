## SuiteCRM 7.9.1

[![Build Status](https://travis-ci.org/salesagility/SuiteCRM.svg?branch=hotfix)](https://travis-ci.org/salesagility/SuiteCRM)


### What's in this repository ###

This is the git repository for the SuiteCRM project, the award-winning, enterprise-class open source CRM.

This repository has been created to allow community members to collaborate and contribute to the project, helping to develop the SuiteCRM ecosystem.

### Contributing to the project ###

#### Security ####

We take Security seriously here at SuiteCRM so if you have discovered a security risk report it by
emailing security@suitecrm.com. This will be delivered to the product team who handle security issues.
Please don't disclose security bugs publicly until they have been handled by the security team.

Your email will be acknowledged within 24 hours during the business week (Mon - Fri), and you’ll receive a more
detailed response to your email within 72 hours during the business week (Mon - Fri) indicating the next steps in
handling your report.

##### Important: Please read before developing code intended for inclusion in the SuiteCRM project. #####

Please read and sign the following [contributor agreement][cont_agrmt]

[cont_agrmt]: https://www.clahub.com/agreements/salesagility/SuiteCRM

The Contributor Agreement only needs to be signed once for all pull requests and contributions. 

Once signed and confirmed, any pull requests will be considered for inclusion in the SuiteCRM project.

<<<<<<< HEAD
### Translations ###
SuiteCRM in your language: [ Download and install language packs from][suitecrm_languages]

[suitecrm_languages]: https://crowdin.com/project/suitecrmtranslations


=======
### Code of Conduct ###

See our [Code of Conduct][code_of_conduct] on our Wiki.

[code_of_conduct]: https://suitecrm.com/wiki/index.php/Contributing_to_SuiteCRM#Code_of_Conduct
>>>>>>> d3794d1e

### Helpful links for the community ###

The following links offer various ways to view, contribute and collaborate to the SuiteCRM project:


+ [SuiteCRM Demo - A fully working SuiteCRM demo available for people to try before downloading the full SuiteCRM package][suitecrm_demo]
+ [SuiteCRM Forums - Forums dedicated to discussions about SuiteCRM with various topics and subjects about SuiteCRM][suitecrm_forums]
+ [SuiteCRM Documentation - A wiki containing relevant documentation to SuiteCRM, constantly being added to][suitecrm_docs]
+ [SuiteCRM Partners - Our partner section where partners of SuiteCRM can be viewed][suitecrm_partners]
+ [SuiteCRM Extensions Directory - An extensions directory where community members can submit extensions built for SuiteCRM][suitecrm_ext]

[suitecrm_demo]: https://suitecrm.com/demo
[suitecrm_forums]: https://suitecrm.com/forum/index
[suitecrm_docs]: https://suitecrm.com/wiki
[suitecrm_partners]: https://suitecrm.com/community/partners
[suitecrm_ext]: https://store.suitecrm.com/

### Development Roadmap ###

[ View the Community Roadmap here and get involved][suitecrm_roadmap]

[suitecrm_roadmap]: https://suitecrm.com/community/roadmap

[More detailed SuiteCRM Community LTS Roadmap][suitecrm_detailed_roadmap]

[suitecrm_detailed_roadmap]: https://suitecrm.com/lts/

### Support & Licensing ###

SuiteCRM is an open source project. As such please do not contact us directly via email or phone for SuiteCRM support. Instead please use our support forum. By using the forum the knowledge is shared with everyone in the community. Our developers answer questions on the forum daily but it also gives the other members of the community the opportunity to contribute. If you would like customisations to specifically fit your SuiteCRM  needs then please use our contact form.

SuiteCRM is published under the AGPLv3 license.
<|MERGE_RESOLUTION|>--- conflicted
+++ resolved
@@ -31,20 +31,19 @@
 
 Once signed and confirmed, any pull requests will be considered for inclusion in the SuiteCRM project.
 
-<<<<<<< HEAD
+
 ### Translations ###
 SuiteCRM in your language: [ Download and install language packs from][suitecrm_languages]
 
 [suitecrm_languages]: https://crowdin.com/project/suitecrmtranslations
 
 
-=======
 ### Code of Conduct ###
 
 See our [Code of Conduct][code_of_conduct] on our Wiki.
 
 [code_of_conduct]: https://suitecrm.com/wiki/index.php/Contributing_to_SuiteCRM#Code_of_Conduct
->>>>>>> d3794d1e
+
 
 ### Helpful links for the community ###
 
