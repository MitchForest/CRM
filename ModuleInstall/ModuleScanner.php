<?php
<<<<<<< HEAD
if(!defined('sugarEntry') || !sugarEntry) die('Not A Valid Entry Point');
/*********************************************************************************
=======
if (!defined('sugarEntry') || !sugarEntry) {
    die('Not A Valid Entry Point');
}
/**
 *
>>>>>>> b29c16a8
 * SugarCRM Community Edition is a customer relationship management program developed by
 * SugarCRM, Inc. Copyright (C) 2004-2013 SugarCRM Inc.
 *
 * SuiteCRM is an extension to SugarCRM Community Edition developed by SalesAgility Ltd.
 * Copyright (C) 2011 - 2018 SalesAgility Ltd.
 *
 * This program is free software; you can redistribute it and/or modify it under
 * the terms of the GNU Affero General Public License version 3 as published by the
 * Free Software Foundation with the addition of the following permission added
 * to Section 15 as permitted in Section 7(a): FOR ANY PART OF THE COVERED WORK
 * IN WHICH THE COPYRIGHT IS OWNED BY SUGARCRM, SUGARCRM DISCLAIMS THE WARRANTY
 * OF NON INFRINGEMENT OF THIRD PARTY RIGHTS.
 * 
 * This program is distributed in the hope that it will be useful, but WITHOUT
 * ANY WARRANTY; without even the implied warranty of MERCHANTABILITY or FITNESS
 * FOR A PARTICULAR PURPOSE. See the GNU Affero General Public License for more
 * details.
 * 
 * You should have received a copy of the GNU Affero General Public License along with
 * this program; if not, see http://www.gnu.org/licenses or write to the Free
 * Software Foundation, Inc., 51 Franklin Street, Fifth Floor, Boston, MA
 * 02110-1301 USA.
 * 
 * You can contact SugarCRM, Inc. headquarters at 10050 North Wolfe Road,
 * SW2-130, Cupertino, CA 95014, USA. or at email address contact@sugarcrm.com.
 * 
 * The interactive user interfaces in modified source and object code versions
 * of this program must display Appropriate Legal Notices, as required under
 * Section 5 of the GNU Affero General Public License version 3.
 * 
 * In accordance with Section 7(b) of the GNU Affero General Public License version 3,
 * these Appropriate Legal Notices must retain the display of the "Powered by
 * SugarCRM" logo and "Supercharged by SuiteCRM" logo. If the display of the logos is not
 * reasonably feasible for technical reasons, the Appropriate Legal Notices must
 * display the words "Powered by SugarCRM" and "Supercharged by SuiteCRM".
 */

if (!defined('sugarEntry') || !sugarEntry) {
    die('Not A Valid Entry Point');
}

<<<<<<< HEAD
class ModuleScanner{
	private $manifestMap = array(
			'pre_execute'=>'pre_execute',
			'install_mkdirs'=>'mkdir',
			'install_copy'=>'copy',
			'install_images'=>'image_dir',
			'install_menus'=>'menu',
			'install_userpage'=>'user_page',
			'install_dashlets'=>'dashlets',
			'install_administration'=>'administration',
			'install_connectors'=>'connectors',
			'install_vardefs'=>'vardefs',
			'install_layoutdefs'=>'layoutdefs',
			'install_layoutfields'=>'layoutfields',
			'install_relationships'=>'relationships',
			'install_languages'=>'language',
            'install_logichooks'=>'logic_hooks',
			'post_execute'=>'post_execute',
=======
class ModuleScanner
{
    private $manifestMap = array(
        'pre_execute' => 'pre_execute',
        'install_mkdirs' => 'mkdir',
        'install_copy' => 'copy',
        'install_images' => 'image_dir',
        'install_menus' => 'menu',
        'install_userpage' => 'user_page',
        'install_dashlets' => 'dashlets',
        'install_administration' => 'administration',
        'install_connectors' => 'connectors',
        'install_vardefs' => 'vardefs',
        'install_layoutdefs' => 'layoutdefs',
        'install_layoutfields' => 'layoutfields',
        'install_relationships' => 'relationships',
        'install_languages' => 'language',
        'install_logichooks' => 'logic_hooks',
        'post_execute' => 'post_execute',
>>>>>>> b29c16a8

	);

	/**
	 * config settings
	 * @var array
	 */
	private $config = array();
	private $config_hash;

	private $blackListExempt = array();
	private $classBlackListExempt = array();

<<<<<<< HEAD
    // Bug 56717 - adding hbs extension to the whitelist - rgonzalez
	private $validExt = array('png', 'gif', 'jpg', 'css', 'js', 'php', 'txt', 'html', 'htm', 'tpl', 'pdf', 'md5', 'xml', 'hbs');
	private $classBlackList = array(
=======
    private $validExt = array(
        'png',
        'gif',
        'jpg',
        'css',
        'js',
        'php',
        'txt',
        'html',
        'htm',
        'tpl',
        'pdf',
        'md5',
        'xml',
        'hbs'
    );
    private $classBlackList = array(
>>>>>>> b29c16a8
        // Class names specified here must be in lowercase as the implementation
        // of the tokenizer converts all tokens to lowercase.
        'reflection',
        'reflectionclass',
        'reflectionzendextension',
        'reflectionextension',
        'reflectionfunction',
        'reflectionfunctionabstract',
        'reflectionmethod',
        'reflectionobject',
        'reflectionparameter',
        'reflectionproperty',
        'reflector',
        'reflectionexception',
        'lua',
	    'ziparchive',
	    'splfileinfo',
	    'splfileobject',
	    'pclzip',

    );
<<<<<<< HEAD
	private $blackList = array(
    'popen',
    'proc_open',
    'escapeshellarg',
    'escapeshellcmd',
    'proc_close',
    'proc_get_status',
    'proc_nice',
	'passthru',
    'clearstatcache',
    'disk_free_space',
    'disk_total_space',
    'diskfreespace',
	'dir',
    'fclose',
    'feof',
    'fflush',
    'fgetc',
    'fgetcsv',
    'fgets',
    'fgetss',
    'file_exists',
    'file_get_contents',
    'filesize',
    'filetype',
    'flock',
    'fnmatch',
    'fpassthru',
    'fputcsv',
    'fputs',
    'fread',
    'fscanf',
    'fseek',
    'fstat',
    'ftell',
    'ftruncate',
    'fwrite',
    'glob',
    'is_dir',
    'is_file',
    'is_link',
    'is_readable',
    'is_uploaded_file',
	'opendir',
    'parse_ini_string',
    'pathinfo',
    'pclose',
    'readfile',
    'readlink',
    'realpath_cache_get',
    'realpath_cache_size',
    'realpath',
    'rewind',
	'readdir',
    'set_file_buffer',
    'tmpfile',
    'umask',
    'ini_set',
    'set_time_limit',
	'eval',
	'exec',
	'system',
	'shell_exec',
	'passthru',
	'chgrp',
	'chmod',
	'chwown',
	'file_put_contents',
	'file',
	'fileatime',
	'filectime',
	'filegroup',
	'fileinode',
	'filemtime',
	'fileowner',
	'fileperms',
	'fopen',
	'is_executable',
	'is_writable',
	'is_writeable',
	'lchgrp',
	'lchown',
	'linkinfo',
	'lstat',
	'mkdir',
    'mkdir_recursive',
	'parse_ini_file',
	'rmdir',
    'rmdir_recursive',
	'stat',
	'tempnam',
	'touch',
	'unlink',
	'getimagesize',
	'call_user_func',
	'call_user_func_array',
	'create_function',


	//mutliple files per function call
	'copy',
=======
    private $blackList = array(
        'popen',
        'proc_open',
        'escapeshellarg',
        'escapeshellcmd',
        'proc_close',
        'proc_get_status',
        'proc_nice',
        'passthru',
        'clearstatcache',
        'disk_free_space',
        'disk_total_space',
        'diskfreespace',
        'dir',
        'fclose',
        'feof',
        'fflush',
        'fgetc',
        'fgetcsv',
        'fgets',
        'fgetss',
        'file_exists',
        'file_get_contents',
        'filesize',
        'filetype',
        'flock',
        'fnmatch',
        'fpassthru',
        'fputcsv',
        'fputs',
        'fread',
        'fscanf',
        'fseek',
        'fstat',
        'ftell',
        'ftruncate',
        'fwrite',
        'glob',
        'is_dir',
        'is_file',
        'is_link',
        'is_readable',
        'is_uploaded_file',
        'opendir',
        'parse_ini_string',
        'pathinfo',
        'pclose',
        'readfile',
        'readlink',
        'realpath_cache_get',
        'realpath_cache_size',
        'realpath',
        'rewind',
        'readdir',
        'set_file_buffer',
        'tmpfile',
        'umask',
        'ini_set',
        'set_time_limit',
        'eval',
        'exec',
        'system',
        'shell_exec',
        'passthru',
        'chgrp',
        'chmod',
        'chwown',
        'file_put_contents',
        'file',
        'fileatime',
        'filectime',
        'filegroup',
        'fileinode',
        'filemtime',
        'fileowner',
        'fileperms',
        'fopen',
        'is_executable',
        'is_writable',
        'is_writeable',
        'lchgrp',
        'lchown',
        'linkinfo',
        'lstat',
        'mkdir',
        'mkdir_recursive',
        'parse_ini_file',
        'rmdir',
        'rmdir_recursive',
        'stat',
        'tempnam',
        'touch',
        'unlink',
        'getimagesize',
        'call_user_func',
        'call_user_func_array',
        'create_function',


    //mutliple files per function call
    'copy',
>>>>>>> b29c16a8
    'copy_recursive',
	'link',
	'rename',
	'symlink',
	'move_uploaded_file',
	'chdir',
	'chroot',
	'create_cache_directory',
	'mk_temp_dir',
	'write_array_to_file',
	'write_encoded_file',
	'create_custom_directory',
	'sugar_rename',
	'sugar_chown',
	'sugar_fopen',
	'sugar_mkdir',
	'sugar_file_put_contents',
	'sugar_file_put_contents_atomic',
	'sugar_chgrp',
	'sugar_chmod',
	'sugar_touch',

        // Functions that have callbacks can circumvent our security measures.
        // List retrieved through PHP's XML documentation, and running the
        // following script in the reference directory:

        // grep -R callable . | grep -v \.svn | grep methodparam | cut -d: -f1 | sort -u | cut -d"." -f2 | sed 's/\-/\_/g' | cut -d"/" -f4

        // AMQPQueue
        'consume',

        // PHP internal - arrays
        'array_diff_uassoc',
        'array_diff_ukey',
        'array_filter',
        'array_intersect_uassoc',
        'array_intersect_ukey',
        'array_map',
        'array_reduce',
        'array_udiff_assoc',
        'array_udiff_uassoc',
        'array_udiff',
        'array_uintersect_assoc',
        'array_uintersect_uassoc',
        'array_uintersect',
        'array_walk_recursive',
        'array_walk',
        'uasort',
        'uksort',
        'usort',

        // EIO functions that accept callbacks.
        'eio_busy',
        'eio_chmod',
        'eio_chown',
        'eio_close',
        'eio_custom',
        'eio_dup2',
        'eio_fallocate',
        'eio_fchmod',
        'eio_fchown',
        'eio_fdatasync',
        'eio_fstat',
        'eio_fstatvfs',
        'eio_fsync',
        'eio_ftruncate',
        'eio_futime',
        'eio_grp',
        'eio_link',
        'eio_lstat',
        'eio_mkdir',
        'eio_mknod',
        'eio_nop',
        'eio_open',
        'eio_read',
        'eio_readahead',
        'eio_readdir',
        'eio_readlink',
        'eio_realpath',
        'eio_rename',
        'eio_rmdir',
        'eio_sendfile',
        'eio_stat',
        'eio_statvfs',
        'eio_symlink',
        'eio_sync_file_range',
        'eio_sync',
        'eio_syncfs',
        'eio_truncate',
        'eio_unlink',
        'eio_utime',
        'eio_write',

        // PHP internal - error functions
        'set_error_handler',
        'set_exception_handler',

        // Forms Data Format functions
        'fdf_enum_values',

        // PHP internal - function handling
        'call_user_func_array',
        'call_user_func',
        'forward_static_call_array',
        'forward_static_call',
        'register_shutdown_function',
        'register_tick_function',

        // Gearman
        'setclientcallback',
        'setcompletecallback',
        'setdatacallback',
        'setexceptioncallback',
        'setfailcallback',
        'setstatuscallback',
        'setwarningcallback',
        'setworkloadcallback',
        'addfunction',

        // Firebird/InterBase
        'ibase_set_event_handler',

        // LDAP
        'ldap_set_rebind_proc',

        // LibXML
        'libxml_set_external_entity_loader',

        // Mailparse functions
        'mailparse_msg_extract_part_file',
        'mailparse_msg_extract_part',
        'mailparse_msg_extract_whole_part_file',

        // Memcache(d) functions
        'addserver',
        'setserverparams',
        'get',
        'getbykey',
        'getdelayed',
        'getdelayedbykey',

        // MySQLi
        'set_local_infile_handler',

        // PHP internal - network functions
        'header_register_callback',

        // Newt
        'newt_entry_set_filter',
        'newt_set_suspend_callback',

        // OAuth
        'consumerhandler',
        'timestampnoncehandler',
        'tokenhandler',

        // PHP internal - output control
        'ob_start',

        // PHP internal - PCNTL
        'pcntl_signal',

        // PHP internal - PCRE
        'preg_replace_callback',

        // SQLite
        'sqlitecreateaggregate',
        'sqlitecreatefunction',
        'sqlite_create_aggregate',
        'sqlite_create_function',

        // RarArchive
        'open',

        // Readline
        'readline_callback_handler_install',
        'readline_completion_function',

        // PHP internal - session handling
        'session_set_save_handler',

        // PHP internal - SPL
        'construct',
        'iterator_apply',
        'spl_autoload_register',

        // Sybase
        'sybase_set_message_handler',

        // PHP internal - variable handling
        'is_callable',

        // XML Parser
        'xml_set_character_data_handler',
        'xml_set_default_handler',
        'xml_set_element_handler',
        'xml_set_end_namespace_decl_handler',
        'xml_set_external_entity_ref_handler',
        'xml_set_notation_decl_handler',
        'xml_set_processing_instruction_handler',
        'xml_set_start_namespace_decl_handler',
        'xml_set_unparsed_entity_decl_handler',
	    'simplexml_load_file',
	    'simplexml_load_string',

<<<<<<< HEAD
	    // unzip
	    'unzip',
	    'unzip_file',
);
    private $methodsBlackList = array('setlevel', 'put' => array('sugarautoloader'), 'unlink' => array('sugarautoloader'));
=======
        // unzip
        'unzip',
        'unzip_file',
    );
    private $methodsBlackList = array(
        'setlevel',
        'put' => array('sugarautoloader'),
        'unlink' => array('sugarautoloader')
    );
>>>>>>> b29c16a8

	public function printToWiki(){
		echo "'''Default Extensions'''<br>";
		foreach($this->validExt as $b){
			echo '#' . $b . '<br>';

		}
		echo "'''Default Black Listed Functions'''<br>";
		foreach($this->blackList as $b){
			echo '#' . $b . '<br>';

		}

	}

    /**
     * ModuleScanner constructor.
     */
    public function __construct()
    {
        $params = array(
            'blackListExempt' => 'MODULE_INSTALLER_PACKAGE_SCAN_BLACK_LIST_EXEMPT',
            'blackList' => 'MODULE_INSTALLER_PACKAGE_SCAN_BLACK_LIST',
            'classBlackListExempt' => 'MODULE_INSTALLER_PACKAGE_SCAN_CLASS_BLACK_LIST_EXEMPT',
            'classBlackList' => 'MODULE_INSTALLER_PACKAGE_SCAN_CLASS_BLACK_LIST',
            'validExt' => 'MODULE_INSTALLER_PACKAGE_SCAN_VALID_EXT',
            'methodsBlackList' => 'MODULE_INSTALLER_PACKAGE_SCAN_METHOD_LIST',
        );

        $disableConfigOverride = defined('MODULE_INSTALLER_DISABLE_CONFIG_OVERRIDE')
            && MODULE_INSTALLER_DISABLE_CONFIG_OVERRIDE;

        $disableDefineOverride = defined('MODULE_INSTALLER_DISABLE_DEFINE_OVERRIDE')
            && MODULE_INSTALLER_DISABLE_DEFINE_OVERRIDE;

        if (!$disableConfigOverride && !empty($GLOBALS['sugar_config']['moduleInstaller'])) {
            $this->config = $GLOBALS['sugar_config']['moduleInstaller'];
        }

        foreach ($params as $param => $constName) {

            if (!$disableConfigOverride && isset($this->config[$param]) && is_array($this->config[$param])) {
                $this->{$param} = array_merge($this->{$param}, $this->config[$param]);
            }

            if (!$disableDefineOverride && defined($constName)) {
                $value = constant($constName);
                $value = explode(',', $value);
                $value = array_map('trim', $value);
                $value = array_filter($value, 'strlen');
                $this->{$param} = array_merge($this->{$param}, $value);
            }
        }
	}

	private $issues = array();
	private $pathToModule = '';

	/**
	 *returns a list of issues
	 */
	public function getIssues(){
		return $this->issues;
	}

	/**
	 *returns true or false if any issues were found
	 */
	public function hasIssues(){
		return !empty($this->issues);
	}

	/**
	 *Ensures that a file has a valid extension
	 */
	public function isValidExtension($file)
	{
		$file = strtolower($file);
		$pi = pathinfo($file);

		//make sure they don't override the files.md5
		if(empty($pi['extension']) || $pi['basename'] == 'files.md5') {
		    return false;
		}
		return in_array($pi['extension'], $this->validExt);

	}

	public function isConfigFile($file)
	{
	    $real = realpath($file);
	    if($real == realpath("config.php")) {
	        return true;
	    }
	    if(file_exists("config_override.php") && $real == realpath("config_override.php")) {
	        return true;
	    }
	    return false;
	}

	/**
	 *Scans a directory and calls on scan file for each file
	 **/
	public function scanDir($path){
		static $startPath = '';
		if(empty($startPath))$startPath = $path;
		if(!is_dir($path))return false;
		$d = dir($path);
		while($e = $d->read()){
		$next = $path . '/' . $e;
		if(is_dir($next)){
			if(substr($e, 0, 1) == '.')continue;
			$this->scanDir($next);
		}else{
			$issues = $this->scanFile($next);


		}
		}
    	return true;
	}

	/**
	 * Check if the file contents looks like PHP
	 * @param string $contents File contents
	 * @return boolean
	 */
	public function isPHPFile($contents)
	{
	    if(stripos($contents, '<?php') !== false) return true;
	    for($tag=0;($tag = stripos($contents, '<?', $tag)) !== false;$tag++) {
            if(strncasecmp(substr($contents, $tag, 13), '<?xml version', 13) == 0) {
                // <?xml version is OK, skip it
                $tag++;
                continue;
            }

            // found <?, it's PHP
            return true;
	    }
	    return false;
	}

	/**
	 * Given a file it will open it's contents and check if it is a PHP file (not safe to just rely on extensions) if it finds <?php tags it will use the tokenizer to scan the file
	 * $var()  and ` are always prevented then whatever is in the blacklist.
	 * It will also ensure that all files are of valid extension types
	 *
	 */
	public function scanFile($file){
		$issues = array();
		if(!$this->isValidExtension($file)){
			$issues[] = translate('ML_INVALID_EXT');
			$this->issues['file'][$file] = $issues;
			return $issues;
		}
		if($this->isConfigFile($file)){
			$issues[] = translate('ML_OVERRIDE_CORE_FILES');
			$this->issues['file'][$file] = $issues;
			return $issues;
		}
		$contents = file_get_contents($file);
		if(!$this->isPHPFile($contents)) return $issues;
		$tokens = @token_get_all($contents);
		$checkFunction = false;
		$possibleIssue = '';
		$lastToken = false;
		foreach($tokens as $index=>$token){
			if(is_string($token[0])){
				switch($token[0]){
					case '`':
						$issues['backtick'] = translate('ML_INVALID_FUNCTION') . " '`'";
					case '(':
						if($checkFunction)$issues[] = $possibleIssue;
						break;
				}
				$checkFunction = false;
				$possibleIssue = '';
			}else{
				$token['_msi'] = token_name($token[0]);
				switch($token[0]){
					case T_WHITESPACE: continue;
					case T_EVAL:
						if(in_array('eval', $this->blackList) && !in_array('eval', $this->blackListExempt))
						$issues[]= translate('ML_INVALID_FUNCTION') . ' eval()';
						break;
					case T_STRING:
						$token[1] = strtolower($token[1]);
						if($lastToken !== false && $lastToken[0] == T_NEW) {
                            if(!in_array($token[1], $this->classBlackList))break;
                            if(in_array($token[1], $this->classBlackListExempt))break;
                        } elseif ($token[0] == T_DOUBLE_COLON) {
                            if(!in_array($lastToken[1], $this->classBlackList))break;
                            if(in_array($lastToken[1], $this->classBlackListExempt))break;
                        } else {
                            //if nothing else fit, lets check the last token to see if this is a possible method call
                            if ($lastToken !== false &&
                            ($lastToken[0] == T_OBJECT_OPERATOR ||  $lastToken[0] == T_DOUBLE_COLON))
                            {
                                // check static blacklist for methods
                                if(!empty($this->methodsBlackList[$token[1]])) {
                                    if($this->methodsBlackList[$token[1]] == '*') {
                                        $issues[]= translate('ML_INVALID_METHOD') . ' ' .$token[1].  '()';
                                        break;
                                    } else {
                                        if($lastToken[0] == T_DOUBLE_COLON && $index > 2 && $tokens[$index-2][0] == T_STRING) {
                                            $classname = strtolower($tokens[$index-2][1]);
                                            if(in_array($classname, $this->methodsBlackList[$token[1]])) {
                                                $issues[]= translate('ML_INVALID_METHOD') . ' ' .$classname . '::' . $token[1]. '()';
                                                break;
                                            }
                                        }
                                    }
                                }
                                //this is a method call, check the black list
                                if(in_array($token[1], $this->methodsBlackList)){
                                    $issues[]= translate('ML_INVALID_METHOD') . ' ' .$token[1].  '()';
                                }
                                break;
                            }


                            if(!in_array($token[1], $this->blackList))break;
                            if(in_array($token[1], $this->blackListExempt))break;

                        }
					case T_VARIABLE:
						$checkFunction = true;
						$possibleIssue = translate('ML_INVALID_FUNCTION') . ' ' .  $token[1] . '()';
						break;

					default:
						$checkFunction = false;
						$possibleIssue = '';

				}
				if ($token[0] != T_WHITESPACE)
				{
					$lastToken = $token;
				}
			}

		}
		if(!empty($issues)){
			$this->issues['file'][$file] = $issues;
		}

		return $issues;
	}

    /**
     * checks files.md5 file to see if the file is from sugar
     * ONLY WORKS ON FILES
     *
     * @param string $path
     * @return bool
     */
    public function sugarFileExists($path)
    {
        static $md5 = array();
        if (empty($md5) && file_exists('files.md5')) {
            include ('files.md5');
            $md5 = isset($md5_string) ? $md5_string : null;
        }
        if ($path[0] !== '.' || $path[1] !== '/') {
            $path = './' . $path;
        }
        if (isset($md5[$path])) {
            return true;
        }

        return false;
    }

    /**
     * Normalize a path to not contain dots & multiple slashes
     *
     * @param string $path
     * @return string false
     */
    public function normalizePath($path)
    {
        if (DIRECTORY_SEPARATOR !== '/') {
            // convert to / for OSes that use other separators
            $path = str_replace(DIRECTORY_SEPARATOR, '/', $path);
        }
        $res = array();
        foreach (explode("/", $path) as $component) {
            if (empty($component)) {
                continue;
            }
            if ($component === '.') {
                continue;
            }
            if ($component === '..') {
                // this is not allowed, bail
                return false;
            }
            $res[] = $component;
        }

        return join("/", $res);
    }

	/**
	 *This function will scan the Manifest for disabled actions specified in $GLOBALS['sugar_config']['moduleInstaller']['disableActions']
	 *if $GLOBALS['sugar_config']['moduleInstaller']['disableRestrictedCopy'] is set to false or not set it will call on scanCopy to ensure that it is not overriding files
	 */
    public function scanManifest($manifestPath)
    {
		$issues = array();
		if(!file_exists($manifestPath)){
			$this->issues['manifest'][$manifestPath] = translate('ML_NO_MANIFEST');
			return $issues;
		}
		$fileIssues = $this->scanFile($manifestPath);
		//if the manifest contains malicious code do not open it
		if(!empty($fileIssues)){
			return $fileIssues;
		}
		$this->lockConfig();
		list($manifest, $installdefs) = MSLoadManifest($manifestPath);
		$fileIssues = $this->checkConfig($manifestPath);
		if(!empty($fileIssues)){
			return $fileIssues;
		}

		//scan for disabled actions
		if(isset($this->config['disableActions'])){
			foreach($this->config['disableActions'] as $action){
				if(isset($installdefs[$this->manifestMap[$action]])){
					$issues[] = translate('ML_INVALID_ACTION_IN_MANIFEST') . $this->manifestMap[$action];
				}
			}
		}

        // now lets scan for files that will override our files
        if (empty($this->config['disableRestrictedCopy']) && isset($installdefs['copy'])) {
            foreach ($installdefs['copy'] as $copy) {
                $from = $this->normalizePath($copy['from']);
                if ($from === false) {
                    $this->issues['copy'][$copy['from']] = translate('ML_PATH_MAY_NOT_CONTAIN') .
                        ' ".." -' . $copy['from'];
                    continue;
                }
                $from = str_replace('<basepath>', $this->pathToModule, $from);
                $to = $this->normalizePath($copy['to']);
                if ($to === false) {
                    $this->issues['copy'][$copy['to']] = translate('ML_PATH_MAY_NOT_CONTAIN') . ' ".." -' . $copy['to'];
                    continue;
                }
                if ($to === '') {
                    $to = ".";
                }
                $this->scanCopy($from, $to);
            }
        }
        if (!empty($issues)) {
            $this->issues['manifest'][$manifestPath] = $issues;
        }
	}

    /**
     * Takes in where the file will is specified to be copied from and to
     * and ensures that there is no official sugar file there.
     * If the file exists it will check
     * against the MD5 file list to see if Sugar Created the file
     * @param string $from source filename
     * @param string $to destination filename
     */
    public function scanCopy($from, $to)
    {
        // if the file doesn't exist for the $to then it is not overriding anything
        if (!file_exists($to)) {
            return;
        }
        if (is_dir($from)) {
            $d = dir($from);
            while ($e = $d->read()) {
                if ($e === '.' || $e === '..') {
                    continue;
                }
                $this->scanCopy($from . '/' . $e, $to . '/' . $e);
            }

            return;
        }
        // if $to is a dir and $from is a file then make $to a full file path as well
        if (is_dir($to) && is_file($from)) {
            $to = rtrim($to, '/') . '/' . basename($from);
        }
        // if the $to is a file and it is found in sugarFileExists then don't allow overriding it
        if (is_file($to) && $this->sugarFileExists($to)) {
            $this->issues['copy'][$from] = translate('ML_OVERRIDE_CORE_FILES') . '(' . $to . ')';
        }
<<<<<<< HEAD

    }


	/**
	 *Main external function that takes in a path to a package and then scans
	 *that package's manifest for disabled actions and then it scans the PHP files
	 *for restricted function calls
	 *
	 */
	public function scanPackage($path){
		$this->pathToModule = $path;
		$this->scanManifest($path . '/manifest.php');
		if(empty($this->config['disableFileScan'])){
			$this->scanDir($path);
		}
	}

	/**
	 *This function will take all issues of the current instance and print them to the screen
	 **/
	public function displayIssues($package='Package'){
		echo '<h2>'.str_replace('{PACKAGE}' , $package ,translate('ML_PACKAGE_SCANNING')). '</h2><BR><h2 class="error">' . translate('ML_INSTALLATION_FAILED') . '</h2><br><p>' .str_replace('{PACKAGE}' , $package ,translate('ML_PACKAGE_NOT_CONFIRM')). '</p><ul><li>'. translate('ML_OBTAIN_NEW_PACKAGE') . '<li>' . translate('ML_RELAX_LOCAL').
'</ul></p><br>' . translate('ML_SUGAR_LOADING_POLICY') .  ' <a href=" http://kb.sugarcrm.com/custom/module-loader-restrictions-for-sugar-open-cloud/">' . translate('ML_SUGAR_KB') . '</a>.'.
'<br>' . translate('ML_AVAIL_RESTRICTION'). ' <a href=" http://developers.sugarcrm.com/wordpress/2009/08/14/module-loader-restrictions/">' . translate('ML_SUGAR_DZ') .  '</a>.<br><br>';
=======
    }

    /**
     *Main external function that takes in a path to a package and then scans
     *that package's manifest for disabled actions and then it scans the PHP files
     *for restricted function calls
     *
     */
    public function scanPackage($path)
    {
        $this->pathToModule = $path;
        $this->scanManifest($path . '/manifest.php');
        if (empty($this->config['disableFileScan'])) {
            $this->scanDir($path);
        }
    }

    /**
     *This function will take all issues of the current instance and print them to the screen
     **/
    public function displayIssues($package='Package')
    {
        echo '<h2>'.str_replace('{PACKAGE}', $package, translate('ML_PACKAGE_SCANNING')). '</h2><BR><h2 class="error">' . translate('ML_INSTALLATION_FAILED') . '</h2><br><p>' .str_replace('{PACKAGE}', $package, translate('ML_PACKAGE_NOT_CONFIRM')). '</p><ul><li>'. translate('ML_OBTAIN_NEW_PACKAGE') . '<li>' . translate('ML_RELAX_LOCAL').
'</ul></p><br>' . translate('ML_SUGAR_LOADING_POLICY') .  ' <a href=" http://kb.sugarcrm.com/custom/module-loader-restrictions-for-sugar-open-cloud/">' . translate('ML_SUITE_KB') . '</a>.'.
'<br>' . translate('ML_AVAIL_RESTRICTION'). ' <a href=" http://developers.sugarcrm.com/wordpress/2009/08/14/module-loader-restrictions/">' . translate('ML_SUITE_DZ') .  '</a>.<br><br>';
>>>>>>> b29c16a8


		foreach($this->issues as $type=>$issues){
			echo '<div class="error"><h2>'. ucfirst($type) .' ' .  translate('ML_ISSUES') . '</h2> </div>';
			echo '<div id="details' . $type . '" >';
			foreach($issues as $file=>$issue){
				$file = str_replace($this->pathToModule . '/', '', $file);
				echo '<div style="position:relative;left:10px"><b>' . $file . '</b></div><div style="position:relative;left:20px">';
				if(is_array($issue)){
					foreach($issue as $i){
						echo "$i<br>";
					}
				}else{
					echo "$issue<br>";
				}
				echo "</div>";
			}
			echo '</div>';

		}
		echo "<br><input class='button' onclick='document.location.href=\"index.php?module=Administration&action=UpgradeWizard&view=module\"' type='button' value=\"" . translate('LBL_UW_BTN_BACK_TO_MOD_LOADER') . "\" />";

	}

	/**
	 * Lock config settings
	 */
	public function lockConfig()
	{
	    if(empty($this->config_hash)) {
	        $this->config_hash = md5(serialize($GLOBALS['sugar_config']));
	    }
	}

	/**
	 * Check if config was modified. Return
	 * @param string $file
	 * @return array Errors if something wrong, false if no problems
	 */
	public function checkConfig($file)
	{
	    $config_hash_after = md5(serialize($GLOBALS['sugar_config']));
	    if($config_hash_after != $this->config_hash) {
	        $this->issues['file'][$file] = array(translate('ML_CONFIG_OVERRIDE'));
	        return $this->issues;
	    }
	    return false;
	}

}

/**
 * Load manifest file
 * Outside of the class to isolate the context
 * @param string $manifest_file
 * @return array
 */
function MSLoadManifest($manifest_file)
{
	include( $manifest_file );
	return array($manifest, $installdefs);
}<|MERGE_RESOLUTION|>--- conflicted
+++ resolved
@@ -1,14 +1,9 @@
 <?php
-<<<<<<< HEAD
-if(!defined('sugarEntry') || !sugarEntry) die('Not A Valid Entry Point');
-/*********************************************************************************
-=======
 if (!defined('sugarEntry') || !sugarEntry) {
     die('Not A Valid Entry Point');
 }
 /**
  *
->>>>>>> b29c16a8
  * SugarCRM Community Edition is a customer relationship management program developed by
  * SugarCRM, Inc. Copyright (C) 2004-2013 SugarCRM Inc.
  *
@@ -50,26 +45,6 @@
     die('Not A Valid Entry Point');
 }
 
-<<<<<<< HEAD
-class ModuleScanner{
-	private $manifestMap = array(
-			'pre_execute'=>'pre_execute',
-			'install_mkdirs'=>'mkdir',
-			'install_copy'=>'copy',
-			'install_images'=>'image_dir',
-			'install_menus'=>'menu',
-			'install_userpage'=>'user_page',
-			'install_dashlets'=>'dashlets',
-			'install_administration'=>'administration',
-			'install_connectors'=>'connectors',
-			'install_vardefs'=>'vardefs',
-			'install_layoutdefs'=>'layoutdefs',
-			'install_layoutfields'=>'layoutfields',
-			'install_relationships'=>'relationships',
-			'install_languages'=>'language',
-            'install_logichooks'=>'logic_hooks',
-			'post_execute'=>'post_execute',
-=======
 class ModuleScanner
 {
     private $manifestMap = array(
@@ -89,7 +64,6 @@
         'install_languages' => 'language',
         'install_logichooks' => 'logic_hooks',
         'post_execute' => 'post_execute',
->>>>>>> b29c16a8
 
 	);
 
@@ -103,11 +77,6 @@
 	private $blackListExempt = array();
 	private $classBlackListExempt = array();
 
-<<<<<<< HEAD
-    // Bug 56717 - adding hbs extension to the whitelist - rgonzalez
-	private $validExt = array('png', 'gif', 'jpg', 'css', 'js', 'php', 'txt', 'html', 'htm', 'tpl', 'pdf', 'md5', 'xml', 'hbs');
-	private $classBlackList = array(
-=======
     private $validExt = array(
         'png',
         'gif',
@@ -125,7 +94,6 @@
         'hbs'
     );
     private $classBlackList = array(
->>>>>>> b29c16a8
         // Class names specified here must be in lowercase as the implementation
         // of the tokenizer converts all tokens to lowercase.
         'reflection',
@@ -147,109 +115,6 @@
 	    'pclzip',
 
     );
-<<<<<<< HEAD
-	private $blackList = array(
-    'popen',
-    'proc_open',
-    'escapeshellarg',
-    'escapeshellcmd',
-    'proc_close',
-    'proc_get_status',
-    'proc_nice',
-	'passthru',
-    'clearstatcache',
-    'disk_free_space',
-    'disk_total_space',
-    'diskfreespace',
-	'dir',
-    'fclose',
-    'feof',
-    'fflush',
-    'fgetc',
-    'fgetcsv',
-    'fgets',
-    'fgetss',
-    'file_exists',
-    'file_get_contents',
-    'filesize',
-    'filetype',
-    'flock',
-    'fnmatch',
-    'fpassthru',
-    'fputcsv',
-    'fputs',
-    'fread',
-    'fscanf',
-    'fseek',
-    'fstat',
-    'ftell',
-    'ftruncate',
-    'fwrite',
-    'glob',
-    'is_dir',
-    'is_file',
-    'is_link',
-    'is_readable',
-    'is_uploaded_file',
-	'opendir',
-    'parse_ini_string',
-    'pathinfo',
-    'pclose',
-    'readfile',
-    'readlink',
-    'realpath_cache_get',
-    'realpath_cache_size',
-    'realpath',
-    'rewind',
-	'readdir',
-    'set_file_buffer',
-    'tmpfile',
-    'umask',
-    'ini_set',
-    'set_time_limit',
-	'eval',
-	'exec',
-	'system',
-	'shell_exec',
-	'passthru',
-	'chgrp',
-	'chmod',
-	'chwown',
-	'file_put_contents',
-	'file',
-	'fileatime',
-	'filectime',
-	'filegroup',
-	'fileinode',
-	'filemtime',
-	'fileowner',
-	'fileperms',
-	'fopen',
-	'is_executable',
-	'is_writable',
-	'is_writeable',
-	'lchgrp',
-	'lchown',
-	'linkinfo',
-	'lstat',
-	'mkdir',
-    'mkdir_recursive',
-	'parse_ini_file',
-	'rmdir',
-    'rmdir_recursive',
-	'stat',
-	'tempnam',
-	'touch',
-	'unlink',
-	'getimagesize',
-	'call_user_func',
-	'call_user_func_array',
-	'create_function',
-
-
-	//mutliple files per function call
-	'copy',
-=======
     private $blackList = array(
         'popen',
         'proc_open',
@@ -351,7 +216,6 @@
 
     //mutliple files per function call
     'copy',
->>>>>>> b29c16a8
     'copy_recursive',
 	'link',
 	'rename',
@@ -557,13 +421,6 @@
 	    'simplexml_load_file',
 	    'simplexml_load_string',
 
-<<<<<<< HEAD
-	    // unzip
-	    'unzip',
-	    'unzip_file',
-);
-    private $methodsBlackList = array('setlevel', 'put' => array('sugarautoloader'), 'unlink' => array('sugarautoloader'));
-=======
         // unzip
         'unzip',
         'unzip_file',
@@ -573,7 +430,6 @@
         'put' => array('sugarautoloader'),
         'unlink' => array('sugarautoloader')
     );
->>>>>>> b29c16a8
 
 	public function printToWiki(){
 		echo "'''Default Extensions'''<br>";
@@ -969,33 +825,6 @@
         if (is_file($to) && $this->sugarFileExists($to)) {
             $this->issues['copy'][$from] = translate('ML_OVERRIDE_CORE_FILES') . '(' . $to . ')';
         }
-<<<<<<< HEAD
-
-    }
-
-
-	/**
-	 *Main external function that takes in a path to a package and then scans
-	 *that package's manifest for disabled actions and then it scans the PHP files
-	 *for restricted function calls
-	 *
-	 */
-	public function scanPackage($path){
-		$this->pathToModule = $path;
-		$this->scanManifest($path . '/manifest.php');
-		if(empty($this->config['disableFileScan'])){
-			$this->scanDir($path);
-		}
-	}
-
-	/**
-	 *This function will take all issues of the current instance and print them to the screen
-	 **/
-	public function displayIssues($package='Package'){
-		echo '<h2>'.str_replace('{PACKAGE}' , $package ,translate('ML_PACKAGE_SCANNING')). '</h2><BR><h2 class="error">' . translate('ML_INSTALLATION_FAILED') . '</h2><br><p>' .str_replace('{PACKAGE}' , $package ,translate('ML_PACKAGE_NOT_CONFIRM')). '</p><ul><li>'. translate('ML_OBTAIN_NEW_PACKAGE') . '<li>' . translate('ML_RELAX_LOCAL').
-'</ul></p><br>' . translate('ML_SUGAR_LOADING_POLICY') .  ' <a href=" http://kb.sugarcrm.com/custom/module-loader-restrictions-for-sugar-open-cloud/">' . translate('ML_SUGAR_KB') . '</a>.'.
-'<br>' . translate('ML_AVAIL_RESTRICTION'). ' <a href=" http://developers.sugarcrm.com/wordpress/2009/08/14/module-loader-restrictions/">' . translate('ML_SUGAR_DZ') .  '</a>.<br><br>';
-=======
     }
 
     /**
@@ -1021,7 +850,6 @@
         echo '<h2>'.str_replace('{PACKAGE}', $package, translate('ML_PACKAGE_SCANNING')). '</h2><BR><h2 class="error">' . translate('ML_INSTALLATION_FAILED') . '</h2><br><p>' .str_replace('{PACKAGE}', $package, translate('ML_PACKAGE_NOT_CONFIRM')). '</p><ul><li>'. translate('ML_OBTAIN_NEW_PACKAGE') . '<li>' . translate('ML_RELAX_LOCAL').
 '</ul></p><br>' . translate('ML_SUGAR_LOADING_POLICY') .  ' <a href=" http://kb.sugarcrm.com/custom/module-loader-restrictions-for-sugar-open-cloud/">' . translate('ML_SUITE_KB') . '</a>.'.
 '<br>' . translate('ML_AVAIL_RESTRICTION'). ' <a href=" http://developers.sugarcrm.com/wordpress/2009/08/14/module-loader-restrictions/">' . translate('ML_SUITE_DZ') .  '</a>.<br><br>';
->>>>>>> b29c16a8
 
 
 		foreach($this->issues as $type=>$issues){
