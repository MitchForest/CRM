<?php
<<<<<<< HEAD
if(!defined('sugarEntry') || !sugarEntry) die('Not A Valid Entry Point');
/*********************************************************************************
=======
if (!defined('sugarEntry') || !sugarEntry) {
    die('Not A Valid Entry Point');
}
/**
 *
>>>>>>> b29c16a8
 * SugarCRM Community Edition is a customer relationship management program developed by
 * SugarCRM, Inc. Copyright (C) 2004-2013 SugarCRM Inc.
 *
 * SuiteCRM is an extension to SugarCRM Community Edition developed by SalesAgility Ltd.
 * Copyright (C) 2011 - 2018 SalesAgility Ltd.
 *
 * This program is free software; you can redistribute it and/or modify it under
 * the terms of the GNU Affero General Public License version 3 as published by the
 * Free Software Foundation with the addition of the following permission added
 * to Section 15 as permitted in Section 7(a): FOR ANY PART OF THE COVERED WORK
 * IN WHICH THE COPYRIGHT IS OWNED BY SUGARCRM, SUGARCRM DISCLAIMS THE WARRANTY
 * OF NON INFRINGEMENT OF THIRD PARTY RIGHTS.
 *
 * This program is distributed in the hope that it will be useful, but WITHOUT
 * ANY WARRANTY; without even the implied warranty of MERCHANTABILITY or FITNESS
 * FOR A PARTICULAR PURPOSE. See the GNU Affero General Public License for more
 * details.
 *
 * You should have received a copy of the GNU Affero General Public License along with
 * this program; if not, see http://www.gnu.org/licenses or write to the Free
 * Software Foundation, Inc., 51 Franklin Street, Fifth Floor, Boston, MA
 * 02110-1301 USA.
 *
 * You can contact SugarCRM, Inc. headquarters at 10050 North Wolfe Road,
 * SW2-130, Cupertino, CA 95014, USA. or at email address contact@sugarcrm.com.
 *
 * The interactive user interfaces in modified source and object code versions
 * of this program must display Appropriate Legal Notices, as required under
 * Section 5 of the GNU Affero General Public License version 3.
 *
 * In accordance with Section 7(b) of the GNU Affero General Public License version 3,
 * these Appropriate Legal Notices must retain the display of the "Powered by
 * SugarCRM" logo and "Supercharged by SuiteCRM" logo. If the display of the logos is not
 * reasonably feasible for technical reasons, the Appropriate Legal Notices must
 * display the words "Powered by SugarCRM" and "Supercharged by SuiteCRM".
 */


require_once('soap/SoapHelperFunctions.php');
require_once('soap/SoapTypes.php');


require_once('soap/SoapPortalHelper.php');




/******

THIS IS FOR PORTAL USERS


*************************************************************************************/
/*
this authenticates a user as a portal user and returns the session id or it returns false otherwise;
*/
$server->register(
        'portal_login',
        array('portal_auth'=>'tns:user_auth','user_name'=>'xsd:string', 'application_name'=>'xsd:string'),
        array('return'=>'tns:set_entry_result'),
        $NAMESPACE);

function portal_login($portal_auth, $user_name, $application_name){
    $error = new SoapError();
    $contact = new Contact();
    $result = login_user($portal_auth);

    if($result == 'fail' || $result == 'sessions_exceeded'){
        if($result == 'sessions_exceeded') {
            $error->set_error('sessions_exceeded');
        }
        else {
            $error->set_error('no_portal');
        }
        return array('id'=>-1, 'error'=>$error->get_soap_array());
    }
    global $current_user;

    if($user_name == 'lead'){
        session_start();
        $_SESSION['is_valid_session']= true;
        $_SESSION['ip_address'] = query_client_ip();
        $_SESSION['portal_id'] = $current_user->id;
        $_SESSION['type'] = 'lead';
        login_success();
        return array('id'=>session_id(), 'error'=>$error->get_soap_array());
    }else if($user_name == 'portal'){
        session_start();
        $_SESSION['is_valid_session']= true;
        $_SESSION['ip_address'] = query_client_ip();
        $_SESSION['portal_id'] = $current_user->id;
        $_SESSION['type'] = 'portal';
        $GLOBALS['log']->debug("Saving new session");
        login_success();
        return array('id'=>session_id(), 'error'=>$error->get_soap_array());
    }else{
    $contact = $contact->retrieve_by_string_fields(array('portal_name'=>$user_name, 'portal_active'=>'1', 'deleted'=>0) );
    if($contact != null){
        session_start();
        $_SESSION['is_valid_session']= true;
        $_SESSION['ip_address'] = query_client_ip();
        $_SESSION['user_id'] = $contact->id;
        $_SESSION['portal_id'] = $current_user->id;

        $_SESSION['type'] = 'contact';
        $_SESSION['assigned_user_id'] = $contact->assigned_user_id;
        login_success();
        build_relationship_tree($contact);
        return array('id'=>session_id(), 'error'=>$error->get_soap_array());
    }
<<<<<<< HEAD
    }
=======

>>>>>>> b29c16a8
    $error->set_error('invalid_login');
    return array('id'=>-1, 'error'=>$error->get_soap_array());
}

/*
this validates the session and starts the session;
*/
function portal_validate_authenticated($session_id){
    $old_error_reporting = error_reporting();
    error_reporting(0);
    session_id($session_id);

    // This little construct checks to see if the session validated
    if(session_start()) {
        $valid_session = true;

		if(!empty($_SESSION['is_valid_session']) && $_SESSION['ip_address'] == query_client_ip() && $valid_session != null && ($_SESSION['type'] == 'contact' || $_SESSION['type'] == 'lead' || $_SESSION['type'] == 'portal')){
			global $current_user;
            $current_user = new User();
            $current_user->retrieve($_SESSION['portal_id']);
            login_success();
            return true;
        }
    }
    session_destroy();
    $GLOBALS['log']->fatal('SECURITY: The session ID is invalid');
    return false;
}


$server->register(
        'portal_logout',
        array('session'=>'xsd:string'),
        array('return'=>'tns:error_value'),
        $NAMESPACE);
function portal_logout($session){
    $error = new SoapError();
    if(portal_validate_authenticated($session)){
        session_destroy();
        return $error->get_soap_array();
    }
    $error->set_error('invalid_session');
    return $error->get_soap_array();
}

$server->register(
        'portal_get_sugar_id',
        array('session'=>'xsd:string'),
        array('return'=>'tns:set_entry_result'),
        $NAMESPACE);
function portal_get_sugar_id($session){
    $error = new SoapError();
    if(portal_validate_authenticated($session)){
        return array('id'=>$_SESSION['portal_id'], 'error'=>$error->get_soap_array());
    }
    $error->set_error('invalid_session');
    return array('id'=>-1, 'error'=>$error->get_soap_array());

}

$server->register(
        'portal_get_sugar_contact_id',
        array('session'=>'xsd:string'),
        array('return'=>'tns:set_entry_result'),
        $NAMESPACE);
function portal_get_sugar_contact_id($session){
    $error = new SoapError();
    if(portal_validate_authenticated($session)){
        return array('id'=>$_SESSION['user_id'], 'error'=>$error->get_soap_array());
    }
    $error->set_error('invalid_session');
    return array('id'=>-1, 'error'=>$error->get_soap_array());

}


$server->register(
    'portal_get_entry_list',
    array('session'=>'xsd:string', 'module_name'=>'xsd:string','where'=>'xsd:string', 'order_by'=>'xsd:string', 'select_fields'=>'tns:select_fields'),
    array('return'=>'tns:get_entry_list_result'),
    $NAMESPACE);

function portal_get_entry_list($session, $module_name,$where, $order_by, $select_fields){
    return portal_get_entry_list_limited($session, $module_name, $where, $order_by, $select_fields, 0, "");
}

/*
 * Acts like a normal get_entry_list except it will build the where clause based on the name_value pairs passed
 * Here we assume 'AND'
 */
$server->register(
    'portal_get_entry_list_filter',
    array('session'=>'xsd:string', 'module_name'=>'xsd:string', 'order_by'=>'xsd:string', 'select_fields'=>'tns:select_fields', 'row_offset' => 'xsd:int', 'limit'=>'xsd:int', 'filter' =>'tns:name_value_operator_list'),
    array('return'=>'tns:get_entry_list_result'),
    $NAMESPACE);


function portal_get_entry_list_filter($session, $module_name, $order_by, $select_fields, $row_offset, $limit, $filter){
    global  $beanList, $beanFiles, $portal_modules;
    $error = new SoapError();
    if(! portal_validate_authenticated($session)){
        $error->set_error('invalid_session');
        return array('result_count'=>-1, 'entry_list'=>array(), 'error'=>$error->get_soap_array());
    }
    if($_SESSION['type'] == 'lead'){
        $error->set_error('no_access');
        return array('result_count'=>-1, 'entry_list'=>array(), 'error'=>$error->get_soap_array());
    }
    if(empty($beanList[$module_name])){
        $error->set_error('no_module');
        return array('result_count'=>-1, 'entry_list'=>array(), 'error'=>$error->get_soap_array());
    }

    //build the where clause

    $sugar = null;
    if($module_name == 'Cases'){
        $sugar = new aCase();
    }else if($module_name == 'Contacts'){
        $sugar = new Contact();
    }else if($module_name == 'Accounts'){
        $sugar = new Account();
    } else if($module_name == 'Bugs'){
        $sugar = new Bug();
    } else if($module_name == 'KBDocuments' || $module_name == 'FAQ') {
        $sugar = new KBDocument();
    } else {
        $error->set_error('no_module_support');
        return array('result_count'=>-1, 'entry_list'=>array(), 'error'=>$error->get_soap_array());
    }

    if($sugar != null){
        if(isset($filter) && is_array($filter)){
            $where = "";
            foreach($filter as $nvOp){
                $name = $nvOp['name'];
                $value = $nvOp['value'];
                $value_array = $nvOp['value_array'];
                $operator = $nvOp['operator'];
                //do nothing if all three values are not set
                if(isset($name) && (isset($value) || isset($value_array)) && isset($operator)){
                    if(!empty($where)){
                        $where .= ' AND ';
                    }
                    if(isset($sugar->field_defs[$name])){
                        // MFH - Added Support For Custom Fields in Searches
                        $cstm = isset($sugar->field_defs[$name]['source']) && $sugar->field_defs[$name]['source'] == 'custom_fields' ? '_cstm' : '';

                        $where .=  "$sugar->table_name$cstm.$name $operator ";
                        if($sugar->field_defs['name']['type'] == 'datetime'){
                            $where .= db_convert("'".DBManagerFactory::getInstance()->quote($value)."'", 'datetime');
                        }else{
                            if(empty($value)) {
                                $tmp = array();
                                foreach($value_array as $v) {
                                    $tmp[] = DBManagerFactory::getInstance()->quote($v);
                                }
                                $where .= "('" . implode("', '", $tmp) . "')";
                            } else {
                                $where .= "'".DBManagerFactory::getInstance()->quote($value)."'";
                            }
                        }
                    }
                }
            }
        }
        return portal_get_entry_list_limited($session, $module_name, $where, $order_by, $select_fields, $row_offset, $limit);
    }else{
        $error->set_error('no_module_support');
        return array('result_count'=>-1, 'entry_list'=>array(), 'error'=>$error->get_soap_array());
    }
}


$server->register(
    'portal_get_entry',
    array('session'=>'xsd:string', 'module_name'=>'xsd:string', 'id'=>'xsd:string', 'select_fields'=>'tns:select_fields'),
    array('return'=>'tns:get_entry_result'),
    $NAMESPACE);

function portal_get_entry($session, $module_name, $id,$select_fields ){
    global  $beanList, $beanFiles;
    $error = new SoapError();

    if(!portal_validate_authenticated($session)){
        $error->set_error('invalid_session');
        return array('result_count'=>-1, 'entry_list'=>array(), 'error'=>$error->get_soap_array());
    }

    //set the working module
    set_module_in(array('list'=>array($id=>$id), 'in'=>'('.$id.')'), $module_name);

    if($_SESSION['type'] == 'lead'){
        $error->set_error('no_access');
        return array('result_count'=>-1, 'entry_list'=>array(), 'error'=>$error->get_soap_array());
    }
    if(empty($beanList[$module_name])){
        $error->set_error('no_module');
        return array('result_count'=>-1, 'entry_list'=>array(), 'error'=>$error->get_soap_array());
    }

    if(empty($_SESSION['viewable'][$module_name][$id])){
        $error->set_error('no_access');
        return array('result_count'=>-1, 'entry_list'=>array(), 'error'=>$error->get_soap_array());
    }

    $class_name = $beanList[$module_name];
    require_once($beanFiles[$class_name]);
    $seed = new $class_name();
    $seed->retrieve($id);
    if($module_name == 'KBDocuments') {
       $body = $seed->get_kbdoc_body($id);
       $seed->description = $body;
    }

    $output_list = Array();
    $output_list[] = get_return_value($seed, $module_name);

    //$output_list[0]['name_value_list']['description'] = array('name'=>'description', 'value'=>$seed->description);
    //$output_list = filter_return_list($output_list, $select_fields, $module_name);
    $field_list = array();
    if(empty($field_list)){
       $field_list = get_field_list($seed, true);
    }
    $output_list = filter_return_list($output_list, $select_fields, $module_name);
    $field_list = filter_field_list($field_list,$select_fields, $module_name);

    return array('field_list'=>$field_list, 'entry_list'=>$output_list, 'error'=>$error->get_soap_array());
}


$server->register(
    'portal_set_entry',
    array('session'=>'xsd:string', 'module_name'=>'xsd:string',  'name_value_list'=>'tns:name_value_list'),
    array('return'=>'tns:set_entry_result'),
    $NAMESPACE);

function portal_set_entry($session,$module_name, $name_value_list){
    global  $beanList, $beanFiles, $valid_modules_for_contact;

    $error = new SoapError();
    if(!portal_validate_authenticated($session)){
        $error->set_error('invalid_session');
        return array('id'=>-1,  'error'=>$error->get_soap_array());
    }
    if(empty($beanList[$module_name])){
        $error->set_error('no_module');
        return array('id'=>-1, 'error'=>$error->get_soap_array());
    }
    if($_SESSION['type'] == 'lead' && $module_name != 'Leads'){
        $error->set_error('no_access');
        return array('id'=>-1, 'error'=>$error->get_soap_array());
    }

    if($_SESSION['type'] == 'contact' && !key_exists($module_name, $valid_modules_for_contact) ){
        $error->set_error('no_access');
        return array('id'=>-1, 'error'=>$error->get_soap_array());
    }


    $class_name = $beanList[$module_name];
    require_once($beanFiles[$class_name]);
    $seed = new $class_name();
    $is_update = false;
    $values_set = array();

    foreach($name_value_list as $value){
        if($value['name'] == 'id' && !empty($value['value'])) {
            $seed->disable_row_level_security = true;
            $seed->retrieve($value['value']);
            $is_update = true;
            break;
        }
        $values_set[$value['name']] = $value['value'];
        $seed->{$value['name']} = $value['value'];
    }

    // If it was an update, we have to set the values again
    if($is_update) {
        foreach($name_value_list as $value){
            $seed->{$value['name']} = $value['value'];
        }
    }

    if(!isset($_SESSION['viewable'][$module_name])){
        $_SESSION['viewable'][$module_name] = array();
    }

    if(!$is_update){
        if(isset($_SESSION['assigned_user_id']) && (!key_exists('assigned_user_id', $values_set) || empty($values_set['assigned_user_id']))){
            $seed->assigned_user_id = $_SESSION['assigned_user_id'];
        }
        if(isset($_SESSION['account_id']) && (!key_exists('account_id', $values_set) || empty($values_set['account_id']))){
            $seed->account_id = $_SESSION['account_id'];
        }
        $seed->portal_flag = 1;
        $seed->portal_viewable = true;
    }
    $id = $seed->save();
    set_module_in(array('in'=>"('".DBManagerFactory::getInstance()->quote($id)."')", 'list'=>array($id)), $module_name);
    if($_SESSION['type'] == 'contact' && $module_name != 'Contacts' && !$is_update){
        if($module_name == 'Notes'){
            $seed->contact_id = $_SESSION['user_id'];
            if(isset( $_SESSION['account_id'])){
                $seed->parent_type = 'Accounts';
                $seed->parent_id = $_SESSION['account_id'];

            }
            $id = $seed->save();
        }else{
            $contact = new Contact();
            $contact->disable_row_level_security = TRUE;
            $contact->retrieve($_SESSION['user_id']);
            $seed->contact_id = $contact;

            if(isset( $_SESSION['account_id'])){
                $seed->account_id = $_SESSION['account_id'];

            }
            $seed->save_relationship_changes(false);
        }
    }
    return array('id'=>$id, 'error'=>$error->get_soap_array());

}



/*

NOTE SPECIFIC CODE
*/
$server->register(
        'portal_set_note_attachment',
        array('session'=>'xsd:string','note'=>'tns:note_attachment'),
        array('return'=>'tns:set_entry_result'),
        $NAMESPACE);

function portal_set_note_attachment($session,$note)
{
    $error = new SoapError();
    if(!portal_validate_authenticated($session)){
        $error->set_error('invalid_session');
        return array('id'=>'-1', 'error'=>$error->get_soap_array());
    }
    if($_SESSION['type'] == 'lead' || !isset($_SESSION['viewable']['Notes'][$note['id']])){
        $error->set_error('no_access');
        return array('id'=>-1, 'error'=>$error->get_soap_array());
    }
    require_once('modules/Notes/NoteSoap.php');
    $ns = new NoteSoap();
    $id = $ns->saveFile($note, true);
    return array('id'=>$id, 'error'=>$error->get_soap_array());

}

$server->register(
    'portal_remove_note_attachment',
    array('session'=>'xsd:string', 'id'=>'xsd:string'),
    array('return'=>'tns:error_value'),
    $NAMESPACE);

function portal_remove_note_attachment($session, $id)
{
    $error = new SoapError();
    if(! portal_validate_authenticated($session)){
        $error->set_error('invalid_session');
        return array('result_count'=>-1, 'entry_list'=>array(), 'error'=>$error->get_soap_array());
    }
    if($_SESSION['type'] == 'lead' || !isset($_SESSION['viewable']['Notes'][$id])){
        $error->set_error('no_access');
        return array('result_count'=>-1, 'entry_list'=>array(), 'error'=>$error->get_soap_array());
    }

    $focus = new Note();
    $focus->retrieve($id);
    $result = $focus->deleteAttachment();

    return $error->get_soap_array();
}

$server->register(
    'portal_get_note_attachment',
    array('session'=>'xsd:string', 'id'=>'xsd:string'),
    array('return'=>'tns:return_note_attachment'),
    $NAMESPACE);

function portal_get_note_attachment($session,$id)
{

    $error = new SoapError();
    if(! portal_validate_authenticated($session)){
        $error->set_error('invalid_session');
        return array('result_count'=>-1, 'entry_list'=>array(), 'error'=>$error->get_soap_array());
    }
    if($_SESSION['type'] == 'lead' || !isset($_SESSION['viewable']['Notes'][$id])){
        $error->set_error('no_access');
        return array('result_count'=>-1, 'entry_list'=>array(), 'error'=>$error->get_soap_array());
    }
    $current_user = $seed_user;

    $note = new Note();
    $note->retrieve($id);
    require_once('modules/Notes/NoteSoap.php');
    $ns = new NoteSoap();
    if(!isset($note->filename)){
        $note->filename = '';
    }
    $file= $ns->retrieveFile($id,$note->filename);
    if($file == -1){
        $error->set_error('no_file');
        $file = '';
    }

    return array('note_attachment'=>array('id'=>$id, 'filename'=>$note->filename, 'file'=>$file), 'error'=>$error->get_soap_array());

}
$server->register(
    'portal_relate_note_to_module',
    array('session'=>'xsd:string', 'note_id'=>'xsd:string', 'module_name'=>'xsd:string', 'module_id'=>'xsd:string'),
    array('return'=>'tns:error_value'),
    $NAMESPACE);

function portal_relate_note_to_module($session,$note_id, $module_name, $module_id){
    global  $beanList, $beanFiles, $current_user;
    $error = new SoapError();
    if(! portal_validate_authenticated($session)){
        $error->set_error('invalid_session');
        return $error->get_soap_array();
        }
    if($_SESSION['type'] == 'lead' || !isset($_SESSION['viewable']['Notes'][$note_id]) || !isset($_SESSION['viewable'][$module_name][$module_id])){
        $error->set_error('no_access');
        return $error->get_soap_array();
        }
    if(empty($beanList[$module_name])){
        $error->set_error('no_module');
        return $error->get_soap_array();
    }

    $class_name = $beanList[$module_name];
    require_once($beanFiles[$class_name]);

    $seed = new $class_name();
    $seed->retrieve($module_id);
    if($module_name == 'Cases' || $module_name == 'Bugs') {
        $seed->note_id =  $note_id;
        $seed->save(false);
    } else {
        $error->set_error('no_module_support');
        $error->description .= ': '. $module_name;
    }
    return $error->get_soap_array();

}
$server->register(
    'portal_get_related_notes',
    array('session'=>'xsd:string', 'module_name'=>'xsd:string', 'module_id'=>'xsd:string',  'select_fields'=>'tns:select_fields', 'order_by'=>'xsd:string'),
    array('return'=>'tns:get_entry_result'),
    $NAMESPACE);

function portal_get_related_notes($session,$module_name, $module_id, $select_fields, $order_by){
    global  $beanList, $beanFiles;
    $error = new SoapError();
    if(! portal_validate_authenticated($session)){
        $error->set_error('invalid_session');
        return array('result_count'=>-1, 'entry_list'=>array(), 'error'=>$error->get_soap_array());
    }
    if($_SESSION['type'] == 'lead' ){
        $error->set_error('no_access');
        return array('result_count'=>-1, 'entry_list'=>array(), 'error'=>$error->get_soap_array());
    }
    if(empty($beanList[$module_name])){
        $error->set_error('no_module');
        return array('result_count'=>-1, 'entry_list'=>array(), 'error'=>$error->get_soap_array());
    }
    if(empty($_SESSION['viewable'][$module_name][$module_id])){
        $error->set_error('no_access');
        return array('result_count'=>-1, 'entry_list'=>array(), 'error'=>$error->get_soap_array());
    }

    if($module_name =='Contacts'){
        if($_SESSION['user_id'] != $module_id){
            $error->set_error('no_access');
            return array('result_count'=>-1, 'entry_list'=>array(), 'error'=>$error->get_soap_array());
        }
        $list = get_notes_in_contacts("('".DBManagerFactory::getInstance()->quote($module_id)."')", $order_by);
    }else{
        $list = get_notes_in_module("('".DBManagerFactory::getInstance()->quote($module_id)."')", $module_name, $order_by);
    }



    $output_list = Array();
    $field_list = Array();
    foreach($list as $value)
    {
        $output_list[] = get_return_value($value, 'Notes');
        $_SESSION['viewable']['Notes'][$value->id] = $value->id;
    if(empty($field_list)){
            $field_list = get_field_list($value, true);
        }
    }
    $output_list = filter_return_list($output_list, $select_fields, $module_name);
    $field_list = filter_field_list($field_list,$select_fields, $module_name);


    return array('result_count'=>sizeof($output_list), 'next_offset'=>0,'field_list'=>$field_list, 'entry_list'=>$output_list, 'error'=>$error->get_soap_array());
}

$server->register(
    'portal_get_related_list',
    array('session'=>'xsd:string', 'module_name'=>'xsd:string', 'rel_module'=>'xsd:string', 'module_id'=>'xsd:string',  'select_fields'=>'tns:select_fields', 'order_by'=>'xsd:string', 'offset' => 'xsd:int', 'limit' => 'xsd:int'),
    array('return'=>'tns:get_entry_result'),
    $NAMESPACE);

function portal_get_related_list($session, $module_name, $rel_module, $module_id, $select_fields, $order_by, $offset, $limit){
    global  $beanList, $beanFiles;
    $error = new SoapError();
    if(! portal_validate_authenticated($session)){
        $error->set_error('invalid_session');
        return array('result_count'=>-1, 'entry_list'=>array(), 'error'=>$error->get_soap_array());
    }
    if($_SESSION['type'] == 'lead' ){
        $error->set_error('no_access');
        return array('result_count'=>-1, 'entry_list'=>array(), 'error'=>$error->get_soap_array());
    }
    if(empty($beanList[$module_name])){
        $error->set_error('no_module');
        return array('result_count'=>-1, 'entry_list'=>array(), 'error'=>$error->get_soap_array());
    }
    if(empty($_SESSION['viewable'][$module_name][$module_id])){
        $error->set_error('no_access');
        return array('result_count'=>-1, 'entry_list'=>array(), 'error'=>$error->get_soap_array());
    }

    $list = get_related_in_module("('".DBManagerFactory::getInstance()->quote($module_id)."')", $module_name, $rel_module, $order_by, $offset, $limit);

    $output_list = Array();
    $field_list = Array();
    foreach($list as $value)
    {
        $output_list[] = get_return_value($value, $rel_module);
        $_SESSION['viewable'][$rel_module][$value->id] = $value->id;
    if(empty($field_list)){
            $field_list = get_field_list($value, true);
        }
    }
    $output_list = filter_return_list($output_list, $select_fields, $module_name);
    $field_list = filter_field_list($field_list,$select_fields, $module_name);


    return array('result_count'=>$list['result_count'], 'next_offset'=>0,'field_list'=>$field_list, 'entry_list'=>$output_list, 'error'=>$error->get_soap_array());
}

$server->register(
    'portal_get_module_fields',
    array('session'=>'xsd:string', 'module_name'=>'xsd:string'),
    array('return'=>'tns:module_fields'),
    $NAMESPACE);

function portal_get_module_fields($session, $module_name){
    global  $beanList, $beanFiles, $portal_modules, $valid_modules_for_contact;
    $error = new SoapError();
    $module_fields = array();
    if(! portal_validate_authenticated($session)){
        $error->set_error('invalid_session');
        $error->description .=$session;
        return array('module_name'=>$module_name, 'module_fields'=>$module_fields, 'error'=>$error->get_soap_array());
    }
    if($_SESSION['type'] == 'lead' && $module_name != 'Leads'){
        $error->set_error('no_access');
        return array('module_name'=>$module_name, 'module_fields'=>$module_fields, 'error'=>$error->get_soap_array());
    }

    if(empty($beanList[$module_name])){
        $error->set_error('no_module');
        return array('module_name'=>$module_name, 'module_fields'=>$module_fields, 'error'=>$error->get_soap_array());
    }

    if(($_SESSION['type'] == 'portal'||$_SESSION['type'] == 'contact') &&  !key_exists($module_name, $valid_modules_for_contact)){
        $error->set_error('no_module');
        return array('module_name'=>$module_name, 'module_fields'=>$module_fields, 'error'=>$error->get_soap_array());
    }

    $class_name = $beanList[$module_name];
    require_once($beanFiles[$class_name]);
    $seed = new $class_name();
    $seed->fill_in_additional_detail_fields();
    $returnFields = get_return_module_fields($seed, $module_name, $error->get_soap_array(), true);
    if(is_subclass_of($seed, 'Person')) {
       $returnFields['module_fields']['email1'] = array('name'=>'email1', 'type'=>'email', 'required'=>0, 'label'=>translate('LBL_EMAIL_ADDRESS', $seed->module_dir));
       $returnFields['module_fields']['email_opt_out'] = array('name'=>'email_opt_out', 'type'=>'bool', 'required'=>0, 'label'=>translate('LBL_EMAIL_OPT_OUT', $seed->module_dir), 'options'=>array());
    } //if

    return $returnFields;
}
$server->register(
    'portal_get_subscription_lists',
    array('session'=>'xsd:string'),
    array('return'=>'tns:get_subscription_lists_result'),
    $NAMESPACE);

function portal_get_subscription_lists($session){
    global  $beanList, $beanFiles;

    $error = new SoapError();
    if(! portal_validate_authenticated($session)){
        $error->set_error('invalid_session');
        return array('result_count'=>-1, 'entry_list'=>array(), 'error'=>$error->get_soap_array());
    }

    require_once('modules/Campaigns/utils.php');

    $contact = new Contact();
    $contact->retrieve($_SESSION['user_id']);

    if(!empty($contact->id)) {
        $result = get_subscription_lists_keyed($contact, true);
    }


    $return_results = array('unsubscribed' => array(), 'subscribed' => array());

    foreach($result['unsubscribed'] as $newsletter_name => $data) {
        $return_results['unsubscribed'][] = array('name' => $newsletter_name, 'prospect_list_id' => $data['prospect_list_id'],
                                                  'campaign_id' => $data['campaign_id'], 'description' => $data['description'],
                                                  'frequency' => $data['frequency']);
    }
    foreach($result['subscribed'] as $newsletter_name => $data) {
        $return_results['subscribed'][] = array('name' => $newsletter_name, 'prospect_list_id' => $data['prospect_list_id'],
                                                'campaign_id' => $data['campaign_id'], 'description' => $data['description'],
                                                'frequency' => $data['frequency']);
    }

    return array('unsubscribed'=>$return_results['unsubscribed'], 'subscribed' => $return_results['subscribed'], 'error'=>$error->get_soap_array());
}

$server->register(
    'portal_set_newsletters',
    array('session'=>'xsd:string', 'subscribe_ids' => 'tns:select_fields', 'unsubscribe_ids' => 'tns:select_fields'),
    array('return'=>'tns:error_value'),
    $NAMESPACE);

function portal_set_newsletters($session, $subscribe_ids, $unsubscribe_ids){
    global  $beanList, $beanFiles;

    $error = new SoapError();
    if(! portal_validate_authenticated($session)){
        $error->set_error('invalid_session');
        return array('result_count'=>-1, 'entry_list'=>array(), 'error'=>$error->get_soap_array());
    }

    require_once('modules/Campaigns/utils.php');

    $contact = new Contact();
    $contact->retrieve($_SESSION['user_id']);

    if(!empty($contact->id)) {
        foreach($subscribe_ids as $campaign_id) {
            subscribe($campaign_id, null, $contact, true);
        }
        foreach($unsubscribe_ids as $campaign_id) {
            unsubscribe($campaign_id, $contact);
        }
    }

    return $error->get_soap_array();
}<|MERGE_RESOLUTION|>--- conflicted
+++ resolved
@@ -1,14 +1,9 @@
 <?php
-<<<<<<< HEAD
-if(!defined('sugarEntry') || !sugarEntry) die('Not A Valid Entry Point');
-/*********************************************************************************
-=======
 if (!defined('sugarEntry') || !sugarEntry) {
     die('Not A Valid Entry Point');
 }
 /**
  *
->>>>>>> b29c16a8
  * SugarCRM Community Edition is a customer relationship management program developed by
  * SugarCRM, Inc. Copyright (C) 2004-2013 SugarCRM Inc.
  *
@@ -119,11 +114,7 @@
         build_relationship_tree($contact);
         return array('id'=>session_id(), 'error'=>$error->get_soap_array());
     }
-<<<<<<< HEAD
-    }
-=======
-
->>>>>>> b29c16a8
+
     $error->set_error('invalid_login');
     return array('id'=>-1, 'error'=>$error->get_soap_array());
 }
