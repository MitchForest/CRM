--- conflicted
+++ resolved
@@ -70,9 +70,8 @@
         global $current_user;
 
         return is_admin($current_user);
-    } else {
-        return 0;
-    }
+    }
+    return 0;
 }
 
 
@@ -137,15 +136,6 @@
             $GLOBALS['logic_hook']->call_custom_logic('Users', 'login_failed');
 
             return array('id' => -1, 'error' => $error);
-<<<<<<< HEAD
-        } else {
-            if (function_exists('openssl_decrypt')) {
-                $password = decrypt_string($user_auth['password']);
-                $authController = new AuthenticationController();
-                if ($authController->login(
-                    $user_auth['user_name'],
-                        $password
-=======
         }
         if (function_exists('openssl_decrypt')) {
             $password = decrypt_string($user_auth['password']);
@@ -153,12 +143,10 @@
             if ($authController->login(
                 $user_auth['user_name'],
                 $password
->>>>>>> 19ad0466
                 ) && isset($_SESSION['authenticated_user_id'])
                 ) {
-                    $success = true;
-                } // if
-            }
+                $success = true;
+            } // if
         }
     } // else if
 
@@ -271,10 +259,9 @@
                     if ($session_parts[$i] == $client_parts[$i]) {
                         $classCheck = 1;
                         continue;
-                    } else {
-                        $classCheck = 0;
-                        break;
                     }
+                    $classCheck = 0;
+                    break;
                 }
             }
             // we have a different IP address
@@ -673,9 +660,8 @@
                 $error->set_error('no_access');
 
                 return array('id' => -1, 'error' => $error->get_soap_array());
-            } else {
-                break;
             }
+            break;
         }
     }
     foreach ($name_value_list as $value) {
@@ -1040,11 +1026,10 @@
     )
     ) {
         return get_return_module_fields($seed, $module_name, $error);
-    } else {
-        $error->set_error('no_access');
-
-        return array('module_fields' => $module_fields, 'error' => $error->get_soap_array());
-    }
+    }
+    $error->set_error('no_access');
+
+    return array('module_fields' => $module_fields, 'error' => $error->get_soap_array());
 }
 
 $server->register(
@@ -1147,9 +1132,8 @@
         global $current_user;
 
         return $current_user->id;
-    } else {
-        return '-1';
-    }
+    }
+    return '-1';
 }
 
 $server->register(
@@ -1171,9 +1155,8 @@
 {
     if (validate_authenticated($session)) {
         return 1;
-    } else {
-        return '-1';
-    }
+    }
+    return '-1';
 }
 
 $server->register(
@@ -1195,9 +1178,8 @@
 {
     if (validate_authenticated($session)) {
         return 1;
-    } else {
-        return '-1';
-    }
+    }
+    return '-1';
 }
 
 $server->register(
@@ -1275,9 +1257,8 @@
     $admin->retrieveSettings('info');
     if (isset($admin->settings['info_sugar_version'])) {
         return $admin->settings['info_sugar_version'];
-    } else {
-        return '1.0';
-    }
+    }
+    return '1.0';
 }
 
 $server->register(
@@ -2234,11 +2215,10 @@
             ),
             'error' => $error->get_soap_array()
         );
-    } else {
-        $error->set_error('no_records');
-
-        return array('id' => -1, 'error' => $error->get_soap_array());
-    }
+    }
+    $error->set_error('no_records');
+
+    return array('id' => -1, 'error' => $error->get_soap_array());
 }
 
 $server->register(
@@ -2625,10 +2605,9 @@
             'name_value_lists' => $ret_values,
             'error' => $error->get_soap_array()
         );
-    } else {
-        return array(
+    }
+    return array(
             'ids' => $ids,
             'error' => $error->get_soap_array()
         );
-    }
 }