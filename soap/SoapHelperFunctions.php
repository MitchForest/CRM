<?php
/**
 *
 * SugarCRM Community Edition is a customer relationship management program developed by
 * SugarCRM, Inc. Copyright (C) 2004-2013 SugarCRM Inc.
 *
 * SuiteCRM is an extension to SugarCRM Community Edition developed by SalesAgility Ltd.
 * Copyright (C) 2011 - 2018 SalesAgility Ltd.
 *
 * This program is free software; you can redistribute it and/or modify it under
 * the terms of the GNU Affero General Public License version 3 as published by the
 * Free Software Foundation with the addition of the following permission added
 * to Section 15 as permitted in Section 7(a): FOR ANY PART OF THE COVERED WORK
 * IN WHICH THE COPYRIGHT IS OWNED BY SUGARCRM, SUGARCRM DISCLAIMS THE WARRANTY
 * OF NON INFRINGEMENT OF THIRD PARTY RIGHTS.
 *
 * This program is distributed in the hope that it will be useful, but WITHOUT
 * ANY WARRANTY; without even the implied warranty of MERCHANTABILITY or FITNESS
 * FOR A PARTICULAR PURPOSE. See the GNU Affero General Public License for more
 * details.
 *
 * You should have received a copy of the GNU Affero General Public License along with
 * this program; if not, see http://www.gnu.org/licenses or write to the Free
 * Software Foundation, Inc., 51 Franklin Street, Fifth Floor, Boston, MA
 * 02110-1301 USA.
 *
 * You can contact SugarCRM, Inc. headquarters at 10050 North Wolfe Road,
 * SW2-130, Cupertino, CA 95014, USA. or at email address contact@sugarcrm.com.
 *
 * The interactive user interfaces in modified source and object code versions
 * of this program must display Appropriate Legal Notices, as required under
 * Section 5 of the GNU Affero General Public License version 3.
 *
 * In accordance with Section 7(b) of the GNU Affero General Public License version 3,
 * these Appropriate Legal Notices must retain the display of the "Powered by
 * SugarCRM" logo and "Supercharged by SuiteCRM" logo. If the display of the logos is not
 * reasonably feasible for technical reasons, the Appropriate Legal Notices must
 * display the words "Powered by SugarCRM" and "Supercharged by SuiteCRM".
 */

if (!defined('sugarEntry') || !sugarEntry) {
    die('Not A Valid Entry Point');
}


/**
 * Retrieve field data for a provided SugarBean.
 *
 * @param SugarBean $value -- The bean to retrieve the field information for.
 * @return Array -- 'field'=>   'name' -- the name of the field
 *                              'type' -- the data type of the field
 *                              'label' -- the translation key for the label of the field
 *                              'required' -- Is the field required?
 *                              'options' -- Possible values for a drop down field
 */
function get_field_list($value, $translate = true)
{
    $list = array();

    if (!empty($value->field_defs)) {

        foreach ($value->field_defs as $var) {
            if (isset($var['source']) && ($var['source'] != 'db' && $var['source'] != 'custom_fields') && $var['name'] != 'email1' && $var['name'] != 'email2' && (!isset($var['type']) || $var['type'] != 'relate')) {
                continue;
            }
            $required = 0;
            $options_dom = array();
            $options_ret = array();
            // Apparently the only purpose of this check is to make sure we only return fields
            //   when we've read a record.  Otherwise this function is identical to get_module_field_list
            if (!empty($var['required'])) {
                $required = 1;
            }
            if (isset($var['options'])) {
                $options_dom = translate($var['options'], $value->module_dir);
                if (!is_array($options_dom)) {
                    $options_dom = array();
                }
                foreach ($options_dom as $key => $oneOption) {
                    $options_ret[] = get_name_value($key, $oneOption);
                }
            }

            if (!empty($var['dbType']) && $var['type'] == 'bool') {
                $options_ret[] = get_name_value('type', $var['dbType']);
            }

            $entry = array();
            $entry['name'] = $var['name'];
            $entry['type'] = $var['type'];
            if ($translate) {
                $entry['label'] = isset($var['vname']) ? translate($var['vname'], $value->module_dir) : $var['name'];
            } else {
                $entry['label'] = isset($var['vname']) ? $var['vname'] : $var['name'];
            }
            $entry['required'] = $required;
            $entry['options'] = $options_ret;
            if (isset($var['default'])) {
                $entry['default_value'] = $var['default'];
            }

            $list[$var['name']] = $entry;
        } //foreach
    } //if

    if (isset($value->module_dir) && $value->module_dir == 'Bugs') {

        $seedRelease = new Release();
        $options = $seedRelease->get_releases(true, "Active");
        $options_ret = array();
        foreach ($options as $name => $value) {
            $options_ret[] = array('name' => $name, 'value' => $value);
        }
        if (isset($list['fixed_in_release'])) {
            $list['fixed_in_release']['type'] = 'enum';
            $list['fixed_in_release']['options'] = $options_ret;
        }
        if (isset($list['release'])) {
            $list['release']['type'] = 'enum';
            $list['release']['options'] = $options_ret;
        }
        if (isset($list['release_name'])) {
            $list['release_name']['type'] = 'enum';
            $list['release_name']['options'] = $options_ret;
        }
    }
    if (isset($value->module_dir) && $value->module_dir == 'Emails') {
        $fields = array('from_addr_name', 'reply_to_addr', 'to_addrs_names', 'cc_addrs_names', 'bcc_addrs_names');
        foreach ($fields as $field) {
            $var = $value->field_defs[$field];

            $required = 0;
            $entry = array();
            $entry['name'] = $var['name'];
            $entry['type'] = $var['type'];
            if ($translate) {
                $entry['label'] = isset($var['vname']) ? translate($var['vname'], $value->module_dir) : $var['name'];
            } else {
                $entry['label'] = isset($var['vname']) ? $var['vname'] : $var['name'];
            }
            $entry['required'] = $required;
            $entry['options'] = array();
            if (isset($var['default'])) {
                $entry['default_value'] = $var['default'];
            }

            $list[$var['name']] = $entry;
        }
    }

    if (isset($value->assigned_user_name) && isset($list['assigned_user_id'])) {
        $list['assigned_user_name'] = $list['assigned_user_id'];
        $list['assigned_user_name']['name'] = 'assigned_user_name';
    }
    if (isset($list['modified_user_id'])) {
        $list['modified_by_name'] = $list['modified_user_id'];
        $list['modified_by_name']['name'] = 'modified_by_name';
    }
    if (isset($list['created_by'])) {
        $list['created_by_name'] = $list['created_by'];
        $list['created_by_name']['name'] = 'created_by_name';
    }

    return $list;
}

function new_get_field_list($value, $translate = true)
{
    $module_fields = array();
    $link_fields = array();

    if (!empty($value->field_defs)) {

        foreach ($value->field_defs as $var) {
            if (isset($var['source']) && ($var['source'] != 'db' && $var['source'] != 'non-db' && $var['source'] != 'custom_fields') && $var['name'] != 'email1' && $var['name'] != 'email2' && (!isset($var['type']) || $var['type'] != 'relate')) {
                continue;
            }
            if ($var['source'] == 'non_db' && (isset($var['type']) && $var['type'] != 'link')) {
                continue;
            }
            $required = 0;
            $options_dom = array();
            $options_ret = array();
            // Apparently the only purpose of this check is to make sure we only return fields
            //   when we've read a record.  Otherwise this function is identical to get_module_field_list
            if (!empty($var['required'])) {
                $required = 1;
            }
            if (isset($var['options'])) {
                $options_dom = translate($var['options'], $value->module_dir);
                if (!is_array($options_dom)) {
                    $options_dom = array();
                }
                foreach ($options_dom as $key => $oneOption) {
                    $options_ret[] = get_name_value($key, $oneOption);
                }
            }

            if (!empty($var['dbType']) && $var['type'] == 'bool') {
                $options_ret[] = get_name_value('type', $var['dbType']);
            }

            $entry = array();
            $entry['name'] = $var['name'];
            $entry['type'] = $var['type'];
            if ($var['type'] == 'link') {
                $entry['relationship'] = (isset($var['relationship']) ? $var['relationship'] : '');
                $entry['module'] = (isset($var['module']) ? $var['module'] : '');
                $entry['bean_name'] = (isset($var['bean_name']) ? $var['bean_name'] : '');
                $link_fields[$var['name']] = $entry;
            } else {
                if ($translate) {
                    $entry['label'] = isset($var['vname']) ? translate($var['vname'],
                        $value->module_dir) : $var['name'];
                } else {
                    $entry['label'] = isset($var['vname']) ? $var['vname'] : $var['name'];
                }
                $entry['required'] = $required;
                $entry['options'] = $options_ret;
                if (isset($var['default'])) {
                    $entry['default_value'] = $var['default'];
                }
                $module_fields[$var['name']] = $entry;
            } // else
        } //foreach
    } //if

    if ($value->module_dir == 'Bugs') {

        $seedRelease = new Release();
        $options = $seedRelease->get_releases(true, "Active");
        $options_ret = array();
        foreach ($options as $name => $value) {
            $options_ret[] = array('name' => $name, 'value' => $value);
        }
        if (isset($module_fields['fixed_in_release'])) {
            $module_fields['fixed_in_release']['type'] = 'enum';
            $module_fields['fixed_in_release']['options'] = $options_ret;
        }
        if (isset($module_fields['release'])) {
            $module_fields['release']['type'] = 'enum';
            $module_fields['release']['options'] = $options_ret;
        }
        if (isset($module_fields['release_name'])) {
            $module_fields['release_name']['type'] = 'enum';
            $module_fields['release_name']['options'] = $options_ret;
        }
    }

    if (isset($value->assigned_user_name) && isset($module_fields['assigned_user_id'])) {
        $module_fields['assigned_user_name'] = $module_fields['assigned_user_id'];
        $module_fields['assigned_user_name']['name'] = 'assigned_user_name';
    }
    if (isset($module_fields['modified_user_id'])) {
        $module_fields['modified_by_name'] = $module_fields['modified_user_id'];
        $module_fields['modified_by_name']['name'] = 'modified_by_name';
    }
    if (isset($module_fields['created_by'])) {
        $module_fields['created_by_name'] = $module_fields['created_by'];
        $module_fields['created_by_name']['name'] = 'created_by_name';
    }

    return array('module_fields' => $module_fields, 'link_fields' => $link_fields);
} // fn

function setFaultObject($errorObject)
{
    global $soap_server_object;
    $soap_server_object->fault($errorObject->getFaultCode(), $errorObject->getName(), '',
        $errorObject->getDescription());
} // fn

function checkSessionAndModuleAccess(
    $session,
    $login_error_key,
    $module_name,
    $access_level,
    $module_access_level_error_key,
    $errorObject
) {
    if (!validate_authenticated($session)) {
        $errorObject->set_error('invalid_login');
        setFaultObject($errorObject);

        return false;
    } // if

    global $beanList, $beanFiles;
    if (!empty($module_name)) {
        if (empty($beanList[$module_name])) {
            $errorObject->set_error('no_module');
            setFaultObject($errorObject);

            return false;
        } // if
        global $current_user;
        if (!check_modules_access($current_user, $module_name, $access_level)) {
            $errorObject->set_error('no_access');
            setFaultObject($errorObject);

            return false;
        }
    } // if

    return true;
} // fn

function checkACLAccess($bean, $viewType, $errorObject, $error_key)
{
    if (!$bean->ACLAccess($viewType)) {
        $errorObject->set_error($error_key);
        setFaultObject($errorObject);

        return false;
    } // if

    return true;
} // fn

function get_name_value($field, $value)
{
    return array('name' => $field, 'value' => $value);
}

function get_user_module_list($user)
{
    global $app_list_strings, $current_language, $beanList, $beanFiles;

    $app_list_strings = return_app_list_strings_language($current_language);
    $modules = query_module_access_list($user);
    ACLController:: filterModuleList($modules, false);
    global $modInvisList;

    foreach ($modInvisList as $invis) {
        $modules[$invis] = 'read_only';
    }

    $actions = ACLAction::getUserActions($user->id, true);
    foreach ($actions as $key => $value) {
        if (isset($value['module']) && $value['module']['access']['aclaccess'] < ACL_ALLOW_ENABLED) {
            if ($value['module']['access']['aclaccess'] == ACL_ALLOW_DISABLED) {
                unset($modules[$key]);
            } else {
                $modules[$key] = 'read_only';
            } // else
        } else {
            $modules[$key] = '';
        } // else
    } // foreach

    //Remove all modules that don't have a beanFiles entry associated with it
    foreach ($modules as $module_name => $module) {
        if (isset($beanList[$module_name])) {
            $class_name = $beanList[$module_name];
            if (empty($beanFiles[$class_name])) {
                unset($modules[$module_name]);
            }
        } else {
            unset($modules[$module_name]);
        }
    }

    return $modules;

}

function check_modules_access($user, $module_name, $action = 'write')
{
    if (!isset($_SESSION['avail_modules'])) {
        $_SESSION['avail_modules'] = get_user_module_list($user);
    }
    if (isset($_SESSION['avail_modules'][$module_name])) {
        if ($action == 'write' && $_SESSION['avail_modules'][$module_name] == 'read_only') {
            if (is_admin($user)) {
                return true;
            }

            return false;
        } elseif ($action == 'write' && strcmp(strtolower($module_name),
                'users') == 0 && !$user->isAdminForModule($module_name)
        ) {
            //rrs bug: 46000 - If the client is trying to write to the Users module and is not an admin then we need to stop them
            return false;
        }

        return true;
    }

    return false;

}

function get_name_value_list($value, $returnDomValue = false)
{
    global $app_list_strings;
    $list = array();
    if (!empty($value->field_defs)) {
        if (isset($value->assigned_user_name)) {
            $list['assigned_user_name'] = get_name_value('assigned_user_name', $value->assigned_user_name);
        }
        if (isset($value->modified_by_name)) {
            $list['modified_by_name'] = get_name_value('modified_by_name', $value->modified_by_name);
        }
        if (isset($value->created_by_name)) {
            $list['created_by_name'] = get_name_value('created_by_name', $value->created_by_name);
        }
        foreach ($value->field_defs as $var) {
            if (isset($var['source']) && ($var['source'] != 'db' && $var['source'] != 'custom_fields') && $var['name'] != 'email1' && $var['name'] != 'email2' && (!isset($var['type']) || $var['type'] != 'relate')) {

                if ($value->module_dir == 'Emails' && (($var['name'] == 'description') || ($var['name'] == 'description_html') || ($var['name'] == 'from_addr_name') || ($var['name'] == 'reply_to_addr') || ($var['name'] == 'to_addrs_names') || ($var['name'] == 'cc_addrs_names') || ($var['name'] == 'bcc_addrs_names') || ($var['name'] == 'raw_source'))) {

                } else {
                    continue;
                }
            }

            if (isset($value->{$var['name']})) {
                $val = $value->{$var['name']};
                $type = $var['type'];

                if (strcmp($type, 'date') == 0) {
                    $val = substr($val, 0, 10);
                } elseif (strcmp($type, 'enum') == 0 && !empty($var['options']) && $returnDomValue) {
                    $val = $app_list_strings[$var['options']][$val];
                } elseif (strcmp($type, 'currency') == 0) {
                    $params = array('currency_symbol' => false);
                    $val = currency_format_number($val, $params);
                }

                $list[$var['name']] = get_name_value($var['name'], $val);
            }
        }
    }

    return $list;

}

function filter_fields($value, $fields)
{
    global $invalid_contact_fields;
    $filterFields = array();
    foreach ($fields as $field) {
        if (is_array($invalid_contact_fields)) {
            if (in_array($field, $invalid_contact_fields)) {
                continue;
            } // if
        } // if
        if (isset($value->field_defs[$field])) {
            $var = $value->field_defs[$field];
            if (isset($var['source']) && ($var['source'] != 'db' && $var['source'] != 'custom_fields') && $var['name'] != 'email1' && $var['name'] != 'email2' && (!isset($var['type']) || $var['type'] != 'relate')) {

                continue;
            }
        } // if
        // No valid field should be caught by this quoting.
        $filterFields[] = getValidDBName($field);
    } // foreach

    return $filterFields;
} // fn

function get_name_value_list_for_fields($value, $fields)
{
    global $app_list_strings;
    global $invalid_contact_fields;

    $list = array();
    if (!empty($value->field_defs)) {
        if (isset($value->assigned_user_name) && in_array('assigned_user_name', $fields)) {
            $list['assigned_user_name'] = get_name_value('assigned_user_name', $value->assigned_user_name);
        }
        if (isset($value->modified_by_name) && in_array('modified_by_name', $fields)) {
            $list['modified_by_name'] = get_name_value('modified_by_name', $value->modified_by_name);
        }
        if (isset($value->created_by_name) && in_array('created_by_name', $fields)) {
            $list['created_by_name'] = get_name_value('created_by_name', $value->created_by_name);
        }

        $filterFields = filter_fields($value, $fields);
        foreach ($filterFields as $field) {
            $var = $value->field_defs[$field];
            if (isset($value->{$var['name']})) {
                $val = $value->{$var['name']};
                $type = $var['type'];

                if (strcmp($type, 'date') == 0) {
                    $val = substr($val, 0, 10);
                } elseif (strcmp($type, 'enum') == 0 && !empty($var['options'])) {
                    $val = $app_list_strings[$var['options']][$val];
                }

                $list[$var['name']] = get_name_value($var['name'], $val);
            } // if
        } // foreach
    } // if

    return $list;

} // fn


function array_get_name_value_list($array)
{
    $list = array();
    foreach ($array as $name => $value) {

        $list[$name] = get_name_value($name, $value);
    }

    return $list;

}

function array_get_name_value_lists($array)
{
    $list = array();
    foreach ($array as $name => $value) {
        $tmp_value = $value;
        if (is_array($value)) {
            $tmp_value = array();
            foreach ($value as $k => $v) {
                $tmp_value[] = get_name_value($k, $v);
            }
        }
        $list[] = get_name_value($name, $tmp_value);
    }

    return $list;
}

function name_value_lists_get_array($list)
{
    $array = array();
    foreach ($list as $key => $value) {
        if (isset($value['value']) && isset($value['name'])) {
            if (is_array($value['value'])) {
                $array[$value['name']] = array();
                foreach ($value['value'] as $v) {
                    $array[$value['name']][$v['name']] = $v['value'];
                }
            } else {
                $array[$value['name']] = $value['value'];
            }
        }
    }

    return $array;
}

function array_get_return_value($array, $module)
{

    return Array(
        'id' => $array['id'],
        'module_name' => $module,
        'name_value_list' => array_get_name_value_list($array)
    );
}

function get_return_value_for_fields($value, $module, $fields)
{
    global $module_name, $current_user;
    $module_name = $module;
    if ($module == 'Users' && $value->id != $current_user->id) {
        $value->user_hash = '';
    }
    $value = clean_sensitive_data($value->field_defs, $value);

    return Array(
        'id' => $value->id,
        'module_name' => $module,
        'name_value_list' => get_name_value_list_for_fields($value, $fields)
    );
}

function getRelationshipResults($bean, $link_field_name, $link_module_fields)
{
    global $beanList, $beanFiles;
    $bean->load_relationship($link_field_name);
    if (isset($bean->$link_field_name)) {
        // get the query object for this link field
        $query_array = $bean->$link_field_name->getQuery(true, array(), 0, '', true);
        $params = array();
        $params['joined_tables'] = $query_array['join_tables'];

        // get the related module name and instantiate a bean for that.
        $submodulename = $bean->$link_field_name->getRelatedModuleName();
        $submoduleclass = $beanList[$submodulename];
        require_once($beanFiles[$submoduleclass]);

        $submodule = new $submoduleclass();
        $filterFields = filter_fields($submodule, $link_module_fields);
        $relFields = $bean->$link_field_name->getRelatedFields();
        $roleSelect = '';

        if (!empty($relFields)) {
            foreach ($link_module_fields as $field) {
                if (!empty($relFields[$field])) {
                    $roleSelect .= ', ' . $query_array['join_tables'][0] . '.' . $field;
                }
            }
        }
        // create a query
        $subquery = $submodule->create_new_list_query('', '', $filterFields, $params, 0, '', true, $bean);
        $query = $subquery['select'] . $roleSelect . $subquery['from'] . $query_array['join'] . $subquery['where'];

        $result = $submodule->db->query($query, true);
        $list = array();
        while ($row = $submodule->db->fetchByAssoc($result)) {
            $list[] = $row;
        }

        return array('rows' => $list, 'fields_set_on_rows' => $filterFields);
    } else {
        return false;
    } // else

} // fn

function get_return_value_for_link_fields($bean, $module, $link_name_to_value_fields_array)
{
    global $module_name, $current_user;
    $module_name = $module;
    if ($module == 'Users' && $bean->id != $current_user->id) {
        $bean->user_hash = '';
    }
    $bean = clean_sensitive_data($value->field_defs, $bean);

    if (empty($link_name_to_value_fields_array) || !is_array($link_name_to_value_fields_array)) {
        return array();
    }

    $link_output = array();
    foreach ($link_name_to_value_fields_array as $link_name_value_fields) {
        if (!is_array($link_name_value_fields) || !isset($link_name_value_fields['name']) || !isset($link_name_value_fields['value'])) {
            continue;
        }
        $link_field_name = $link_name_value_fields['name'];
        $link_module_fields = $link_name_value_fields['value'];
        if (is_array($link_module_fields) && !empty($link_module_fields)) {
            $result = getRelationshipResults($bean, $link_field_name, $link_module_fields);
            if (!$result) {
                $link_output[] = array('name' => $link_field_name, 'records' => array());
                continue;
            }
            $list = $result['rows'];
            $filterFields = $result['fields_set_on_rows'];
            if ($list) {
                $rowArray = array();
                foreach ($list as $row) {
                    $nameValueArray = array();
                    foreach ($filterFields as $field) {
                        $nameValue = array();
                        if (isset($row[$field])) {
                            $nameValue['name'] = $field;
                            $nameValue['value'] = $row[$field];
                            $nameValueArray[] = $nameValue;
                        } // if
                    } // foreach
                    $rowArray[] = $nameValueArray;
                } // foreach
                $link_output[] = array('name' => $link_field_name, 'records' => $rowArray);
            } // if
        } // if
    } // foreach

    return $link_output;
} // fn

/**
 *
 * @param String $module_name -- The name of the module that the primary record is from.  This name should be the name the module was developed under (changing a tab name is studio does not affect the name that should be passed into this method).
 * @param String $module_id -- The ID of the bean in the specified module
 * @param String $link_field_name - The relationship name for which to create realtionships.
 * @param Array $related_ids -- The array of ids for which we want to create relationships
 * @return true on success, false on failure
 */
function new_handle_set_relationship($module_name, $module_id, $link_field_name, $related_ids)
{
    global $beanList, $beanFiles;

    if (empty($beanList[$module_name])) {
        return false;
    } // if
    $class_name = $beanList[$module_name];
    require_once($beanFiles[$class_name]);
    $mod = new $class_name();
    $mod->retrieve($module_id);
    if (!$mod->ACLAccess('DetailView')) {
        return false;
    }

    foreach ($related_ids as $ids) {
        $GLOBALS['log']->debug("ids = " . $ids);
    }

    if ($mod->load_relationship($link_field_name)) {
        $mod->$link_field_name->add($related_ids);

        return true;
    } else {
        return false;
    }
}

function new_handle_set_entries($module_name, $name_value_lists, $select_fields = false)
{
    global $beanList, $beanFiles, $app_list_strings;
    global $current_user;

    $ret_values = array();

    $class_name = $beanList[$module_name];
    require_once($beanFiles[$class_name]);
    $ids = array();
    $count = 1;
    $total = sizeof($name_value_lists);
    foreach ($name_value_lists as $name_value_list) {
        $seed = new $class_name();

        $seed->update_vcal = false;
        foreach ($name_value_list as $value) {
            if ($value['name'] == 'id') {
                $seed->retrieve($value['value']);
                break;
            }
        }

        foreach ($name_value_list as $value) {
            $val = $value['value'];
            if ($seed->field_name_map[$value['name']]['type'] == 'enum') {
                $vardef = $seed->field_name_map[$value['name']];
                if (isset($app_list_strings[$vardef['options']]) && !isset($app_list_strings[$vardef['options']][$value])) {
                    if (in_array($val, $app_list_strings[$vardef['options']])) {
                        $val = array_search($val, $app_list_strings[$vardef['options']]);
                    }
                }
            }
            $seed->{$value['name']} = $val;
        }

        if ($count == $total) {
            $seed->update_vcal = false;
        }
        $count++;

        //Add the account to a contact
        if ($module_name == 'Contacts') {
            $GLOBALS['log']->debug('Creating Contact Account');
            add_create_account($seed);
            $duplicate_id = check_for_duplicate_contacts($seed);
            if ($duplicate_id == null) {
                if ($seed->ACLAccess('Save') && ($seed->deleted != 1 || $seed->ACLAccess('Delete'))) {
                    $seed->save();
                    if ($seed->deleted == 1) {
                        $seed->mark_deleted($seed->id);
                    }
                    $ids[] = $seed->id;
                }
            } else {
                //since we found a duplicate we should set the sync flag
                if ($seed->ACLAccess('Save')) {
                    $seed = new $class_name();
                    $seed->id = $duplicate_id;
                    $seed->contacts_users_id = $current_user->id;
                    $seed->save();
                    $ids[] = $duplicate_id;//we have a conflict
                }
            }
        } else {
            if ($module_name == 'Meetings' || $module_name == 'Calls') {
                //we are going to check if we have a meeting in the system
                //with the same outlook_id. If we do find one then we will grab that
                //id and save it
                if ($seed->ACLAccess('Save') && ($seed->deleted != 1 || $seed->ACLAccess('Delete'))) {
                    if (empty($seed->id) && !isset($seed->id)) {
                        if (!empty($seed->outlook_id) && isset($seed->outlook_id)) {
                            //at this point we have an object that does not have
                            //the id set, but does have the outlook_id set
                            //so we need to query the db to find if we already
                            //have an object with this outlook_id, if we do
                            //then we can set the id, otherwise this is a new object
                            $order_by = "";
                            $query = $seed->table_name . ".outlook_id = '" . DBManagerFactory::getInstance()->quote($seed->outlook_id) . "'";
                            $response = $seed->get_list($order_by, $query, 0, -1, -1, 0);
                            $list = $response['list'];
                            if (count($list) > 0) {
                                foreach ($list as $value) {
                                    $seed->id = $value->id;
                                    break;
                                }
                            }//fi
                        }//fi
                    }//fi
                    $seed->save();
                    if ($seed->deleted == 1) {
                        $seed->mark_deleted($seed->id);
                    }
                    $ids[] = $seed->id;
                }//fi
            } else {
                if ($seed->ACLAccess('Save') && ($seed->deleted != 1 || $seed->ACLAccess('Delete'))) {
                    $seed->save();
                    $ids[] = $seed->id;
                }
            }
        }

        // if somebody is calling set_entries_detail() and wants fields returned...
        if ($select_fields !== false) {
            $ret_values[$count] = array();

            foreach ($select_fields as $select_field) {
                if (isset($seed->$select_field)) {
                    $ret_values[$count][] = get_name_value($select_field, $seed->$select_field);
                }
            }
        }
    }

    // handle returns for set_entries_detail() and set_entries()
    if ($select_fields !== false) {
        return array(
            'name_value_lists' => $ret_values,
        );
    } else {
        return array(
            'ids' => $ids,
        );
    }
}

function get_return_value($value, $module, $returnDomValue = false)
{
    global $module_name, $current_user;
    $module_name = $module;
    if ($module == 'Users' && $value->id != $current_user->id) {
        $value->user_hash = '';
    }
    $value = clean_sensitive_data($value->field_defs, $value);

    return Array(
        'id' => $value->id,
        'module_name' => $module,
        'name_value_list' => get_name_value_list($value, $returnDomValue)
    );
}


function get_encoded_Value($value)
{

    // XML 1.0 doesn't allow those...
    $value = preg_replace("/([\\x00-\\x08\\x0B\\x0C\\x0E-\\x1F])/", '', $value);
    $value = htmlspecialchars($value, ENT_NOQUOTES, "utf-8");

    return "<value>$value</value>";
}

function get_name_value_xml($val, $module_name)
{
    $xml = '<item>';
    $xml .= '<id>' . $val['id'] . '</id>';
    $xml .= '<module>' . $module_name . '</module>';
    $xml .= '<name_value_list>';
    foreach ($val['name_value_list'] as $name => $nv) {
        $xml .= '<name_value>';
        $xml .= '<name>' . htmlspecialchars($nv['name']) . '</name>';
        $xml .= get_encoded_Value($nv['value']);
        $xml .= '</name_value>';
    }
    $xml .= '</name_value_list>';
    $xml .= '</item>';

    return $xml;
}

function new_get_return_module_fields($value, $module, $translate = true)
{
    global $module_name;
    $module_name = $module;
    $result = new_get_field_list($value, $translate);

    return Array(
        'module_name' => $module,
        'module_fields' => $result['module_fields'],
        'link_fields' => $result['link_fields'],
    );
}

function get_return_module_fields($value, $module, $error, $translate = true)
{
    global $module_name;
    $module_name = $module;

    return Array(
        'module_name' => $module,
        'module_fields' => get_field_list($value, $translate),
        'error' => get_name_value_list($value)
    );
}

function get_return_error_value($error_num, $error_name, $error_description)
{
    return Array(
        'number' => $error_num,
        'name' => $error_name,
        'description' => $error_description
    );
}

function filter_field_list(&$field_list, $select_fields, $module_name)
{
    return filter_return_list($field_list, $select_fields, $module_name);
}


/**
 * Filter the results of a list query.  Limit the fields returned.
 *
 * @param Array $output_list -- The array of list data
 * @param Array $select_fields -- The list of fields that should be returned.  If this array is specfied, only the fields in the array will be returned.
 * @param String $module_name -- The name of the module this being worked on
 * @return The filtered array of list data.
 */
function filter_return_list(&$output_list, $select_fields, $module_name)
{

    for ($sug = 0; $sug < sizeof($output_list); $sug++) {
        if ($module_name == 'Contacts') {
            global $invalid_contact_fields;
            if (is_array($invalid_contact_fields)) {
                foreach ($invalid_contact_fields as $name => $val) {
                    unset($output_list[$sug]['field_list'][$name]);
                    unset($output_list[$sug]['name_value_list'][$name]);

                }
            }
        }

        if (!empty($output_list[$sug]['name_value_list']) && is_array($output_list[$sug]['name_value_list']) && !empty($select_fields) && is_array($select_fields)) {
            foreach ($output_list[$sug]['name_value_list'] as $name => $value) {
                if (!in_array($value['name'], $select_fields)) {
                    unset($output_list[$sug]['name_value_list'][$name]);
                    unset($output_list[$sug]['field_list'][$name]);
                }
            }
        }
    }

    return $output_list;
}

function login_success()
{
    global $current_language, $sugar_config, $app_strings, $app_list_strings;
    $current_language = $sugar_config['default_language'];
    $app_strings = return_application_language($current_language);
    $app_list_strings = return_app_list_strings_language($current_language);
}


/*
 *	Given an account_name, either create the account or assign to a contact.
 */
function add_create_account($seed)
{
    global $current_user;
    $account_name = $seed->account_name;
    $account_id = $seed->account_id;
    $assigned_user_id = $current_user->id;

    // check if it already exists
    $focus = new Account();
    if ($focus->ACLAccess('Save')) {
        $class = get_class($seed);
        $temp = new $class();
        $temp->retrieve($seed->id);
        if ((!isset($account_name) || $account_name == '')) {
            return;
        }
        if (!isset($seed->accounts)) {
            $seed->load_relationship('accounts');
        }

        if ($seed->account_name == '' && isset($temp->account_id)) {
            $seed->accounts->delete($seed->id, $temp->account_id);

            return;
        }

        // attempt to find by id first
        $ret = $focus->retrieve($account_id, true, false);

        // if it doesn't exist by id, attempt to find by name (non-deleted)
        if (empty($ret)) {
            $query = "select {$focus->table_name}.id, {$focus->table_name}.deleted from {$focus->table_name} ";
            $query .= " WHERE name='" . $seed->db->quote($account_name) . "'";
            $query .= " ORDER BY deleted ASC";
            $result = $seed->db->query($query, true);

            $row = $seed->db->fetchByAssoc($result, false);

            if (!empty($row['id'])) {
                $focus->retrieve($row['id']);
            }
        } // if it exists by id but was deleted, just remove it entirely
        elseif ($focus->deleted) {
            $query2 = "delete from {$focus->table_name} WHERE id='" . $seed->db->quote($focus->id) . "'";
            $seed->db->query($query2, true);
            // it was deleted, create new
            $focus = BeanFactory::newBean('Accounts');
        }

        // if we didnt find the account, so create it
        if (empty($focus->id)) {
            $focus->name = $account_name;

            if (isset($assigned_user_id)) {
                $focus->assigned_user_id = $assigned_user_id;
                $focus->modified_user_id = $assigned_user_id;
            }
            $focus->save();
        }

        if ($seed->accounts != null && $temp->account_id != null && $temp->account_id != $focus->id) {
            $seed->accounts->delete($seed->id, $temp->account_id);
        }

        if (isset($focus->id) && $focus->id != '') {
            $seed->account_id = $focus->id;
        }
    }
}

function check_for_duplicate_contacts($seed)
{

    if (isset($seed->id)) {
        return null;
    }

    $trimmed_email = trim($seed->email1);
    $trimmed_email2 = trim($seed->email2);
    $trimmed_last = trim($seed->last_name);
    $trimmed_first = trim($seed->first_name);
    if (!empty($trimmed_email) || !empty($trimmed_email2)) {

        //obtain a list of contacts which contain the same email address
        $contacts = $seed->emailAddress->getBeansByEmailAddress($trimmed_email);
        $contacts2 = $seed->emailAddress->getBeansByEmailAddress($trimmed_email2);
        $contacts = array_merge($contacts, $contacts2);
        if (count($contacts) == 0) {
            return null;
        } else {
            foreach ($contacts as $contact) {
                if (!empty($trimmed_last) && strcmp($trimmed_last, $contact->last_name) == 0) {
                    if ((!empty($trimmed_email) || !empty($trimmed_email2)) && (strcmp($trimmed_email,
                                $contact->email1) == 0 || strcmp($trimmed_email,
                                $contact->email2) == 0 || strcmp($trimmed_email2,
                                $contact->email) == 0 || strcmp($trimmed_email2, $contact->email2) == 0)
                    ) {
                        //bug: 39234 - check if the account names are the same
                        //if the incoming contact's account_name is empty OR it is not empty and is the same
                        //as an existing contact's account name, then find the match.
                        $contact->load_relationship('accounts');
                        if (empty($seed->account_name) || strcmp($seed->account_name, $contact->account_name) == 0) {
                            $GLOBALS['log']->info('End: SoapHelperWebServices->check_for_duplicate_contacts - duplicte found ' . $contact->id);

                            return $contact->id;
                        }
                    }
                }
            }

            return null;
        }
    } else {
        //This section of code is executed if no emails are supplied in the $seed instance

        //This query is looking for the id of Contact records that do not have a primary email address based on the matching
        //first and last name and the record being not deleted.  If any such records are found we will take the first one and assume
        //that it is the duplicate record
        $query = "SELECT c.id as id FROM contacts c
LEFT OUTER JOIN email_addr_bean_rel eabr ON eabr.bean_id = c.id
WHERE c.first_name = '{$trimmed_first}' AND c.last_name = '{$trimmed_last}' AND c.deleted = 0 AND eabr.id IS NULL";

        //Apply the limit query filter to this since we only need the first record
        $result = DBManagerFactory::getInstance()->getOne($query);

        return !empty($result) ? $result : null;
    }
}

/*
 * Given a client version and a server version, determine if the right hand side(server version) is greater
 *
 * @param left           the client sugar version
 * @param right          the server version
 *
 * return               true if the server version is greater or they are equal
 *                      false if the client version is greater
 */
function is_server_version_greater($left, $right)
{
    if (count($left) == 0 && count($right) == 0) {
        return false;
    } elseif (count($left) == 0 || count($right) == 0) {
        return true;
    } elseif ($left[0] == $right[0]) {
        array_shift($left);
        array_shift($right);

        return is_server_version_greater($left, $right);
    } elseif ($left[0] < $right[0]) {
        return true;
    } else {
        return false;
    }
}

function getFile($zip_file, $file_in_zip)
{
    $base_upgrade_dir = sugar_cached("/upgrades");
    $base_tmp_upgrade_dir = "$base_upgrade_dir/temp";
    $my_zip_dir = mk_temp_dir($base_tmp_upgrade_dir);
    unzip_file($zip_file, $file_in_zip, $my_zip_dir);

    return ("$my_zip_dir/$file_in_zip");
}

function getManifest($zip_file)
{
    ini_set("max_execution_time", "3600");

    return (getFile($zip_file, "manifest.php"));
}

if (!function_exists("get_encoded")) {
    /*HELPER FUNCTIONS*/
    function get_encoded($object)
    {
        return base64_encode(serialize($object));
    }

    function get_decoded($object)
    {
        return unserialize(base64_decode($object));

    }

    /**
     * decrypt a string use the TripleDES algorithm. This meant to be
     * modified if the end user chooses a different algorithm
     *
     * @param $string - the string to decrypt
     *
     * @return a decrypted string if we can decrypt, the original string otherwise
     */
    function decrypt_string($string)
    {
        if (function_exists('openssl_decrypt')) {

            $focus = new Administration();
            $focus->retrieveSettings();
            $key = '';
            if (!empty($focus->settings['ldap_enc_key'])) {
                $key = $focus->settings['ldap_enc_key'];
            }
            if (empty($key)) {
                return $string;
            }
            $buffer = $string;
            $key = substr(md5($key), 0, 24);
            $iv = "password";

<<<<<<< HEAD
            return openssl_decrypt(pack("H*", $buffer), 'des-ede3-cbc', $key, OPENSSL_NO_PADDING, $iv);
=======
            return openssl_decrypt($buffer, OPENSSL_CIPHER_3DES, $key, OPENSSL_ZERO_PADDING, $iv);
        } else {
            return $string;
>>>>>>> ad0f598c
        }
    }

}

function canViewPath($path, $base)
{
    $path = realpath($path);
    $base = realpath($base);

    return 0 !== strncmp($path, $base, strlen($base));
}


/**
 * apply_values
 *
 * This function applies the given values to the bean object.  If it is a first time sync
 * then empty values will not be copied over.
 *
 * @param Mixed $seed Object representing SugarBean instance
 * @param Array $dataValues Array of fields/values to set on the SugarBean instance
 * @param boolean $firstSync Boolean indicating whether or not this is a first time sync
 */
function apply_values($seed, $dataValues, $firstSync)
{
    if (!$seed instanceof SugarBean || !is_array($dataValues)) {
        return;
    }

    foreach ($dataValues as $field => $value) {
        if ($firstSync) {
            //If this is a first sync AND the value is not empty then we set it
            if (!empty($value)) {
                $seed->$field = $value;
            }
        } else {
            $seed->$field = $value;
        }
    }
}

/*END HELPER*/
<|MERGE_RESOLUTION|>--- conflicted
+++ resolved
@@ -1175,13 +1175,7 @@
             $key = substr(md5($key), 0, 24);
             $iv = "password";
 
-<<<<<<< HEAD
             return openssl_decrypt(pack("H*", $buffer), 'des-ede3-cbc', $key, OPENSSL_NO_PADDING, $iv);
-=======
-            return openssl_decrypt($buffer, OPENSSL_CIPHER_3DES, $key, OPENSSL_ZERO_PADDING, $iv);
-        } else {
-            return $string;
->>>>>>> ad0f598c
         }
     }
 
