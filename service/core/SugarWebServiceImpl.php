<?php
if (!defined('sugarEntry')) {
    define('sugarEntry', true);
}
/**
 *
 * SugarCRM Community Edition is a customer relationship management program developed by
 * SugarCRM, Inc. Copyright (C) 2004-2013 SugarCRM Inc.
 *
 * SuiteCRM is an extension to SugarCRM Community Edition developed by SalesAgility Ltd.
 * Copyright (C) 2011 - 2018 SalesAgility Ltd.
 *
 * This program is free software; you can redistribute it and/or modify it under
 * the terms of the GNU Affero General Public License version 3 as published by the
 * Free Software Foundation with the addition of the following permission added
 * to Section 15 as permitted in Section 7(a): FOR ANY PART OF THE COVERED WORK
 * IN WHICH THE COPYRIGHT IS OWNED BY SUGARCRM, SUGARCRM DISCLAIMS THE WARRANTY
 * OF NON INFRINGEMENT OF THIRD PARTY RIGHTS.
 *
 * This program is distributed in the hope that it will be useful, but WITHOUT
 * ANY WARRANTY; without even the implied warranty of MERCHANTABILITY or FITNESS
 * FOR A PARTICULAR PURPOSE. See the GNU Affero General Public License for more
 * details.
 *
 * You should have received a copy of the GNU Affero General Public License along with
 * this program; if not, see http://www.gnu.org/licenses or write to the Free
 * Software Foundation, Inc., 51 Franklin Street, Fifth Floor, Boston, MA
 * 02110-1301 USA.
 *
 * You can contact SugarCRM, Inc. headquarters at 10050 North Wolfe Road,
 * SW2-130, Cupertino, CA 95014, USA. or at email address contact@sugarcrm.com.
 *
 * The interactive user interfaces in modified source and object code versions
 * of this program must display Appropriate Legal Notices, as required under
 * Section 5 of the GNU Affero General Public License version 3.
 *
 * In accordance with Section 7(b) of the GNU Affero General Public License version 3,
 * these Appropriate Legal Notices must retain the display of the "Powered by
 * SugarCRM" logo and "Supercharged by SuiteCRM" logo. If the display of the logos is not
 * reasonably feasible for technical reasons, the Appropriate Legal Notices must
 * display the words "Powered by SugarCRM" and "Supercharged by SuiteCRM".
 */


/**
 * This class is an implemenatation class for all the web services
 */
require_once('service/core/SoapHelperWebService.php');
SugarWebServiceImpl::$helperObject = new SoapHelperWebServices();

class SugarWebServiceImpl{

	public static $helperObject = null;

/**
 * Retrieve a single SugarBean based on ID.
 *
 * @param String $session -- Session ID returned by a previous call to login.
 * @param String $module_name -- The name of the module to return records from.  This name should be the name the module was developed under (changing a tab name is studio does not affect the name that should be passed into this method)..
 * @param String $id -- The SugarBean's ID value.
 * @param Array  $select_fields -- A list of the fields to be included in the results. This optional parameter allows for only needed fields to be retrieved.
* @param Array $link_name_to_fields_array -- A list of link_names and for each link_name, what fields value to be returned. For ex.'link_name_to_fields_array' => array(array('name' =>  'email_addresses', 'value' => array('id', 'email_address', 'opt_out', 'primary_address')))
* @return Array
*        'entry_list' -- Array - The records name value pair for the simple data types excluding link field data.
*	     'relationship_list' -- Array - The records link field data. The example is if asked about accounts email address then return data would look like Array ( [0] => Array ( [name] => email_addresses [records] => Array ( [0] => Array ( [0] => Array ( [name] => id [value] => 3fb16797-8d90-0a94-ac12-490b63a6be67 ) [1] => Array ( [name] => email_address [value] => hr.kid.qa@example.com ) [2] => Array ( [name] => opt_out [value] => 0 ) [3] => Array ( [name] => primary_address [value] => 1 ) ) [1] => Array ( [0] => Array ( [name] => id [value] => 403f8da1-214b-6a88-9cef-490b63d43566 ) [1] => Array ( [name] => email_address [value] => kid.hr@example.name ) [2] => Array ( [name] => opt_out [value] => 0 ) [3] => Array ( [name] => primary_address [value] => 0 ) ) ) ) )
* @exception 'SoapFault' -- The SOAP error, if any
*/
function get_entry($session, $module_name, $id,$select_fields, $link_name_to_fields_array){
	$GLOBALS['log']->info('Begin: SugarWebServiceImpl->get_entry');
	return self::get_entries($session, $module_name, array($id), $select_fields, $link_name_to_fields_array);
	$GLOBALS['log']->info('end: SugarWebServiceImpl->get_entry');
}

/**
 * Retrieve a list of SugarBean's based on provided IDs. This API will not wotk with report module
 *
 * @param String $session -- Session ID returned by a previous call to login.
 * @param String $module_name -- The name of the module to return records from.  This name should be the name the module was developed under (changing a tab name is studio does not affect the name that should be passed into this method)..
 * @param Array $ids -- An array of SugarBean IDs.
 * @param Array $select_fields -- A list of the fields to be included in the results. This optional parameter allows for only needed fields to be retrieved.
* @param Array $link_name_to_fields_array -- A list of link_names and for each link_name, what fields value to be returned. For ex.'link_name_to_fields_array' => array(array('name' =>  'email_addresses', 'value' => array('id', 'email_address', 'opt_out', 'primary_address')))
* @return Array
*        'entry_list' -- Array - The records name value pair for the simple data types excluding link field data.
*	     'relationship_list' -- Array - The records link field data. The example is if asked about accounts email address then return data would look like Array ( [0] => Array ( [name] => email_addresses [records] => Array ( [0] => Array ( [0] => Array ( [name] => id [value] => 3fb16797-8d90-0a94-ac12-490b63a6be67 ) [1] => Array ( [name] => email_address [value] => hr.kid.qa@example.com ) [2] => Array ( [name] => opt_out [value] => 0 ) [3] => Array ( [name] => primary_address [value] => 1 ) ) [1] => Array ( [0] => Array ( [name] => id [value] => 403f8da1-214b-6a88-9cef-490b63d43566 ) [1] => Array ( [name] => email_address [value] => kid.hr@example.name ) [2] => Array ( [name] => opt_out [value] => 0 ) [3] => Array ( [name] => primary_address [value] => 0 ) ) ) ) )
* @exception 'SoapFault' -- The SOAP error, if any
*/
function get_entries($session, $module_name, $ids, $select_fields, $link_name_to_fields_array){
	$GLOBALS['log']->info('Begin: SugarWebServiceImpl->get_entries');
	global  $beanList, $beanFiles;
	$error = new SoapError();

	$linkoutput_list = array();
	$output_list = array();
    $using_cp = false;
    if($module_name == 'CampaignProspects'){
        $module_name = 'Prospects';
        $using_cp = true;
    }
	if (!self::$helperObject->checkSessionAndModuleAccess($session, 'invalid_session', $module_name, 'read', 'no_access', $error)) {
		$GLOBALS['log']->info('End: SugarWebServiceImpl->get_entries');
		return;
	} // if

	if($module_name == 'Reports'){
		$error->set_error('invalid_call_error');
		self::$helperObject->setFaultObject($error);
		$GLOBALS['log']->info('End: SugarWebServiceImpl->get_entries');
		return;
	}

	$class_name = $beanList[$module_name];
	require_once($beanFiles[$class_name]);

	$temp = new $class_name();
	foreach($ids as $id) {
		$seed = @clone($temp);
	    if($using_cp){
	        $seed = $seed->retrieveTarget($id);
	    }else{
			if ($seed->retrieve($id) == null)
				$seed->deleted = 1;
		}

		if ($seed->deleted == 1) {
			$list = array();
			$list[] = array('name'=>'warning', 'value'=>'Access to this object is denied since it has been deleted or does not exist');
			$list[] = array('name'=>'deleted', 'value'=>'1');
			$output_list[] = Array('id'=>$id,
									'module_name'=> $module_name,
									'name_value_list'=>$list,
									);
			continue;
    }
	    if (!self::$helperObject->checkACLAccess($seed, 'DetailView', $error, 'no_access')) {
	    	return;
	    }
		$output_list[] = self::$helperObject->get_return_value_for_fields($seed, $module_name, $select_fields);
		if (!empty($link_name_to_fields_array)) {
			$linkoutput_list[] = self::$helperObject->get_return_value_for_link_fields($seed, $module_name, $link_name_to_fields_array);
		}
	}
	$GLOBALS['log']->info('End: SugarWebServiceImpl->get_entries');
	return array('entry_list'=>$output_list, 'relationship_list' => $linkoutput_list);
}


/**
 * Retrieve a list of beans.  This is the primary method for getting list of SugarBeans from Sugar using the SOAP API.
 *
 * @param String $session -- Session ID returned by a previous call to login.
 * @param String $module_name -- The name of the module to return records from.  This name should be the name the module was developed under (changing a tab name is studio does not affect the name that should be passed into this method)..
 * @param String $query -- SQL where clause without the word 'where'
 * @param String $order_by -- SQL order by clause without the phrase 'order by'
 * @param integer $offset -- The record offset to start from.
 * @param Array  $select_fields -- A list of the fields to be included in the results. This optional parameter allows for only needed fields to be retrieved.
 * @param Array $link_name_to_fields_array -- A list of link_names and for each link_name, what fields value to be returned. For ex.'link_name_to_fields_array' => array(array('name' =>  'email_addresses', 'value' => array('id', 'email_address', 'opt_out', 'primary_address')))
* @param integer $max_results -- The maximum number of records to return.  The default is the sugar configuration value for 'list_max_entries_per_page'
 * @param integer $deleted -- false if deleted records should not be include, true if deleted records should be included.
 * @return Array 'result_count' -- integer - The number of records returned
 *               'next_offset' -- integer - The start of the next page (This will always be the previous offset plus the number of rows returned.  It does not indicate if there is additional data unless you calculate that the next_offset happens to be closer than it should be.
 *               'entry_list' -- Array - The records that were retrieved
 *	     		 'relationship_list' -- Array - The records link field data. The example is if asked about accounts email address then return data would look like Array ( [0] => Array ( [name] => email_addresses [records] => Array ( [0] => Array ( [0] => Array ( [name] => id [value] => 3fb16797-8d90-0a94-ac12-490b63a6be67 ) [1] => Array ( [name] => email_address [value] => hr.kid.qa@example.com ) [2] => Array ( [name] => opt_out [value] => 0 ) [3] => Array ( [name] => primary_address [value] => 1 ) ) [1] => Array ( [0] => Array ( [name] => id [value] => 403f8da1-214b-6a88-9cef-490b63d43566 ) [1] => Array ( [name] => email_address [value] => kid.hr@example.name ) [2] => Array ( [name] => opt_out [value] => 0 ) [3] => Array ( [name] => primary_address [value] => 0 ) ) ) ) )
* @exception 'SoapFault' -- The SOAP error, if any
*/
function get_entry_list($session, $module_name, $query, $order_by,$offset, $select_fields, $link_name_to_fields_array, $max_results, $deleted ){
	$GLOBALS['log']->info('Begin: SugarWebServiceImpl->get_entry_list');
	global  $beanList, $beanFiles;
	$error = new SoapError();
    $using_cp = false;
    if($module_name == 'CampaignProspects'){
        $module_name = 'Prospects';
        $using_cp = true;
    }
	if (!self::$helperObject->checkSessionAndModuleAccess($session, 'invalid_session', $module_name, 'read', 'no_access', $error)) {
		$GLOBALS['log']->info('End: SugarWebServiceImpl->get_entry_list');
		return;
	} // if

	// If the maximum number of entries per page was specified, override the configuration value.
	if($max_results > 0){
		global $sugar_config;
		$sugar_config['list_max_entries_per_page'] = $max_results;
	} // if

	$class_name = $beanList[$module_name];
	require_once($beanFiles[$class_name]);
	$seed = new $class_name();

    if (!self::$helperObject->checkQuery($error, $query, $order_by)) {
		$GLOBALS['log']->info('End: SugarWebServiceImpl->get_entry_list');
    	return;
    } // if

    if (!self::$helperObject->checkACLAccess($seed, 'Export', $error, 'no_access')) {
		$GLOBALS['log']->info('End: SugarWebServiceImpl->get_entry_list');
    	return;
    } // if

<<<<<<< HEAD
    if (!self::$helperObject->checkACLAccess($seed, 'list', $error, 'no_access')) {
		$GLOBALS['log']->info('End: SugarWebServiceImpl->get_entry_list');
    	return;
    } // if
=======
    /**
     * Retrieve a list of beans.  This is the primary method for getting list of SugarBeans from Sugar using the SOAP API.
     *
     * @param string $session -- Session ID returned by a previous call to login.
     * @param string $module_name -- The name of the module to return records from.  This name should be the name the module was developed under (changing a tab name is studio does not affect the name that should be passed into this method)..
     * @param string $query -- SQL where clause without the word 'where'
     * @param string $order_by -- SQL order by clause without the phrase 'order by'
     * @param integer $offset -- The record offset to start from.
     * @param array $select_fields -- A list of the fields to be included in the results. This optional parameter allows for only needed fields to be retrieved.
     * @param array $link_name_to_fields_array -- A list of link_names and for each link_name, what fields value to be returned. For ex.'link_name_to_fields_array' => array(array('name' =>  'email_addresses', 'value' => array('id', 'email_address', 'opt_out', 'primary_address')))
     * @param integer $max_results -- The maximum number of records to return.  The default is the sugar configuration value for 'list_max_entries_per_page'
     * @param bool $deleted -- false if deleted records should not be include, true if deleted records should be included.
     * @return array 'result_count' -- integer - The number of records returned
     *               'next_offset' -- integer - The start of the next page (This will always be the previous offset plus the number of rows returned.  It does not indicate if there is additional data unless you calculate that the next_offset happens to be closer than it should be.
     *               'entry_list' -- Array - The records that were retrieved
     *                 'relationship_list' -- Array - The records link field data. The example is if asked about accounts email address then return data would look like Array ( [0] => Array ( [name] => email_addresses [records] => Array ( [0] => Array ( [0] => Array ( [name] => id [value] => 3fb16797-8d90-0a94-ac12-490b63a6be67 ) [1] => Array ( [name] => email_address [value] => hr.kid.qa@example.com ) [2] => Array ( [name] => opt_out [value] => 0 ) [3] => Array ( [name] => primary_address [value] => 1 ) ) [1] => Array ( [0] => Array ( [name] => id [value] => 403f8da1-214b-6a88-9cef-490b63d43566 ) [1] => Array ( [name] => email_address [value] => kid.hr@example.name ) [2] => Array ( [name] => opt_out [value] => 0 ) [3] => Array ( [name] => primary_address [value] => 0 ) ) ) ) )
     * @exception 'SoapFault' -- The SOAP error, if any
     */
    public function get_entry_list(
        $session = null,
        $module_name = null,
        $query = null,
        $order_by = null,
        $offset = null,
        $select_fields = null,
        $link_name_to_fields_array = null,
        $max_results = null,
        $deleted = false
    ) {
        $GLOBALS['log']->info('Begin: SugarWebServiceImpl->get_entry_list');
        global  $beanList, $beanFiles;
        $error = new SoapError();
        $using_cp = false;
        if ($module_name == 'CampaignProspects') {
            $module_name = 'Prospects';
            $using_cp = true;
        }
        if (!self::$helperObject->checkSessionAndModuleAccess($session, 'invalid_session', $module_name, 'read', 'no_access', $error)) {
            $GLOBALS['log']->info('End: SugarWebServiceImpl->get_entry_list');
            return;
        } // if

        // If the maximum number of entries per page was specified, override the configuration value.
        if ($max_results > 0) {
            global $sugar_config;
            $sugar_config['list_max_entries_per_page'] = $max_results;
        } // if

        $class_name = $beanList[$module_name];
        require_once($beanFiles[$class_name]);
        $seed = new $class_name();

        if (!self::$helperObject->checkQuery($error, $query, $order_by)) {
            $GLOBALS['log']->info('End: SugarWebServiceImpl->get_entry_list');
            return;
        } // if

        if (!self::$helperObject->checkACLAccess($seed, 'Export', $error, 'no_access')) {
            $GLOBALS['log']->info('End: SugarWebServiceImpl->get_entry_list');
            return;
        } // if

        if (!self::$helperObject->checkACLAccess($seed, 'list', $error, 'no_access')) {
            $GLOBALS['log']->info('End: SugarWebServiceImpl->get_entry_list');
            return;
        } // if

        if ($query == '') {
            $where = '';
        } // if
        if ($offset == '' || $offset == -1) {
            $offset = 0;
        } // if
        if ($using_cp) {
            $response = $seed->retrieveTargetList($query, $select_fields, $offset, -1, -1, $deleted);
        } else {
            /* @var $seed SugarBean */
            $response = $seed->get_list($order_by, $query, $offset, -1, -1, $deleted, false, $select_fields);
        } // else
        $list = $response['list'];

        $output_list = array();
        $linkoutput_list = array();

        foreach ($list as $value) {
            if (isset($value->emailAddress)) {
                $value->emailAddress->handleLegacyRetrieve($value);
            } // if
            $value->fill_in_additional_detail_fields();

            $output_list[] = self::$helperObject->get_return_value_for_fields($value, $module_name, $select_fields);
            if (!empty($link_name_to_fields_array)) {
                $linkoutput_list[] = self::$helperObject->get_return_value_for_link_fields($value, $module_name, $link_name_to_fields_array);
            }
        } // foreach

        // Calculate the offset for the start of the next page
        $next_offset = $offset + sizeof($output_list);

        $GLOBALS['log']->info('End: SugarWebServiceImpl->get_entry_list');
        return array('result_count'=>sizeof($output_list), 'next_offset'=>$next_offset, 'entry_list'=>$output_list, 'relationship_list' => $linkoutput_list);
    } // fn


    /**
     * Set a single relationship between two beans.  The items are related by module name and id.
     *
     * @param String $session -- Session ID returned by a previous call to login.
     * @param String $module_name -- name of the module that the primary record is from.  This name should be the name the module was developed under (changing a tab name is studio does not affect the name that should be passed into this method)..
     * @param String $module_id - The ID of the bean in the specified module_name
     * @param String link_field_name -- name of the link field which relates to the other module for which the relationship needs to be generated.
     * @param array related_ids -- array of related record ids for which relationships needs to be generated
     * @param array $name_value_list -- The keys of the array are the SugarBean attributes, the values of the array are the values the attributes should have.
     * @param integer $delete -- Optional, if the value 0 or nothing is passed then it will add the relationship for related_ids and if 1 is passed, it will delete this relationship for related_ids
     * @return Array - created - integer - How many relationships has been created
     *               - failed - integer - How many relationsip creation failed
     * 				 - deleted - integer - How many relationships were deleted
     * @exception 'SoapFault' -- The SOAP error, if any
     */
    public function set_relationship($session, $module_name, $module_id, $link_field_name, $related_ids, $name_value_list, $delete)
    {
        $GLOBALS['log']->info('Begin: SugarWebServiceImpl->set_relationship');
        $error = new SoapError();
        if (!self::$helperObject->checkSessionAndModuleAccess($session, 'invalid_session', '', '', '', $error)) {
            $GLOBALS['log']->info('End: SugarWebServiceImpl->set_relationship');
            return;
        } // if

        $count = 0;
        $deletedCount = 0;
        $failed = 0;
        $deleted = 0;
        $name_value_array = array();
        if (is_array($name_value_list)) {
            $name_value_array = $name_value_list;
        }
>>>>>>> 1457b563

	if($query == ''){
		$where = '';
	} // if
	if($offset == '' || $offset == -1){
		$offset = 0;
	} // if
    if($using_cp){
        $response = $seed->retrieveTargetList($query, $select_fields, $offset,-1,-1,$deleted);
    }else{
        /* @var $seed SugarBean */
	   $response = $seed->get_list($order_by, $query, $offset,-1,-1,$deleted, false, $select_fields);
    } // else
	$list = $response['list'];

	$output_list = array();
	$linkoutput_list = array();

	foreach($list as $value) {
		if(isset($value->emailAddress)){
			$value->emailAddress->handleLegacyRetrieve($value);
		} // if
		$value->fill_in_additional_detail_fields();

		$output_list[] = self::$helperObject->get_return_value_for_fields($value, $module_name, $select_fields);
		if(!empty($link_name_to_fields_array)){
			$linkoutput_list[] = self::$helperObject->get_return_value_for_link_fields($value, $module_name, $link_name_to_fields_array);
		}
	} // foreach

	// Calculate the offset for the start of the next page
	$next_offset = $offset + sizeof($output_list);

	$GLOBALS['log']->info('End: SugarWebServiceImpl->get_entry_list');
	return array('result_count'=>sizeof($output_list), 'next_offset'=>$next_offset, 'entry_list'=>$output_list, 'relationship_list' => $linkoutput_list);
} // fn


/**
 * Set a single relationship between two beans.  The items are related by module name and id.
 *
 * @param String $session -- Session ID returned by a previous call to login.
 * @param String $module_name -- name of the module that the primary record is from.  This name should be the name the module was developed under (changing a tab name is studio does not affect the name that should be passed into this method)..
 * @param String $module_id - The ID of the bean in the specified module_name
 * @param String link_field_name -- name of the link field which relates to the other module for which the relationship needs to be generated.
 * @param array related_ids -- array of related record ids for which relationships needs to be generated
 * @param array $name_value_list -- The keys of the array are the SugarBean attributes, the values of the array are the values the attributes should have.
 * @param integer $delete -- Optional, if the value 0 or nothing is passed then it will add the relationship for related_ids and if 1 is passed, it will delete this relationship for related_ids
 * @return Array - created - integer - How many relationships has been created
 *               - failed - integer - How many relationsip creation failed
 * 				 - deleted - integer - How many relationships were deleted
 * @exception 'SoapFault' -- The SOAP error, if any
 */
function set_relationship($session, $module_name, $module_id, $link_field_name, $related_ids, $name_value_list, $delete){
	$GLOBALS['log']->info('Begin: SugarWebServiceImpl->set_relationship');
	$error = new SoapError();
	if (!self::$helperObject->checkSessionAndModuleAccess($session, 'invalid_session', '', '', '', $error)) {
		$GLOBALS['log']->info('End: SugarWebServiceImpl->set_relationship');
		return;
	} // if

	$count = 0;
	$deletedCount = 0;
	$failed = 0;
	$deleted = 0;
	$name_value_array = array();
	if (is_array($name_value_list)) {
		$name_value_array = $name_value_list;
	}

	if (isset($delete)) {
		$deleted = $delete;
	}
	if (self::$helperObject->new_handle_set_relationship($module_name, $module_id, $link_field_name, $related_ids,$name_value_array, $deleted)) {
		if ($deleted) {
			$deletedCount++;
		} else {
			$count++;
		}
	} else {
		$failed++;
	} // else
	$GLOBALS['log']->info('End: SugarWebServiceImpl->set_relationship');
	return array('created'=>$count , 'failed'=>$failed, 'deleted' => $deletedCount);
}

/**
 * Set a single relationship between two beans.  The items are related by module name and id.
 *
 * @param String $session -- Session ID returned by a previous call to login.
 * @param array $module_names -- Array of the name of the module that the primary record is from.  This name should be the name the module was developed under (changing a tab name is studio does not affect the name that should be passed into this method)..
 * @param array $module_ids - The array of ID of the bean in the specified module_name
 * @param array $link_field_names -- Array of the name of the link field which relates to the other module for which the relationships needs to be generated.
 * @param array $related_ids -- array of an array of related record ids for which relationships needs to be generated
 * @param array $name_value_lists -- Array of Array. The keys of the inner array are the SugarBean attributes, the values of the inner array are the values the attributes should have.
 * @param array int $delete_array -- Optional, array of 0 or 1. If the value 0 or nothing is passed then it will add the relationship for related_ids and if 1 is passed, it will delete this relationship for related_ids
 * @return Array - created - integer - How many relationships has been created
 *               - failed - integer - How many relationsip creation failed
 * 				 - deleted - integer - How many relationships were deleted
*
 * @exception 'SoapFault' -- The SOAP error, if any
*/
function set_relationships($session, $module_names, $module_ids, $link_field_names, $related_ids, $name_value_lists, $delete_array) {
	$GLOBALS['log']->info('Begin: SugarWebServiceImpl->set_relationships');
	$error = new SoapError();
	if (!self::$helperObject->checkSessionAndModuleAccess($session, 'invalid_session', '', '', '', $error)) {
		$GLOBALS['log']->info('End: SugarWebServiceImpl->set_relationships');
		return;
	} // if

	if ((empty($module_names) || empty($module_ids) || empty($link_field_names) || empty($related_ids)) ||
		(sizeof($module_names) != (sizeof($module_ids) || sizeof($link_field_names) || sizeof($related_ids)))) {
		$error->set_error('invalid_data_format');
		self::$helperObject->setFaultObject($error);
		$GLOBALS['log']->info('End: SugarWebServiceImpl->set_relationships');
		return;
	} // if

	$count = 0;
	$deletedCount = 0;
	$failed = 0;
	$counter = 0;
	$deleted = 0;
	foreach($module_names as $module_name) {
		$name_value_list = array();
		if (is_array($name_value_lists) && isset($name_value_lists[$counter])) {
			$name_value_list = $name_value_lists[$counter];
		}
		if (is_array($delete_array) && isset($delete_array[$counter])) {
			$deleted = $delete_array[$counter];
		}
		if (self::$helperObject->new_handle_set_relationship($module_name, $module_ids[$counter], $link_field_names[$counter], $related_ids[$counter], $name_value_list, $deleted)) {
			if ($deleted) {
				$deletedCount++;
			} else {
				$count++;
			}
		} else {
			$failed++;
		} // else
		$counter++;
	} // foreach
	$GLOBALS['log']->info('End: SugarWebServiceImpl->set_relationships');
	return array('created'=>$count , 'failed'=>$failed, 'deleted' => $deletedCount);
} // fn

/**
 * Retrieve a collection of beans that are related to the specified bean and optionally return relationship data for those related beans.
 * So in this API you can get contacts info for an account and also return all those contact's email address or an opportunity info also.
 *
 * @param String $session -- Session ID returned by a previous call to login.
 * @param String $module_name -- The name of the module that the primary record is from.  This name should be the name the module was developed under (changing a tab name is studio does not affect the name that should be passed into this method)..
 * @param String $module_id -- The ID of the bean in the specified module
 * @param String $link_field_name -- The name of the lnk field to return records from.  This name should be the name the relationship.
 * @param String $related_module_query -- A portion of the where clause of the SQL statement to find the related items.  The SQL query will already be filtered to only include the beans that are related to the specified bean. (IGNORED)
 * @param Array $related_fields - Array of related bean fields to be returned.
 * @param Array $related_module_link_name_to_fields_array - For every related bean returrned, specify link fields name to fields info for that bean to be returned. For ex.'link_name_to_fields_array' => array(array('name' =>  'email_addresses', 'value' => array('id', 'email_address', 'opt_out', 'primary_address'))).
 * @param Number $deleted -- false if deleted records should not be include, true if deleted records should be included.
 * @return Array 'entry_list' -- Array - The records that were retrieved
 *	     		 'relationship_list' -- Array - The records link field data. The example is if asked about accounts contacts email address then return data would look like Array ( [0] => Array ( [name] => email_addresses [records] => Array ( [0] => Array ( [0] => Array ( [name] => id [value] => 3fb16797-8d90-0a94-ac12-490b63a6be67 ) [1] => Array ( [name] => email_address [value] => hr.kid.qa@example.com ) [2] => Array ( [name] => opt_out [value] => 0 ) [3] => Array ( [name] => primary_address [value] => 1 ) ) [1] => Array ( [0] => Array ( [name] => id [value] => 403f8da1-214b-6a88-9cef-490b63d43566 ) [1] => Array ( [name] => email_address [value] => kid.hr@example.name ) [2] => Array ( [name] => opt_out [value] => 0 ) [3] => Array ( [name] => primary_address [value] => 0 ) ) ) ) )
* @exception 'SoapFault' -- The SOAP error, if any
*/
function get_relationships($session, $module_name, $module_id, $link_field_name, $related_module_query, $related_fields, $related_module_link_name_to_fields_array, $deleted){

	$GLOBALS['log']->info('Begin: SugarWebServiceImpl->get_relationships');
	global  $beanList, $beanFiles;
	$error = new SoapError();
	if (!self::$helperObject->checkSessionAndModuleAccess($session, 'invalid_session', $module_name, 'read', 'no_access', $error)) {
		$GLOBALS['log']->info('End: SugarWebServiceImpl->get_relationships');
		return;
	} // if

	$class_name = $beanList[$module_name];
	require_once($beanFiles[$class_name]);
	$mod = new $class_name();
	$mod->retrieve($module_id);

    if (!self::$helperObject->checkQuery($error, $related_module_query)) {
		$GLOBALS['log']->info('End: SugarWebServiceImpl->get_relationships');
    	return;
    } // if

	if (!self::$helperObject->checkACLAccess($mod, 'DetailView', $error, 'no_access')) {
		$GLOBALS['log']->info('End: SugarWebServiceImpl->get_relationships');
    	return;
    } // if

    $output_list = array();
	$linkoutput_list = array();

	// get all the related mmodules data.
    $result = self::$helperObject->getRelationshipResults($mod, $link_field_name, $related_fields, $related_module_query);
    if (self::$helperObject->isLogLevelDebug()) {
		$GLOBALS['log']->debug('SoapHelperWebServices->get_relationships - return data for getRelationshipResults is ' . var_export($result, true));
    } // if
	if ($result) {
		$list = $result['rows'];
		$filterFields = $result['fields_set_on_rows'];

		if (sizeof($list) > 0) {
			// get the related module name and instantiate a bean for that.
			$submodulename = $mod->$link_field_name->getRelatedModuleName();
			$submoduleclass = $beanList[$submodulename];
			require_once($beanFiles[$submoduleclass]);

			$submoduletemp = new $submoduleclass();
			foreach($list as $row) {
				$submoduleobject = @clone($submoduletemp);
				// set all the database data to this object
				foreach ($filterFields as $field) {
					$submoduleobject->$field = $row[$field];
				} // foreach
				if (isset($row['id'])) {
					$submoduleobject->id = $row['id'];
				}
				$output_list[] = self::$helperObject->get_return_value_for_fields($submoduleobject, $submodulename, $filterFields);
				if (!empty($related_module_link_name_to_fields_array)) {
					$linkoutput_list[] = self::$helperObject->get_return_value_for_link_fields($submoduleobject, $submodulename, $related_module_link_name_to_fields_array);
				} // if

			} // foreach
		}

	} // if

	$GLOBALS['log']->info('End: SugarWebServiceImpl->get_relationships');
	return array('entry_list'=>$output_list, 'relationship_list' => $linkoutput_list);

} // fn

/**
 * Update or create a single SugarBean.
 *
 * @param String $session -- Session ID returned by a previous call to login.
 * @param String $module_name -- The name of the module to return records from.  This name should be the name the module was developed under (changing a tab name is studio does not affect the name that should be passed into this method)..
 * @param Array $name_value_list -- The keys of the array are the SugarBean attributes, the values of the array are the values the attributes should have.
 * @return Array    'id' -- the ID of the bean that was written to (-1 on error)
 * @exception 'SoapFault' -- The SOAP error, if any
*/
function set_entry($session,$module_name, $name_value_list){
	global  $beanList, $beanFiles, $current_user;

	$GLOBALS['log']->info('Begin: SugarWebServiceImpl->set_entry');
    if (self::$helperObject->isLogLevelDebug()) {
		$GLOBALS['log']->debug('SoapHelperWebServices->set_entry - input data is ' . var_export($name_value_list, true));
    } // if
	$error = new SoapError();
	if (!self::$helperObject->checkSessionAndModuleAccess($session, 'invalid_session', $module_name, 'write', 'no_access', $error)) {
		$GLOBALS['log']->info('End: SugarWebServiceImpl->set_entry');
		return;
	} // if
	$class_name = $beanList[$module_name];
	require_once($beanFiles[$class_name]);
	$seed = new $class_name();
	foreach($name_value_list as $name=>$value){
		if(is_array($value) &&  $value['name'] == 'id'){
			$seed->retrieve($value['value']);
			break;
		}else if($name === 'id' ){

			$seed->retrieve($value);
		}
	}

	foreach($name_value_list as $name=>$value){
		if($module_name == 'Users' && !empty($seed->id) && ($seed->id != $current_user->id) && $name == 'user_hash'){
			continue;
		}
		if(!empty($seed->field_name_map[$name]['sensitive'])) {
			continue;
		}
		if(!is_array($value)){
			$seed->$name = $value;
		}else{
			$seed->{$value['name']} = $value['value'];
		}
	}
    if (!self::$helperObject->checkACLAccess($seed, 'Save', $error, 'no_access') || ($seed->deleted == 1  && !self::$helperObject->checkACLAccess($seed, 'Delete', $error, 'no_access'))) {
		$GLOBALS['log']->info('End: SugarWebServiceImpl->set_entry');
    	return;
    } // if

	$seed->save(self::$helperObject->checkSaveOnNotify());
	if($seed->deleted == 1){
		$seed->mark_deleted($seed->id);
	}
	$GLOBALS['log']->info('End: SugarWebServiceImpl->set_entry');
	return array('id'=>$seed->id);
} // fn

/**
 * Update or create a list of SugarBeans
 *
 * @param String $session -- Session ID returned by a previous call to login.
 * @param String $module_name -- The name of the module to return records from.  This name should be the name the module was developed under (changing a tab name is studio does not affect the name that should be passed into this method)..
 * @param Array $name_value_lists -- Array of Bean specific Arrays where the keys of the array are the SugarBean attributes, the values of the array are the values the attributes should have.
 * @return Array    'ids' -- Array of the IDs of the beans that was written to (-1 on error)
 * @exception 'SoapFault' -- The SOAP error, if any
 */
function set_entries($session,$module_name, $name_value_lists){
	$GLOBALS['log']->info('Begin: SugarWebServiceImpl->set_entries');
    if (self::$helperObject->isLogLevelDebug()) {
		$GLOBALS['log']->debug('SoapHelperWebServices->set_entries - input data is ' . var_export($name_value_lists, true));
    } // if
	$error = new SoapError();
	if (!self::$helperObject->checkSessionAndModuleAccess($session, 'invalid_session', $module_name, 'write', 'no_access', $error)) {
		$GLOBALS['log']->info('End: SugarWebServiceImpl->set_entries');
		return;
	} // if

	$GLOBALS['log']->info('End: SugarWebServiceImpl->set_entries');
	return self::$helperObject->new_handle_set_entries($module_name, $name_value_lists, FALSE);
}

/**
 * Log the user into the application
 *
 * @param UserAuth array $user_auth -- Set user_name and password (password needs to be
 *      in the right encoding for the type of authentication the user is setup for.  For Base
 *      sugar validation, password is the MD5 sum of the plain text password.
 * @param String $application -- The name of the application you are logging in from.  (Currently unused).
 * @param array $name_value_list -- Array of name value pair of extra parameters. As of today only 'language' and 'notifyonsave' is supported
 * @return Array - id - String id is the session_id of the session that was created.
 * 				 - module_name - String - module name of user
 * 				 - name_value_list - Array - The name value pair of user_id, user_name, user_language, user_currency_id, user_currency_name
 * @exception 'SoapFault' -- The SOAP error, if any
 */
public function login($user_auth, $application, $name_value_list){
	$GLOBALS['log']->info('Begin: SugarWebServiceImpl->login');
	global $sugar_config, $system_config;
	$error = new SoapError();
	$user = new User();
	$success = false;
	if(!empty($user_auth['encryption']) && $user_auth['encryption'] === 'PLAIN'){
		$user_auth['password'] = md5($user_auth['password']);
	}
	//rrs
		$system_config = new Administration();
	$system_config->retrieveSettings('system');
	$authController = new AuthenticationController();
	//rrs
	$isLoginSuccess = $authController->login($user_auth['user_name'], $user_auth['password'], array('passwordEncrypted' => true));
	$usr_id=$user->retrieve_user_id($user_auth['user_name']);
	if($usr_id) {
		$user->retrieve($usr_id);
	}
	if ($isLoginSuccess) {
		if ($_SESSION['hasExpiredPassword'] =='1') {
			$error->set_error('password_expired');
			$GLOBALS['log']->fatal('password expired for user ' . $user_auth['user_name']);
			LogicHook::initialize();
			$GLOBALS['logic_hook']->call_custom_logic('Users', 'login_failed');
			self::$helperObject->setFaultObject($error);
			return;
		} // if
		if(!empty($user) && !empty($user->id) && !$user->is_group) {
			$success = true;
			global $current_user;
			$current_user = $user;
		} // if
	} else if($usr_id && isset($user->user_name) && ($user->getPreference('lockout') == '1')) {
			$error->set_error('lockout_reached');
			$GLOBALS['log']->fatal('Lockout reached for user ' . $user_auth['user_name']);
			LogicHook::initialize();
			$GLOBALS['logic_hook']->call_custom_logic('Users', 'login_failed');
			self::$helperObject->setFaultObject($error);
			return;
	} else if(function_exists('openssl_decrypt')){
		$password = self::$helperObject->decrypt_string($user_auth['password']);
		if($authController->login($user_auth['user_name'], $password) && isset($_SESSION['authenticated_user_id'])){
			$success = true;
		} // if
	} // else if

	if($success){
		session_start();
		global $current_user;
		//$current_user = $user;
		self::$helperObject->login_success($name_value_list);
		$current_user->loadPreferences();
		$_SESSION['is_valid_session']= true;
		$_SESSION['ip_address'] = query_client_ip();
		$_SESSION['user_id'] = $current_user->id;
		$_SESSION['type'] = 'user';
		$_SESSION['avail_modules']= self::$helperObject->get_user_module_list($current_user);
		$_SESSION['authenticated_user_id'] = $current_user->id;
		$_SESSION['unique_key'] = $sugar_config['unique_key'];
		$current_user->call_custom_logic('after_login');
		$GLOBALS['log']->info('End: SugarWebServiceImpl->login - succesful login');
		$nameValueArray = array();
		global $current_language;
		$nameValueArray['user_id'] = self::$helperObject->get_name_value('user_id', $current_user->id);
		$nameValueArray['user_name'] = self::$helperObject->get_name_value('user_name', $current_user->user_name);
		$nameValueArray['user_language'] = self::$helperObject->get_name_value('user_language', $current_language);
		$cur_id = $current_user->getPreference('currency');
		$nameValueArray['user_currency_id'] = self::$helperObject->get_name_value('user_currency_id', $cur_id);
		$currencyObject = new Currency();
		$currencyObject->retrieve($cur_id);
		$nameValueArray['user_currency_name'] = self::$helperObject->get_name_value('user_currency_name', $currencyObject->name);
		$_SESSION['user_language'] = $current_language;
		return array('id'=>session_id(), 'module_name'=>'Users', 'name_value_list'=>$nameValueArray);
} // if
	LogicHook::initialize();
	$GLOBALS['logic_hook']->call_custom_logic('Users', 'login_failed');
	$error->set_error('invalid_login');
	self::$helperObject->setFaultObject($error);
	$GLOBALS['log']->info('End: SugarWebServiceImpl->login - failed login');
}

/**
 * Log out of the session.  This will destroy the session and prevent other's from using it.
 *
 * @param String $session -- Session ID returned by a previous call to login.
 * @return Empty
 * @exception 'SoapFault' -- The SOAP error, if any
 */
function logout($session){
	global $current_user;

	$GLOBALS['log']->info('Begin: SugarWebServiceImpl->logout');
	$error = new SoapError();
	LogicHook::initialize();
	if (!self::$helperObject->checkSessionAndModuleAccess($session, 'invalid_session', '', '', '', $error)) {
		$GLOBALS['logic_hook']->call_custom_logic('Users', 'after_logout');
		$GLOBALS['log']->info('End: SugarWebServiceImpl->logout');
		return;
	} // if

	$current_user->call_custom_logic('before_logout');
	session_destroy();
	$GLOBALS['logic_hook']->call_custom_logic('Users', 'after_logout');
	$GLOBALS['log']->info('End: SugarWebServiceImpl->logout');
} // fn

/**
 * Gets server info. This will return information like version, flavor and gmt_time.
 * @return Array - flavor - String - Retrieve the specific flavor of sugar.
 * 				 - version - String - Retrieve the version number of Sugar that the server is running.
 * 				 - gmt_time - String - Return the current time on the server in the format 'Y-m-d H:i:s'. This time is in GMT.
 * @exception 'SoapFault' -- The SOAP error, if any
 */
function get_server_info(){
	$GLOBALS['log']->info('Begin: SugarWebServiceImpl->get_server_info');
	global $sugar_flavor;
	require_once('sugar_version.php');
	require_once('modules/Administration/Administration.php');

	$admin  = new Administration();
	$admin->retrieveSettings('info');
	$sugar_version = '';
	if(isset($admin->settings['info_sugar_version'])){
		$sugar_version = $admin->settings['info_sugar_version'];
	}else{
		$sugar_version = '1.0';
	}

	$GLOBALS['log']->info('End: SugarWebServiceImpl->get_server_info');
	return array('flavor' => $sugar_flavor, 'version' => $sugar_version, 'gmt_time' => TimeDate::getInstance()->nowDb());
} // fn

/**
 * Return the user_id of the user that is logged into the current session.
 *
 * @param String $session -- Session ID returned by a previous call to login.
 * @return String -- the User ID of the current session
 * @exception 'SoapFault' -- The SOAP error, if any
 */
function get_user_id($session){
	$GLOBALS['log']->info('Begin: SugarWebServiceImpl->get_user_id');
	$error = new SoapError();
	if (!self::$helperObject->checkSessionAndModuleAccess($session, 'invalid_session', '', '', '', $error)) {
		return;
	} // if
	global $current_user;
	$GLOBALS['log']->info('End: SugarWebServiceImpl->get_user_id');
	return $current_user->id;
} // fn

/**
 * Retrieve vardef information on the fields of the specified bean.
 *
 * @param String $session -- Session ID returned by a previous call to login.
 * @param String $module_name -- The name of the module to return records from.  This name should be the name the module was developed under (changing a tab name is studio does not affect the name that should be passed into this method)..
 * @param Array $fields -- Optional, if passed then retrieve vardef information on these fields only.
 * @return Array    'module_fields' -- Array - The vardef information on the selected fields.
 *                  'link_fields' -- Array - The vardef information on the link fields
 * @exception 'SoapFault' -- The SOAP error, if any
 */
function get_module_fields($session, $module_name, $fields = array()){
	$GLOBALS['log']->info('Begin: SugarWebServiceImpl->get_module_fields for ' . $module_name);
	global  $beanList, $beanFiles;
	$error = new SoapError();
	$module_fields = array();

	if (!self::$helperObject->checkSessionAndModuleAccess($session, 'invalid_session', $module_name, 'read', 'no_access', $error)) {
		$GLOBALS['log']->error('End: SugarWebServiceImpl->get_module_fields FAILED on checkSessionAndModuleAccess for ' . $module_name);
		return;
	} // if

	$class_name = $beanList[$module_name];
	require_once($beanFiles[$class_name]);
	$seed = new $class_name();
	if($seed->ACLAccess('ListView', true) || $seed->ACLAccess('DetailView', true) || 	$seed->ACLAccess('EditView', true) ) {
    	$return = self::$helperObject->get_return_module_fields($seed, $module_name, $fields);
        $GLOBALS['log']->info('End: SugarWebServiceImpl->get_module_fields SUCCESS for ' . $module_name);
        return $return;
    }
    $error->set_error('no_access');
	self::$helperObject->setFaultObject($error);
    $GLOBALS['log']->error('End: SugarWebServiceImpl->get_module_fields FAILED NO ACCESS to ListView, DetailView or EditView for ' . $module_name);
}

/**
 * Perform a seamless login. This is used internally during the sync process.
 *
 * @param String $session -- Session ID returned by a previous call to login.
 * @return 1 -- integer - if the session was authenticated
 * @return 0 -- integer - if the session could not be authenticated
 */
function seamless_login($session){
	$GLOBALS['log']->info('Begin: SugarWebServiceImpl->seamless_login');
	if(!self::$helperObject->validate_authenticated($session)){
		return 0;
	}

	$GLOBALS['log']->info('End: SugarWebServiceImpl->seamless_login');
	return 1;
}

/**
 * Add or replace the attachment on a Note.
 * Optionally you can set the relationship of this note to Accounts/Contacts and so on by setting related_module_id, related_module_name
 *
 * @param String $session -- Session ID returned by a previous call to login.
 * @param Array 'note' -- Array String 'id' -- The ID of the Note containing the attachment
 *                              String 'filename' -- The file name of the attachment
 *                              Binary 'file' -- The binary contents of the file.
 * 								String 'related_module_id' -- module id to which this note to related to
 * 								String 'related_module_name' - module name to which this note to related to
 *
 * @return Array 'id' -- String - The ID of the Note
 * @exception 'SoapFault' -- The SOAP error, if any
 */
function set_note_attachment($session, $note) {
	$GLOBALS['log']->info('Begin: SugarWebServiceImpl->set_note_attachment');
	$error = new SoapError();
	$module_name = '';
	$module_access = '';
	$module_id = '';
	if (!empty($note['related_module_id']) && !empty($note['related_module_name'])) {
		$module_name = $note['related_module_name'];
		$module_id = $note['related_module_id'];
		$module_access = 'read';
	}
	if (!self::$helperObject->checkSessionAndModuleAccess($session, 'invalid_session', $module_name, $module_access, 'no_access', $error)) {
		$GLOBALS['log']->info('End: SugarWebServiceImpl->set_note_attachment');
		return;
	} // if

	require_once('modules/Notes/NoteSoap.php');
	$ns = new NoteSoap();
	$GLOBALS['log']->info('End: SugarWebServiceImpl->set_note_attachment');
	return array('id'=>$ns->newSaveFile($note));
} // fn

/**
 * Retrieve an attachment from a note
 * @param String $session -- Session ID returned by a previous call to login.
 * @param String $id -- The ID of the appropriate Note.
 * @return Array 'note_attachment' -- Array String 'id' -- The ID of the Note containing the attachment
 *                                          String 'filename' -- The file name of the attachment
 *                                          Binary 'file' -- The binary contents of the file.
 * 											String 'related_module_id' -- module id to which this note is related
 * 											String 'related_module_name' - module name to which this note is related
 * @exception 'SoapFault' -- The SOAP error, if any
 */
function get_note_attachment($session,$id) {
	$GLOBALS['log']->info('Begin: SugarWebServiceImpl->get_note_attachment');
	$error = new SoapError();
	if (!self::$helperObject->checkSessionAndModuleAccess($session, 'invalid_session', '', '', '', $error)) {
		$GLOBALS['log']->info('End: SugarWebServiceImpl->get_note_attachment');
		return;
	} // if
	require_once('modules/Notes/Note.php');
	$note = new Note();

	$note->retrieve($id);
    if (!self::$helperObject->checkACLAccess($note, 'DetailView', $error, 'no_access')) {
		$GLOBALS['log']->info('End: SugarWebServiceImpl->get_note_attachment');
    	return;
    } // if

	require_once('modules/Notes/NoteSoap.php');
	$ns = new NoteSoap();
	if(!isset($note->filename)){
		$note->filename = '';
	}
	$file= $ns->retrieveFile($id,$note->filename);
	if($file == -1){
		$file = '';
	}

	$GLOBALS['log']->info('End: SugarWebServiceImpl->get_note_attachment');
	return array('note_attachment'=>array('id'=>$id, 'filename'=>$note->filename, 'file'=>$file, 'related_module_id' => $note->parent_id, 'related_module_name' => $note->parent_type));

} // fn

/**
 * sets a new revision for this document
 *
 * @param String $session -- Session ID returned by a previous call to login.
 * @param Array $document_revision -- Array String 'id' -- 	The ID of the document object
 * 											String 'document_name' - The name of the document
 * 											String 'revision' - The revision value for this revision
 *                                         	String 'filename' -- The file name of the attachment
 *                                          String 'file' -- The binary contents of the file.
 * @return Array - 'id' - String - document revision id
 * @exception 'SoapFault' -- The SOAP error, if any
 */
function set_document_revision($session, $document_revision) {
	$GLOBALS['log']->info('Begin: SugarWebServiceImpl->set_document_revision');
	$error = new SoapError();
	if (!self::$helperObject->checkSessionAndModuleAccess($session, 'invalid_session', '', '', '', $error)) {
		$GLOBALS['log']->info('End: SugarWebServiceImpl->set_document_revision');
		return;
	} // if

	require_once('modules/Documents/DocumentSoap.php');
	$dr = new DocumentSoap();
	$GLOBALS['log']->info('End: SugarWebServiceImpl->set_document_revision');
	return array('id'=>$dr->saveFile($document_revision));
}

/**
 * This method is used as a result of the .htaccess lock down on the cache directory. It will allow a
 * properly authenticated user to download a document that they have proper rights to download.
 *
 * @param String $session -- Session ID returned by a previous call to login.
 * @param String $id      -- ID of the document revision to obtain
 * @return new_return_document_revision - Array String 'id' -- The ID of the document revision containing the attachment
 * 												String document_name - The name of the document
 * 												String revision - The revision value for this revision
 *                                         		String 'filename' -- The file name of the attachment
 *                                          	Binary 'file' -- The binary contents of the file.
 * @exception 'SoapFault' -- The SOAP error, if any
 */
function get_document_revision($session, $id) {
	$GLOBALS['log']->info('Begin: SugarWebServiceImpl->get_document_revision');
    global $sugar_config;

    $error = new SoapError();
	if (!self::$helperObject->checkSessionAndModuleAccess($session, 'invalid_session', '', '', '', $error)) {
		$GLOBALS['log']->info('End: SugarWebServiceImpl->get_document_revision');
		return;
	} // if

    require_once('modules/DocumentRevisions/DocumentRevision.php');
    $dr = new DocumentRevision();
    $dr->retrieve($id);
    if(!empty($dr->filename)){
        $filename = "upload://{$dr->id}";
        if (filesize($filename) > 0) {
        	$contents = sugar_file_get_contents($filename);
        } else {
            $contents = '';
        }
        $contents = base64_encode($contents);
        $GLOBALS['log']->info('End: SugarWebServiceImpl->get_document_revision');
        return array('document_revision'=>array('id' => $dr->id, 'document_name' => $dr->document_name, 'revision' => $dr->revision, 'filename' => $dr->filename, 'file' => $contents));
    }else{
        $error->set_error('no_records');
        self::$helperObject->setFaultObject($error);
		$GLOBALS['log']->info('End: SugarWebServiceImpl->get_document_revision');
    }

}

/**
 * Given a list of modules to search and a search string, return the id, module_name, along with the fields
 * We will support Accounts, Bugs, Cases, Contacts, Leads, Opportunities, Project, ProjectTask, Quotes
 *
 * @param string $session			- Session ID returned by a previous call to login.
 * @param string $search_string 	- string to search
 * @param string[] $modules			- array of modules to query
 * @param int $offset				- a specified offset in the query
 * @param int $max_results			- max number of records to return
 * @return Array 'entry_list' -- Array('Accounts' => array(array('name' => 'first_name', 'value' => 'John', 'name' => 'last_name', 'value' => 'Do')))
 * @exception 'SoapFault' -- The SOAP error, if any
 */
function search_by_module($session, $search_string, $modules, $offset, $max_results){
	$GLOBALS['log']->info('Begin: SugarWebServiceImpl->search_by_module');
	global  $beanList, $beanFiles;
	global $sugar_config,$current_language;

	$error = new SoapError();
	$output_list = array();
	if (!self::$helperObject->checkSessionAndModuleAccess($session, 'invalid_session', '', '', '', $error)) {
		$error->set_error('invalid_login');
		$GLOBALS['log']->info('End: SugarWebServiceImpl->search_by_module');
		return;
	}
	global $current_user;
	if($max_results > 0){
		$sugar_config['list_max_entries_per_page'] = $max_results;
	}

	require_once('modules/Home/UnifiedSearchAdvanced.php');
	require_once 'include/utils.php';
	$usa = new UnifiedSearchAdvanced();
    if(!file_exists($cachedfile = sugar_cached('modules/unified_search_modules.php'))) {
        $usa->buildCache();
    }

	include($cachedfile);
	$modules_to_search = array();
	$unified_search_modules['Users'] =   array('fields' => array());

	$unified_search_modules['ProjectTask'] =   array('fields' => array());

    foreach($unified_search_modules as $module=>$data) {
    	if (in_array($module, $modules)) {
        	$modules_to_search[$module] = $beanList[$module];
    	} // if
    } // foreach

    $GLOBALS['log']->info('SugarWebServiceImpl->search_by_module - search string = ' . $search_string);

	if(!empty($search_string) && isset($search_string)) {
		$search_string = trim(DBManagerFactory::getInstance()->quote(securexss(from_html(clean_string($search_string, 'UNIFIED_SEARCH')))));
    	foreach($modules_to_search as $name => $beanName) {
    		$where_clauses_array = array();
			$unifiedSearchFields = array () ;
			foreach ($unified_search_modules[$name]['fields'] as $field=>$def ) {
				$unifiedSearchFields[$name] [ $field ] = $def ;
				$unifiedSearchFields[$name] [ $field ]['value'] = $search_string;
			}

			require_once $beanFiles[$beanName] ;
			$seed = new $beanName();
			require_once 'include/SearchForm/SearchForm2.php' ;
			if ($beanName == "User"
			    || $beanName == "ProjectTask"
			    ) {
				if(!self::$helperObject->check_modules_access($current_user, $seed->module_dir, 'read')){
					continue;
				} // if
				if(!$seed->ACLAccess('ListView')) {
					continue;
				} // if
			}

			if ($beanName != "User"
			    && $beanName != "ProjectTask"
			    ) {
				$searchForm = new SearchForm ($seed, $name ) ;

				$searchForm->setup(array ($name => array()) ,$unifiedSearchFields , '' , 'saved_views' /* hack to avoid setup doing further unwanted processing */ ) ;
				$where_clauses = $searchForm->generateSearchWhere() ;
				require_once 'include/SearchForm/SearchForm2.php' ;
				$searchForm = new SearchForm ($seed, $name ) ;

				$searchForm->setup(array ($name => array()) ,$unifiedSearchFields , '' , 'saved_views' /* hack to avoid setup doing further unwanted processing */ ) ;
				$where_clauses = $searchForm->generateSearchWhere() ;
				$emailQuery = false;

				$where = '';
				if (count($where_clauses) > 0 ) {
					$where = '('. implode(' ) OR ( ', $where_clauses) . ')';
				}

				$mod_strings = return_module_language($current_language, $seed->module_dir);
				if(file_exists('custom/modules/'.$seed->module_dir.'/metadata/listviewdefs.php')){
					require_once('custom/modules/'.$seed->module_dir.'/metadata/listviewdefs.php');
				}else{
					require_once('modules/'.$seed->module_dir.'/metadata/listviewdefs.php');
				}
	            $filterFields = array();
				foreach($listViewDefs[$seed->module_dir] as $colName => $param) {
	                if(!empty($param['default']) && $param['default'] == true) {
	                    $filterFields[] = strtolower($colName);
	                } // if
	            } // foreach

	            if (!in_array('id', $filterFields)) {
	            	$filterFields[] = 'id';
	            } // if
				$ret_array = $seed->create_new_list_query('', $where, $filterFields, array(), 0, '', true, $seed, true);
		        if(empty($params) or !is_array($params)) $params = array();
		        if(!isset($params['custom_select'])) $params['custom_select'] = '';
		        if(!isset($params['custom_from'])) $params['custom_from'] = '';
		        if(!isset($params['custom_where'])) $params['custom_where'] = '';
		        if(!isset($params['custom_order_by'])) $params['custom_order_by'] = '';
				$main_query = $ret_array['select'] . $params['custom_select'] . $ret_array['from'] . $params['custom_from'] . $ret_array['where'] . $params['custom_where'] . $ret_array['order_by'] . $params['custom_order_by'];
			} else {
				if ($beanName == "User") {
                    // $search_string gets cleaned above, so we can use it here
					$filterFields = array('id', 'user_name', 'first_name', 'last_name', 'email_address');
					$main_query = "select users.id, ea.email_address, users.user_name, first_name, last_name from users ";
					$main_query = $main_query . " LEFT JOIN email_addr_bean_rel eabl ON eabl.bean_module = '{$seed->module_dir}'
LEFT JOIN email_addresses ea ON (ea.id = eabl.email_address_id) ";
					$main_query = $main_query . "where ((users.first_name like '{$search_string}') or (users.last_name like '{$search_string}') or (users.user_name like '{$search_string}') or (ea.email_address like '{$search_string}')) and users.deleted = 0 and users.is_group = 0 and users.employee_status = 'Active'";
				} // if
				if ($beanName == "ProjectTask") {
                    // $search_string gets cleaned above, so we can use it here
					$filterFields = array('id', 'name', 'project_id', 'project_name');
					$main_query = "select {$seed->table_name}.project_task_id id,{$seed->table_name}.project_id, {$seed->table_name}.name, project.name project_name from {$seed->table_name} ";
					$seed->add_team_security_where_clause($main_query);
					$main_query .= "LEFT JOIN teams ON $seed->table_name.team_id=teams.id AND (teams.deleted=0) ";
		            $main_query .= "LEFT JOIN project ON $seed->table_name.project_id = project.id ";
		            $main_query .= "where {$seed->table_name}.name like '{$search_string}%'";
				} // if
			} // else

			$GLOBALS['log']->info('SugarWebServiceImpl->search_by_module - query = ' . $main_query);
	   		if($max_results < -1) {
				$result = $seed->db->query($main_query);
			}
			else {
				if($max_results == -1) {
					$limit = $sugar_config['list_max_entries_per_page'];
	            } else {
	            	$limit = $max_results;
	            }
	            $result = $seed->db->limitQuery($main_query, $offset, $limit + 1);
			}

			$rowArray = array();
			while($row = $seed->db->fetchByAssoc($result)) {
				$nameValueArray = array();
				foreach ($filterFields as $field) {
					$nameValue = array();
					if (isset($row[$field])) {
						$nameValueArray[$field] = self::$helperObject->get_name_value($field, $row[$field]);
					} // if
				} // foreach
				$rowArray[] = $nameValueArray;
			} // while
			$output_list[] = array('name' => $name, 'records' => $rowArray);
    	} // foreach

	$GLOBALS['log']->info('End: SugarWebServiceImpl->search_by_module');
	return array('entry_list'=>$output_list);
	} // if
	return array('entry_list'=>$output_list);
} // fn


/**
 * Retrieve the list of available modules on the system available to the currently logged in user.
 *
 * @param String $session -- Session ID returned by a previous call to login.
 * @return Array    'modules' -- Array - An array of module names
 * @exception 'SoapFault' -- The SOAP error, if any
 */
function get_available_modules($session){
	$GLOBALS['log']->info('Begin: SugarWebServiceImpl->get_available_modules');

	$error = new SoapError();
	if (!self::$helperObject->checkSessionAndModuleAccess($session, 'invalid_session', '', '', '', $error)) {
		$error->set_error('invalid_login');
		$GLOBALS['log']->info('End: SugarWebServiceImpl->get_available_modules');
		return;
	} // if

	$modules = array();
	$modules = array_keys($_SESSION['avail_modules']);

	$GLOBALS['log']->info('End: SugarWebServiceImpl->get_available_modules');
	return array('modules'=> $modules);
} // fn


/**
*   Once we have successfuly done a mail merge on a campaign, we need to notify Sugar of the targets
*   and the campaign_id for tracking purposes
*
* @param String session  -- Session ID returned by a previous call to login.
* @param Array targets   -- a string array of ids identifying the targets used in the merge
* @param String campaign_id  --  the campaign_id used for the merge
* @return - No output
*
* @exception 'SoapFault' -- The SOAP error, if any
*/
function set_campaign_merge($session,$targets, $campaign_id){
	$GLOBALS['log']->info('Begin: SugarWebServiceImpl->set_campaign_merge');

	$error = new SoapError();
	if (!self::$helperObject->checkSessionAndModuleAccess($session, 'invalid_session', '', '', '', $error)) {
		$error->set_error('invalid_login');
		$GLOBALS['log']->info('End: SugarWebServiceImpl->set_campaign_merge');
		return;
	} // if
    if (empty($campaign_id) or !is_array($targets) or count($targets) == 0) {
		$error->set_error('invalid_set_campaign_merge_data');
		self::$helperObject->setFaultObject($error);
        $GLOBALS['log']->debug('set_campaign_merge: Merge action status will not be updated, because, campaign_id is null or no targets were selected.');
		$GLOBALS['log']->info('End: SugarWebServiceImpl->set_campaign_merge');
		return;
    } else {
        require_once('modules/Campaigns/utils.php');
        campaign_log_mail_merge($campaign_id,$targets);
    } // else
} // fn
/**
*   Retrieve number of records in a given module
*
* @param String session      -- Session ID returned by a previous call to login.
* @param String module_name  -- module to retrieve number of records from
* @param String query        -- allows webservice user to provide a WHERE clause
* @param int deleted         -- specify whether or not to include deleted records
*
* @return Array  result_count - integer - Total number of records for a given module and query
* @exception 'SoapFault' -- The SOAP error, if any
*/
function get_entries_count($session, $module_name, $query, $deleted) {
	$GLOBALS['log']->info('Begin: SugarWebServiceImpl->get_entries_count');

	$error = new SoapError();
	if (!self::$helperObject->checkSessionAndModuleAccess($session, 'invalid_session', $module_name, 'list', 'no_access', $error)) {
		$GLOBALS['log']->info('End: SugarWebServiceImpl->get_entries_count');
		return;
	} // if

	global $beanList, $beanFiles, $current_user;

	$class_name = $beanList[$module_name];
	require_once($beanFiles[$class_name]);
	$seed = new $class_name();

    if (!self::$helperObject->checkQuery($error, $query)) {
		$GLOBALS['log']->info('End: SugarWebServiceImpl->get_entries_count');
    	return;
    } // if

    if (!self::$helperObject->checkACLAccess($seed, 'ListView', $error, 'no_access')) {
    	return;
    }

	$sql = 'SELECT COUNT(*) result_count FROM ' . $seed->table_name . ' ';


    $customJoin = $seed->getCustomJoin();
    $sql .= $customJoin['join'];

	// build WHERE clauses, if any
	$where_clauses = array();
	if (!empty($query)) {
	    $where_clauses[] = $query;
	}
	if ($deleted == 0) {
		$where_clauses[] = $seed->table_name . '.deleted = 0';
	}

	// if WHERE clauses exist, add them to query
	if (!empty($where_clauses)) {
		$sql .= ' WHERE ' . implode(' AND ', $where_clauses);
	}

	$res = DBManagerFactory::getInstance()->query($sql);
	$row = DBManagerFactory::getInstance()->fetchByAssoc($res);

	$GLOBALS['log']->info('End: SugarWebServiceImpl->get_entries_count');
	return array(
		'result_count' => $row['result_count'],
	);
}



} // clazz
<|MERGE_RESOLUTION|>--- conflicted
+++ resolved
@@ -48,160 +48,105 @@
 require_once('service/core/SoapHelperWebService.php');
 SugarWebServiceImpl::$helperObject = new SoapHelperWebServices();
 
-class SugarWebServiceImpl{
-
-	public static $helperObject = null;
-
-/**
- * Retrieve a single SugarBean based on ID.
- *
- * @param String $session -- Session ID returned by a previous call to login.
- * @param String $module_name -- The name of the module to return records from.  This name should be the name the module was developed under (changing a tab name is studio does not affect the name that should be passed into this method)..
- * @param String $id -- The SugarBean's ID value.
- * @param Array  $select_fields -- A list of the fields to be included in the results. This optional parameter allows for only needed fields to be retrieved.
-* @param Array $link_name_to_fields_array -- A list of link_names and for each link_name, what fields value to be returned. For ex.'link_name_to_fields_array' => array(array('name' =>  'email_addresses', 'value' => array('id', 'email_address', 'opt_out', 'primary_address')))
-* @return Array
-*        'entry_list' -- Array - The records name value pair for the simple data types excluding link field data.
-*	     'relationship_list' -- Array - The records link field data. The example is if asked about accounts email address then return data would look like Array ( [0] => Array ( [name] => email_addresses [records] => Array ( [0] => Array ( [0] => Array ( [name] => id [value] => 3fb16797-8d90-0a94-ac12-490b63a6be67 ) [1] => Array ( [name] => email_address [value] => hr.kid.qa@example.com ) [2] => Array ( [name] => opt_out [value] => 0 ) [3] => Array ( [name] => primary_address [value] => 1 ) ) [1] => Array ( [0] => Array ( [name] => id [value] => 403f8da1-214b-6a88-9cef-490b63d43566 ) [1] => Array ( [name] => email_address [value] => kid.hr@example.name ) [2] => Array ( [name] => opt_out [value] => 0 ) [3] => Array ( [name] => primary_address [value] => 0 ) ) ) ) )
-* @exception 'SoapFault' -- The SOAP error, if any
-*/
-function get_entry($session, $module_name, $id,$select_fields, $link_name_to_fields_array){
-	$GLOBALS['log']->info('Begin: SugarWebServiceImpl->get_entry');
-	return self::get_entries($session, $module_name, array($id), $select_fields, $link_name_to_fields_array);
-	$GLOBALS['log']->info('end: SugarWebServiceImpl->get_entry');
-}
-
-/**
- * Retrieve a list of SugarBean's based on provided IDs. This API will not wotk with report module
- *
- * @param String $session -- Session ID returned by a previous call to login.
- * @param String $module_name -- The name of the module to return records from.  This name should be the name the module was developed under (changing a tab name is studio does not affect the name that should be passed into this method)..
- * @param Array $ids -- An array of SugarBean IDs.
- * @param Array $select_fields -- A list of the fields to be included in the results. This optional parameter allows for only needed fields to be retrieved.
-* @param Array $link_name_to_fields_array -- A list of link_names and for each link_name, what fields value to be returned. For ex.'link_name_to_fields_array' => array(array('name' =>  'email_addresses', 'value' => array('id', 'email_address', 'opt_out', 'primary_address')))
-* @return Array
-*        'entry_list' -- Array - The records name value pair for the simple data types excluding link field data.
-*	     'relationship_list' -- Array - The records link field data. The example is if asked about accounts email address then return data would look like Array ( [0] => Array ( [name] => email_addresses [records] => Array ( [0] => Array ( [0] => Array ( [name] => id [value] => 3fb16797-8d90-0a94-ac12-490b63a6be67 ) [1] => Array ( [name] => email_address [value] => hr.kid.qa@example.com ) [2] => Array ( [name] => opt_out [value] => 0 ) [3] => Array ( [name] => primary_address [value] => 1 ) ) [1] => Array ( [0] => Array ( [name] => id [value] => 403f8da1-214b-6a88-9cef-490b63d43566 ) [1] => Array ( [name] => email_address [value] => kid.hr@example.name ) [2] => Array ( [name] => opt_out [value] => 0 ) [3] => Array ( [name] => primary_address [value] => 0 ) ) ) ) )
-* @exception 'SoapFault' -- The SOAP error, if any
-*/
-function get_entries($session, $module_name, $ids, $select_fields, $link_name_to_fields_array){
-	$GLOBALS['log']->info('Begin: SugarWebServiceImpl->get_entries');
-	global  $beanList, $beanFiles;
-	$error = new SoapError();
-
-	$linkoutput_list = array();
-	$output_list = array();
-    $using_cp = false;
-    if($module_name == 'CampaignProspects'){
-        $module_name = 'Prospects';
-        $using_cp = true;
+class SugarWebServiceImpl
+{
+    public static $helperObject = null;
+
+    /**
+     * Retrieve a single SugarBean based on ID.
+     *
+     * @param String $session -- Session ID returned by a previous call to login.
+     * @param String $module_name -- The name of the module to return records from.  This name should be the name the module was developed under (changing a tab name is studio does not affect the name that should be passed into this method)..
+     * @param String $id -- The SugarBean's ID value.
+     * @param Array  $select_fields -- A list of the fields to be included in the results. This optional parameter allows for only needed fields to be retrieved.
+    * @param Array $link_name_to_fields_array -- A list of link_names and for each link_name, what fields value to be returned. For ex.'link_name_to_fields_array' => array(array('name' =>  'email_addresses', 'value' => array('id', 'email_address', 'opt_out', 'primary_address')))
+    * @return Array
+    *        'entry_list' -- Array - The records name value pair for the simple data types excluding link field data.
+    *	     'relationship_list' -- Array - The records link field data. The example is if asked about accounts email address then return data would look like Array ( [0] => Array ( [name] => email_addresses [records] => Array ( [0] => Array ( [0] => Array ( [name] => id [value] => 3fb16797-8d90-0a94-ac12-490b63a6be67 ) [1] => Array ( [name] => email_address [value] => hr.kid.qa@example.com ) [2] => Array ( [name] => opt_out [value] => 0 ) [3] => Array ( [name] => primary_address [value] => 1 ) ) [1] => Array ( [0] => Array ( [name] => id [value] => 403f8da1-214b-6a88-9cef-490b63d43566 ) [1] => Array ( [name] => email_address [value] => kid.hr@example.name ) [2] => Array ( [name] => opt_out [value] => 0 ) [3] => Array ( [name] => primary_address [value] => 0 ) ) ) ) )
+    * @exception 'SoapFault' -- The SOAP error, if any
+    */
+    public function get_entry($session, $module_name, $id, $select_fields, $link_name_to_fields_array)
+    {
+        $GLOBALS['log']->info('Begin: SugarWebServiceImpl->get_entry');
+        return self::get_entries($session, $module_name, array($id), $select_fields, $link_name_to_fields_array);
+        $GLOBALS['log']->info('end: SugarWebServiceImpl->get_entry');
     }
-	if (!self::$helperObject->checkSessionAndModuleAccess($session, 'invalid_session', $module_name, 'read', 'no_access', $error)) {
-		$GLOBALS['log']->info('End: SugarWebServiceImpl->get_entries');
-		return;
-	} // if
-
-	if($module_name == 'Reports'){
-		$error->set_error('invalid_call_error');
-		self::$helperObject->setFaultObject($error);
-		$GLOBALS['log']->info('End: SugarWebServiceImpl->get_entries');
-		return;
-	}
-
-	$class_name = $beanList[$module_name];
-	require_once($beanFiles[$class_name]);
-
-	$temp = new $class_name();
-	foreach($ids as $id) {
-		$seed = @clone($temp);
-	    if($using_cp){
-	        $seed = $seed->retrieveTarget($id);
-	    }else{
-			if ($seed->retrieve($id) == null)
-				$seed->deleted = 1;
-		}
-
-		if ($seed->deleted == 1) {
-			$list = array();
-			$list[] = array('name'=>'warning', 'value'=>'Access to this object is denied since it has been deleted or does not exist');
-			$list[] = array('name'=>'deleted', 'value'=>'1');
-			$output_list[] = Array('id'=>$id,
-									'module_name'=> $module_name,
-									'name_value_list'=>$list,
-									);
-			continue;
+
+    /**
+     * Retrieve a list of SugarBean's based on provided IDs. This API will not wotk with report module
+     *
+     * @param String $session -- Session ID returned by a previous call to login.
+     * @param String $module_name -- The name of the module to return records from.  This name should be the name the module was developed under (changing a tab name is studio does not affect the name that should be passed into this method)..
+     * @param Array $ids -- An array of SugarBean IDs.
+     * @param Array $select_fields -- A list of the fields to be included in the results. This optional parameter allows for only needed fields to be retrieved.
+    * @param Array $link_name_to_fields_array -- A list of link_names and for each link_name, what fields value to be returned. For ex.'link_name_to_fields_array' => array(array('name' =>  'email_addresses', 'value' => array('id', 'email_address', 'opt_out', 'primary_address')))
+    * @return Array
+    *        'entry_list' -- Array - The records name value pair for the simple data types excluding link field data.
+    *	     'relationship_list' -- Array - The records link field data. The example is if asked about accounts email address then return data would look like Array ( [0] => Array ( [name] => email_addresses [records] => Array ( [0] => Array ( [0] => Array ( [name] => id [value] => 3fb16797-8d90-0a94-ac12-490b63a6be67 ) [1] => Array ( [name] => email_address [value] => hr.kid.qa@example.com ) [2] => Array ( [name] => opt_out [value] => 0 ) [3] => Array ( [name] => primary_address [value] => 1 ) ) [1] => Array ( [0] => Array ( [name] => id [value] => 403f8da1-214b-6a88-9cef-490b63d43566 ) [1] => Array ( [name] => email_address [value] => kid.hr@example.name ) [2] => Array ( [name] => opt_out [value] => 0 ) [3] => Array ( [name] => primary_address [value] => 0 ) ) ) ) )
+    * @exception 'SoapFault' -- The SOAP error, if any
+    */
+    public function get_entries($session, $module_name, $ids, $select_fields, $link_name_to_fields_array)
+    {
+        $GLOBALS['log']->info('Begin: SugarWebServiceImpl->get_entries');
+        global  $beanList, $beanFiles;
+        $error = new SoapError();
+
+        $linkoutput_list = array();
+        $output_list = array();
+        $using_cp = false;
+        if ($module_name == 'CampaignProspects') {
+            $module_name = 'Prospects';
+            $using_cp = true;
+        }
+        if (!self::$helperObject->checkSessionAndModuleAccess($session, 'invalid_session', $module_name, 'read', 'no_access', $error)) {
+            $GLOBALS['log']->info('End: SugarWebServiceImpl->get_entries');
+            return;
+        } // if
+
+        if ($module_name == 'Reports') {
+            $error->set_error('invalid_call_error');
+            self::$helperObject->setFaultObject($error);
+            $GLOBALS['log']->info('End: SugarWebServiceImpl->get_entries');
+            return;
+        }
+
+        $class_name = $beanList[$module_name];
+        require_once($beanFiles[$class_name]);
+
+        $temp = new $class_name();
+        foreach ($ids as $id) {
+            $seed = @clone($temp);
+            if ($using_cp) {
+                $seed = $seed->retrieveTarget($id);
+            } else {
+                if ($seed->retrieve($id) == null) {
+                    $seed->deleted = 1;
+                }
+            }
+
+            if ($seed->deleted == 1) {
+                $list = array();
+                $list[] = array('name'=>'warning', 'value'=>'Access to this object is denied since it has been deleted or does not exist');
+                $list[] = array('name'=>'deleted', 'value'=>'1');
+                $output_list[] = array('id'=>$id,
+                                    'module_name'=> $module_name,
+                                    'name_value_list'=>$list,
+                                    );
+                continue;
+            }
+            if (!self::$helperObject->checkACLAccess($seed, 'DetailView', $error, 'no_access')) {
+                return;
+            }
+            $output_list[] = self::$helperObject->get_return_value_for_fields($seed, $module_name, $select_fields);
+            if (!empty($link_name_to_fields_array)) {
+                $linkoutput_list[] = self::$helperObject->get_return_value_for_link_fields($seed, $module_name, $link_name_to_fields_array);
+            }
+        }
+        $GLOBALS['log']->info('End: SugarWebServiceImpl->get_entries');
+        return array('entry_list'=>$output_list, 'relationship_list' => $linkoutput_list);
     }
-	    if (!self::$helperObject->checkACLAccess($seed, 'DetailView', $error, 'no_access')) {
-	    	return;
-	    }
-		$output_list[] = self::$helperObject->get_return_value_for_fields($seed, $module_name, $select_fields);
-		if (!empty($link_name_to_fields_array)) {
-			$linkoutput_list[] = self::$helperObject->get_return_value_for_link_fields($seed, $module_name, $link_name_to_fields_array);
-		}
-	}
-	$GLOBALS['log']->info('End: SugarWebServiceImpl->get_entries');
-	return array('entry_list'=>$output_list, 'relationship_list' => $linkoutput_list);
-}
-
-
-/**
- * Retrieve a list of beans.  This is the primary method for getting list of SugarBeans from Sugar using the SOAP API.
- *
- * @param String $session -- Session ID returned by a previous call to login.
- * @param String $module_name -- The name of the module to return records from.  This name should be the name the module was developed under (changing a tab name is studio does not affect the name that should be passed into this method)..
- * @param String $query -- SQL where clause without the word 'where'
- * @param String $order_by -- SQL order by clause without the phrase 'order by'
- * @param integer $offset -- The record offset to start from.
- * @param Array  $select_fields -- A list of the fields to be included in the results. This optional parameter allows for only needed fields to be retrieved.
- * @param Array $link_name_to_fields_array -- A list of link_names and for each link_name, what fields value to be returned. For ex.'link_name_to_fields_array' => array(array('name' =>  'email_addresses', 'value' => array('id', 'email_address', 'opt_out', 'primary_address')))
-* @param integer $max_results -- The maximum number of records to return.  The default is the sugar configuration value for 'list_max_entries_per_page'
- * @param integer $deleted -- false if deleted records should not be include, true if deleted records should be included.
- * @return Array 'result_count' -- integer - The number of records returned
- *               'next_offset' -- integer - The start of the next page (This will always be the previous offset plus the number of rows returned.  It does not indicate if there is additional data unless you calculate that the next_offset happens to be closer than it should be.
- *               'entry_list' -- Array - The records that were retrieved
- *	     		 'relationship_list' -- Array - The records link field data. The example is if asked about accounts email address then return data would look like Array ( [0] => Array ( [name] => email_addresses [records] => Array ( [0] => Array ( [0] => Array ( [name] => id [value] => 3fb16797-8d90-0a94-ac12-490b63a6be67 ) [1] => Array ( [name] => email_address [value] => hr.kid.qa@example.com ) [2] => Array ( [name] => opt_out [value] => 0 ) [3] => Array ( [name] => primary_address [value] => 1 ) ) [1] => Array ( [0] => Array ( [name] => id [value] => 403f8da1-214b-6a88-9cef-490b63d43566 ) [1] => Array ( [name] => email_address [value] => kid.hr@example.name ) [2] => Array ( [name] => opt_out [value] => 0 ) [3] => Array ( [name] => primary_address [value] => 0 ) ) ) ) )
-* @exception 'SoapFault' -- The SOAP error, if any
-*/
-function get_entry_list($session, $module_name, $query, $order_by,$offset, $select_fields, $link_name_to_fields_array, $max_results, $deleted ){
-	$GLOBALS['log']->info('Begin: SugarWebServiceImpl->get_entry_list');
-	global  $beanList, $beanFiles;
-	$error = new SoapError();
-    $using_cp = false;
-    if($module_name == 'CampaignProspects'){
-        $module_name = 'Prospects';
-        $using_cp = true;
-    }
-	if (!self::$helperObject->checkSessionAndModuleAccess($session, 'invalid_session', $module_name, 'read', 'no_access', $error)) {
-		$GLOBALS['log']->info('End: SugarWebServiceImpl->get_entry_list');
-		return;
-	} // if
-
-	// If the maximum number of entries per page was specified, override the configuration value.
-	if($max_results > 0){
-		global $sugar_config;
-		$sugar_config['list_max_entries_per_page'] = $max_results;
-	} // if
-
-	$class_name = $beanList[$module_name];
-	require_once($beanFiles[$class_name]);
-	$seed = new $class_name();
-
-    if (!self::$helperObject->checkQuery($error, $query, $order_by)) {
-		$GLOBALS['log']->info('End: SugarWebServiceImpl->get_entry_list');
-    	return;
-    } // if
-
-    if (!self::$helperObject->checkACLAccess($seed, 'Export', $error, 'no_access')) {
-		$GLOBALS['log']->info('End: SugarWebServiceImpl->get_entry_list');
-    	return;
-    } // if
-
-<<<<<<< HEAD
-    if (!self::$helperObject->checkACLAccess($seed, 'list', $error, 'no_access')) {
-		$GLOBALS['log']->info('End: SugarWebServiceImpl->get_entry_list');
-    	return;
-    } // if
-=======
+
+
     /**
      * Retrieve a list of beans.  This is the primary method for getting list of SugarBeans from Sugar using the SOAP API.
      *
@@ -338,910 +283,858 @@
         if (is_array($name_value_list)) {
             $name_value_array = $name_value_list;
         }
->>>>>>> 1457b563
-
-	if($query == ''){
-		$where = '';
-	} // if
-	if($offset == '' || $offset == -1){
-		$offset = 0;
-	} // if
-    if($using_cp){
-        $response = $seed->retrieveTargetList($query, $select_fields, $offset,-1,-1,$deleted);
-    }else{
-        /* @var $seed SugarBean */
-	   $response = $seed->get_list($order_by, $query, $offset,-1,-1,$deleted, false, $select_fields);
-    } // else
-	$list = $response['list'];
-
-	$output_list = array();
-	$linkoutput_list = array();
-
-	foreach($list as $value) {
-		if(isset($value->emailAddress)){
-			$value->emailAddress->handleLegacyRetrieve($value);
-		} // if
-		$value->fill_in_additional_detail_fields();
-
-		$output_list[] = self::$helperObject->get_return_value_for_fields($value, $module_name, $select_fields);
-		if(!empty($link_name_to_fields_array)){
-			$linkoutput_list[] = self::$helperObject->get_return_value_for_link_fields($value, $module_name, $link_name_to_fields_array);
-		}
-	} // foreach
-
-	// Calculate the offset for the start of the next page
-	$next_offset = $offset + sizeof($output_list);
-
-	$GLOBALS['log']->info('End: SugarWebServiceImpl->get_entry_list');
-	return array('result_count'=>sizeof($output_list), 'next_offset'=>$next_offset, 'entry_list'=>$output_list, 'relationship_list' => $linkoutput_list);
-} // fn
-
-
-/**
- * Set a single relationship between two beans.  The items are related by module name and id.
- *
- * @param String $session -- Session ID returned by a previous call to login.
- * @param String $module_name -- name of the module that the primary record is from.  This name should be the name the module was developed under (changing a tab name is studio does not affect the name that should be passed into this method)..
- * @param String $module_id - The ID of the bean in the specified module_name
- * @param String link_field_name -- name of the link field which relates to the other module for which the relationship needs to be generated.
- * @param array related_ids -- array of related record ids for which relationships needs to be generated
- * @param array $name_value_list -- The keys of the array are the SugarBean attributes, the values of the array are the values the attributes should have.
- * @param integer $delete -- Optional, if the value 0 or nothing is passed then it will add the relationship for related_ids and if 1 is passed, it will delete this relationship for related_ids
- * @return Array - created - integer - How many relationships has been created
- *               - failed - integer - How many relationsip creation failed
- * 				 - deleted - integer - How many relationships were deleted
- * @exception 'SoapFault' -- The SOAP error, if any
- */
-function set_relationship($session, $module_name, $module_id, $link_field_name, $related_ids, $name_value_list, $delete){
-	$GLOBALS['log']->info('Begin: SugarWebServiceImpl->set_relationship');
-	$error = new SoapError();
-	if (!self::$helperObject->checkSessionAndModuleAccess($session, 'invalid_session', '', '', '', $error)) {
-		$GLOBALS['log']->info('End: SugarWebServiceImpl->set_relationship');
-		return;
-	} // if
-
-	$count = 0;
-	$deletedCount = 0;
-	$failed = 0;
-	$deleted = 0;
-	$name_value_array = array();
-	if (is_array($name_value_list)) {
-		$name_value_array = $name_value_list;
-	}
-
-	if (isset($delete)) {
-		$deleted = $delete;
-	}
-	if (self::$helperObject->new_handle_set_relationship($module_name, $module_id, $link_field_name, $related_ids,$name_value_array, $deleted)) {
-		if ($deleted) {
-			$deletedCount++;
-		} else {
-			$count++;
-		}
-	} else {
-		$failed++;
-	} // else
-	$GLOBALS['log']->info('End: SugarWebServiceImpl->set_relationship');
-	return array('created'=>$count , 'failed'=>$failed, 'deleted' => $deletedCount);
-}
-
-/**
- * Set a single relationship between two beans.  The items are related by module name and id.
- *
- * @param String $session -- Session ID returned by a previous call to login.
- * @param array $module_names -- Array of the name of the module that the primary record is from.  This name should be the name the module was developed under (changing a tab name is studio does not affect the name that should be passed into this method)..
- * @param array $module_ids - The array of ID of the bean in the specified module_name
- * @param array $link_field_names -- Array of the name of the link field which relates to the other module for which the relationships needs to be generated.
- * @param array $related_ids -- array of an array of related record ids for which relationships needs to be generated
- * @param array $name_value_lists -- Array of Array. The keys of the inner array are the SugarBean attributes, the values of the inner array are the values the attributes should have.
- * @param array int $delete_array -- Optional, array of 0 or 1. If the value 0 or nothing is passed then it will add the relationship for related_ids and if 1 is passed, it will delete this relationship for related_ids
- * @return Array - created - integer - How many relationships has been created
- *               - failed - integer - How many relationsip creation failed
- * 				 - deleted - integer - How many relationships were deleted
-*
- * @exception 'SoapFault' -- The SOAP error, if any
-*/
-function set_relationships($session, $module_names, $module_ids, $link_field_names, $related_ids, $name_value_lists, $delete_array) {
-	$GLOBALS['log']->info('Begin: SugarWebServiceImpl->set_relationships');
-	$error = new SoapError();
-	if (!self::$helperObject->checkSessionAndModuleAccess($session, 'invalid_session', '', '', '', $error)) {
-		$GLOBALS['log']->info('End: SugarWebServiceImpl->set_relationships');
-		return;
-	} // if
-
-	if ((empty($module_names) || empty($module_ids) || empty($link_field_names) || empty($related_ids)) ||
-		(sizeof($module_names) != (sizeof($module_ids) || sizeof($link_field_names) || sizeof($related_ids)))) {
-		$error->set_error('invalid_data_format');
-		self::$helperObject->setFaultObject($error);
-		$GLOBALS['log']->info('End: SugarWebServiceImpl->set_relationships');
-		return;
-	} // if
-
-	$count = 0;
-	$deletedCount = 0;
-	$failed = 0;
-	$counter = 0;
-	$deleted = 0;
-	foreach($module_names as $module_name) {
-		$name_value_list = array();
-		if (is_array($name_value_lists) && isset($name_value_lists[$counter])) {
-			$name_value_list = $name_value_lists[$counter];
-		}
-		if (is_array($delete_array) && isset($delete_array[$counter])) {
-			$deleted = $delete_array[$counter];
-		}
-		if (self::$helperObject->new_handle_set_relationship($module_name, $module_ids[$counter], $link_field_names[$counter], $related_ids[$counter], $name_value_list, $deleted)) {
-			if ($deleted) {
-				$deletedCount++;
-			} else {
-				$count++;
-			}
-		} else {
-			$failed++;
-		} // else
-		$counter++;
-	} // foreach
-	$GLOBALS['log']->info('End: SugarWebServiceImpl->set_relationships');
-	return array('created'=>$count , 'failed'=>$failed, 'deleted' => $deletedCount);
-} // fn
-
-/**
- * Retrieve a collection of beans that are related to the specified bean and optionally return relationship data for those related beans.
- * So in this API you can get contacts info for an account and also return all those contact's email address or an opportunity info also.
- *
- * @param String $session -- Session ID returned by a previous call to login.
- * @param String $module_name -- The name of the module that the primary record is from.  This name should be the name the module was developed under (changing a tab name is studio does not affect the name that should be passed into this method)..
- * @param String $module_id -- The ID of the bean in the specified module
- * @param String $link_field_name -- The name of the lnk field to return records from.  This name should be the name the relationship.
- * @param String $related_module_query -- A portion of the where clause of the SQL statement to find the related items.  The SQL query will already be filtered to only include the beans that are related to the specified bean. (IGNORED)
- * @param Array $related_fields - Array of related bean fields to be returned.
- * @param Array $related_module_link_name_to_fields_array - For every related bean returrned, specify link fields name to fields info for that bean to be returned. For ex.'link_name_to_fields_array' => array(array('name' =>  'email_addresses', 'value' => array('id', 'email_address', 'opt_out', 'primary_address'))).
- * @param Number $deleted -- false if deleted records should not be include, true if deleted records should be included.
- * @return Array 'entry_list' -- Array - The records that were retrieved
- *	     		 'relationship_list' -- Array - The records link field data. The example is if asked about accounts contacts email address then return data would look like Array ( [0] => Array ( [name] => email_addresses [records] => Array ( [0] => Array ( [0] => Array ( [name] => id [value] => 3fb16797-8d90-0a94-ac12-490b63a6be67 ) [1] => Array ( [name] => email_address [value] => hr.kid.qa@example.com ) [2] => Array ( [name] => opt_out [value] => 0 ) [3] => Array ( [name] => primary_address [value] => 1 ) ) [1] => Array ( [0] => Array ( [name] => id [value] => 403f8da1-214b-6a88-9cef-490b63d43566 ) [1] => Array ( [name] => email_address [value] => kid.hr@example.name ) [2] => Array ( [name] => opt_out [value] => 0 ) [3] => Array ( [name] => primary_address [value] => 0 ) ) ) ) )
-* @exception 'SoapFault' -- The SOAP error, if any
-*/
-function get_relationships($session, $module_name, $module_id, $link_field_name, $related_module_query, $related_fields, $related_module_link_name_to_fields_array, $deleted){
-
-	$GLOBALS['log']->info('Begin: SugarWebServiceImpl->get_relationships');
-	global  $beanList, $beanFiles;
-	$error = new SoapError();
-	if (!self::$helperObject->checkSessionAndModuleAccess($session, 'invalid_session', $module_name, 'read', 'no_access', $error)) {
-		$GLOBALS['log']->info('End: SugarWebServiceImpl->get_relationships');
-		return;
-	} // if
-
-	$class_name = $beanList[$module_name];
-	require_once($beanFiles[$class_name]);
-	$mod = new $class_name();
-	$mod->retrieve($module_id);
-
-    if (!self::$helperObject->checkQuery($error, $related_module_query)) {
-		$GLOBALS['log']->info('End: SugarWebServiceImpl->get_relationships');
-    	return;
+
+        if (isset($delete)) {
+            $deleted = $delete;
+        }
+        if (self::$helperObject->new_handle_set_relationship($module_name, $module_id, $link_field_name, $related_ids, $name_value_array, $deleted)) {
+            if ($deleted) {
+                $deletedCount++;
+            } else {
+                $count++;
+            }
+        } else {
+            $failed++;
+        } // else
+        $GLOBALS['log']->info('End: SugarWebServiceImpl->set_relationship');
+        return array('created'=>$count , 'failed'=>$failed, 'deleted' => $deletedCount);
+    }
+
+    /**
+     * Set a single relationship between two beans.  The items are related by module name and id.
+     *
+     * @param String $session -- Session ID returned by a previous call to login.
+     * @param array $module_names -- Array of the name of the module that the primary record is from.  This name should be the name the module was developed under (changing a tab name is studio does not affect the name that should be passed into this method)..
+     * @param array $module_ids - The array of ID of the bean in the specified module_name
+     * @param array $link_field_names -- Array of the name of the link field which relates to the other module for which the relationships needs to be generated.
+     * @param array $related_ids -- array of an array of related record ids for which relationships needs to be generated
+     * @param array $name_value_lists -- Array of Array. The keys of the inner array are the SugarBean attributes, the values of the inner array are the values the attributes should have.
+     * @param array int $delete_array -- Optional, array of 0 or 1. If the value 0 or nothing is passed then it will add the relationship for related_ids and if 1 is passed, it will delete this relationship for related_ids
+     * @return Array - created - integer - How many relationships has been created
+     *               - failed - integer - How many relationsip creation failed
+     * 				 - deleted - integer - How many relationships were deleted
+    *
+     * @exception 'SoapFault' -- The SOAP error, if any
+    */
+    public function set_relationships($session, $module_names, $module_ids, $link_field_names, $related_ids, $name_value_lists, $delete_array)
+    {
+        $GLOBALS['log']->info('Begin: SugarWebServiceImpl->set_relationships');
+        $error = new SoapError();
+        if (!self::$helperObject->checkSessionAndModuleAccess($session, 'invalid_session', '', '', '', $error)) {
+            $GLOBALS['log']->info('End: SugarWebServiceImpl->set_relationships');
+            return;
+        } // if
+
+        if ((empty($module_names) || empty($module_ids) || empty($link_field_names) || empty($related_ids)) ||
+        (sizeof($module_names) != (sizeof($module_ids) || sizeof($link_field_names) || sizeof($related_ids)))) {
+            $error->set_error('invalid_data_format');
+            self::$helperObject->setFaultObject($error);
+            $GLOBALS['log']->info('End: SugarWebServiceImpl->set_relationships');
+            return;
+        } // if
+
+        $count = 0;
+        $deletedCount = 0;
+        $failed = 0;
+        $counter = 0;
+        $deleted = 0;
+        foreach ($module_names as $module_name) {
+            $name_value_list = array();
+            if (is_array($name_value_lists) && isset($name_value_lists[$counter])) {
+                $name_value_list = $name_value_lists[$counter];
+            }
+            if (is_array($delete_array) && isset($delete_array[$counter])) {
+                $deleted = $delete_array[$counter];
+            }
+            if (self::$helperObject->new_handle_set_relationship($module_name, $module_ids[$counter], $link_field_names[$counter], $related_ids[$counter], $name_value_list, $deleted)) {
+                if ($deleted) {
+                    $deletedCount++;
+                } else {
+                    $count++;
+                }
+            } else {
+                $failed++;
+            } // else
+            $counter++;
+        } // foreach
+        $GLOBALS['log']->info('End: SugarWebServiceImpl->set_relationships');
+        return array('created'=>$count , 'failed'=>$failed, 'deleted' => $deletedCount);
+    } // fn
+
+    /**
+     * Retrieve a collection of beans that are related to the specified bean and optionally return relationship data for those related beans.
+     * So in this API you can get contacts info for an account and also return all those contact's email address or an opportunity info also.
+     *
+     * @param String $session -- Session ID returned by a previous call to login.
+     * @param String $module_name -- The name of the module that the primary record is from.  This name should be the name the module was developed under (changing a tab name is studio does not affect the name that should be passed into this method)..
+     * @param String $module_id -- The ID of the bean in the specified module
+     * @param String $link_field_name -- The name of the lnk field to return records from.  This name should be the name the relationship.
+     * @param String $related_module_query -- A portion of the where clause of the SQL statement to find the related items.  The SQL query will already be filtered to only include the beans that are related to the specified bean. (IGNORED)
+     * @param Array $related_fields - Array of related bean fields to be returned.
+     * @param Array $related_module_link_name_to_fields_array - For every related bean returrned, specify link fields name to fields info for that bean to be returned. For ex.'link_name_to_fields_array' => array(array('name' =>  'email_addresses', 'value' => array('id', 'email_address', 'opt_out', 'primary_address'))).
+     * @param Number $deleted -- false if deleted records should not be include, true if deleted records should be included.
+     * @return Array 'entry_list' -- Array - The records that were retrieved
+     *	     		 'relationship_list' -- Array - The records link field data. The example is if asked about accounts contacts email address then return data would look like Array ( [0] => Array ( [name] => email_addresses [records] => Array ( [0] => Array ( [0] => Array ( [name] => id [value] => 3fb16797-8d90-0a94-ac12-490b63a6be67 ) [1] => Array ( [name] => email_address [value] => hr.kid.qa@example.com ) [2] => Array ( [name] => opt_out [value] => 0 ) [3] => Array ( [name] => primary_address [value] => 1 ) ) [1] => Array ( [0] => Array ( [name] => id [value] => 403f8da1-214b-6a88-9cef-490b63d43566 ) [1] => Array ( [name] => email_address [value] => kid.hr@example.name ) [2] => Array ( [name] => opt_out [value] => 0 ) [3] => Array ( [name] => primary_address [value] => 0 ) ) ) ) )
+    * @exception 'SoapFault' -- The SOAP error, if any
+    */
+    public function get_relationships($session, $module_name, $module_id, $link_field_name, $related_module_query, $related_fields, $related_module_link_name_to_fields_array, $deleted)
+    {
+        $GLOBALS['log']->info('Begin: SugarWebServiceImpl->get_relationships');
+        global  $beanList, $beanFiles;
+        $error = new SoapError();
+        if (!self::$helperObject->checkSessionAndModuleAccess($session, 'invalid_session', $module_name, 'read', 'no_access', $error)) {
+            $GLOBALS['log']->info('End: SugarWebServiceImpl->get_relationships');
+            return;
+        } // if
+
+        $class_name = $beanList[$module_name];
+        require_once($beanFiles[$class_name]);
+        $mod = new $class_name();
+        $mod->retrieve($module_id);
+
+        if (!self::$helperObject->checkQuery($error, $related_module_query)) {
+            $GLOBALS['log']->info('End: SugarWebServiceImpl->get_relationships');
+            return;
+        } // if
+
+        if (!self::$helperObject->checkACLAccess($mod, 'DetailView', $error, 'no_access')) {
+            $GLOBALS['log']->info('End: SugarWebServiceImpl->get_relationships');
+            return;
+        } // if
+
+        $output_list = array();
+        $linkoutput_list = array();
+
+        // get all the related mmodules data.
+        $result = self::$helperObject->getRelationshipResults($mod, $link_field_name, $related_fields, $related_module_query);
+        if (self::$helperObject->isLogLevelDebug()) {
+            $GLOBALS['log']->debug('SoapHelperWebServices->get_relationships - return data for getRelationshipResults is ' . var_export($result, true));
+        } // if
+        if ($result) {
+            $list = $result['rows'];
+            $filterFields = $result['fields_set_on_rows'];
+
+            if (sizeof($list) > 0) {
+                // get the related module name and instantiate a bean for that.
+                $submodulename = $mod->$link_field_name->getRelatedModuleName();
+                $submoduleclass = $beanList[$submodulename];
+                require_once($beanFiles[$submoduleclass]);
+
+                $submoduletemp = new $submoduleclass();
+                foreach ($list as $row) {
+                    $submoduleobject = @clone($submoduletemp);
+                    // set all the database data to this object
+                    foreach ($filterFields as $field) {
+                        $submoduleobject->$field = $row[$field];
+                    } // foreach
+                    if (isset($row['id'])) {
+                        $submoduleobject->id = $row['id'];
+                    }
+                    $output_list[] = self::$helperObject->get_return_value_for_fields($submoduleobject, $submodulename, $filterFields);
+                    if (!empty($related_module_link_name_to_fields_array)) {
+                        $linkoutput_list[] = self::$helperObject->get_return_value_for_link_fields($submoduleobject, $submodulename, $related_module_link_name_to_fields_array);
+                    } // if
+                } // foreach
+            }
+        } // if
+
+        $GLOBALS['log']->info('End: SugarWebServiceImpl->get_relationships');
+        return array('entry_list'=>$output_list, 'relationship_list' => $linkoutput_list);
+    } // fn
+
+    /**
+     * Update or create a single SugarBean.
+     *
+     * @param String $session -- Session ID returned by a previous call to login.
+     * @param String $module_name -- The name of the module to return records from.  This name should be the name the module was developed under (changing a tab name is studio does not affect the name that should be passed into this method)..
+     * @param Array $name_value_list -- The keys of the array are the SugarBean attributes, the values of the array are the values the attributes should have.
+     * @return Array    'id' -- the ID of the bean that was written to (-1 on error)
+     * @exception 'SoapFault' -- The SOAP error, if any
+    */
+    public function set_entry($session, $module_name, $name_value_list)
+    {
+        global  $beanList, $beanFiles, $current_user;
+
+        $GLOBALS['log']->info('Begin: SugarWebServiceImpl->set_entry');
+        if (self::$helperObject->isLogLevelDebug()) {
+            $GLOBALS['log']->debug('SoapHelperWebServices->set_entry - input data is ' . var_export($name_value_list, true));
+        } // if
+        $error = new SoapError();
+        if (!self::$helperObject->checkSessionAndModuleAccess($session, 'invalid_session', $module_name, 'write', 'no_access', $error)) {
+            $GLOBALS['log']->info('End: SugarWebServiceImpl->set_entry');
+            return;
+        } // if
+        $class_name = $beanList[$module_name];
+        require_once($beanFiles[$class_name]);
+        $seed = new $class_name();
+        foreach ($name_value_list as $name=>$value) {
+            if (is_array($value) &&  $value['name'] == 'id') {
+                $seed->retrieve($value['value']);
+                break;
+            } elseif ($name === 'id') {
+                $seed->retrieve($value);
+            }
+        }
+
+        foreach ($name_value_list as $name=>$value) {
+            if ($module_name == 'Users' && !empty($seed->id) && ($seed->id != $current_user->id) && $name == 'user_hash') {
+                continue;
+            }
+            if (!empty($seed->field_name_map[$name]['sensitive'])) {
+                continue;
+            }
+            if (!is_array($value)) {
+                $seed->$name = $value;
+            } else {
+                $seed->{$value['name']} = $value['value'];
+            }
+        }
+        if (!self::$helperObject->checkACLAccess($seed, 'Save', $error, 'no_access') || ($seed->deleted == 1  && !self::$helperObject->checkACLAccess($seed, 'Delete', $error, 'no_access'))) {
+            $GLOBALS['log']->info('End: SugarWebServiceImpl->set_entry');
+            return;
+        } // if
+
+        $seed->save(self::$helperObject->checkSaveOnNotify());
+        if ($seed->deleted == 1) {
+            $seed->mark_deleted($seed->id);
+        }
+        $GLOBALS['log']->info('End: SugarWebServiceImpl->set_entry');
+        return array('id'=>$seed->id);
+    } // fn
+
+    /**
+     * Update or create a list of SugarBeans
+     *
+     * @param String $session -- Session ID returned by a previous call to login.
+     * @param String $module_name -- The name of the module to return records from.  This name should be the name the module was developed under (changing a tab name is studio does not affect the name that should be passed into this method)..
+     * @param Array $name_value_lists -- Array of Bean specific Arrays where the keys of the array are the SugarBean attributes, the values of the array are the values the attributes should have.
+     * @return Array    'ids' -- Array of the IDs of the beans that was written to (-1 on error)
+     * @exception 'SoapFault' -- The SOAP error, if any
+     */
+    public function set_entries($session, $module_name, $name_value_lists)
+    {
+        $GLOBALS['log']->info('Begin: SugarWebServiceImpl->set_entries');
+        if (self::$helperObject->isLogLevelDebug()) {
+            $GLOBALS['log']->debug('SoapHelperWebServices->set_entries - input data is ' . var_export($name_value_lists, true));
+        } // if
+        $error = new SoapError();
+        if (!self::$helperObject->checkSessionAndModuleAccess($session, 'invalid_session', $module_name, 'write', 'no_access', $error)) {
+            $GLOBALS['log']->info('End: SugarWebServiceImpl->set_entries');
+            return;
+        } // if
+
+        $GLOBALS['log']->info('End: SugarWebServiceImpl->set_entries');
+        return self::$helperObject->new_handle_set_entries($module_name, $name_value_lists, false);
+    }
+
+    /**
+     * Log the user into the application
+     *
+     * @param UserAuth array $user_auth -- Set user_name and password (password needs to be
+     *      in the right encoding for the type of authentication the user is setup for.  For Base
+     *      sugar validation, password is the MD5 sum of the plain text password.
+     * @param String $application -- The name of the application you are logging in from.  (Currently unused).
+     * @param array $name_value_list -- Array of name value pair of extra parameters. As of today only 'language' and 'notifyonsave' is supported
+     * @return Array - id - String id is the session_id of the session that was created.
+     * 				 - module_name - String - module name of user
+     * 				 - name_value_list - Array - The name value pair of user_id, user_name, user_language, user_currency_id, user_currency_name
+     * @exception 'SoapFault' -- The SOAP error, if any
+     */
+    public function login($user_auth, $application, $name_value_list)
+    {
+        $GLOBALS['log']->info('Begin: SugarWebServiceImpl->login');
+        global $sugar_config, $system_config;
+        $error = new SoapError();
+        $user = new User();
+        $success = false;
+        if (!empty($user_auth['encryption']) && $user_auth['encryption'] === 'PLAIN') {
+            $user_auth['password'] = md5($user_auth['password']);
+        }
+        //rrs
+        $system_config = new Administration();
+        $system_config->retrieveSettings('system');
+        $authController = new AuthenticationController();
+        //rrs
+        $isLoginSuccess = $authController->login($user_auth['user_name'], $user_auth['password'], array('passwordEncrypted' => true));
+        $usr_id=$user->retrieve_user_id($user_auth['user_name']);
+        if ($usr_id) {
+            $user->retrieve($usr_id);
+        }
+        if ($isLoginSuccess) {
+            if ($_SESSION['hasExpiredPassword'] =='1') {
+                $error->set_error('password_expired');
+                $GLOBALS['log']->fatal('password expired for user ' . $user_auth['user_name']);
+                LogicHook::initialize();
+                $GLOBALS['logic_hook']->call_custom_logic('Users', 'login_failed');
+                self::$helperObject->setFaultObject($error);
+                return;
+            } // if
+            if (!empty($user) && !empty($user->id) && !$user->is_group) {
+                $success = true;
+                global $current_user;
+                $current_user = $user;
+            } // if
+        } elseif ($usr_id && isset($user->user_name) && ($user->getPreference('lockout') == '1')) {
+            $error->set_error('lockout_reached');
+            $GLOBALS['log']->fatal('Lockout reached for user ' . $user_auth['user_name']);
+            LogicHook::initialize();
+            $GLOBALS['logic_hook']->call_custom_logic('Users', 'login_failed');
+            self::$helperObject->setFaultObject($error);
+            return;
+        } elseif (function_exists('openssl_decrypt')) {
+            $password = self::$helperObject->decrypt_string($user_auth['password']);
+            if ($authController->login($user_auth['user_name'], $password) && isset($_SESSION['authenticated_user_id'])) {
+                $success = true;
+            } // if
+        } // else if
+
+    if ($success) {
+        session_start();
+        global $current_user;
+        //$current_user = $user;
+        self::$helperObject->login_success($name_value_list);
+        $current_user->loadPreferences();
+        $_SESSION['is_valid_session']= true;
+        $_SESSION['ip_address'] = query_client_ip();
+        $_SESSION['user_id'] = $current_user->id;
+        $_SESSION['type'] = 'user';
+        $_SESSION['avail_modules']= self::$helperObject->get_user_module_list($current_user);
+        $_SESSION['authenticated_user_id'] = $current_user->id;
+        $_SESSION['unique_key'] = $sugar_config['unique_key'];
+        $current_user->call_custom_logic('after_login');
+        $GLOBALS['log']->info('End: SugarWebServiceImpl->login - succesful login');
+        $nameValueArray = array();
+        global $current_language;
+        $nameValueArray['user_id'] = self::$helperObject->get_name_value('user_id', $current_user->id);
+        $nameValueArray['user_name'] = self::$helperObject->get_name_value('user_name', $current_user->user_name);
+        $nameValueArray['user_language'] = self::$helperObject->get_name_value('user_language', $current_language);
+        $cur_id = $current_user->getPreference('currency');
+        $nameValueArray['user_currency_id'] = self::$helperObject->get_name_value('user_currency_id', $cur_id);
+        $currencyObject = new Currency();
+        $currencyObject->retrieve($cur_id);
+        $nameValueArray['user_currency_name'] = self::$helperObject->get_name_value('user_currency_name', $currencyObject->name);
+        $_SESSION['user_language'] = $current_language;
+        return array('id'=>session_id(), 'module_name'=>'Users', 'name_value_list'=>$nameValueArray);
     } // if
-
-	if (!self::$helperObject->checkACLAccess($mod, 'DetailView', $error, 'no_access')) {
-		$GLOBALS['log']->info('End: SugarWebServiceImpl->get_relationships');
-    	return;
-    } // if
-
-    $output_list = array();
-	$linkoutput_list = array();
-
-	// get all the related mmodules data.
-    $result = self::$helperObject->getRelationshipResults($mod, $link_field_name, $related_fields, $related_module_query);
-    if (self::$helperObject->isLogLevelDebug()) {
-		$GLOBALS['log']->debug('SoapHelperWebServices->get_relationships - return data for getRelationshipResults is ' . var_export($result, true));
-    } // if
-	if ($result) {
-		$list = $result['rows'];
-		$filterFields = $result['fields_set_on_rows'];
-
-		if (sizeof($list) > 0) {
-			// get the related module name and instantiate a bean for that.
-			$submodulename = $mod->$link_field_name->getRelatedModuleName();
-			$submoduleclass = $beanList[$submodulename];
-			require_once($beanFiles[$submoduleclass]);
-
-			$submoduletemp = new $submoduleclass();
-			foreach($list as $row) {
-				$submoduleobject = @clone($submoduletemp);
-				// set all the database data to this object
-				foreach ($filterFields as $field) {
-					$submoduleobject->$field = $row[$field];
-				} // foreach
-				if (isset($row['id'])) {
-					$submoduleobject->id = $row['id'];
-				}
-				$output_list[] = self::$helperObject->get_return_value_for_fields($submoduleobject, $submodulename, $filterFields);
-				if (!empty($related_module_link_name_to_fields_array)) {
-					$linkoutput_list[] = self::$helperObject->get_return_value_for_link_fields($submoduleobject, $submodulename, $related_module_link_name_to_fields_array);
-				} // if
-
-			} // foreach
-		}
-
-	} // if
-
-	$GLOBALS['log']->info('End: SugarWebServiceImpl->get_relationships');
-	return array('entry_list'=>$output_list, 'relationship_list' => $linkoutput_list);
-
-} // fn
-
-/**
- * Update or create a single SugarBean.
- *
- * @param String $session -- Session ID returned by a previous call to login.
- * @param String $module_name -- The name of the module to return records from.  This name should be the name the module was developed under (changing a tab name is studio does not affect the name that should be passed into this method)..
- * @param Array $name_value_list -- The keys of the array are the SugarBean attributes, the values of the array are the values the attributes should have.
- * @return Array    'id' -- the ID of the bean that was written to (-1 on error)
- * @exception 'SoapFault' -- The SOAP error, if any
-*/
-function set_entry($session,$module_name, $name_value_list){
-	global  $beanList, $beanFiles, $current_user;
-
-	$GLOBALS['log']->info('Begin: SugarWebServiceImpl->set_entry');
-    if (self::$helperObject->isLogLevelDebug()) {
-		$GLOBALS['log']->debug('SoapHelperWebServices->set_entry - input data is ' . var_export($name_value_list, true));
-    } // if
-	$error = new SoapError();
-	if (!self::$helperObject->checkSessionAndModuleAccess($session, 'invalid_session', $module_name, 'write', 'no_access', $error)) {
-		$GLOBALS['log']->info('End: SugarWebServiceImpl->set_entry');
-		return;
-	} // if
-	$class_name = $beanList[$module_name];
-	require_once($beanFiles[$class_name]);
-	$seed = new $class_name();
-	foreach($name_value_list as $name=>$value){
-		if(is_array($value) &&  $value['name'] == 'id'){
-			$seed->retrieve($value['value']);
-			break;
-		}else if($name === 'id' ){
-
-			$seed->retrieve($value);
-		}
-	}
-
-	foreach($name_value_list as $name=>$value){
-		if($module_name == 'Users' && !empty($seed->id) && ($seed->id != $current_user->id) && $name == 'user_hash'){
-			continue;
-		}
-		if(!empty($seed->field_name_map[$name]['sensitive'])) {
-			continue;
-		}
-		if(!is_array($value)){
-			$seed->$name = $value;
-		}else{
-			$seed->{$value['name']} = $value['value'];
-		}
-	}
-    if (!self::$helperObject->checkACLAccess($seed, 'Save', $error, 'no_access') || ($seed->deleted == 1  && !self::$helperObject->checkACLAccess($seed, 'Delete', $error, 'no_access'))) {
-		$GLOBALS['log']->info('End: SugarWebServiceImpl->set_entry');
-    	return;
-    } // if
-
-	$seed->save(self::$helperObject->checkSaveOnNotify());
-	if($seed->deleted == 1){
-		$seed->mark_deleted($seed->id);
-	}
-	$GLOBALS['log']->info('End: SugarWebServiceImpl->set_entry');
-	return array('id'=>$seed->id);
-} // fn
-
-/**
- * Update or create a list of SugarBeans
- *
- * @param String $session -- Session ID returned by a previous call to login.
- * @param String $module_name -- The name of the module to return records from.  This name should be the name the module was developed under (changing a tab name is studio does not affect the name that should be passed into this method)..
- * @param Array $name_value_lists -- Array of Bean specific Arrays where the keys of the array are the SugarBean attributes, the values of the array are the values the attributes should have.
- * @return Array    'ids' -- Array of the IDs of the beans that was written to (-1 on error)
- * @exception 'SoapFault' -- The SOAP error, if any
- */
-function set_entries($session,$module_name, $name_value_lists){
-	$GLOBALS['log']->info('Begin: SugarWebServiceImpl->set_entries');
-    if (self::$helperObject->isLogLevelDebug()) {
-		$GLOBALS['log']->debug('SoapHelperWebServices->set_entries - input data is ' . var_export($name_value_lists, true));
-    } // if
-	$error = new SoapError();
-	if (!self::$helperObject->checkSessionAndModuleAccess($session, 'invalid_session', $module_name, 'write', 'no_access', $error)) {
-		$GLOBALS['log']->info('End: SugarWebServiceImpl->set_entries');
-		return;
-	} // if
-
-	$GLOBALS['log']->info('End: SugarWebServiceImpl->set_entries');
-	return self::$helperObject->new_handle_set_entries($module_name, $name_value_lists, FALSE);
-}
-
-/**
- * Log the user into the application
- *
- * @param UserAuth array $user_auth -- Set user_name and password (password needs to be
- *      in the right encoding for the type of authentication the user is setup for.  For Base
- *      sugar validation, password is the MD5 sum of the plain text password.
- * @param String $application -- The name of the application you are logging in from.  (Currently unused).
- * @param array $name_value_list -- Array of name value pair of extra parameters. As of today only 'language' and 'notifyonsave' is supported
- * @return Array - id - String id is the session_id of the session that was created.
- * 				 - module_name - String - module name of user
- * 				 - name_value_list - Array - The name value pair of user_id, user_name, user_language, user_currency_id, user_currency_name
- * @exception 'SoapFault' -- The SOAP error, if any
- */
-public function login($user_auth, $application, $name_value_list){
-	$GLOBALS['log']->info('Begin: SugarWebServiceImpl->login');
-	global $sugar_config, $system_config;
-	$error = new SoapError();
-	$user = new User();
-	$success = false;
-	if(!empty($user_auth['encryption']) && $user_auth['encryption'] === 'PLAIN'){
-		$user_auth['password'] = md5($user_auth['password']);
-	}
-	//rrs
-		$system_config = new Administration();
-	$system_config->retrieveSettings('system');
-	$authController = new AuthenticationController();
-	//rrs
-	$isLoginSuccess = $authController->login($user_auth['user_name'], $user_auth['password'], array('passwordEncrypted' => true));
-	$usr_id=$user->retrieve_user_id($user_auth['user_name']);
-	if($usr_id) {
-		$user->retrieve($usr_id);
-	}
-	if ($isLoginSuccess) {
-		if ($_SESSION['hasExpiredPassword'] =='1') {
-			$error->set_error('password_expired');
-			$GLOBALS['log']->fatal('password expired for user ' . $user_auth['user_name']);
-			LogicHook::initialize();
-			$GLOBALS['logic_hook']->call_custom_logic('Users', 'login_failed');
-			self::$helperObject->setFaultObject($error);
-			return;
-		} // if
-		if(!empty($user) && !empty($user->id) && !$user->is_group) {
-			$success = true;
-			global $current_user;
-			$current_user = $user;
-		} // if
-	} else if($usr_id && isset($user->user_name) && ($user->getPreference('lockout') == '1')) {
-			$error->set_error('lockout_reached');
-			$GLOBALS['log']->fatal('Lockout reached for user ' . $user_auth['user_name']);
-			LogicHook::initialize();
-			$GLOBALS['logic_hook']->call_custom_logic('Users', 'login_failed');
-			self::$helperObject->setFaultObject($error);
-			return;
-	} else if(function_exists('openssl_decrypt')){
-		$password = self::$helperObject->decrypt_string($user_auth['password']);
-		if($authController->login($user_auth['user_name'], $password) && isset($_SESSION['authenticated_user_id'])){
-			$success = true;
-		} // if
-	} // else if
-
-	if($success){
-		session_start();
-		global $current_user;
-		//$current_user = $user;
-		self::$helperObject->login_success($name_value_list);
-		$current_user->loadPreferences();
-		$_SESSION['is_valid_session']= true;
-		$_SESSION['ip_address'] = query_client_ip();
-		$_SESSION['user_id'] = $current_user->id;
-		$_SESSION['type'] = 'user';
-		$_SESSION['avail_modules']= self::$helperObject->get_user_module_list($current_user);
-		$_SESSION['authenticated_user_id'] = $current_user->id;
-		$_SESSION['unique_key'] = $sugar_config['unique_key'];
-		$current_user->call_custom_logic('after_login');
-		$GLOBALS['log']->info('End: SugarWebServiceImpl->login - succesful login');
-		$nameValueArray = array();
-		global $current_language;
-		$nameValueArray['user_id'] = self::$helperObject->get_name_value('user_id', $current_user->id);
-		$nameValueArray['user_name'] = self::$helperObject->get_name_value('user_name', $current_user->user_name);
-		$nameValueArray['user_language'] = self::$helperObject->get_name_value('user_language', $current_language);
-		$cur_id = $current_user->getPreference('currency');
-		$nameValueArray['user_currency_id'] = self::$helperObject->get_name_value('user_currency_id', $cur_id);
-		$currencyObject = new Currency();
-		$currencyObject->retrieve($cur_id);
-		$nameValueArray['user_currency_name'] = self::$helperObject->get_name_value('user_currency_name', $currencyObject->name);
-		$_SESSION['user_language'] = $current_language;
-		return array('id'=>session_id(), 'module_name'=>'Users', 'name_value_list'=>$nameValueArray);
-} // if
-	LogicHook::initialize();
-	$GLOBALS['logic_hook']->call_custom_logic('Users', 'login_failed');
-	$error->set_error('invalid_login');
-	self::$helperObject->setFaultObject($error);
-	$GLOBALS['log']->info('End: SugarWebServiceImpl->login - failed login');
-}
-
-/**
- * Log out of the session.  This will destroy the session and prevent other's from using it.
- *
- * @param String $session -- Session ID returned by a previous call to login.
- * @return Empty
- * @exception 'SoapFault' -- The SOAP error, if any
- */
-function logout($session){
-	global $current_user;
-
-	$GLOBALS['log']->info('Begin: SugarWebServiceImpl->logout');
-	$error = new SoapError();
-	LogicHook::initialize();
-	if (!self::$helperObject->checkSessionAndModuleAccess($session, 'invalid_session', '', '', '', $error)) {
-		$GLOBALS['logic_hook']->call_custom_logic('Users', 'after_logout');
-		$GLOBALS['log']->info('End: SugarWebServiceImpl->logout');
-		return;
-	} // if
-
-	$current_user->call_custom_logic('before_logout');
-	session_destroy();
-	$GLOBALS['logic_hook']->call_custom_logic('Users', 'after_logout');
-	$GLOBALS['log']->info('End: SugarWebServiceImpl->logout');
-} // fn
-
-/**
- * Gets server info. This will return information like version, flavor and gmt_time.
- * @return Array - flavor - String - Retrieve the specific flavor of sugar.
- * 				 - version - String - Retrieve the version number of Sugar that the server is running.
- * 				 - gmt_time - String - Return the current time on the server in the format 'Y-m-d H:i:s'. This time is in GMT.
- * @exception 'SoapFault' -- The SOAP error, if any
- */
-function get_server_info(){
-	$GLOBALS['log']->info('Begin: SugarWebServiceImpl->get_server_info');
-	global $sugar_flavor;
-	require_once('sugar_version.php');
-	require_once('modules/Administration/Administration.php');
-
-	$admin  = new Administration();
-	$admin->retrieveSettings('info');
-	$sugar_version = '';
-	if(isset($admin->settings['info_sugar_version'])){
-		$sugar_version = $admin->settings['info_sugar_version'];
-	}else{
-		$sugar_version = '1.0';
-	}
-
-	$GLOBALS['log']->info('End: SugarWebServiceImpl->get_server_info');
-	return array('flavor' => $sugar_flavor, 'version' => $sugar_version, 'gmt_time' => TimeDate::getInstance()->nowDb());
-} // fn
-
-/**
- * Return the user_id of the user that is logged into the current session.
- *
- * @param String $session -- Session ID returned by a previous call to login.
- * @return String -- the User ID of the current session
- * @exception 'SoapFault' -- The SOAP error, if any
- */
-function get_user_id($session){
-	$GLOBALS['log']->info('Begin: SugarWebServiceImpl->get_user_id');
-	$error = new SoapError();
-	if (!self::$helperObject->checkSessionAndModuleAccess($session, 'invalid_session', '', '', '', $error)) {
-		return;
-	} // if
-	global $current_user;
-	$GLOBALS['log']->info('End: SugarWebServiceImpl->get_user_id');
-	return $current_user->id;
-} // fn
-
-/**
- * Retrieve vardef information on the fields of the specified bean.
- *
- * @param String $session -- Session ID returned by a previous call to login.
- * @param String $module_name -- The name of the module to return records from.  This name should be the name the module was developed under (changing a tab name is studio does not affect the name that should be passed into this method)..
- * @param Array $fields -- Optional, if passed then retrieve vardef information on these fields only.
- * @return Array    'module_fields' -- Array - The vardef information on the selected fields.
- *                  'link_fields' -- Array - The vardef information on the link fields
- * @exception 'SoapFault' -- The SOAP error, if any
- */
-function get_module_fields($session, $module_name, $fields = array()){
-	$GLOBALS['log']->info('Begin: SugarWebServiceImpl->get_module_fields for ' . $module_name);
-	global  $beanList, $beanFiles;
-	$error = new SoapError();
-	$module_fields = array();
-
-	if (!self::$helperObject->checkSessionAndModuleAccess($session, 'invalid_session', $module_name, 'read', 'no_access', $error)) {
-		$GLOBALS['log']->error('End: SugarWebServiceImpl->get_module_fields FAILED on checkSessionAndModuleAccess for ' . $module_name);
-		return;
-	} // if
-
-	$class_name = $beanList[$module_name];
-	require_once($beanFiles[$class_name]);
-	$seed = new $class_name();
-	if($seed->ACLAccess('ListView', true) || $seed->ACLAccess('DetailView', true) || 	$seed->ACLAccess('EditView', true) ) {
-    	$return = self::$helperObject->get_return_module_fields($seed, $module_name, $fields);
-        $GLOBALS['log']->info('End: SugarWebServiceImpl->get_module_fields SUCCESS for ' . $module_name);
-        return $return;
+        LogicHook::initialize();
+        $GLOBALS['logic_hook']->call_custom_logic('Users', 'login_failed');
+        $error->set_error('invalid_login');
+        self::$helperObject->setFaultObject($error);
+        $GLOBALS['log']->info('End: SugarWebServiceImpl->login - failed login');
     }
-    $error->set_error('no_access');
-	self::$helperObject->setFaultObject($error);
-    $GLOBALS['log']->error('End: SugarWebServiceImpl->get_module_fields FAILED NO ACCESS to ListView, DetailView or EditView for ' . $module_name);
-}
-
-/**
- * Perform a seamless login. This is used internally during the sync process.
- *
- * @param String $session -- Session ID returned by a previous call to login.
- * @return 1 -- integer - if the session was authenticated
- * @return 0 -- integer - if the session could not be authenticated
- */
-function seamless_login($session){
-	$GLOBALS['log']->info('Begin: SugarWebServiceImpl->seamless_login');
-	if(!self::$helperObject->validate_authenticated($session)){
-		return 0;
-	}
-
-	$GLOBALS['log']->info('End: SugarWebServiceImpl->seamless_login');
-	return 1;
-}
-
-/**
- * Add or replace the attachment on a Note.
- * Optionally you can set the relationship of this note to Accounts/Contacts and so on by setting related_module_id, related_module_name
- *
- * @param String $session -- Session ID returned by a previous call to login.
- * @param Array 'note' -- Array String 'id' -- The ID of the Note containing the attachment
- *                              String 'filename' -- The file name of the attachment
- *                              Binary 'file' -- The binary contents of the file.
- * 								String 'related_module_id' -- module id to which this note to related to
- * 								String 'related_module_name' - module name to which this note to related to
- *
- * @return Array 'id' -- String - The ID of the Note
- * @exception 'SoapFault' -- The SOAP error, if any
- */
-function set_note_attachment($session, $note) {
-	$GLOBALS['log']->info('Begin: SugarWebServiceImpl->set_note_attachment');
-	$error = new SoapError();
-	$module_name = '';
-	$module_access = '';
-	$module_id = '';
-	if (!empty($note['related_module_id']) && !empty($note['related_module_name'])) {
-		$module_name = $note['related_module_name'];
-		$module_id = $note['related_module_id'];
-		$module_access = 'read';
-	}
-	if (!self::$helperObject->checkSessionAndModuleAccess($session, 'invalid_session', $module_name, $module_access, 'no_access', $error)) {
-		$GLOBALS['log']->info('End: SugarWebServiceImpl->set_note_attachment');
-		return;
-	} // if
-
-	require_once('modules/Notes/NoteSoap.php');
-	$ns = new NoteSoap();
-	$GLOBALS['log']->info('End: SugarWebServiceImpl->set_note_attachment');
-	return array('id'=>$ns->newSaveFile($note));
-} // fn
-
-/**
- * Retrieve an attachment from a note
- * @param String $session -- Session ID returned by a previous call to login.
- * @param String $id -- The ID of the appropriate Note.
- * @return Array 'note_attachment' -- Array String 'id' -- The ID of the Note containing the attachment
- *                                          String 'filename' -- The file name of the attachment
- *                                          Binary 'file' -- The binary contents of the file.
- * 											String 'related_module_id' -- module id to which this note is related
- * 											String 'related_module_name' - module name to which this note is related
- * @exception 'SoapFault' -- The SOAP error, if any
- */
-function get_note_attachment($session,$id) {
-	$GLOBALS['log']->info('Begin: SugarWebServiceImpl->get_note_attachment');
-	$error = new SoapError();
-	if (!self::$helperObject->checkSessionAndModuleAccess($session, 'invalid_session', '', '', '', $error)) {
-		$GLOBALS['log']->info('End: SugarWebServiceImpl->get_note_attachment');
-		return;
-	} // if
-	require_once('modules/Notes/Note.php');
-	$note = new Note();
-
-	$note->retrieve($id);
-    if (!self::$helperObject->checkACLAccess($note, 'DetailView', $error, 'no_access')) {
-		$GLOBALS['log']->info('End: SugarWebServiceImpl->get_note_attachment');
-    	return;
-    } // if
-
-	require_once('modules/Notes/NoteSoap.php');
-	$ns = new NoteSoap();
-	if(!isset($note->filename)){
-		$note->filename = '';
-	}
-	$file= $ns->retrieveFile($id,$note->filename);
-	if($file == -1){
-		$file = '';
-	}
-
-	$GLOBALS['log']->info('End: SugarWebServiceImpl->get_note_attachment');
-	return array('note_attachment'=>array('id'=>$id, 'filename'=>$note->filename, 'file'=>$file, 'related_module_id' => $note->parent_id, 'related_module_name' => $note->parent_type));
-
-} // fn
-
-/**
- * sets a new revision for this document
- *
- * @param String $session -- Session ID returned by a previous call to login.
- * @param Array $document_revision -- Array String 'id' -- 	The ID of the document object
- * 											String 'document_name' - The name of the document
- * 											String 'revision' - The revision value for this revision
- *                                         	String 'filename' -- The file name of the attachment
- *                                          String 'file' -- The binary contents of the file.
- * @return Array - 'id' - String - document revision id
- * @exception 'SoapFault' -- The SOAP error, if any
- */
-function set_document_revision($session, $document_revision) {
-	$GLOBALS['log']->info('Begin: SugarWebServiceImpl->set_document_revision');
-	$error = new SoapError();
-	if (!self::$helperObject->checkSessionAndModuleAccess($session, 'invalid_session', '', '', '', $error)) {
-		$GLOBALS['log']->info('End: SugarWebServiceImpl->set_document_revision');
-		return;
-	} // if
-
-	require_once('modules/Documents/DocumentSoap.php');
-	$dr = new DocumentSoap();
-	$GLOBALS['log']->info('End: SugarWebServiceImpl->set_document_revision');
-	return array('id'=>$dr->saveFile($document_revision));
-}
-
-/**
- * This method is used as a result of the .htaccess lock down on the cache directory. It will allow a
- * properly authenticated user to download a document that they have proper rights to download.
- *
- * @param String $session -- Session ID returned by a previous call to login.
- * @param String $id      -- ID of the document revision to obtain
- * @return new_return_document_revision - Array String 'id' -- The ID of the document revision containing the attachment
- * 												String document_name - The name of the document
- * 												String revision - The revision value for this revision
- *                                         		String 'filename' -- The file name of the attachment
- *                                          	Binary 'file' -- The binary contents of the file.
- * @exception 'SoapFault' -- The SOAP error, if any
- */
-function get_document_revision($session, $id) {
-	$GLOBALS['log']->info('Begin: SugarWebServiceImpl->get_document_revision');
-    global $sugar_config;
-
-    $error = new SoapError();
-	if (!self::$helperObject->checkSessionAndModuleAccess($session, 'invalid_session', '', '', '', $error)) {
-		$GLOBALS['log']->info('End: SugarWebServiceImpl->get_document_revision');
-		return;
-	} // if
-
-    require_once('modules/DocumentRevisions/DocumentRevision.php');
-    $dr = new DocumentRevision();
-    $dr->retrieve($id);
-    if(!empty($dr->filename)){
-        $filename = "upload://{$dr->id}";
-        if (filesize($filename) > 0) {
-        	$contents = sugar_file_get_contents($filename);
+
+    /**
+     * Log out of the session.  This will destroy the session and prevent other's from using it.
+     *
+     * @param String $session -- Session ID returned by a previous call to login.
+     * @return Empty
+     * @exception 'SoapFault' -- The SOAP error, if any
+     */
+    public function logout($session)
+    {
+        global $current_user;
+
+        $GLOBALS['log']->info('Begin: SugarWebServiceImpl->logout');
+        $error = new SoapError();
+        LogicHook::initialize();
+        if (!self::$helperObject->checkSessionAndModuleAccess($session, 'invalid_session', '', '', '', $error)) {
+            $GLOBALS['logic_hook']->call_custom_logic('Users', 'after_logout');
+            $GLOBALS['log']->info('End: SugarWebServiceImpl->logout');
+            return;
+        } // if
+
+        $current_user->call_custom_logic('before_logout');
+        session_destroy();
+        $GLOBALS['logic_hook']->call_custom_logic('Users', 'after_logout');
+        $GLOBALS['log']->info('End: SugarWebServiceImpl->logout');
+    } // fn
+
+    /**
+     * Gets server info. This will return information like version, flavor and gmt_time.
+     * @return Array - flavor - String - Retrieve the specific flavor of sugar.
+     * 				 - version - String - Retrieve the version number of Sugar that the server is running.
+     * 				 - gmt_time - String - Return the current time on the server in the format 'Y-m-d H:i:s'. This time is in GMT.
+     * @exception 'SoapFault' -- The SOAP error, if any
+     */
+    public function get_server_info()
+    {
+        $GLOBALS['log']->info('Begin: SugarWebServiceImpl->get_server_info');
+        global $sugar_flavor;
+        require_once('sugar_version.php');
+        require_once('modules/Administration/Administration.php');
+
+        $admin  = new Administration();
+        $admin->retrieveSettings('info');
+        $sugar_version = '';
+        if (isset($admin->settings['info_sugar_version'])) {
+            $sugar_version = $admin->settings['info_sugar_version'];
         } else {
-            $contents = '';
-        }
-        $contents = base64_encode($contents);
-        $GLOBALS['log']->info('End: SugarWebServiceImpl->get_document_revision');
-        return array('document_revision'=>array('id' => $dr->id, 'document_name' => $dr->document_name, 'revision' => $dr->revision, 'filename' => $dr->filename, 'file' => $contents));
-    }else{
+            $sugar_version = '1.0';
+        }
+
+        $GLOBALS['log']->info('End: SugarWebServiceImpl->get_server_info');
+        return array('flavor' => $sugar_flavor, 'version' => $sugar_version, 'gmt_time' => TimeDate::getInstance()->nowDb());
+    } // fn
+
+    /**
+     * Return the user_id of the user that is logged into the current session.
+     *
+     * @param String $session -- Session ID returned by a previous call to login.
+     * @return String -- the User ID of the current session
+     * @exception 'SoapFault' -- The SOAP error, if any
+     */
+    public function get_user_id($session)
+    {
+        $GLOBALS['log']->info('Begin: SugarWebServiceImpl->get_user_id');
+        $error = new SoapError();
+        if (!self::$helperObject->checkSessionAndModuleAccess($session, 'invalid_session', '', '', '', $error)) {
+            return;
+        } // if
+        global $current_user;
+        $GLOBALS['log']->info('End: SugarWebServiceImpl->get_user_id');
+        return $current_user->id;
+    } // fn
+
+    /**
+     * Retrieve vardef information on the fields of the specified bean.
+     *
+     * @param String $session -- Session ID returned by a previous call to login.
+     * @param String $module_name -- The name of the module to return records from.  This name should be the name the module was developed under (changing a tab name is studio does not affect the name that should be passed into this method)..
+     * @param Array $fields -- Optional, if passed then retrieve vardef information on these fields only.
+     * @return Array    'module_fields' -- Array - The vardef information on the selected fields.
+     *                  'link_fields' -- Array - The vardef information on the link fields
+     * @exception 'SoapFault' -- The SOAP error, if any
+     */
+    public function get_module_fields($session, $module_name, $fields = array())
+    {
+        $GLOBALS['log']->info('Begin: SugarWebServiceImpl->get_module_fields for ' . $module_name);
+        global  $beanList, $beanFiles;
+        $error = new SoapError();
+        $module_fields = array();
+
+        if (!self::$helperObject->checkSessionAndModuleAccess($session, 'invalid_session', $module_name, 'read', 'no_access', $error)) {
+            $GLOBALS['log']->error('End: SugarWebServiceImpl->get_module_fields FAILED on checkSessionAndModuleAccess for ' . $module_name);
+            return;
+        } // if
+
+        $class_name = $beanList[$module_name];
+        require_once($beanFiles[$class_name]);
+        $seed = new $class_name();
+        if ($seed->ACLAccess('ListView', true) || $seed->ACLAccess('DetailView', true) || 	$seed->ACLAccess('EditView', true)) {
+            $return = self::$helperObject->get_return_module_fields($seed, $module_name, $fields);
+            $GLOBALS['log']->info('End: SugarWebServiceImpl->get_module_fields SUCCESS for ' . $module_name);
+            return $return;
+        }
+        $error->set_error('no_access');
+        self::$helperObject->setFaultObject($error);
+        $GLOBALS['log']->error('End: SugarWebServiceImpl->get_module_fields FAILED NO ACCESS to ListView, DetailView or EditView for ' . $module_name);
+    }
+
+    /**
+     * Perform a seamless login. This is used internally during the sync process.
+     *
+     * @param String $session -- Session ID returned by a previous call to login.
+     * @return 1 -- integer - if the session was authenticated
+     * @return 0 -- integer - if the session could not be authenticated
+     */
+    public function seamless_login($session)
+    {
+        $GLOBALS['log']->info('Begin: SugarWebServiceImpl->seamless_login');
+        if (!self::$helperObject->validate_authenticated($session)) {
+            return 0;
+        }
+
+        $GLOBALS['log']->info('End: SugarWebServiceImpl->seamless_login');
+        return 1;
+    }
+
+    /**
+     * Add or replace the attachment on a Note.
+     * Optionally you can set the relationship of this note to Accounts/Contacts and so on by setting related_module_id, related_module_name
+     *
+     * @param String $session -- Session ID returned by a previous call to login.
+     * @param Array 'note' -- Array String 'id' -- The ID of the Note containing the attachment
+     *                              String 'filename' -- The file name of the attachment
+     *                              Binary 'file' -- The binary contents of the file.
+     * 								String 'related_module_id' -- module id to which this note to related to
+     * 								String 'related_module_name' - module name to which this note to related to
+     *
+     * @return Array 'id' -- String - The ID of the Note
+     * @exception 'SoapFault' -- The SOAP error, if any
+     */
+    public function set_note_attachment($session, $note)
+    {
+        $GLOBALS['log']->info('Begin: SugarWebServiceImpl->set_note_attachment');
+        $error = new SoapError();
+        $module_name = '';
+        $module_access = '';
+        $module_id = '';
+        if (!empty($note['related_module_id']) && !empty($note['related_module_name'])) {
+            $module_name = $note['related_module_name'];
+            $module_id = $note['related_module_id'];
+            $module_access = 'read';
+        }
+        if (!self::$helperObject->checkSessionAndModuleAccess($session, 'invalid_session', $module_name, $module_access, 'no_access', $error)) {
+            $GLOBALS['log']->info('End: SugarWebServiceImpl->set_note_attachment');
+            return;
+        } // if
+
+        require_once('modules/Notes/NoteSoap.php');
+        $ns = new NoteSoap();
+        $GLOBALS['log']->info('End: SugarWebServiceImpl->set_note_attachment');
+        return array('id'=>$ns->newSaveFile($note));
+    } // fn
+
+    /**
+     * Retrieve an attachment from a note
+     * @param String $session -- Session ID returned by a previous call to login.
+     * @param String $id -- The ID of the appropriate Note.
+     * @return Array 'note_attachment' -- Array String 'id' -- The ID of the Note containing the attachment
+     *                                          String 'filename' -- The file name of the attachment
+     *                                          Binary 'file' -- The binary contents of the file.
+     * 											String 'related_module_id' -- module id to which this note is related
+     * 											String 'related_module_name' - module name to which this note is related
+     * @exception 'SoapFault' -- The SOAP error, if any
+     */
+    public function get_note_attachment($session, $id)
+    {
+        $GLOBALS['log']->info('Begin: SugarWebServiceImpl->get_note_attachment');
+        $error = new SoapError();
+        if (!self::$helperObject->checkSessionAndModuleAccess($session, 'invalid_session', '', '', '', $error)) {
+            $GLOBALS['log']->info('End: SugarWebServiceImpl->get_note_attachment');
+            return;
+        } // if
+        require_once('modules/Notes/Note.php');
+        $note = new Note();
+
+        $note->retrieve($id);
+        if (!self::$helperObject->checkACLAccess($note, 'DetailView', $error, 'no_access')) {
+            $GLOBALS['log']->info('End: SugarWebServiceImpl->get_note_attachment');
+            return;
+        } // if
+
+        require_once('modules/Notes/NoteSoap.php');
+        $ns = new NoteSoap();
+        if (!isset($note->filename)) {
+            $note->filename = '';
+        }
+        $file= $ns->retrieveFile($id, $note->filename);
+        if ($file == -1) {
+            $file = '';
+        }
+
+        $GLOBALS['log']->info('End: SugarWebServiceImpl->get_note_attachment');
+        return array('note_attachment'=>array('id'=>$id, 'filename'=>$note->filename, 'file'=>$file, 'related_module_id' => $note->parent_id, 'related_module_name' => $note->parent_type));
+    } // fn
+
+    /**
+     * sets a new revision for this document
+     *
+     * @param String $session -- Session ID returned by a previous call to login.
+     * @param Array $document_revision -- Array String 'id' -- 	The ID of the document object
+     * 											String 'document_name' - The name of the document
+     * 											String 'revision' - The revision value for this revision
+     *                                         	String 'filename' -- The file name of the attachment
+     *                                          String 'file' -- The binary contents of the file.
+     * @return Array - 'id' - String - document revision id
+     * @exception 'SoapFault' -- The SOAP error, if any
+     */
+    public function set_document_revision($session, $document_revision)
+    {
+        $GLOBALS['log']->info('Begin: SugarWebServiceImpl->set_document_revision');
+        $error = new SoapError();
+        if (!self::$helperObject->checkSessionAndModuleAccess($session, 'invalid_session', '', '', '', $error)) {
+            $GLOBALS['log']->info('End: SugarWebServiceImpl->set_document_revision');
+            return;
+        } // if
+
+        require_once('modules/Documents/DocumentSoap.php');
+        $dr = new DocumentSoap();
+        $GLOBALS['log']->info('End: SugarWebServiceImpl->set_document_revision');
+        return array('id'=>$dr->saveFile($document_revision));
+    }
+
+    /**
+     * This method is used as a result of the .htaccess lock down on the cache directory. It will allow a
+     * properly authenticated user to download a document that they have proper rights to download.
+     *
+     * @param String $session -- Session ID returned by a previous call to login.
+     * @param String $id      -- ID of the document revision to obtain
+     * @return new_return_document_revision - Array String 'id' -- The ID of the document revision containing the attachment
+     * 												String document_name - The name of the document
+     * 												String revision - The revision value for this revision
+     *                                         		String 'filename' -- The file name of the attachment
+     *                                          	Binary 'file' -- The binary contents of the file.
+     * @exception 'SoapFault' -- The SOAP error, if any
+     */
+    public function get_document_revision($session, $id)
+    {
+        $GLOBALS['log']->info('Begin: SugarWebServiceImpl->get_document_revision');
+        global $sugar_config;
+
+        $error = new SoapError();
+        if (!self::$helperObject->checkSessionAndModuleAccess($session, 'invalid_session', '', '', '', $error)) {
+            $GLOBALS['log']->info('End: SugarWebServiceImpl->get_document_revision');
+            return;
+        } // if
+
+        require_once('modules/DocumentRevisions/DocumentRevision.php');
+        $dr = new DocumentRevision();
+        $dr->retrieve($id);
+        if (!empty($dr->filename)) {
+            $filename = "upload://{$dr->id}";
+            if (filesize($filename) > 0) {
+                $contents = sugar_file_get_contents($filename);
+            } else {
+                $contents = '';
+            }
+            $contents = base64_encode($contents);
+            $GLOBALS['log']->info('End: SugarWebServiceImpl->get_document_revision');
+            return array('document_revision'=>array('id' => $dr->id, 'document_name' => $dr->document_name, 'revision' => $dr->revision, 'filename' => $dr->filename, 'file' => $contents));
+        }
         $error->set_error('no_records');
         self::$helperObject->setFaultObject($error);
-		$GLOBALS['log']->info('End: SugarWebServiceImpl->get_document_revision');
+        $GLOBALS['log']->info('End: SugarWebServiceImpl->get_document_revision');
     }
 
-}
-
-/**
- * Given a list of modules to search and a search string, return the id, module_name, along with the fields
- * We will support Accounts, Bugs, Cases, Contacts, Leads, Opportunities, Project, ProjectTask, Quotes
- *
- * @param string $session			- Session ID returned by a previous call to login.
- * @param string $search_string 	- string to search
- * @param string[] $modules			- array of modules to query
- * @param int $offset				- a specified offset in the query
- * @param int $max_results			- max number of records to return
- * @return Array 'entry_list' -- Array('Accounts' => array(array('name' => 'first_name', 'value' => 'John', 'name' => 'last_name', 'value' => 'Do')))
- * @exception 'SoapFault' -- The SOAP error, if any
- */
-function search_by_module($session, $search_string, $modules, $offset, $max_results){
-	$GLOBALS['log']->info('Begin: SugarWebServiceImpl->search_by_module');
-	global  $beanList, $beanFiles;
-	global $sugar_config,$current_language;
-
-	$error = new SoapError();
-	$output_list = array();
-	if (!self::$helperObject->checkSessionAndModuleAccess($session, 'invalid_session', '', '', '', $error)) {
-		$error->set_error('invalid_login');
-		$GLOBALS['log']->info('End: SugarWebServiceImpl->search_by_module');
-		return;
-	}
-	global $current_user;
-	if($max_results > 0){
-		$sugar_config['list_max_entries_per_page'] = $max_results;
-	}
-
-	require_once('modules/Home/UnifiedSearchAdvanced.php');
-	require_once 'include/utils.php';
-	$usa = new UnifiedSearchAdvanced();
-    if(!file_exists($cachedfile = sugar_cached('modules/unified_search_modules.php'))) {
-        $usa->buildCache();
-    }
-
-	include($cachedfile);
-	$modules_to_search = array();
-	$unified_search_modules['Users'] =   array('fields' => array());
-
-	$unified_search_modules['ProjectTask'] =   array('fields' => array());
-
-    foreach($unified_search_modules as $module=>$data) {
-    	if (in_array($module, $modules)) {
-        	$modules_to_search[$module] = $beanList[$module];
-    	} // if
-    } // foreach
+    /**
+     * Given a list of modules to search and a search string, return the id, module_name, along with the fields
+     * We will support Accounts, Bugs, Cases, Contacts, Leads, Opportunities, Project, ProjectTask, Quotes
+     *
+     * @param string $session			- Session ID returned by a previous call to login.
+     * @param string $search_string 	- string to search
+     * @param string[] $modules			- array of modules to query
+     * @param int $offset				- a specified offset in the query
+     * @param int $max_results			- max number of records to return
+     * @return Array 'entry_list' -- Array('Accounts' => array(array('name' => 'first_name', 'value' => 'John', 'name' => 'last_name', 'value' => 'Do')))
+     * @exception 'SoapFault' -- The SOAP error, if any
+     */
+    public function search_by_module($session, $search_string, $modules, $offset, $max_results)
+    {
+        $GLOBALS['log']->info('Begin: SugarWebServiceImpl->search_by_module');
+        global  $beanList, $beanFiles;
+        global $sugar_config,$current_language;
+
+        $error = new SoapError();
+        $output_list = array();
+        if (!self::$helperObject->checkSessionAndModuleAccess($session, 'invalid_session', '', '', '', $error)) {
+            $error->set_error('invalid_login');
+            $GLOBALS['log']->info('End: SugarWebServiceImpl->search_by_module');
+            return;
+        }
+        global $current_user;
+        if ($max_results > 0) {
+            $sugar_config['list_max_entries_per_page'] = $max_results;
+        }
+
+        require_once('modules/Home/UnifiedSearchAdvanced.php');
+        require_once 'include/utils.php';
+        $usa = new UnifiedSearchAdvanced();
+        if (!file_exists($cachedfile = sugar_cached('modules/unified_search_modules.php'))) {
+            $usa->buildCache();
+        }
+
+        include($cachedfile);
+        $modules_to_search = array();
+        $unified_search_modules['Users'] =   array('fields' => array());
+
+        $unified_search_modules['ProjectTask'] =   array('fields' => array());
+
+        foreach ($unified_search_modules as $module=>$data) {
+            if (in_array($module, $modules)) {
+                $modules_to_search[$module] = $beanList[$module];
+            } // if
+        } // foreach
 
     $GLOBALS['log']->info('SugarWebServiceImpl->search_by_module - search string = ' . $search_string);
 
-	if(!empty($search_string) && isset($search_string)) {
-		$search_string = trim(DBManagerFactory::getInstance()->quote(securexss(from_html(clean_string($search_string, 'UNIFIED_SEARCH')))));
-    	foreach($modules_to_search as $name => $beanName) {
-    		$where_clauses_array = array();
-			$unifiedSearchFields = array () ;
-			foreach ($unified_search_modules[$name]['fields'] as $field=>$def ) {
-				$unifiedSearchFields[$name] [ $field ] = $def ;
-				$unifiedSearchFields[$name] [ $field ]['value'] = $search_string;
-			}
-
-			require_once $beanFiles[$beanName] ;
-			$seed = new $beanName();
-			require_once 'include/SearchForm/SearchForm2.php' ;
-			if ($beanName == "User"
-			    || $beanName == "ProjectTask"
-			    ) {
-				if(!self::$helperObject->check_modules_access($current_user, $seed->module_dir, 'read')){
-					continue;
-				} // if
-				if(!$seed->ACLAccess('ListView')) {
-					continue;
-				} // if
-			}
-
-			if ($beanName != "User"
-			    && $beanName != "ProjectTask"
-			    ) {
-				$searchForm = new SearchForm ($seed, $name ) ;
-
-				$searchForm->setup(array ($name => array()) ,$unifiedSearchFields , '' , 'saved_views' /* hack to avoid setup doing further unwanted processing */ ) ;
-				$where_clauses = $searchForm->generateSearchWhere() ;
-				require_once 'include/SearchForm/SearchForm2.php' ;
-				$searchForm = new SearchForm ($seed, $name ) ;
-
-				$searchForm->setup(array ($name => array()) ,$unifiedSearchFields , '' , 'saved_views' /* hack to avoid setup doing further unwanted processing */ ) ;
-				$where_clauses = $searchForm->generateSearchWhere() ;
-				$emailQuery = false;
-
-				$where = '';
-				if (count($where_clauses) > 0 ) {
-					$where = '('. implode(' ) OR ( ', $where_clauses) . ')';
-				}
-
-				$mod_strings = return_module_language($current_language, $seed->module_dir);
-				if(file_exists('custom/modules/'.$seed->module_dir.'/metadata/listviewdefs.php')){
-					require_once('custom/modules/'.$seed->module_dir.'/metadata/listviewdefs.php');
-				}else{
-					require_once('modules/'.$seed->module_dir.'/metadata/listviewdefs.php');
-				}
-	            $filterFields = array();
-				foreach($listViewDefs[$seed->module_dir] as $colName => $param) {
-	                if(!empty($param['default']) && $param['default'] == true) {
-	                    $filterFields[] = strtolower($colName);
-	                } // if
-	            } // foreach
-
-	            if (!in_array('id', $filterFields)) {
-	            	$filterFields[] = 'id';
-	            } // if
-				$ret_array = $seed->create_new_list_query('', $where, $filterFields, array(), 0, '', true, $seed, true);
-		        if(empty($params) or !is_array($params)) $params = array();
-		        if(!isset($params['custom_select'])) $params['custom_select'] = '';
-		        if(!isset($params['custom_from'])) $params['custom_from'] = '';
-		        if(!isset($params['custom_where'])) $params['custom_where'] = '';
-		        if(!isset($params['custom_order_by'])) $params['custom_order_by'] = '';
-				$main_query = $ret_array['select'] . $params['custom_select'] . $ret_array['from'] . $params['custom_from'] . $ret_array['where'] . $params['custom_where'] . $ret_array['order_by'] . $params['custom_order_by'];
-			} else {
-				if ($beanName == "User") {
-                    // $search_string gets cleaned above, so we can use it here
-					$filterFields = array('id', 'user_name', 'first_name', 'last_name', 'email_address');
-					$main_query = "select users.id, ea.email_address, users.user_name, first_name, last_name from users ";
-					$main_query = $main_query . " LEFT JOIN email_addr_bean_rel eabl ON eabl.bean_module = '{$seed->module_dir}'
+        if (!empty($search_string) && isset($search_string)) {
+            $search_string = trim(DBManagerFactory::getInstance()->quote(securexss(from_html(clean_string($search_string, 'UNIFIED_SEARCH')))));
+            foreach ($modules_to_search as $name => $beanName) {
+                $where_clauses_array = array();
+                $unifiedSearchFields = array() ;
+                foreach ($unified_search_modules[$name]['fields'] as $field=>$def) {
+                    $unifiedSearchFields[$name] [ $field ] = $def ;
+                    $unifiedSearchFields[$name] [ $field ]['value'] = $search_string;
+                }
+
+                require_once $beanFiles[$beanName] ;
+                $seed = new $beanName();
+                require_once 'include/SearchForm/SearchForm2.php' ;
+                if ($beanName == "User"
+                || $beanName == "ProjectTask"
+                ) {
+                    if (!self::$helperObject->check_modules_access($current_user, $seed->module_dir, 'read')) {
+                        continue;
+                    } // if
+                    if (!$seed->ACLAccess('ListView')) {
+                        continue;
+                    } // if
+                }
+
+                if ($beanName != "User"
+                && $beanName != "ProjectTask"
+                ) {
+                    $searchForm = new SearchForm($seed, $name) ;
+
+                    $searchForm->setup(array($name => array()), $unifiedSearchFields, '', 'saved_views' /* hack to avoid setup doing further unwanted processing */) ;
+                    $where_clauses = $searchForm->generateSearchWhere() ;
+                    require_once 'include/SearchForm/SearchForm2.php' ;
+                    $searchForm = new SearchForm($seed, $name) ;
+
+                    $searchForm->setup(array($name => array()), $unifiedSearchFields, '', 'saved_views' /* hack to avoid setup doing further unwanted processing */) ;
+                    $where_clauses = $searchForm->generateSearchWhere() ;
+                    $emailQuery = false;
+
+                    $where = '';
+                    if (count($where_clauses) > 0) {
+                        $where = '('. implode(' ) OR ( ', $where_clauses) . ')';
+                    }
+
+                    $mod_strings = return_module_language($current_language, $seed->module_dir);
+                    if (file_exists('custom/modules/'.$seed->module_dir.'/metadata/listviewdefs.php')) {
+                        require_once('custom/modules/'.$seed->module_dir.'/metadata/listviewdefs.php');
+                    } else {
+                        require_once('modules/'.$seed->module_dir.'/metadata/listviewdefs.php');
+                    }
+                    $filterFields = array();
+                    foreach ($listViewDefs[$seed->module_dir] as $colName => $param) {
+                        if (!empty($param['default']) && $param['default'] == true) {
+                            $filterFields[] = strtolower($colName);
+                        } // if
+                    } // foreach
+
+                if (!in_array('id', $filterFields)) {
+                    $filterFields[] = 'id';
+                } // if
+                    $ret_array = $seed->create_new_list_query('', $where, $filterFields, array(), 0, '', true, $seed, true);
+                    if (empty($params) or !is_array($params)) {
+                        $params = array();
+                    }
+                    if (!isset($params['custom_select'])) {
+                        $params['custom_select'] = '';
+                    }
+                    if (!isset($params['custom_from'])) {
+                        $params['custom_from'] = '';
+                    }
+                    if (!isset($params['custom_where'])) {
+                        $params['custom_where'] = '';
+                    }
+                    if (!isset($params['custom_order_by'])) {
+                        $params['custom_order_by'] = '';
+                    }
+                    $main_query = $ret_array['select'] . $params['custom_select'] . $ret_array['from'] . $params['custom_from'] . $ret_array['where'] . $params['custom_where'] . $ret_array['order_by'] . $params['custom_order_by'];
+                } else {
+                    if ($beanName == "User") {
+                        // $search_string gets cleaned above, so we can use it here
+                        $filterFields = array('id', 'user_name', 'first_name', 'last_name', 'email_address');
+                        $main_query = "select users.id, ea.email_address, users.user_name, first_name, last_name from users ";
+                        $main_query = $main_query . " LEFT JOIN email_addr_bean_rel eabl ON eabl.bean_module = '{$seed->module_dir}'
 LEFT JOIN email_addresses ea ON (ea.id = eabl.email_address_id) ";
-					$main_query = $main_query . "where ((users.first_name like '{$search_string}') or (users.last_name like '{$search_string}') or (users.user_name like '{$search_string}') or (ea.email_address like '{$search_string}')) and users.deleted = 0 and users.is_group = 0 and users.employee_status = 'Active'";
-				} // if
-				if ($beanName == "ProjectTask") {
-                    // $search_string gets cleaned above, so we can use it here
-					$filterFields = array('id', 'name', 'project_id', 'project_name');
-					$main_query = "select {$seed->table_name}.project_task_id id,{$seed->table_name}.project_id, {$seed->table_name}.name, project.name project_name from {$seed->table_name} ";
-					$seed->add_team_security_where_clause($main_query);
-					$main_query .= "LEFT JOIN teams ON $seed->table_name.team_id=teams.id AND (teams.deleted=0) ";
-		            $main_query .= "LEFT JOIN project ON $seed->table_name.project_id = project.id ";
-		            $main_query .= "where {$seed->table_name}.name like '{$search_string}%'";
-				} // if
-			} // else
-
-			$GLOBALS['log']->info('SugarWebServiceImpl->search_by_module - query = ' . $main_query);
-	   		if($max_results < -1) {
-				$result = $seed->db->query($main_query);
-			}
-			else {
-				if($max_results == -1) {
-					$limit = $sugar_config['list_max_entries_per_page'];
-	            } else {
-	            	$limit = $max_results;
-	            }
-	            $result = $seed->db->limitQuery($main_query, $offset, $limit + 1);
-			}
-
-			$rowArray = array();
-			while($row = $seed->db->fetchByAssoc($result)) {
-				$nameValueArray = array();
-				foreach ($filterFields as $field) {
-					$nameValue = array();
-					if (isset($row[$field])) {
-						$nameValueArray[$field] = self::$helperObject->get_name_value($field, $row[$field]);
-					} // if
-				} // foreach
-				$rowArray[] = $nameValueArray;
-			} // while
-			$output_list[] = array('name' => $name, 'records' => $rowArray);
-    	} // foreach
-
-	$GLOBALS['log']->info('End: SugarWebServiceImpl->search_by_module');
-	return array('entry_list'=>$output_list);
-	} // if
-	return array('entry_list'=>$output_list);
-} // fn
-
-
-/**
- * Retrieve the list of available modules on the system available to the currently logged in user.
- *
- * @param String $session -- Session ID returned by a previous call to login.
- * @return Array    'modules' -- Array - An array of module names
- * @exception 'SoapFault' -- The SOAP error, if any
- */
-function get_available_modules($session){
-	$GLOBALS['log']->info('Begin: SugarWebServiceImpl->get_available_modules');
-
-	$error = new SoapError();
-	if (!self::$helperObject->checkSessionAndModuleAccess($session, 'invalid_session', '', '', '', $error)) {
-		$error->set_error('invalid_login');
-		$GLOBALS['log']->info('End: SugarWebServiceImpl->get_available_modules');
-		return;
-	} // if
-
-	$modules = array();
-	$modules = array_keys($_SESSION['avail_modules']);
-
-	$GLOBALS['log']->info('End: SugarWebServiceImpl->get_available_modules');
-	return array('modules'=> $modules);
-} // fn
-
-
-/**
-*   Once we have successfuly done a mail merge on a campaign, we need to notify Sugar of the targets
-*   and the campaign_id for tracking purposes
-*
-* @param String session  -- Session ID returned by a previous call to login.
-* @param Array targets   -- a string array of ids identifying the targets used in the merge
-* @param String campaign_id  --  the campaign_id used for the merge
-* @return - No output
-*
-* @exception 'SoapFault' -- The SOAP error, if any
-*/
-function set_campaign_merge($session,$targets, $campaign_id){
-	$GLOBALS['log']->info('Begin: SugarWebServiceImpl->set_campaign_merge');
-
-	$error = new SoapError();
-	if (!self::$helperObject->checkSessionAndModuleAccess($session, 'invalid_session', '', '', '', $error)) {
-		$error->set_error('invalid_login');
-		$GLOBALS['log']->info('End: SugarWebServiceImpl->set_campaign_merge');
-		return;
-	} // if
-    if (empty($campaign_id) or !is_array($targets) or count($targets) == 0) {
-		$error->set_error('invalid_set_campaign_merge_data');
-		self::$helperObject->setFaultObject($error);
-        $GLOBALS['log']->debug('set_campaign_merge: Merge action status will not be updated, because, campaign_id is null or no targets were selected.');
-		$GLOBALS['log']->info('End: SugarWebServiceImpl->set_campaign_merge');
-		return;
-    } else {
+                        $main_query = $main_query . "where ((users.first_name like '{$search_string}') or (users.last_name like '{$search_string}') or (users.user_name like '{$search_string}') or (ea.email_address like '{$search_string}')) and users.deleted = 0 and users.is_group = 0 and users.employee_status = 'Active'";
+                    } // if
+                    if ($beanName == "ProjectTask") {
+                        // $search_string gets cleaned above, so we can use it here
+                        $filterFields = array('id', 'name', 'project_id', 'project_name');
+                        $main_query = "select {$seed->table_name}.project_task_id id,{$seed->table_name}.project_id, {$seed->table_name}.name, project.name project_name from {$seed->table_name} ";
+                        $seed->add_team_security_where_clause($main_query);
+                        $main_query .= "LEFT JOIN teams ON $seed->table_name.team_id=teams.id AND (teams.deleted=0) ";
+                        $main_query .= "LEFT JOIN project ON $seed->table_name.project_id = project.id ";
+                        $main_query .= "where {$seed->table_name}.name like '{$search_string}%'";
+                    } // if
+                } // else
+
+            $GLOBALS['log']->info('SugarWebServiceImpl->search_by_module - query = ' . $main_query);
+                if ($max_results < -1) {
+                    $result = $seed->db->query($main_query);
+                } else {
+                    if ($max_results == -1) {
+                        $limit = $sugar_config['list_max_entries_per_page'];
+                    } else {
+                        $limit = $max_results;
+                    }
+                    $result = $seed->db->limitQuery($main_query, $offset, $limit + 1);
+                }
+
+                $rowArray = array();
+                while ($row = $seed->db->fetchByAssoc($result)) {
+                    $nameValueArray = array();
+                    foreach ($filterFields as $field) {
+                        $nameValue = array();
+                        if (isset($row[$field])) {
+                            $nameValueArray[$field] = self::$helperObject->get_name_value($field, $row[$field]);
+                        } // if
+                    } // foreach
+                $rowArray[] = $nameValueArray;
+                } // while
+                $output_list[] = array('name' => $name, 'records' => $rowArray);
+            } // foreach
+
+            $GLOBALS['log']->info('End: SugarWebServiceImpl->search_by_module');
+            return array('entry_list'=>$output_list);
+        } // if
+        return array('entry_list'=>$output_list);
+    } // fn
+
+
+    /**
+     * Retrieve the list of available modules on the system available to the currently logged in user.
+     *
+     * @param String $session -- Session ID returned by a previous call to login.
+     * @return Array    'modules' -- Array - An array of module names
+     * @exception 'SoapFault' -- The SOAP error, if any
+     */
+    public function get_available_modules($session)
+    {
+        $GLOBALS['log']->info('Begin: SugarWebServiceImpl->get_available_modules');
+
+        $error = new SoapError();
+        if (!self::$helperObject->checkSessionAndModuleAccess($session, 'invalid_session', '', '', '', $error)) {
+            $error->set_error('invalid_login');
+            $GLOBALS['log']->info('End: SugarWebServiceImpl->get_available_modules');
+            return;
+        } // if
+
+        $modules = array();
+        $modules = array_keys($_SESSION['avail_modules']);
+
+        $GLOBALS['log']->info('End: SugarWebServiceImpl->get_available_modules');
+        return array('modules'=> $modules);
+    } // fn
+
+
+    /**
+    *   Once we have successfuly done a mail merge on a campaign, we need to notify Sugar of the targets
+    *   and the campaign_id for tracking purposes
+    *
+    * @param String session  -- Session ID returned by a previous call to login.
+    * @param Array targets   -- a string array of ids identifying the targets used in the merge
+    * @param String campaign_id  --  the campaign_id used for the merge
+    * @return - No output
+    *
+    * @exception 'SoapFault' -- The SOAP error, if any
+    */
+    public function set_campaign_merge($session, $targets, $campaign_id)
+    {
+        $GLOBALS['log']->info('Begin: SugarWebServiceImpl->set_campaign_merge');
+
+        $error = new SoapError();
+        if (!self::$helperObject->checkSessionAndModuleAccess($session, 'invalid_session', '', '', '', $error)) {
+            $error->set_error('invalid_login');
+            $GLOBALS['log']->info('End: SugarWebServiceImpl->set_campaign_merge');
+            return;
+        } // if
+        if (empty($campaign_id) or !is_array($targets) or count($targets) == 0) {
+            $error->set_error('invalid_set_campaign_merge_data');
+            self::$helperObject->setFaultObject($error);
+            $GLOBALS['log']->debug('set_campaign_merge: Merge action status will not be updated, because, campaign_id is null or no targets were selected.');
+            $GLOBALS['log']->info('End: SugarWebServiceImpl->set_campaign_merge');
+            return;
+        }
         require_once('modules/Campaigns/utils.php');
-        campaign_log_mail_merge($campaign_id,$targets);
-    } // else
-} // fn
+        campaign_log_mail_merge($campaign_id, $targets);
+        // else
+    } // fn
 /**
 *   Retrieve number of records in a given module
 *
@@ -1253,59 +1146,57 @@
 * @return Array  result_count - integer - Total number of records for a given module and query
 * @exception 'SoapFault' -- The SOAP error, if any
 */
-function get_entries_count($session, $module_name, $query, $deleted) {
-	$GLOBALS['log']->info('Begin: SugarWebServiceImpl->get_entries_count');
-
-	$error = new SoapError();
-	if (!self::$helperObject->checkSessionAndModuleAccess($session, 'invalid_session', $module_name, 'list', 'no_access', $error)) {
-		$GLOBALS['log']->info('End: SugarWebServiceImpl->get_entries_count');
-		return;
-	} // if
-
-	global $beanList, $beanFiles, $current_user;
-
-	$class_name = $beanList[$module_name];
-	require_once($beanFiles[$class_name]);
-	$seed = new $class_name();
-
-    if (!self::$helperObject->checkQuery($error, $query)) {
-		$GLOBALS['log']->info('End: SugarWebServiceImpl->get_entries_count');
-    	return;
-    } // if
-
-    if (!self::$helperObject->checkACLAccess($seed, 'ListView', $error, 'no_access')) {
-    	return;
+    public function get_entries_count($session, $module_name, $query, $deleted)
+    {
+        $GLOBALS['log']->info('Begin: SugarWebServiceImpl->get_entries_count');
+
+        $error = new SoapError();
+        if (!self::$helperObject->checkSessionAndModuleAccess($session, 'invalid_session', $module_name, 'list', 'no_access', $error)) {
+            $GLOBALS['log']->info('End: SugarWebServiceImpl->get_entries_count');
+            return;
+        } // if
+
+        global $beanList, $beanFiles, $current_user;
+
+        $class_name = $beanList[$module_name];
+        require_once($beanFiles[$class_name]);
+        $seed = new $class_name();
+
+        if (!self::$helperObject->checkQuery($error, $query)) {
+            $GLOBALS['log']->info('End: SugarWebServiceImpl->get_entries_count');
+            return;
+        } // if
+
+        if (!self::$helperObject->checkACLAccess($seed, 'ListView', $error, 'no_access')) {
+            return;
+        }
+
+        $sql = 'SELECT COUNT(*) result_count FROM ' . $seed->table_name . ' ';
+
+
+        $customJoin = $seed->getCustomJoin();
+        $sql .= $customJoin['join'];
+
+        // build WHERE clauses, if any
+        $where_clauses = array();
+        if (!empty($query)) {
+            $where_clauses[] = $query;
+        }
+        if ($deleted == 0) {
+            $where_clauses[] = $seed->table_name . '.deleted = 0';
+        }
+
+        // if WHERE clauses exist, add them to query
+        if (!empty($where_clauses)) {
+            $sql .= ' WHERE ' . implode(' AND ', $where_clauses);
+        }
+
+        $res = DBManagerFactory::getInstance()->query($sql);
+        $row = DBManagerFactory::getInstance()->fetchByAssoc($res);
+
+        $GLOBALS['log']->info('End: SugarWebServiceImpl->get_entries_count');
+        return array(
+        'result_count' => $row['result_count'],
+    );
     }
-
-	$sql = 'SELECT COUNT(*) result_count FROM ' . $seed->table_name . ' ';
-
-
-    $customJoin = $seed->getCustomJoin();
-    $sql .= $customJoin['join'];
-
-	// build WHERE clauses, if any
-	$where_clauses = array();
-	if (!empty($query)) {
-	    $where_clauses[] = $query;
-	}
-	if ($deleted == 0) {
-		$where_clauses[] = $seed->table_name . '.deleted = 0';
-	}
-
-	// if WHERE clauses exist, add them to query
-	if (!empty($where_clauses)) {
-		$sql .= ' WHERE ' . implode(' AND ', $where_clauses);
-	}
-
-	$res = DBManagerFactory::getInstance()->query($sql);
-	$row = DBManagerFactory::getInstance()->fetchByAssoc($res);
-
-	$GLOBALS['log']->info('End: SugarWebServiceImpl->get_entries_count');
-	return array(
-		'result_count' => $row['result_count'],
-	);
-}
-
-
-
-} // clazz
+} // clazz