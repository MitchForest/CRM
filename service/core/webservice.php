--- conflicted
+++ resolved
@@ -43,13 +43,8 @@
 
 
 /**
-<<<<<<< HEAD
- * This file intialize the service class and does all the setters based on the values provided in soap/rest entry point
- * and calls serve method which takes the request and send response back to the client  
-=======
  * This file initializes the service class and does all the setters based on the values provided in soap/rest entry point
  * and calls serve method which takes the request and send response back to the client
->>>>>>> 43c6a133
  */
 ob_start();
 chdir(dirname(__FILE__).'/../../');
@@ -59,8 +54,9 @@
 require_once('SugarRestUtils.php');
 require_once($webservice_path);
 require_once($registry_path);
-if(isset($webservice_impl_class_path))
+if (isset($webservice_impl_class_path)) {
     require_once($webservice_impl_class_path);
+}
 $url = $GLOBALS['sugar_config']['site_url'].$location;
 $service = new $webservice_class($url);
 $service->registerClass($registry_class);
@@ -71,7 +67,4 @@
 global $service_object;
 $service_object = $service;
 
-$service->serve();
-
-
-		+$service->serve();