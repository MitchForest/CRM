<?php
/**
 *
 * SugarCRM Community Edition is a customer relationship management program developed by
 * SugarCRM, Inc. Copyright (C) 2004-2013 SugarCRM Inc.
 *
 * SuiteCRM is an extension to SugarCRM Community Edition developed by SalesAgility Ltd.
 * Copyright (C) 2011 - 2018 SalesAgility Ltd.
 *
 * This program is free software; you can redistribute it and/or modify it under
 * the terms of the GNU Affero General Public License version 3 as published by the
 * Free Software Foundation with the addition of the following permission added
 * to Section 15 as permitted in Section 7(a): FOR ANY PART OF THE COVERED WORK
 * IN WHICH THE COPYRIGHT IS OWNED BY SUGARCRM, SUGARCRM DISCLAIMS THE WARRANTY
 * OF NON INFRINGEMENT OF THIRD PARTY RIGHTS.
 *
 * This program is distributed in the hope that it will be useful, but WITHOUT
 * ANY WARRANTY; without even the implied warranty of MERCHANTABILITY or FITNESS
 * FOR A PARTICULAR PURPOSE. See the GNU Affero General Public License for more
 * details.
 *
 * You should have received a copy of the GNU Affero General Public License along with
 * this program; if not, see http://www.gnu.org/licenses or write to the Free
 * Software Foundation, Inc., 51 Franklin Street, Fifth Floor, Boston, MA
 * 02110-1301 USA.
 *
 * You can contact SugarCRM, Inc. headquarters at 10050 North Wolfe Road,
 * SW2-130, Cupertino, CA 95014, USA. or at email address contact@sugarcrm.com.
 *
 * The interactive user interfaces in modified source and object code versions
 * of this program must display Appropriate Legal Notices, as required under
 * Section 5 of the GNU Affero General Public License version 3.
 *
 * In accordance with Section 7(b) of the GNU Affero General Public License version 3,
 * these Appropriate Legal Notices must retain the display of the "Powered by
 * SugarCRM" logo and "Supercharged by SuiteCRM" logo. If the display of the logos is not
 * reasonably feasible for technical reasons, the Appropriate Legal Notices must
 * display the words "Powered by SugarCRM" and "Supercharged by SuiteCRM".
 */

if (!defined('sugarEntry') || !sugarEntry) {
    die('Not A Valid Entry Point');
}


global $disable_date_format;
$disable_date_format = true;

class SoapHelperWebServices
{

    function get_field_list($value, $fields, $translate = true)
    {
        $GLOBALS['log']->info('Begin: SoapHelperWebServices->get_field_list(' . print_r($value,
                true) . ', ' . print_r($fields, true) . ", $translate");
        $module_fields = array();
        $link_fields = array();
        if (!empty($value->field_defs)) {

            foreach ($value->field_defs as $var) {
                if (!empty($fields) && !in_array($var['name'], $fields)) {
                    continue;
                }
                if (isset($var['source']) && ($var['source'] != 'db' && $var['source'] != 'non-db' && $var['source'] != 'custom_fields') && $var['name'] != 'email1' && $var['name'] != 'email2' && (!isset($var['type']) || $var['type'] != 'relate')) {
                    continue;
                }
                if ($var['source'] == 'non_db' && (isset($var['type']) && $var['type'] != 'link')) {
                    continue;
                }
                $required = 0;
                $options_dom = array();
                $options_ret = array();
                // Apparently the only purpose of this check is to make sure we only return fields
                //   when we've read a record.  Otherwise this function is identical to get_module_field_list

                if (isset($var['required']) && $var['required'] && $var['required'] !== 'false') {
                    $required = 1;
                }
                if (isset($var['options'])) {
                    $options_dom = translate($var['options'], $value->module_dir);
                    if (!is_array($options_dom)) {
                        $options_dom = array();
                    }
                    foreach ($options_dom as $key => $oneOption) {
                        $options_ret[$key] = $this->get_name_value($key, $oneOption);
                    }
                }

                if (!empty($var['dbType']) && $var['type'] == 'bool') {
                    $options_ret['type'] = $this->get_name_value('type', $var['dbType']);
                }

                $entry = array();
                $entry['name'] = $var['name'];
                $entry['type'] = $var['type'];
                if ($var['type'] == 'link') {
                    $entry['relationship'] = (isset($var['relationship']) ? $var['relationship'] : '');
                    $entry['module'] = (isset($var['module']) ? $var['module'] : '');
                    $entry['bean_name'] = (isset($var['bean_name']) ? $var['bean_name'] : '');
                    $link_fields[$var['name']] = $entry;
                } else {
                    if ($translate) {
                        $entry['label'] = isset($var['vname']) ? translate($var['vname'],
                            $value->module_dir) : $var['name'];
                    } else {
                        $entry['label'] = isset($var['vname']) ? $var['vname'] : $var['name'];
                    }
                    $entry['required'] = $required;
                    $entry['options'] = $options_ret;
                    if (isset($var['default'])) {
                        $entry['default_value'] = $var['default'];
                    }
                    $module_fields[$var['name']] = $entry;
                } // else
            } //foreach
        } //if

        if ($value->module_dir == 'Bugs') {
            require_once('modules/Releases/Release.php');
            $seedRelease = new Release();
            $options = $seedRelease->get_releases(true, "Active");
            $options_ret = array();
            foreach ($options as $name => $value) {
                $options_ret[] = array('name' => $name, 'value' => $value);
            }
            if (isset($module_fields['fixed_in_release'])) {
                $module_fields['fixed_in_release']['type'] = 'enum';
                $module_fields['fixed_in_release']['options'] = $options_ret;
            }
            if (isset($module_fields['release'])) {
                $module_fields['release']['type'] = 'enum';
                $module_fields['release']['options'] = $options_ret;
            }
            if (isset($module_fields['release_name'])) {
                $module_fields['release_name']['type'] = 'enum';
                $module_fields['release_name']['options'] = $options_ret;
            }
        }

        if (isset($value->assigned_user_name) && isset($module_fields['assigned_user_id'])) {
            $module_fields['assigned_user_name'] = $module_fields['assigned_user_id'];
            $module_fields['assigned_user_name']['name'] = 'assigned_user_name';
        }
        if (isset($module_fields['modified_user_id'])) {
            $module_fields['modified_by_name'] = $module_fields['modified_user_id'];
            $module_fields['modified_by_name']['name'] = 'modified_by_name';
        }
        if (isset($module_fields['created_by'])) {
            $module_fields['created_by_name'] = $module_fields['created_by'];
            $module_fields['created_by_name']['name'] = 'created_by_name';
        }

        $return = array('module_fields' => $module_fields, 'link_fields' => $link_fields);
        $GLOBALS['log']->info('End: SoapHelperWebServices->get_field_list ->> ' . print_r($return, true));

        return $return;
    } // fn

    function setFaultObject($errorObject)
    {
        if ($this->isLogLevelDebug()) {
            $GLOBALS['log']->debug('SoapHelperWebServices->setFaultObject - ' . var_export($errorObject, true));
        }
        global $service_object;
        $service_object->error($errorObject);
    } // fn

    /**
     * Validate the user session based on user name and password hash.
     *
     * @param string $user_name -- The user name to create a session for
     * @param string $password -- The MD5 sum of the user's password
     * @return true -- If the session is created
     * @return false -- If the session is not created
     */
    function validate_user($user_name, $password)
    {
        $GLOBALS['log']->info('Begin: SoapHelperWebServices->validate_user');
        global $server, $current_user, $sugar_config, $system_config;
        $user = new User();
        $user->user_name = $user_name;
        $system_config = new Administration();
        $system_config->retrieveSettings('system');
        $authController = new AuthenticationController();
        // Check to see if the user name and password are consistent.
        if ($user->authenticate_user($password)) {
            // we also need to set the current_user.
            $user->retrieve($user->id);
            $current_user = $user;

            $GLOBALS['log']->info('End: SoapHelperWebServices->validate_user - validation passed');

            return true;
        } elseif (function_exists('openssl_decrypt')) {
            $password = $this->decrypt_string($password);
            if ($authController->login($user_name, $password) && isset($_SESSION['authenticated_user_id'])) {
                $user->retrieve($_SESSION['authenticated_user_id']);
                $current_user = $user;
                $GLOBALS['log']->info('End: SoapHelperWebServices->validate_user - validation passed');

                return true;
            }
        } else {
            $GLOBALS['log']->fatal("SECURITY: failed attempted login for $user_name using SOAP api");
            $server->setError("Invalid username and/or password");

            return false;
        }

    }

    /**
     * Validate the provided session information is correct and current.  Load the session.
     *
     * @param String $session_id -- The session ID that was returned by a call to login.
     * @return true -- If the session is valid and loaded.
     * @return false -- if the session is not valid.
     */
    function validate_authenticated($session_id)
    {
        $GLOBALS['log']->info('Begin: SoapHelperWebServices->validate_authenticated');
        if (!empty($session_id)) {

            // only initialize session once in case this method is called multiple times
            if (!session_id()) {
                session_id($session_id);
                session_start();
            }

            if (!empty($_SESSION['is_valid_session']) && $this->is_valid_ip_address('ip_address') && $_SESSION['type'] == 'user') {

                global $current_user;
                require_once('modules/Users/User.php');
                $current_user = new User();
                $current_user->retrieve($_SESSION['user_id']);
                $this->login_success();
                $GLOBALS['log']->info('Begin: SoapHelperWebServices->validate_authenticated - passed');
                $GLOBALS['log']->info('End: SoapHelperWebServices->validate_authenticated');

                return true;
            }

            $GLOBALS['log']->debug("calling destroy");
            session_destroy();
        }
        LogicHook::initialize();
        $GLOBALS['logic_hook']->call_custom_logic('Users', 'login_failed');
        $GLOBALS['log']->info('End: SoapHelperWebServices->validate_authenticated - validation failed');

        return false;
    }

    /**
     * Use the same logic as in SugarAuthenticate to validate the ip address
     *
     * @param string $session_var
     * @return bool - true if the ip address is valid, false otherwise.
     */
    function is_valid_ip_address($session_var)
    {
        global $sugar_config;
        // grab client ip address
        $clientIP = query_client_ip();
        $classCheck = 0;
        // check to see if config entry is present, if not, verify client ip
        if (!isset ($sugar_config['verify_client_ip']) || $sugar_config['verify_client_ip'] == true) {
            // check to see if we've got a current ip address in $_SESSION
            // and check to see if the session has been hijacked by a foreign ip
            if (isset ($_SESSION[$session_var])) {
                $session_parts = explode(".", $_SESSION[$session_var]);
                $client_parts = explode(".", $clientIP);
                if (count($session_parts) < 4) {
                    $classCheck = 0;
                } else {
                    // match class C IP addresses
                    for ($i = 0; $i < 3; $i++) {
                        if ($session_parts[$i] == $client_parts[$i]) {
                            $classCheck = 1;
                            continue;
                        } else {
                            $classCheck = 0;
                            break;
                        }
                    }
                }
                // we have a different IP address
                if ($_SESSION[$session_var] != $clientIP && empty ($classCheck)) {
                    $GLOBALS['log']->fatal("IP Address mismatch: SESSION IP: {$_SESSION[$session_var]} CLIENT IP: {$clientIP}");

                    return false;
                }
            } else {
                return false;
            }
        }

        return true;
    }

    function checkSessionAndModuleAccess(
        $session,
        $login_error_key,
        $module_name,
        $access_level,
        $module_access_level_error_key,
        $errorObject
    ) {
        $GLOBALS['log']->info('Begin: SoapHelperWebServices->checkSessionAndModuleAccess - ' . $module_name);
        if (!$this->validate_authenticated($session)) {
            $GLOBALS['log']->error('SoapHelperWebServices->checkSessionAndModuleAccess - validate_authenticated failed - ' . $module_name);
            $errorObject->set_error('invalid_session');
            $this->setFaultObject($errorObject);
            $GLOBALS['log']->info('End: SoapHelperWebServices->checkSessionAndModuleAccess -' . $module_name);

            return false;
        } // if

        global $beanList, $beanFiles;
        if (!empty($module_name)) {
            if (empty($beanList[$module_name])) {
                $GLOBALS['log']->error('SoapHelperWebServices->checkSessionAndModuleAccess - module does not exists - ' . $module_name);
                $errorObject->set_error('no_module');
                $this->setFaultObject($errorObject);
                $GLOBALS['log']->info('End: SoapHelperWebServices->checkSessionAndModuleAccess -' . $module_name);

                return false;
            } // if
            global $current_user;
            if (!$this->check_modules_access($current_user, $module_name, $access_level)) {
                $GLOBALS['log']->error('SoapHelperWebServices->checkSessionAndModuleAccess - no module access - ' . $module_name);
                $errorObject->set_error('no_access');
                $this->setFaultObject($errorObject);
                $GLOBALS['log']->info('End: SoapHelperWebServices->checkSessionAndModuleAccess - ' . $module_name);

                return false;
            }
        } // if
        $GLOBALS['log']->info('End: SoapHelperWebServices->checkSessionAndModuleAccess - ' . $module_name);

        return true;
    } // fn

    function checkACLAccess($bean, $viewType, $errorObject, $error_key)
    {
        $GLOBALS['log']->info('Begin: SoapHelperWebServices->checkACLAccess');
        if (!$bean->ACLAccess($viewType)) {
            $GLOBALS['log']->error('SoapHelperWebServices->checkACLAccess - no ACLAccess');
            $errorObject->set_error($error_key);
            $this->setFaultObject($errorObject);
            $GLOBALS['log']->info('End: SoapHelperWebServices->checkACLAccess');

            return false;
        } // if
        $GLOBALS['log']->info('End: SoapHelperWebServices->checkACLAccess');

        return true;
    } // fn

    function checkQuery($errorObject, $query, $order_by = '')
    {
        require_once 'include/SugarSQLValidate.php';
        $valid = new SugarSQLValidate();
        if (!$valid->validateQueryClauses($query, $order_by)) {
            $GLOBALS['log']->error("SoapHelperWebServices->checkQuery - bad query: $query $order_by");
            $errorObject->set_error('no_access');
            $this->setFaultObject($errorObject);

            return false;
        }

        return true;
    }

    function get_name_value($field, $value)
    {
        return array('name' => $field, 'value' => $value);
    }

    function get_user_module_list($user)
    {
        $GLOBALS['log']->info('Begin: SoapHelperWebServices->get_user_module_list');
        global $app_list_strings, $current_language;
        $app_list_strings = return_app_list_strings_language($current_language);
        $modules = query_module_access_list($user);
        ACLController:: filterModuleList($modules, false);
        global $modInvisList;

        foreach ($modInvisList as $invis) {
            $modules[$invis] = 'read_only';
        }

        $actions = ACLAction::getUserActions($user->id, true);
        foreach ($actions as $key => $value) {
            if (isset($value['module']) && $value['module']['access']['aclaccess'] < ACL_ALLOW_ENABLED) {
                if (!is_admin($user) && $value['module']['access']['aclaccess'] == ACL_ALLOW_DISABLED) {
                    unset($modules[$key]);
                } else {
                    $modules[$key] = 'read_only';
                } // else
            } else {
                $modules[$key] = '';
            } // else
        } // foreach
        $GLOBALS['log']->info('End: SoapHelperWebServices->get_user_module_list');

        return $modules;

    }

    function check_modules_access($user, $module_name, $action = 'write')
    {
        $GLOBALS['log']->info('Begin: SoapHelperWebServices->check_modules_access');
        if (!isset($_SESSION['avail_modules'])) {
            $_SESSION['avail_modules'] = $this->get_user_module_list($user);
        }
        if (isset($_SESSION['avail_modules'][$module_name])) {
            if ($action == 'write' && $_SESSION['avail_modules'][$module_name] == 'read_only') {
                if (is_admin($user)) {
                    $GLOBALS['log']->info('End: SoapHelperWebServices->check_modules_access - SUCCESS: Admin can even write to read_only module');

                    return true;
                } // if
                $GLOBALS['log']->info('End: SoapHelperWebServices->check_modules_access - FAILED: write action on read_only module only available to admins');

                return false;
            } elseif ($action == 'write' && strcmp(strtolower($module_name),
                    'users') == 0 && !$user->isAdminForModule($module_name)
            ) {
                //rrs bug: 46000 - If the client is trying to write to the Users module and is not an admin then we need to stop them
                return false;
            }
            $GLOBALS['log']->info('End: SoapHelperWebServices->check_modules_access - SUCCESS');

            return true;
        }
        $GLOBALS['log']->info('End: SoapHelperWebServices->check_modules_access - FAILED: Module info not available in $_SESSION');

        return false;

    }


    function get_name_value_list($value)
    {
        $GLOBALS['log']->info('Begin: SoapHelperWebServices->get_name_value_list');
        global $app_list_strings;
        $list = array();
        if (!empty($value->field_defs)) {
            if (isset($value->assigned_user_name)) {
                $list['assigned_user_name'] = $this->get_name_value('assigned_user_name', $value->assigned_user_name);
            }
            if (isset($value->modified_by_name)) {
                $list['modified_by_name'] = $this->get_name_value('modified_by_name', $value->modified_by_name);
            }
            if (isset($value->created_by_name)) {
                $list['created_by_name'] = $this->get_name_value('created_by_name', $value->created_by_name);
            }
            foreach ($value->field_defs as $var) {
                if (isset($var['source']) && ($var['source'] != 'db' && $var['source'] != 'custom_fields') && $var['name'] != 'email1' && $var['name'] != 'email2' && (!isset($var['type']) || $var['type'] != 'relate')) {
                    continue;
                }

                if (isset($value->{$var['name']})) {
                    $val = $value->{$var['name']};
                    $type = $var['type'];

                    if (strcmp($type, 'date') == 0) {
                        $val = substr($val, 0, 10);
                    } elseif (strcmp($type, 'enum') == 0 && !empty($var['options'])) {
                        //$val = $app_list_strings[$var['options']][$val];
                    }

                    $list[$var['name']] = $this->get_name_value($var['name'], $val);
                }
            }
        }
        $GLOBALS['log']->info('End: SoapHelperWebServices->get_name_value_list');

        return $list;

    }

    function filter_fields($value, $fields)
    {
        $GLOBALS['log']->info('Begin: SoapHelperWebServices->filter_fields');
        global $invalid_contact_fields;
        $filterFields = array();
        foreach ($fields as $field) {
            if (is_array($invalid_contact_fields)) {
                if (in_array($field, $invalid_contact_fields)) {
                    continue;
                } // if
            } // if
            if (isset($value->field_defs[$field])) {
                $var = $value->field_defs[$field];
                if (isset($var['source']) && ($var['source'] != 'db' && $var['source'] != 'custom_fields') && $var['name'] != 'email1' && $var['name'] != 'email2' && (!isset($var['type']) || $var['type'] != 'relate')) {

                    if ($value->module_dir == 'Emails' && (($var['name'] == 'description') || ($var['name'] == 'description_html') || ($var['name'] == 'from_addr_name') || ($var['name'] == 'reply_to_addr') || ($var['name'] == 'to_addrs_names') || ($var['name'] == 'cc_addrs_names') || ($var['name'] == 'bcc_addrs_names') || ($var['name'] == 'raw_source'))) {

                    } else {
                        continue;
                    }
                }
            } // if
            $filterFields[] = $field;
        } // foreach
        $GLOBALS['log']->info('End: SoapHelperWebServices->filter_fields');

        return $filterFields;
    } // fn

    function get_name_value_list_for_fields($value, $fields)
    {
        $GLOBALS['log']->info('Begin: SoapHelperWebServices->get_name_value_list_for_fields');
        global $app_list_strings;
        global $invalid_contact_fields;

        $list = array();
        if (!empty($value->field_defs)) {
            if (empty($fields)) {
                $fields = array_keys($value->field_defs);
            }
            if (isset($value->assigned_user_name) && in_array('assigned_user_name', $fields)) {
                $list['assigned_user_name'] = $this->get_name_value('assigned_user_name', $value->assigned_user_name);
            }
            if (isset($value->modified_by_name) && in_array('modified_by_name', $fields)) {
                $list['modified_by_name'] = $this->get_name_value('modified_by_name', $value->modified_by_name);
            }
            if (isset($value->created_by_name) && in_array('created_by_name', $fields)) {
                $list['created_by_name'] = $this->get_name_value('created_by_name', $value->created_by_name);
            }

            $filterFields = $this->filter_fields($value, $fields);


            foreach ($filterFields as $field) {
                $var = $value->field_defs[$field];
                if (isset($value->{$var['name']})) {
                    $val = $value->{$var['name']};
                    $type = $var['type'];

                    if (strcmp($type, 'date') == 0) {
                        $val = substr($val, 0, 10);
                    } elseif (strcmp($type, 'enum') == 0 && !empty($var['options'])) {
                        //$val = $app_list_strings[$var['options']][$val];
                    }

                    $list[$var['name']] = $this->get_name_value($var['name'], $val);
                } // if
            } // foreach
        } // if
        $GLOBALS['log']->info('End: SoapHelperWebServices->get_name_value_list_for_fields');
        if ($this->isLogLevelDebug()) {
            $GLOBALS['log']->debug('SoapHelperWebServices->get_name_value_list_for_fields - return data = ' . var_export($list,
                    true));
        } // if

        return $list;

    } // fn

    function array_get_name_value_list($array)
    {
        $GLOBALS['log']->info('Begin: SoapHelperWebServices->array_get_name_value_list');
        $list = array();
        foreach ($array as $name => $value) {
            $list[$name] = $this->get_name_value($name, $value);
        }
        $GLOBALS['log']->info('End: SoapHelperWebServices->array_get_name_value_list');

        return $list;

    }

    function array_get_name_value_lists($array)
    {
        $GLOBALS['log']->info('Begin: SoapHelperWebServices->array_get_name_value_lists');
        $list = array();
        foreach ($array as $name => $value) {
            $tmp_value = $value;
            if (is_array($value)) {
                $tmp_value = array();
                foreach ($value as $k => $v) {
                    $tmp_value[$k] = $this->get_name_value($k, $v);
                }
            }
            $list[$name] = $this->get_name_value($name, $tmp_value);
        }
        $GLOBALS['log']->info('End: SoapHelperWebServices->array_get_name_value_lists');

        return $list;
    }

    function name_value_lists_get_array($list)
    {
        $GLOBALS['log']->info('Begin: SoapHelperWebServices->name_value_lists_get_array');
        $array = array();
        foreach ($list as $key => $value) {
            if (isset($value['value']) && isset($value['name'])) {
                if (is_array($value['value'])) {
                    $array[$value['name']] = array();
                    foreach ($value['value'] as $v) {
                        $array[$value['name']][$v['name']] = $v['value'];
                    }
                } else {
                    $array[$value['name']] = $value['value'];
                }
            }
        }
        $GLOBALS['log']->info('End: SoapHelperWebServices->name_value_lists_get_array');

        return $array;
    }

    function array_get_return_value($array, $module)
    {

        $GLOBALS['log']->info('Begin/End: SoapHelperWebServices->array_get_return_value');

        return Array(
            'id' => $array['id'],
            'module_name' => $module,
            'name_value_list' => $this->array_get_name_value_list($array)
        );
    }

    function get_return_value_for_fields($value, $module, $fields)
    {
        $GLOBALS['log']->info('Begin: SoapHelperWebServices->get_return_value_for_fields');
        global $module_name, $current_user;
        $module_name = $module;
        if ($module == 'Users' && $value->id != $current_user->id) {
            $value->user_hash = '';
        }
        $value = clean_sensitive_data($value->field_defs, $value);
        $GLOBALS['log']->info('End: SoapHelperWebServices->get_return_value_for_fields');

        return Array(
            'id' => $value->id,
            'module_name' => $module,
            'name_value_list' => $this->get_name_value_list_for_fields($value, $fields)
        );
    }

    /**
     * Fetch and array of related records
     *
     * @param String $bean -- Primary record
     * @param String $link_field_name -- The name of the relationship
     * @param Array $link_module_fields -- The keys of the array are the SugarBean attributes, the values of the array are the values the attributes should have.
     * @param String $optional_where -- IGNORED
     * @return Array 'rows/fields_set_on_rows' -- The list of records and what fields were actually set for thos erecords
     */

    function getRelationshipResults($bean, $link_field_name, $link_module_fields, $optional_where = '')
    {
        $GLOBALS['log']->info('Begin: SoapHelperWebServices->getRelationshipResults');
        global $current_user, $disable_date_format, $timedate;

        $bean->load_relationship($link_field_name);
        if (isset($bean->$link_field_name)) {
            $params = array();
            if (!empty($optional_where)) {
                $params['where'] = $optional_where;
            }
            //First get all the related beans
            $related_beans = $bean->$link_field_name->getBeans($params);
            if (isset($related_beans[0])) {
                // use first bean to filter fields since all records have same module
                // and  $this->filter_fields doesn't use ACLs
                $filterFields = $this->filter_fields($related_beans[0], $link_module_fields);
            } else {
                $filterFields = $this->filter_fields(null, $link_module_fields);
            }
            $list = array();
            foreach ($related_beans as $id => $bean) {
                $row = array();
                //Create a list of field/value rows based on $link_module_fields

                foreach ($filterFields as $field) {
                    if (isset($bean->$field)) {
                        if (isset($bean->field_defs[$field]['type']) && $bean->field_defs[$field]['type'] == 'date') {
                            $row[$field] = $timedate->to_display_date_time($bean->$field);
                        }
                        $row[$field] = $bean->$field;
                    } else {
                        $row[$field] = "";
                    }
                }
                //Users can't see other user's hashes
                if (is_a($bean, 'User') && $current_user->id != $bean->id && isset($row['user_hash'])) {
                    $row['user_hash'] = "";
                }
                $row = clean_sensitive_data($bean->field_defs, $row);
                $list[] = $row;
            }
            $GLOBALS['log']->info('End: SoapHelperWebServices->getRelationshipResults');

            return array('rows' => $list, 'fields_set_on_rows' => $filterFields);
        } else {
            $GLOBALS['log']->info('End: SoapHelperWebServices->getRelationshipResults - ' . $link_field_name . ' relationship does not exists');

            return false;
        } // else

    } // fn

    function get_return_value_for_link_fields($bean, $module, $link_name_to_value_fields_array)
    {
        $GLOBALS['log']->info('Begin: SoapHelperWebServices->get_return_value_for_link_fields');
        global $module_name, $current_user;
        $module_name = $module;
        if ($module == 'Users' && $bean->id != $current_user->id) {
            $bean->user_hash = '';
        }
        $bean = clean_sensitive_data($bean->field_defs, $bean);

        if (empty($link_name_to_value_fields_array) || !is_array($link_name_to_value_fields_array)) {
            $GLOBALS['log']->debug('End: SoapHelperWebServices->get_return_value_for_link_fields - Invalid link information passed ');

            return array();
        }

        if ($this->isLogLevelDebug()) {
            $GLOBALS['log']->debug('SoapHelperWebServices->get_return_value_for_link_fields - link info = ' . var_export($link_name_to_value_fields_array,
                    true));
        } // if
        $link_output = array();
        foreach ($link_name_to_value_fields_array as $link_name_value_fields) {
            if (!is_array($link_name_value_fields) || !isset($link_name_value_fields['name']) || !isset($link_name_value_fields['value'])) {
                continue;
            }
            $link_field_name = $link_name_value_fields['name'];
            $link_module_fields = $link_name_value_fields['value'];
            if (is_array($link_module_fields) && !empty($link_module_fields)) {
                $result = $this->getRelationshipResults($bean, $link_field_name, $link_module_fields);
                if (!$result) {
                    $link_output[] = array('name' => $link_field_name, 'records' => array());
                    continue;
                }
                $list = $result['rows'];
                $filterFields = $result['fields_set_on_rows'];
                if ($list) {
                    $rowArray = array();
                    foreach ($list as $row) {
                        $nameValueArray = array();
                        foreach ($filterFields as $field) {
                            $nameValue = array();
                            if (isset($row[$field])) {
                                $nameValueArray[$field] = $this->get_name_value($field, $row[$field]);
                            } // if
                        } // foreach
                        $rowArray[] = $nameValueArray;
                    } // foreach
                    $link_output[] = array('name' => $link_field_name, 'records' => $rowArray);
                } // if
            } // if
        } // foreach
        $GLOBALS['log']->debug('End: SoapHelperWebServices->get_return_value_for_link_fields');
        if ($this->isLogLevelDebug()) {
            $GLOBALS['log']->debug('SoapHelperWebServices->get_return_value_for_link_fields - output = ' . var_export($link_output,
                    true));
        } // if

        return $link_output;
    } // fn

    /**
     *
     * @param String $module_name -- The name of the module that the primary record is from.  This name should be the name the module was developed under (changing a tab name is studio does not affect the name that should be passed into this method).
     * @param String $module_id -- The ID of the bean in the specified module
     * @param String $link_field_name - The relationship name for which to create realtionships.
     * @param Array $related_ids -- The array of ids for which we want to create relationships
     * @param Array $name_value_list -- The array of name value pair of additional attributes to be set when adding this relationship
     * @param int delete -- If 0 then add relationship else delete this relationship data
     * @return true on success, false on failure
     */
    function new_handle_set_relationship(
        $module_name,
        $module_id,
        $link_field_name,
        $related_ids,
        $name_value_list,
        $delete
    ) {
        $GLOBALS['log']->info('Begin: SoapHelperWebServices->new_handle_set_relationship');
        global $beanList, $beanFiles;

        if (empty($beanList[$module_name])) {
            $GLOBALS['log']->debug('SoapHelperWebServices->new_handle_set_relationship - module ' . $module_name . ' does not exists');
            $GLOBALS['log']->info('End: SoapHelperWebServices->new_handle_set_relationship');

            return false;
        } // if
        $class_name = $beanList[$module_name];
        require_once($beanFiles[$class_name]);
        $mod = new $class_name();
        $mod->retrieve($module_id);
        if (!$mod->ACLAccess('DetailView')) {
            $GLOBALS['log']->info('End: SoapHelperWebServices->new_handle_set_relationship');

            return false;
        }

        if ($mod->load_relationship($link_field_name)) {
            if (!$delete) {
                $name_value_pair = array();
                if (!empty($name_value_list)) {
                    $relFields = $mod->$link_field_name->getRelatedFields();
                    if (!empty($relFields)) {
                        $relFieldsKeys = array_keys($relFields);
                        foreach ($name_value_list as $key => $value) {
                            if (in_array($value['name'], $relFieldsKeys)) {
                                $name_value_pair[$value['name']] = $value['value'];
                            } // if
                        } // foreach
                    } // if
                }
                $mod->$link_field_name->add($related_ids, $name_value_pair);
            } else {
                foreach ($related_ids as $id) {
                    $mod->$link_field_name->delete($module_id, $id);
                } // foreach
            } // else
            $GLOBALS['log']->info('End: SoapHelperWebServices->new_handle_set_relationship');

            return true;
        } else {
            $GLOBALS['log']->info('End: SoapHelperWebServices->new_handle_set_relationship');

            return false;
        }
    }

    function new_handle_set_entries($module_name, $name_value_lists, $select_fields = false)
    {
        $GLOBALS['log']->info('Begin: SoapHelperWebServices->new_handle_set_entries');
        global $beanList, $beanFiles, $current_user, $app_list_strings;

        $ret_values = array();

        $class_name = $beanList[$module_name];
        require_once($beanFiles[$class_name]);
        $ids = array();
        $count = 1;
        $total = sizeof($name_value_lists);
        foreach ($name_value_lists as $name_value_list) {
            $seed = new $class_name();

            $seed->update_vcal = false;
            foreach ($name_value_list as $value) {
                if ($value['name'] == 'id') {
                    $seed->retrieve($value['value']);
                    break;
                }
            }

            foreach ($name_value_list as $value) {
                $val = $value['value'];
                if ($seed->field_name_map[$value['name']]['type'] == 'enum') {
                    $vardef = $seed->field_name_map[$value['name']];
                    if (isset($app_list_strings[$vardef['options']]) && !isset($app_list_strings[$vardef['options']][$value])) {
                        if (in_array($val, $app_list_strings[$vardef['options']])) {
                            $val = array_search($val, $app_list_strings[$vardef['options']]);
                        }
                    }
                }
                if ($module_name == 'Users' && !empty($seed->id) && ($seed->id != $current_user->id) && $value['name'] == 'user_hash') {
                    continue;
                }
                if (!empty($seed->field_name_map[$value['name']]['sensitive'])) {
                    continue;
                }
                $seed->{$value['name']} = $val;
            }

            if ($count == $total) {
                $seed->update_vcal = false;
            }
            $count++;

            //Add the account to a contact
            if ($module_name == 'Contacts') {
                $GLOBALS['log']->debug('Creating Contact Account');
                $this->add_create_account($seed);
                $duplicate_id = $this->check_for_duplicate_contacts($seed);
                if ($duplicate_id == null) {
                    if ($seed->ACLAccess('Save') && ($seed->deleted != 1 || $seed->ACLAccess('Delete'))) {
                        $seed->save();
                        if ($seed->deleted == 1) {
                            $seed->mark_deleted($seed->id);
                        }
                        $ids[] = $seed->id;
                    }
                } else {
                    //since we found a duplicate we should set the sync flag
                    if ($seed->ACLAccess('Save')) {
                        $seed = new $class_name();
                        $seed->id = $duplicate_id;
                        $seed->contacts_users_id = $current_user->id;
                        $seed->save();
                        $ids[] = $duplicate_id;//we have a conflict
                    }
                }
            } elseif ($module_name == 'Meetings' || $module_name == 'Calls') {
                //we are going to check if we have a meeting in the system
                //with the same outlook_id. If we do find one then we will grab that
                //id and save it
                if ($seed->ACLAccess('Save') && ($seed->deleted != 1 || $seed->ACLAccess('Delete'))) {
                    if (empty($seed->id) && !isset($seed->id)) {
                        if (!empty($seed->outlook_id) && isset($seed->outlook_id)) {
                            //at this point we have an object that does not have
                            //the id set, but does have the outlook_id set
                            //so we need to query the db to find if we already
                            //have an object with this outlook_id, if we do
                            //then we can set the id, otherwise this is a new object
                            $order_by = "";
                            $query = $seed->table_name . ".outlook_id = '" . DBManagerFactory::getInstance()->quote($seed->outlook_id) . "'";
                            $response = $seed->get_list($order_by, $query, 0, -1, -1, 0);
                            $list = $response['list'];
                            if (count($list) > 0) {
                                foreach ($list as $value) {
                                    $seed->id = $value->id;
                                    break;
                                }
                            }//fi
                        }//fi
                    }//fi
                    if (empty($seed->reminder_time)) {
                        $seed->reminder_time = -1;
                    }
                    if ($seed->reminder_time == -1) {
                        $defaultRemindrTime = $current_user->getPreference('reminder_time');
                        if ($defaultRemindrTime != -1) {
                            $seed->reminder_checked = '1';
                            $seed->reminder_time = $defaultRemindrTime;
                        }
                    }
                    $seed->save();
                    if ($seed->deleted == 1) {
                        $seed->mark_deleted($seed->id);
                    }
                    $ids[] = $seed->id;
                }//fi
            } else {
                if ($seed->ACLAccess('Save') && ($seed->deleted != 1 || $seed->ACLAccess('Delete'))) {
                    $seed->save();
                    $ids[] = $seed->id;
                }
            }

            // if somebody is calling set_entries_detail() and wants fields returned...
            if ($select_fields !== false) {
                $ret_values[$count] = array();

                foreach ($select_fields as $select_field) {
                    if (isset($seed->$select_field)) {
                        $ret_values[$count][$select_field] = $this->get_name_value($select_field, $seed->$select_field);
                    }
                }
            }
        }

        // handle returns for set_entries_detail() and set_entries()
        if ($select_fields !== false) {
            $GLOBALS['log']->info('End: SoapHelperWebServices->new_handle_set_entries');

            return array(
                'name_value_lists' => $ret_values,
            );
        } else {
            $GLOBALS['log']->info('End: SoapHelperWebServices->new_handle_set_entries');

            return array(
                'ids' => $ids,
            );
        }
    }

    function get_return_value($value, $module)
    {
        $GLOBALS['log']->info('Begin: SoapHelperWebServices->get_return_value');
        global $module_name, $current_user;
        $module_name = $module;
        if ($module == 'Users' && $value->id != $current_user->id) {
            $value->user_hash = '';
        }
        $value = clean_sensitive_data($value->field_defs, $value);
        $GLOBALS['log']->info('End: SoapHelperWebServices->new_handle_set_entries');

        return Array(
            'id' => $value->id,
            'module_name' => $module,
            'name_value_list' => $this->get_name_value_list($value)
        );
    }


    function get_return_module_fields($value, $module, $fields, $translate = true)
    {
        $GLOBALS['log']->info('Begin: SoapHelperWebServices->get_return_module_fields');
        global $module_name;
        $module_name = $module;
        $result = $this->get_field_list($value, $fields, $translate);
        $GLOBALS['log']->info('End: SoapHelperWebServices->get_return_module_fields');

        return Array(
            'module_name' => $module,
            'module_fields' => $result['module_fields'],
            'link_fields' => $result['link_fields'],
        );
    } // fn

    function login_success($name_value_list = array())
    {
        $GLOBALS['log']->info('Begin: SoapHelperWebServices->login_success');
        global $current_language, $sugar_config, $app_strings, $app_list_strings;
        $current_language = $sugar_config['default_language'];
        if (is_array($name_value_list) && !empty($name_value_list)) {
            foreach ($name_value_list as $key => $value) {
                if (isset($value['name']) && ($value['name'] == 'language')) {
                    $language = $value['value'];
                    $supportedLanguages = $sugar_config['languages'];
                    if (array_key_exists($language, $supportedLanguages)) {
                        $current_language = $language;
                    } // if
                } // if
                if (isset($value['name']) && ($value['name'] == 'notifyonsave')) {
                    if ($value['value']) {
                        $_SESSION['notifyonsave'] = true;
                    }
                } // if
            } // foreach
        } else {
            if (isset($_SESSION['user_language'])) {
                $current_language = $_SESSION['user_language'];
            } // if
        }
        $GLOBALS['log']->info("Users language is = " . $current_language);
        $app_strings = return_application_language($current_language);
        $app_list_strings = return_app_list_strings_language($current_language);
        $GLOBALS['log']->info('End: SoapHelperWebServices->login_success');
    } // fn


    function checkSaveOnNotify()
    {
        $notifyonsave = false;
        if (isset($_SESSION['notifyonsave']) && $_SESSION['notifyonsave'] == true) {
            $notifyonsave = true;
        } // if

        return $notifyonsave;
    }

    /*
     *	Given an account_name, either create the account or assign to a contact.
     */
    function add_create_account($seed)
    {
        $GLOBALS['log']->info('Begin: SoapHelperWebServices->add_create_account');
        global $current_user;
        $account_name = $seed->account_name;
        $account_id = $seed->account_id;
        $assigned_user_id = $current_user->id;

        // check if it already exists
        $focus = new Account();
        if ($focus->ACLAccess('Save')) {
            $class = get_class($seed);
            $temp = new $class();
            $temp->retrieve($seed->id);
            if (empty($account_name) && empty($account_id)) {
                return;
            } // if
            if (!isset($seed->accounts)) {
                $seed->load_relationship('accounts');
            } // if

            if ($seed->account_name == '' && isset($temp->account_id)) {
                $seed->accounts->delete($seed->id, $temp->account_id);
                $GLOBALS['log']->info('End: SoapHelperWebServices->add_create_account');

                return;
            }
            $arr = array();

            if (!empty($account_id))  // bug # 44280
            {
                $query = "select id, deleted from {$focus->table_name} WHERE id='" . $seed->db->quote($account_id) . "'";
            } else {
                $query = "select id, deleted from {$focus->table_name} WHERE name='" . $seed->db->quote($account_name) . "'";
            }
            $result = $seed->db->query($query, true);

            $row = $seed->db->fetchByAssoc($result, false);

            // we found a row with that id
            if (isset($row['id']) && $row['id'] != -1) {
                // if it exists but was deleted, just remove it entirely
                if (isset($row['deleted']) && $row['deleted'] == 1) {
                    $query2 = "delete from {$focus->table_name} WHERE id='" . $seed->db->quote($row['id']) . "'";
                    $result2 = $seed->db->query($query2, true);
                } // else just use this id to link the contact to the account
                else {
                    $focus->id = $row['id'];
                }
            }

            // if we didnt find the account, so create it
            if (!isset($focus->id) || $focus->id == '') {
                $focus->name = $account_name;

                if (isset($assigned_user_id)) {
                    $focus->assigned_user_id = $assigned_user_id;
                    $focus->modified_user_id = $assigned_user_id;
                }
                $focus->save();
            }

            if ($seed->accounts != null && $temp->account_id != null && $temp->account_id != $focus->id) {
                $seed->accounts->delete($seed->id, $temp->account_id);
            }

            if (isset($focus->id) && $focus->id != '') {
                $seed->account_id = $focus->id;
            } // if
            $GLOBALS['log']->info('End: SoapHelperWebServices->add_create_account');

        } else {
            $GLOBALS['log']->info('End: SoapHelperWebServices->add_create_account - Insufficient ACLAccess');
        } // else
    } // fn

    function check_for_duplicate_contacts($seed)
    {
        $GLOBALS['log']->info('Begin: SoapHelperWebServices->check_for_duplicate_contacts');
        require_once('modules/Contacts/Contact.php');

        if (isset($seed->id)) {
            $GLOBALS['log']->info('End: SoapHelperWebServices->check_for_duplicate_contacts - no duplicte found');

            return null;
        }

        $query = '';

        $trimmed_email = trim($seed->email1);
        $trimmed_email2 = trim($seed->email2);
        $trimmed_last = trim($seed->last_name);
        $trimmed_first = trim($seed->first_name);
        if (!empty($trimmed_email) || !empty($trimmed_email2)) {

            //obtain a list of contacts which contain the same email address
            $contacts = $seed->emailAddress->getBeansByEmailAddress($trimmed_email);
            $contacts2 = $seed->emailAddress->getBeansByEmailAddress($trimmed_email2);
            $contacts = array_merge($contacts, $contacts2);
            if (count($contacts) == 0) {
                $GLOBALS['log']->info('End: SoapHelperWebServices->check_for_duplicate_contacts - no duplicte found');

                return null;
            } else {
                foreach ($contacts as $contact) {
                    if (!empty($trimmed_last) && strcmp($trimmed_last, $contact->last_name) == 0) {
                        if ((!empty($trimmed_email) || !empty($trimmed_email2)) && (strcmp($trimmed_email,
                                    $contact->email1) == 0 || strcmp($trimmed_email,
                                    $contact->email2) == 0 || strcmp($trimmed_email2,
                                    $contact->email) == 0 || strcmp($trimmed_email2, $contact->email2) == 0)
                        ) {
                            $contact->load_relationship('accounts');
                            if (empty($seed->account_name) || strcmp($seed->account_name,
                                    $contact->account_name) == 0
                            ) {
                                $GLOBALS['log']->info('End: SoapHelperWebServices->check_for_duplicate_contacts - duplicte found ' . $contact->id);

                                return $contact->id;
                            }
                        }
                    }
                }
                $GLOBALS['log']->info('End: SoapHelperWebServices->check_for_duplicate_contacts - no duplicte found');

                return null;
            }
        } else {
            $GLOBALS['log']->info('End: SoapHelperWebServices->check_for_duplicate_contacts - no duplicte found');
        }
        $GLOBALS['log']->info('End: SoapHelperWebServices->check_for_duplicate_contacts - no duplicte found');


        return null;
    }


    /**
     * decrypt a string use the TripleDES algorithm. This meant to be
     * modified if the end user chooses a different algorithm
     *
     * @param $string - the string to decrypt
     *
     * @return a decrypted string if we can decrypt, the original string otherwise
     */
    function decrypt_string($string)
    {
        $GLOBALS['log']->info('Begin: SoapHelperWebServices->decrypt_string');
        if (function_exists('openssl_decrypt')) {
            require_once('modules/Administration/Administration.php');
            $focus = new Administration();
            $focus->retrieveSettings();
            $key = '';
            if (!empty($focus->settings['ldap_enc_key'])) {
                $key = $focus->settings['ldap_enc_key'];
            }
            if (empty($key)) {
                $GLOBALS['log']->info('End: SoapHelperWebServices->decrypt_string - empty key');

                return $string;
            } // if
            $buffer = $string;
            $key = substr(md5($key), 0, 24);
            $iv = "password";
            $GLOBALS['log']->info('End: SoapHelperWebServices->decrypt_string');

<<<<<<< HEAD
            return openssl_decrypt(pack("H*", $buffer), 'des-ede3-cbc', $key, OPENSSL_NO_PADDING, $iv);
        }
        $GLOBALS['log']->info('End: SoapHelperWebServices->decrypt_string');
=======
            return openssl_decrypt($buffer, OPENSSL_CIPHER_3DES, $key, OPENSSL_ZERO_PADDING, $iv);
        } else {
            $GLOBALS['log']->info('End: SoapHelperWebServices->decrypt_string');
>>>>>>> ad0f598c

            return $string;
        }
    } // fn

    function isLogLevelDebug()
    {
        if (isset($GLOBALS['sugar_config']['logger'])) {
            if (isset($GLOBALS['sugar_config']['logger']['level'])) {
                return ($GLOBALS['sugar_config']['logger']['level'] == 'debug');
            } // if
        }

        return false;
    } // fn


} // clazz<|MERGE_RESOLUTION|>--- conflicted
+++ resolved
@@ -1220,17 +1220,9 @@
             $key = substr(md5($key), 0, 24);
             $iv = "password";
             $GLOBALS['log']->info('End: SoapHelperWebServices->decrypt_string');
-
-<<<<<<< HEAD
             return openssl_decrypt(pack("H*", $buffer), 'des-ede3-cbc', $key, OPENSSL_NO_PADDING, $iv);
         }
         $GLOBALS['log']->info('End: SoapHelperWebServices->decrypt_string');
-=======
-            return openssl_decrypt($buffer, OPENSSL_CIPHER_3DES, $key, OPENSSL_ZERO_PADDING, $iv);
-        } else {
-            $GLOBALS['log']->info('End: SoapHelperWebServices->decrypt_string');
->>>>>>> ad0f598c
-
             return $string;
         }
     } // fn
