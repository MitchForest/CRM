<?php
/**
 *
 * SugarCRM Community Edition is a customer relationship management program developed by
 * SugarCRM, Inc. Copyright (C) 2004-2013 SugarCRM Inc.
 *
 * SuiteCRM is an extension to SugarCRM Community Edition developed by SalesAgility Ltd.
 * Copyright (C) 2011 - 2018 SalesAgility Ltd.
 *
 * This program is free software; you can redistribute it and/or modify it under
 * the terms of the GNU Affero General Public License version 3 as published by the
 * Free Software Foundation with the addition of the following permission added
 * to Section 15 as permitted in Section 7(a): FOR ANY PART OF THE COVERED WORK
 * IN WHICH THE COPYRIGHT IS OWNED BY SUGARCRM, SUGARCRM DISCLAIMS THE WARRANTY
 * OF NON INFRINGEMENT OF THIRD PARTY RIGHTS.
 *
 * This program is distributed in the hope that it will be useful, but WITHOUT
 * ANY WARRANTY; without even the implied warranty of MERCHANTABILITY or FITNESS
 * FOR A PARTICULAR PURPOSE. See the GNU Affero General Public License for more
 * details.
 *
 * You should have received a copy of the GNU Affero General Public License along with
 * this program; if not, see http://www.gnu.org/licenses or write to the Free
 * Software Foundation, Inc., 51 Franklin Street, Fifth Floor, Boston, MA
 * 02110-1301 USA.
 *
 * You can contact SugarCRM, Inc. headquarters at 10050 North Wolfe Road,
 * SW2-130, Cupertino, CA 95014, USA. or at email address contact@sugarcrm.com.
 *
 * The interactive user interfaces in modified source and object code versions
 * of this program must display Appropriate Legal Notices, as required under
 * Section 5 of the GNU Affero General Public License version 3.
 *
 * In accordance with Section 7(b) of the GNU Affero General Public License version 3,
 * these Appropriate Legal Notices must retain the display of the "Powered by
 * SugarCRM" logo and "Supercharged by SuiteCRM" logo. If the display of the logos is not
 * reasonably feasible for technical reasons, the Appropriate Legal Notices must
 * display the words "Powered by SugarCRM" and "Supercharged by SuiteCRM".
 */

if (!defined('sugarEntry') || !sugarEntry) {
    die('Not A Valid Entry Point');
}


global $disable_date_format;
$disable_date_format = true;

class SoapHelperWebServices
{

    function get_field_list($value, $fields, $translate = true)
    {
        $GLOBALS['log']->info('Begin: SoapHelperWebServices->get_field_list(' . print_r($value,
                true) . ', ' . print_r($fields, true) . ", $translate");
        $module_fields = array();
        $link_fields = array();
        if (!empty($value->field_defs)) {

            foreach ($value->field_defs as $var) {
                if (!empty($fields) && !in_array($var['name'], $fields)) {
                    continue;
                }
                if (isset($var['source']) && ($var['source'] != 'db' && $var['source'] != 'non-db' && $var['source'] != 'custom_fields') && $var['name'] != 'email1' && $var['name'] != 'email2' && (!isset($var['type']) || $var['type'] != 'relate')) {
                    continue;
                }
                if ($var['source'] == 'non_db' && (isset($var['type']) && $var['type'] != 'link')) {
                    continue;
                }
                $required = 0;
                $options_dom = array();
                $options_ret = array();
                // Apparently the only purpose of this check is to make sure we only return fields
                //   when we've read a record.  Otherwise this function is identical to get_module_field_list

                if (isset($var['required']) && $var['required'] && $var['required'] !== 'false') {
                    $required = 1;
                }
                if (isset($var['options'])) {
                    $options_dom = translate($var['options'], $value->module_dir);
                    if (!is_array($options_dom)) {
                        $options_dom = array();
                    }
                    foreach ($options_dom as $key => $oneOption) {
                        $options_ret[$key] = $this->get_name_value($key, $oneOption);
                    }
                }

                if (!empty($var['dbType']) && $var['type'] == 'bool') {
                    $options_ret['type'] = $this->get_name_value('type', $var['dbType']);
                }

                $entry = array();
                $entry['name'] = $var['name'];
                $entry['type'] = $var['type'];
                if ($var['type'] == 'link') {
                    $entry['relationship'] = (isset($var['relationship']) ? $var['relationship'] : '');
                    $entry['module'] = (isset($var['module']) ? $var['module'] : '');
                    $entry['bean_name'] = (isset($var['bean_name']) ? $var['bean_name'] : '');
                    $link_fields[$var['name']] = $entry;
                } else {
                    if ($translate) {
                        $entry['label'] = isset($var['vname']) ? translate($var['vname'],
                            $value->module_dir) : $var['name'];
                    } else {
                        $entry['label'] = isset($var['vname']) ? $var['vname'] : $var['name'];
                    }
                    $entry['required'] = $required;
                    $entry['options'] = $options_ret;
                    if (isset($var['default'])) {
                        $entry['default_value'] = $var['default'];
                    }
                    $module_fields[$var['name']] = $entry;
                } // else
            } //foreach
        } //if

        if ($value->module_dir == 'Bugs') {
            require_once('modules/Releases/Release.php');
            $seedRelease = new Release();
            $options = $seedRelease->get_releases(true, "Active");
            $options_ret = array();
            foreach ($options as $name => $value) {
                $options_ret[] = array('name' => $name, 'value' => $value);
            }
            if (isset($module_fields['fixed_in_release'])) {
                $module_fields['fixed_in_release']['type'] = 'enum';
                $module_fields['fixed_in_release']['options'] = $options_ret;
            }
            if (isset($module_fields['release'])) {
                $module_fields['release']['type'] = 'enum';
                $module_fields['release']['options'] = $options_ret;
            }
            if (isset($module_fields['release_name'])) {
                $module_fields['release_name']['type'] = 'enum';
                $module_fields['release_name']['options'] = $options_ret;
            }
        }

        if (isset($value->assigned_user_name) && isset($module_fields['assigned_user_id'])) {
            $module_fields['assigned_user_name'] = $module_fields['assigned_user_id'];
            $module_fields['assigned_user_name']['name'] = 'assigned_user_name';
        }
        if (isset($module_fields['modified_user_id'])) {
            $module_fields['modified_by_name'] = $module_fields['modified_user_id'];
            $module_fields['modified_by_name']['name'] = 'modified_by_name';
        }
        if (isset($module_fields['created_by'])) {
            $module_fields['created_by_name'] = $module_fields['created_by'];
            $module_fields['created_by_name']['name'] = 'created_by_name';
        }

        $return = array('module_fields' => $module_fields, 'link_fields' => $link_fields);
        $GLOBALS['log']->info('End: SoapHelperWebServices->get_field_list ->> ' . print_r($return, true));

        return $return;
    } // fn

    function setFaultObject($errorObject)
    {
        if ($this->isLogLevelDebug()) {
            $GLOBALS['log']->debug('SoapHelperWebServices->setFaultObject - ' . var_export($errorObject, true));
        }
        global $service_object;
        $service_object->error($errorObject);
    } // fn

    /**
     * Validate the user session based on user name and password hash.
     *
     * @param string $user_name -- The user name to create a session for
     * @param string $password -- The MD5 sum of the user's password
     * @return true -- If the session is created
     * @return false -- If the session is not created
     */
    function validate_user($user_name, $password)
    {
        $GLOBALS['log']->info('Begin: SoapHelperWebServices->validate_user');
        global $server, $current_user, $sugar_config, $system_config;
        $user = new User();
        $user->user_name = $user_name;
        $system_config = new Administration();
        $system_config->retrieveSettings('system');
        $authController = new AuthenticationController();
        // Check to see if the user name and password are consistent.
        if ($user->authenticate_user($password)) {
            // we also need to set the current_user.
            $user->retrieve($user->id);
            $current_user = $user;

            $GLOBALS['log']->info('End: SoapHelperWebServices->validate_user - validation passed');

            return true;
        } elseif (function_exists('openssl_decrypt')) {
            $password = $this->decrypt_string($password);
            if ($authController->login($user_name, $password) && isset($_SESSION['authenticated_user_id'])) {
                $user->retrieve($_SESSION['authenticated_user_id']);
                $current_user = $user;
                $GLOBALS['log']->info('End: SoapHelperWebServices->validate_user - validation passed');

                return true;
            }
        } else {
            $GLOBALS['log']->fatal("SECURITY: failed attempted login for $user_name using SOAP api");
            $server->setError("Invalid username and/or password");

            return false;
        }

    }

    /**
     * Validate the provided session information is correct and current.  Load the session.
     *
     * @param String $session_id -- The session ID that was returned by a call to login.
     * @return true -- If the session is valid and loaded.
     * @return false -- if the session is not valid.
     */
    function validate_authenticated($session_id)
    {
        $GLOBALS['log']->info('Begin: SoapHelperWebServices->validate_authenticated');
        if (!empty($session_id)) {

            // only initialize session once in case this method is called multiple times
            if (!session_id()) {
                session_id($session_id);
                session_start();
            }

            if (!empty($_SESSION['is_valid_session']) && $this->is_valid_ip_address('ip_address') && $_SESSION['type'] == 'user') {

                global $current_user;
                require_once('modules/Users/User.php');
                $current_user = new User();
                $current_user->retrieve($_SESSION['user_id']);
                $this->login_success();
                $GLOBALS['log']->info('Begin: SoapHelperWebServices->validate_authenticated - passed');
                $GLOBALS['log']->info('End: SoapHelperWebServices->validate_authenticated');

                return true;
            }

            $GLOBALS['log']->debug("calling destroy");
            session_destroy();
        }
        LogicHook::initialize();
        $GLOBALS['logic_hook']->call_custom_logic('Users', 'login_failed');
        $GLOBALS['log']->info('End: SoapHelperWebServices->validate_authenticated - validation failed');

        return false;
    }

    /**
     * Use the same logic as in SugarAuthenticate to validate the ip address
     *
     * @param string $session_var
     * @return bool - true if the ip address is valid, false otherwise.
     */
    function is_valid_ip_address($session_var)
    {
        global $sugar_config;
        // grab client ip address
        $clientIP = query_client_ip();
        $classCheck = 0;
        // check to see if config entry is present, if not, verify client ip
        if (!isset ($sugar_config['verify_client_ip']) || $sugar_config['verify_client_ip'] == true) {
            // check to see if we've got a current ip address in $_SESSION
            // and check to see if the session has been hijacked by a foreign ip
            if (isset ($_SESSION[$session_var])) {
                $session_parts = explode(".", $_SESSION[$session_var]);
                $client_parts = explode(".", $clientIP);
                if (count($session_parts) < 4) {
                    $classCheck = 0;
                } else {
                    // match class C IP addresses
                    for ($i = 0; $i < 3; $i++) {
                        if ($session_parts[$i] == $client_parts[$i]) {
                            $classCheck = 1;
                            continue;
                        } else {
                            $classCheck = 0;
                            break;
                        }
                    }
                }
                // we have a different IP address
                if ($_SESSION[$session_var] != $clientIP && empty ($classCheck)) {
                    $GLOBALS['log']->fatal("IP Address mismatch: SESSION IP: {$_SESSION[$session_var]} CLIENT IP: {$clientIP}");

                    return false;
                }
            } else {
                return false;
            }
        }

        return true;
    }

    function checkSessionAndModuleAccess(
        $session,
        $login_error_key,
        $module_name,
        $access_level,
        $module_access_level_error_key,
        $errorObject
    ) {
        $GLOBALS['log']->info('Begin: SoapHelperWebServices->checkSessionAndModuleAccess - ' . $module_name);
        if (!$this->validate_authenticated($session)) {
            $GLOBALS['log']->error('SoapHelperWebServices->checkSessionAndModuleAccess - validate_authenticated failed - ' . $module_name);
            $errorObject->set_error('invalid_session');
            $this->setFaultObject($errorObject);
            $GLOBALS['log']->info('End: SoapHelperWebServices->checkSessionAndModuleAccess -' . $module_name);

            return false;
        } // if

        global $beanList, $beanFiles;
        if (!empty($module_name)) {
            if (empty($beanList[$module_name])) {
                $GLOBALS['log']->error('SoapHelperWebServices->checkSessionAndModuleAccess - module does not exists - ' . $module_name);
                $errorObject->set_error('no_module');
                $this->setFaultObject($errorObject);
                $GLOBALS['log']->info('End: SoapHelperWebServices->checkSessionAndModuleAccess -' . $module_name);

                return false;
            } // if
            global $current_user;
            if (!$this->check_modules_access($current_user, $module_name, $access_level)) {
                $GLOBALS['log']->error('SoapHelperWebServices->checkSessionAndModuleAccess - no module access - ' . $module_name);
                $errorObject->set_error('no_access');
                $this->setFaultObject($errorObject);
                $GLOBALS['log']->info('End: SoapHelperWebServices->checkSessionAndModuleAccess - ' . $module_name);

                return false;
            }
        } // if
        $GLOBALS['log']->info('End: SoapHelperWebServices->checkSessionAndModuleAccess - ' . $module_name);

        return true;
    } // fn

    function checkACLAccess($bean, $viewType, $errorObject, $error_key)
    {
        $GLOBALS['log']->info('Begin: SoapHelperWebServices->checkACLAccess');
        if (!$bean->ACLAccess($viewType)) {
            $GLOBALS['log']->error('SoapHelperWebServices->checkACLAccess - no ACLAccess');
            $errorObject->set_error($error_key);
            $this->setFaultObject($errorObject);
            $GLOBALS['log']->info('End: SoapHelperWebServices->checkACLAccess');

            return false;
        } // if
        $GLOBALS['log']->info('End: SoapHelperWebServices->checkACLAccess');

        return true;
    } // fn

    function checkQuery($errorObject, $query, $order_by = '')
    {
        require_once 'include/SugarSQLValidate.php';
        $valid = new SugarSQLValidate();
        if (!$valid->validateQueryClauses($query, $order_by)) {
            $GLOBALS['log']->error("SoapHelperWebServices->checkQuery - bad query: $query $order_by");
            $errorObject->set_error('no_access');
            $this->setFaultObject($errorObject);

            return false;
        }

        return true;
    }

    function get_name_value($field, $value)
    {
        return array('name' => $field, 'value' => $value);
    }

    function get_user_module_list($user)
    {
        $GLOBALS['log']->info('Begin: SoapHelperWebServices->get_user_module_list');
        global $app_list_strings, $current_language;
        $app_list_strings = return_app_list_strings_language($current_language);
        $modules = query_module_access_list($user);
        ACLController:: filterModuleList($modules, false);
        global $modInvisList;

        foreach ($modInvisList as $invis) {
            $modules[$invis] = 'read_only';
        }

        $actions = ACLAction::getUserActions($user->id, true);
        foreach ($actions as $key => $value) {
            if (isset($value['module']) && $value['module']['access']['aclaccess'] < ACL_ALLOW_ENABLED) {
                if (!is_admin($user) && $value['module']['access']['aclaccess'] == ACL_ALLOW_DISABLED) {
                    unset($modules[$key]);
                } else {
                    $modules[$key] = 'read_only';
                } // else
            } else {
                $modules[$key] = '';
            } // else
        } // foreach
        $GLOBALS['log']->info('End: SoapHelperWebServices->get_user_module_list');

        return $modules;

    }

    function check_modules_access($user, $module_name, $action = 'write')
    {
        $GLOBALS['log']->info('Begin: SoapHelperWebServices->check_modules_access');
        if (!isset($_SESSION['avail_modules'])) {
            $_SESSION['avail_modules'] = $this->get_user_module_list($user);
        }
        if (isset($_SESSION['avail_modules'][$module_name])) {
            if ($action == 'write' && $_SESSION['avail_modules'][$module_name] == 'read_only') {
                if (is_admin($user)) {
                    $GLOBALS['log']->info('End: SoapHelperWebServices->check_modules_access - SUCCESS: Admin can even write to read_only module');

                    return true;
                } // if
                $GLOBALS['log']->info('End: SoapHelperWebServices->check_modules_access - FAILED: write action on read_only module only available to admins');

                return false;
            } elseif ($action == 'write' && strcmp(strtolower($module_name),
                    'users') == 0 && !$user->isAdminForModule($module_name)
            ) {
                //rrs bug: 46000 - If the client is trying to write to the Users module and is not an admin then we need to stop them
                return false;
            }
            $GLOBALS['log']->info('End: SoapHelperWebServices->check_modules_access - SUCCESS');

            return true;
        }
        $GLOBALS['log']->info('End: SoapHelperWebServices->check_modules_access - FAILED: Module info not available in $_SESSION');

        return false;

    }


    function get_name_value_list($value)
    {
        $GLOBALS['log']->info('Begin: SoapHelperWebServices->get_name_value_list');
        global $app_list_strings;
        $list = array();
        if (!empty($value->field_defs)) {
            if (isset($value->assigned_user_name)) {
                $list['assigned_user_name'] = $this->get_name_value('assigned_user_name', $value->assigned_user_name);
            }
            if (isset($value->modified_by_name)) {
                $list['modified_by_name'] = $this->get_name_value('modified_by_name', $value->modified_by_name);
            }
            if (isset($value->created_by_name)) {
                $list['created_by_name'] = $this->get_name_value('created_by_name', $value->created_by_name);
            }
            foreach ($value->field_defs as $var) {
                if (isset($var['source']) && ($var['source'] != 'db' && $var['source'] != 'custom_fields') && $var['name'] != 'email1' && $var['name'] != 'email2' && (!isset($var['type']) || $var['type'] != 'relate')) {
                    continue;
                }

                if (isset($value->{$var['name']})) {
                    $val = $value->{$var['name']};
                    $type = $var['type'];

                    if (strcmp($type, 'date') == 0) {
                        $val = substr($val, 0, 10);
                    } elseif (strcmp($type, 'enum') == 0 && !empty($var['options'])) {
                        //$val = $app_list_strings[$var['options']][$val];
                    }

                    $list[$var['name']] = $this->get_name_value($var['name'], $val);
                }
            }
        }
        $GLOBALS['log']->info('End: SoapHelperWebServices->get_name_value_list');

        return $list;

    }

    function filter_fields($value, $fields)
    {
        $GLOBALS['log']->info('Begin: SoapHelperWebServices->filter_fields');
        global $invalid_contact_fields;
        $filterFields = array();
        foreach ($fields as $field) {
            if (is_array($invalid_contact_fields)) {
                if (in_array($field, $invalid_contact_fields)) {
                    continue;
                } // if
            } // if
            if (isset($value->field_defs[$field])) {
                $var = $value->field_defs[$field];
                if (isset($var['source']) && ($var['source'] != 'db' && $var['source'] != 'custom_fields') && $var['name'] != 'email1' && $var['name'] != 'email2' && (!isset($var['type']) || $var['type'] != 'relate')) {

                    if ($value->module_dir == 'Emails' && (($var['name'] == 'description') || ($var['name'] == 'description_html') || ($var['name'] == 'from_addr_name') || ($var['name'] == 'reply_to_addr') || ($var['name'] == 'to_addrs_names') || ($var['name'] == 'cc_addrs_names') || ($var['name'] == 'bcc_addrs_names') || ($var['name'] == 'raw_source'))) {

                    } else {
                        continue;
                    }
                }
            } // if
            $filterFields[] = $field;
        } // foreach
        $GLOBALS['log']->info('End: SoapHelperWebServices->filter_fields');

        return $filterFields;
    } // fn

    function get_name_value_list_for_fields($value, $fields)
    {
        $GLOBALS['log']->info('Begin: SoapHelperWebServices->get_name_value_list_for_fields');
        global $app_list_strings;
        global $invalid_contact_fields;

        $list = array();
        if (!empty($value->field_defs)) {
            if (empty($fields)) {
                $fields = array_keys($value->field_defs);
            }
            if (isset($value->assigned_user_name) && in_array('assigned_user_name', $fields)) {
                $list['assigned_user_name'] = $this->get_name_value('assigned_user_name', $value->assigned_user_name);
            }
            if (isset($value->modified_by_name) && in_array('modified_by_name', $fields)) {
                $list['modified_by_name'] = $this->get_name_value('modified_by_name', $value->modified_by_name);
            }
            if (isset($value->created_by_name) && in_array('created_by_name', $fields)) {
                $list['created_by_name'] = $this->get_name_value('created_by_name', $value->created_by_name);
            }

            $filterFields = $this->filter_fields($value, $fields);


            foreach ($filterFields as $field) {
                $var = $value->field_defs[$field];
                if (isset($value->{$var['name']})) {
                    $val = $value->{$var['name']};
                    $type = $var['type'];

                    if (strcmp($type, 'date') == 0) {
                        $val = substr($val, 0, 10);
                    } elseif (strcmp($type, 'enum') == 0 && !empty($var['options'])) {
                        //$val = $app_list_strings[$var['options']][$val];
                    }

                    $list[$var['name']] = $this->get_name_value($var['name'], $val);
                } // if
            } // foreach
        } // if
        $GLOBALS['log']->info('End: SoapHelperWebServices->get_name_value_list_for_fields');
        if ($this->isLogLevelDebug()) {
            $GLOBALS['log']->debug('SoapHelperWebServices->get_name_value_list_for_fields - return data = ' . var_export($list,
                    true));
        } // if

        return $list;

    } // fn

    function array_get_name_value_list($array)
    {
        $GLOBALS['log']->info('Begin: SoapHelperWebServices->array_get_name_value_list');
        $list = array();
        foreach ($array as $name => $value) {
            $list[$name] = $this->get_name_value($name, $value);
        }
        $GLOBALS['log']->info('End: SoapHelperWebServices->array_get_name_value_list');

        return $list;

    }

    function array_get_name_value_lists($array)
    {
        $GLOBALS['log']->info('Begin: SoapHelperWebServices->array_get_name_value_lists');
        $list = array();
        foreach ($array as $name => $value) {
            $tmp_value = $value;
            if (is_array($value)) {
                $tmp_value = array();
                foreach ($value as $k => $v) {
                    $tmp_value[$k] = $this->get_name_value($k, $v);
                }
            }
            $list[$name] = $this->get_name_value($name, $tmp_value);
        }
        $GLOBALS['log']->info('End: SoapHelperWebServices->array_get_name_value_lists');

        return $list;
    }

    function name_value_lists_get_array($list)
    {
        $GLOBALS['log']->info('Begin: SoapHelperWebServices->name_value_lists_get_array');
        $array = array();
        foreach ($list as $key => $value) {
            if (isset($value['value']) && isset($value['name'])) {
                if (is_array($value['value'])) {
                    $array[$value['name']] = array();
                    foreach ($value['value'] as $v) {
                        $array[$value['name']][$v['name']] = $v['value'];
                    }
                } else {
                    $array[$value['name']] = $value['value'];
                }
            }
        }
        $GLOBALS['log']->info('End: SoapHelperWebServices->name_value_lists_get_array');

        return $array;
    }

    function array_get_return_value($array, $module)
    {

        $GLOBALS['log']->info('Begin/End: SoapHelperWebServices->array_get_return_value');

        return Array(
            'id' => $array['id'],
            'module_name' => $module,
            'name_value_list' => $this->array_get_name_value_list($array)
        );
    }

    function get_return_value_for_fields($value, $module, $fields)
    {
        $GLOBALS['log']->info('Begin: SoapHelperWebServices->get_return_value_for_fields');
        global $module_name, $current_user;
        $module_name = $module;
        if ($module == 'Users' && $value->id != $current_user->id) {
            $value->user_hash = '';
        }
        $value = clean_sensitive_data($value->field_defs, $value);
        $GLOBALS['log']->info('End: SoapHelperWebServices->get_return_value_for_fields');

        return Array(
            'id' => $value->id,
            'module_name' => $module,
            'name_value_list' => $this->get_name_value_list_for_fields($value, $fields)
        );
    }

    /**
     * Fetch and array of related records
     *
     * @param String $bean -- Primary record
     * @param String $link_field_name -- The name of the relationship
     * @param Array $link_module_fields -- The keys of the array are the SugarBean attributes, the values of the array are the values the attributes should have.
     * @param String $optional_where -- IGNORED
     * @return Array 'rows/fields_set_on_rows' -- The list of records and what fields were actually set for thos erecords
     */

    function getRelationshipResults($bean, $link_field_name, $link_module_fields, $optional_where = '')
    {
        $GLOBALS['log']->info('Begin: SoapHelperWebServices->getRelationshipResults');
        global $current_user, $disable_date_format, $timedate;

        $bean->load_relationship($link_field_name);
        if (isset($bean->$link_field_name)) {
            $params = array();
            if (!empty($optional_where)) {
                $params['where'] = $optional_where;
            }
            //First get all the related beans
            $related_beans = $bean->$link_field_name->getBeans($params);
            if (isset($related_beans[0])) {
                // use first bean to filter fields since all records have same module
                // and  $this->filter_fields doesn't use ACLs
                $filterFields = $this->filter_fields($related_beans[0], $link_module_fields);
            } else {
                $filterFields = $this->filter_fields(null, $link_module_fields);
            }
            $list = array();
            foreach ($related_beans as $id => $bean) {
                $row = array();
                //Create a list of field/value rows based on $link_module_fields

                foreach ($filterFields as $field) {
                    if (isset($bean->$field)) {
                        if (isset($bean->field_defs[$field]['type']) && $bean->field_defs[$field]['type'] == 'date') {
                            $row[$field] = $timedate->to_display_date_time($bean->$field);
                        }
                        $row[$field] = $bean->$field;
                    } else {
                        $row[$field] = "";
                    }
                }
                //Users can't see other user's hashes
                if (is_a($bean, 'User') && $current_user->id != $bean->id && isset($row['user_hash'])) {
                    $row['user_hash'] = "";
                }
                $row = clean_sensitive_data($bean->field_defs, $row);
                $list[] = $row;
            }
            $GLOBALS['log']->info('End: SoapHelperWebServices->getRelationshipResults');

            return array('rows' => $list, 'fields_set_on_rows' => $filterFields);
        } else {
            $GLOBALS['log']->info('End: SoapHelperWebServices->getRelationshipResults - ' . $link_field_name . ' relationship does not exists');

            return false;
        } // else

    } // fn

    function get_return_value_for_link_fields($bean, $module, $link_name_to_value_fields_array)
    {
        $GLOBALS['log']->info('Begin: SoapHelperWebServices->get_return_value_for_link_fields');
        global $module_name, $current_user;
        $module_name = $module;
        if ($module == 'Users' && $bean->id != $current_user->id) {
            $bean->user_hash = '';
        }
        $bean = clean_sensitive_data($bean->field_defs, $bean);

        if (empty($link_name_to_value_fields_array) || !is_array($link_name_to_value_fields_array)) {
            $GLOBALS['log']->debug('End: SoapHelperWebServices->get_return_value_for_link_fields - Invalid link information passed ');

            return array();
        }

        if ($this->isLogLevelDebug()) {
            $GLOBALS['log']->debug('SoapHelperWebServices->get_return_value_for_link_fields - link info = ' . var_export($link_name_to_value_fields_array,
                    true));
        } // if
        $link_output = array();
        foreach ($link_name_to_value_fields_array as $link_name_value_fields) {
            if (!is_array($link_name_value_fields) || !isset($link_name_value_fields['name']) || !isset($link_name_value_fields['value'])) {
                continue;
            }
            $link_field_name = $link_name_value_fields['name'];
            $link_module_fields = $link_name_value_fields['value'];
            if (is_array($link_module_fields) && !empty($link_module_fields)) {
                $result = $this->getRelationshipResults($bean, $link_field_name, $link_module_fields);
                if (!$result) {
                    $link_output[] = array('name' => $link_field_name, 'records' => array());
                    continue;
                }
                $list = $result['rows'];
                $filterFields = $result['fields_set_on_rows'];
                if ($list) {
                    $rowArray = array();
                    foreach ($list as $row) {
                        $nameValueArray = array();
                        foreach ($filterFields as $field) {
                            $nameValue = array();
                            if (isset($row[$field])) {
                                $nameValueArray[$field] = $this->get_name_value($field, $row[$field]);
                            } // if
                        } // foreach
                        $rowArray[] = $nameValueArray;
                    } // foreach
                    $link_output[] = array('name' => $link_field_name, 'records' => $rowArray);
                } // if
            } // if
        } // foreach
        $GLOBALS['log']->debug('End: SoapHelperWebServices->get_return_value_for_link_fields');
        if ($this->isLogLevelDebug()) {
            $GLOBALS['log']->debug('SoapHelperWebServices->get_return_value_for_link_fields - output = ' . var_export($link_output,
                    true));
        } // if

        return $link_output;
    } // fn

    /**
     *
     * @param String $module_name -- The name of the module that the primary record is from.  This name should be the name the module was developed under (changing a tab name is studio does not affect the name that should be passed into this method).
     * @param String $module_id -- The ID of the bean in the specified module
     * @param String $link_field_name - The relationship name for which to create realtionships.
     * @param Array $related_ids -- The array of ids for which we want to create relationships
     * @param Array $name_value_list -- The array of name value pair of additional attributes to be set when adding this relationship
     * @param int delete -- If 0 then add relationship else delete this relationship data
     * @return true on success, false on failure
     */
    function new_handle_set_relationship(
        $module_name,
        $module_id,
        $link_field_name,
        $related_ids,
        $name_value_list,
        $delete
    ) {
        $GLOBALS['log']->info('Begin: SoapHelperWebServices->new_handle_set_relationship');
        global $beanList, $beanFiles;

        if (empty($beanList[$module_name])) {
            $GLOBALS['log']->debug('SoapHelperWebServices->new_handle_set_relationship - module ' . $module_name . ' does not exists');
            $GLOBALS['log']->info('End: SoapHelperWebServices->new_handle_set_relationship');

            return false;
        } // if
        $class_name = $beanList[$module_name];
        require_once($beanFiles[$class_name]);
        $mod = new $class_name();
        $mod->retrieve($module_id);
        if (!$mod->ACLAccess('DetailView')) {
            $GLOBALS['log']->info('End: SoapHelperWebServices->new_handle_set_relationship');

            return false;
        }

        if ($mod->load_relationship($link_field_name)) {
            if (!$delete) {
                $name_value_pair = array();
                if (!empty($name_value_list)) {
                    $relFields = $mod->$link_field_name->getRelatedFields();
                    if (!empty($relFields)) {
                        $relFieldsKeys = array_keys($relFields);
                        foreach ($name_value_list as $key => $value) {
                            if (in_array($value['name'], $relFieldsKeys)) {
                                $name_value_pair[$value['name']] = $value['value'];
                            } // if
                        } // foreach
                    } // if
                }
                $mod->$link_field_name->add($related_ids, $name_value_pair);
            } else {
                foreach ($related_ids as $id) {
                    $mod->$link_field_name->delete($module_id, $id);
                } // foreach
            } // else
            $GLOBALS['log']->info('End: SoapHelperWebServices->new_handle_set_relationship');

            return true;
        } else {
            $GLOBALS['log']->info('End: SoapHelperWebServices->new_handle_set_relationship');

            return false;
        }
    }

    function new_handle_set_entries($module_name, $name_value_lists, $select_fields = false)
    {
        $GLOBALS['log']->info('Begin: SoapHelperWebServices->new_handle_set_entries');
        global $beanList, $beanFiles, $current_user, $app_list_strings;

        $ret_values = array();

        $class_name = $beanList[$module_name];
        require_once($beanFiles[$class_name]);
        $ids = array();
        $count = 1;
        $total = sizeof($name_value_lists);
        foreach ($name_value_lists as $name_value_list) {
            $seed = new $class_name();

            $seed->update_vcal = false;
            foreach ($name_value_list as $value) {
                if ($value['name'] == 'id') {
                    $seed->retrieve($value['value']);
                    break;
                }
            }

            foreach ($name_value_list as $value) {
                $val = $value['value'];
                if ($seed->field_name_map[$value['name']]['type'] == 'enum') {
                    $vardef = $seed->field_name_map[$value['name']];
                    if (isset($app_list_strings[$vardef['options']]) && !isset($app_list_strings[$vardef['options']][$value])) {
                        if (in_array($val, $app_list_strings[$vardef['options']])) {
                            $val = array_search($val, $app_list_strings[$vardef['options']]);
                        }
                    }
                }
                if ($module_name == 'Users' && !empty($seed->id) && ($seed->id != $current_user->id) && $value['name'] == 'user_hash') {
                    continue;
                }
                if (!empty($seed->field_name_map[$value['name']]['sensitive'])) {
                    continue;
                }
                $seed->{$value['name']} = $val;
            }

            if ($count == $total) {
                $seed->update_vcal = false;
            }
            $count++;

            //Add the account to a contact
            if ($module_name == 'Contacts') {
                $GLOBALS['log']->debug('Creating Contact Account');
                $this->add_create_account($seed);
                $duplicate_id = $this->check_for_duplicate_contacts($seed);
                if ($duplicate_id == null) {
                    if ($seed->ACLAccess('Save') && ($seed->deleted != 1 || $seed->ACLAccess('Delete'))) {
                        $seed->save();
                        if ($seed->deleted == 1) {
                            $seed->mark_deleted($seed->id);
                        }
                        $ids[] = $seed->id;
                    }
                } else {
                    //since we found a duplicate we should set the sync flag
                    if ($seed->ACLAccess('Save')) {
                        $seed = new $class_name();
                        $seed->id = $duplicate_id;
                        $seed->contacts_users_id = $current_user->id;
                        $seed->save();
                        $ids[] = $duplicate_id;//we have a conflict
                    }
                }
            } elseif ($module_name == 'Meetings' || $module_name == 'Calls') {
                //we are going to check if we have a meeting in the system
                //with the same outlook_id. If we do find one then we will grab that
                //id and save it
                if ($seed->ACLAccess('Save') && ($seed->deleted != 1 || $seed->ACLAccess('Delete'))) {
                    if (empty($seed->id) && !isset($seed->id)) {
                        if (!empty($seed->outlook_id) && isset($seed->outlook_id)) {
                            //at this point we have an object that does not have
                            //the id set, but does have the outlook_id set
                            //so we need to query the db to find if we already
                            //have an object with this outlook_id, if we do
                            //then we can set the id, otherwise this is a new object
                            $order_by = "";
                            $query = $seed->table_name . ".outlook_id = '" . DBManagerFactory::getInstance()->quote($seed->outlook_id) . "'";
                            $response = $seed->get_list($order_by, $query, 0, -1, -1, 0);
                            $list = $response['list'];
                            if (count($list) > 0) {
                                foreach ($list as $value) {
                                    $seed->id = $value->id;
                                    break;
                                }
                            }//fi
                        }//fi
                    }//fi
                    if (empty($seed->reminder_time)) {
                        $seed->reminder_time = -1;
                    }
                    if ($seed->reminder_time == -1) {
                        $defaultRemindrTime = $current_user->getPreference('reminder_time');
                        if ($defaultRemindrTime != -1) {
                            $seed->reminder_checked = '1';
                            $seed->reminder_time = $defaultRemindrTime;
                        }
                    }
                    $seed->save();
                    if ($seed->deleted == 1) {
                        $seed->mark_deleted($seed->id);
                    }
                    $ids[] = $seed->id;
                }//fi
            } else {
                if ($seed->ACLAccess('Save') && ($seed->deleted != 1 || $seed->ACLAccess('Delete'))) {
                    $seed->save();
                    $ids[] = $seed->id;
                }
            }

            // if somebody is calling set_entries_detail() and wants fields returned...
            if ($select_fields !== false) {
                $ret_values[$count] = array();

                foreach ($select_fields as $select_field) {
                    if (isset($seed->$select_field)) {
                        $ret_values[$count][$select_field] = $this->get_name_value($select_field, $seed->$select_field);
                    }
                }
            }
        }

        // handle returns for set_entries_detail() and set_entries()
        if ($select_fields !== false) {
            $GLOBALS['log']->info('End: SoapHelperWebServices->new_handle_set_entries');

            return array(
                'name_value_lists' => $ret_values,
            );
        } else {
            $GLOBALS['log']->info('End: SoapHelperWebServices->new_handle_set_entries');

            return array(
                'ids' => $ids,
            );
        }
    }

    function get_return_value($value, $module)
    {
        $GLOBALS['log']->info('Begin: SoapHelperWebServices->get_return_value');
        global $module_name, $current_user;
        $module_name = $module;
        if ($module == 'Users' && $value->id != $current_user->id) {
            $value->user_hash = '';
        }
        $value = clean_sensitive_data($value->field_defs, $value);
        $GLOBALS['log']->info('End: SoapHelperWebServices->new_handle_set_entries');

        return Array(
            'id' => $value->id,
            'module_name' => $module,
            'name_value_list' => $this->get_name_value_list($value)
        );
    }


    function get_return_module_fields($value, $module, $fields, $translate = true)
    {
        $GLOBALS['log']->info('Begin: SoapHelperWebServices->get_return_module_fields');
        global $module_name;
        $module_name = $module;
        $result = $this->get_field_list($value, $fields, $translate);
        $GLOBALS['log']->info('End: SoapHelperWebServices->get_return_module_fields');

        return Array(
            'module_name' => $module,
            'module_fields' => $result['module_fields'],
            'link_fields' => $result['link_fields'],
        );
    } // fn

    function login_success($name_value_list = array())
    {
        $GLOBALS['log']->info('Begin: SoapHelperWebServices->login_success');
        global $current_language, $sugar_config, $app_strings, $app_list_strings;
        $current_language = $sugar_config['default_language'];
        if (is_array($name_value_list) && !empty($name_value_list)) {
            foreach ($name_value_list as $key => $value) {
                if (isset($value['name']) && ($value['name'] == 'language')) {
                    $language = $value['value'];
                    $supportedLanguages = $sugar_config['languages'];
                    if (array_key_exists($language, $supportedLanguages)) {
                        $current_language = $language;
                    } // if
                } // if
                if (isset($value['name']) && ($value['name'] == 'notifyonsave')) {
                    if ($value['value']) {
                        $_SESSION['notifyonsave'] = true;
                    }
                } // if
            } // foreach
        } else {
            if (isset($_SESSION['user_language'])) {
                $current_language = $_SESSION['user_language'];
            } // if
        }
        $GLOBALS['log']->info("Users language is = " . $current_language);
        $app_strings = return_application_language($current_language);
        $app_list_strings = return_app_list_strings_language($current_language);
        $GLOBALS['log']->info('End: SoapHelperWebServices->login_success');
    } // fn


    function checkSaveOnNotify()
    {
        $notifyonsave = false;
        if (isset($_SESSION['notifyonsave']) && $_SESSION['notifyonsave'] == true) {
            $notifyonsave = true;
        } // if

        return $notifyonsave;
    }

    /*
     *	Given an account_name, either create the account or assign to a contact.
     */
    function add_create_account($seed)
    {
        $GLOBALS['log']->info('Begin: SoapHelperWebServices->add_create_account');
        global $current_user;
        $account_name = $seed->account_name;
        $account_id = $seed->account_id;
        $assigned_user_id = $current_user->id;

        // check if it already exists
        $focus = new Account();
        if ($focus->ACLAccess('Save')) {
            $class = get_class($seed);
            $temp = new $class();
            $temp->retrieve($seed->id);
            if (empty($account_name) && empty($account_id)) {
                return;
            } // if
            if (!isset($seed->accounts)) {
                $seed->load_relationship('accounts');
            } // if

            if ($seed->account_name == '' && isset($temp->account_id)) {
                $seed->accounts->delete($seed->id, $temp->account_id);
                $GLOBALS['log']->info('End: SoapHelperWebServices->add_create_account');

                return;
            }
            $arr = array();

            if (!empty($account_id))  // bug # 44280
            {
                $query = "select id, deleted from {$focus->table_name} WHERE id='" . $seed->db->quote($account_id) . "'";
            } else {
                $query = "select id, deleted from {$focus->table_name} WHERE name='" . $seed->db->quote($account_name) . "'";
            }
            $result = $seed->db->query($query, true);

            $row = $seed->db->fetchByAssoc($result, false);

            // we found a row with that id
            if (isset($row['id']) && $row['id'] != -1) {
                // if it exists but was deleted, just remove it entirely
                if (isset($row['deleted']) && $row['deleted'] == 1) {
                    $query2 = "delete from {$focus->table_name} WHERE id='" . $seed->db->quote($row['id']) . "'";
                    $result2 = $seed->db->query($query2, true);
                } // else just use this id to link the contact to the account
                else {
                    $focus->id = $row['id'];
                }
            }

            // if we didnt find the account, so create it
            if (!isset($focus->id) || $focus->id == '') {
                $focus->name = $account_name;

                if (isset($assigned_user_id)) {
                    $focus->assigned_user_id = $assigned_user_id;
                    $focus->modified_user_id = $assigned_user_id;
                }
                $focus->save();
            }

            if ($seed->accounts != null && $temp->account_id != null && $temp->account_id != $focus->id) {
                $seed->accounts->delete($seed->id, $temp->account_id);
            }

            if (isset($focus->id) && $focus->id != '') {
                $seed->account_id = $focus->id;
            } // if
            $GLOBALS['log']->info('End: SoapHelperWebServices->add_create_account');

        } else {
            $GLOBALS['log']->info('End: SoapHelperWebServices->add_create_account - Insufficient ACLAccess');
        } // else
    } // fn

    function check_for_duplicate_contacts($seed)
    {
        $GLOBALS['log']->info('Begin: SoapHelperWebServices->check_for_duplicate_contacts');
        require_once('modules/Contacts/Contact.php');

        if (isset($seed->id)) {
            $GLOBALS['log']->info('End: SoapHelperWebServices->check_for_duplicate_contacts - no duplicte found');

            return null;
        }

        $query = '';

        $trimmed_email = trim($seed->email1);
        $trimmed_email2 = trim($seed->email2);
        $trimmed_last = trim($seed->last_name);
        $trimmed_first = trim($seed->first_name);
        if (!empty($trimmed_email) || !empty($trimmed_email2)) {

            //obtain a list of contacts which contain the same email address
            $contacts = $seed->emailAddress->getBeansByEmailAddress($trimmed_email);
            $contacts2 = $seed->emailAddress->getBeansByEmailAddress($trimmed_email2);
            $contacts = array_merge($contacts, $contacts2);
            if (count($contacts) == 0) {
                $GLOBALS['log']->info('End: SoapHelperWebServices->check_for_duplicate_contacts - no duplicte found');

                return null;
            } else {
                foreach ($contacts as $contact) {
                    if (!empty($trimmed_last) && strcmp($trimmed_last, $contact->last_name) == 0) {
                        if ((!empty($trimmed_email) || !empty($trimmed_email2)) && (strcmp($trimmed_email,
                                    $contact->email1) == 0 || strcmp($trimmed_email,
                                    $contact->email2) == 0 || strcmp($trimmed_email2,
                                    $contact->email) == 0 || strcmp($trimmed_email2, $contact->email2) == 0)
                        ) {
                            $contact->load_relationship('accounts');
                            if (empty($seed->account_name) || strcmp($seed->account_name,
                                    $contact->account_name) == 0
                            ) {
                                $GLOBALS['log']->info('End: SoapHelperWebServices->check_for_duplicate_contacts - duplicte found ' . $contact->id);

                                return $contact->id;
                            }
                        }
                    }
                }
                $GLOBALS['log']->info('End: SoapHelperWebServices->check_for_duplicate_contacts - no duplicte found');

                return null;
            }
        } else {
            $GLOBALS['log']->info('End: SoapHelperWebServices->check_for_duplicate_contacts - no duplicte found');
        }
<<<<<<< HEAD
=======
        $GLOBALS['log']->info('End: SoapHelperWebServices->check_for_duplicate_contacts - no duplicte found');

>>>>>>> b29c16a8

        return null;
    }


    /**
     * decrypt a string use the TripleDES algorithm. This meant to be
     * modified if the end user chooses a different algorithm
     *
     * @param $string - the string to decrypt
     *
     * @return a decrypted string if we can decrypt, the original string otherwise
     */
    function decrypt_string($string)
    {
        $GLOBALS['log']->info('Begin: SoapHelperWebServices->decrypt_string');
        if (function_exists('openssl_decrypt')) {
            require_once('modules/Administration/Administration.php');
            $focus = new Administration();
            $focus->retrieveSettings();
            $key = '';
            if (!empty($focus->settings['ldap_enc_key'])) {
                $key = $focus->settings['ldap_enc_key'];
            }
            if (empty($key)) {
                $GLOBALS['log']->info('End: SoapHelperWebServices->decrypt_string - empty key');

                return $string;
            } // if
            $buffer = $string;
            $key = substr(md5($key), 0, 24);
            $iv = "password";
            $GLOBALS['log']->info('End: SoapHelperWebServices->decrypt_string');

            return openssl_decrypt($buffer, OPENSSL_CIPHER_3DES, $key, OPENSSL_ZERO_PADDING, $iv);
        } else {
            $GLOBALS['log']->info('End: SoapHelperWebServices->decrypt_string');

            return $string;
        }
    } // fn

    function isLogLevelDebug()
    {
        if (isset($GLOBALS['sugar_config']['logger'])) {
            if (isset($GLOBALS['sugar_config']['logger']['level'])) {
                return ($GLOBALS['sugar_config']['logger']['level'] == 'debug');
            } // if
        }

        return false;
    } // fn


} // clazz<|MERGE_RESOLUTION|>--- conflicted
+++ resolved
@@ -1185,11 +1185,8 @@
         } else {
             $GLOBALS['log']->info('End: SoapHelperWebServices->check_for_duplicate_contacts - no duplicte found');
         }
-<<<<<<< HEAD
-=======
         $GLOBALS['log']->info('End: SoapHelperWebServices->check_for_duplicate_contacts - no duplicte found');
 
->>>>>>> b29c16a8
 
         return null;
     }
