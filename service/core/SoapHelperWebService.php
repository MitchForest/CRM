--- conflicted
+++ resolved
@@ -48,22 +48,15 @@
 
 class SoapHelperWebServices
 {
-
-    function get_field_list($value, $fields, $translate = true)
-    {
-<<<<<<< HEAD
-        $GLOBALS['log']->info('Begin: SoapHelperWebServices->get_field_list(' . print_r($value,
-                true) . ', ' . print_r($fields, true) . ", $translate");
-=======
+    public function get_field_list($value, $fields, $translate = true)
+    {
         $GLOBALS['log']->info('Begin: SoapHelperWebServices->get_field_list(' . print_r(
             $value,
             true
         ) . ', ' . print_r($fields, true) . ", $translate");
->>>>>>> 19ad0466
         $module_fields = array();
         $link_fields = array();
         if (!empty($value->field_defs)) {
-
             foreach ($value->field_defs as $var) {
                 if (!empty($fields) && !in_array($var['name'], $fields)) {
                     continue;
@@ -107,8 +100,10 @@
                     $link_fields[$var['name']] = $entry;
                 } else {
                     if ($translate) {
-                        $entry['label'] = isset($var['vname']) ? translate($var['vname'],
-                            $value->module_dir) : $var['name'];
+                        $entry['label'] = isset($var['vname']) ? translate(
+                            $var['vname'],
+                            $value->module_dir
+                        ) : $var['name'];
                     } else {
                         $entry['label'] = isset($var['vname']) ? $var['vname'] : $var['name'];
                     }
@@ -163,7 +158,7 @@
         return $return;
     } // fn
 
-    function setFaultObject($errorObject)
+    public function setFaultObject($errorObject)
     {
         if ($this->isLogLevelDebug()) {
             $GLOBALS['log']->debug('SoapHelperWebServices->setFaultObject - ' . var_export($errorObject, true));
@@ -180,7 +175,7 @@
      * @return true -- If the session is created
      * @return false -- If the session is not created
      */
-    function validate_user($user_name, $password)
+    public function validate_user($user_name, $password)
     {
         $GLOBALS['log']->info('Begin: SoapHelperWebServices->validate_user');
         global $server, $current_user, $sugar_config, $system_config;
@@ -213,7 +208,6 @@
 
             return false;
         }
-
     }
 
     /**
@@ -223,7 +217,7 @@
      * @return true -- If the session is valid and loaded.
      * @return false -- if the session is not valid.
      */
-    function validate_authenticated($session_id)
+    public function validate_authenticated($session_id)
     {
         $GLOBALS['log']->info('Begin: SoapHelperWebServices->validate_authenticated');
         if (!empty($session_id)) {
@@ -235,7 +229,6 @@
             }
 
             if (!empty($_SESSION['is_valid_session']) && $this->is_valid_ip_address('ip_address') && $_SESSION['type'] == 'user') {
-
                 global $current_user;
                 require_once('modules/Users/User.php');
                 $current_user = new User();
@@ -263,17 +256,17 @@
      * @param string $session_var
      * @return bool - true if the ip address is valid, false otherwise.
      */
-    function is_valid_ip_address($session_var)
+    public function is_valid_ip_address($session_var)
     {
         global $sugar_config;
         // grab client ip address
         $clientIP = query_client_ip();
         $classCheck = 0;
         // check to see if config entry is present, if not, verify client ip
-        if (!isset ($sugar_config['verify_client_ip']) || $sugar_config['verify_client_ip'] == true) {
+        if (!isset($sugar_config['verify_client_ip']) || $sugar_config['verify_client_ip'] == true) {
             // check to see if we've got a current ip address in $_SESSION
             // and check to see if the session has been hijacked by a foreign ip
-            if (isset ($_SESSION[$session_var])) {
+            if (isset($_SESSION[$session_var])) {
                 $session_parts = explode(".", $_SESSION[$session_var]);
                 $client_parts = explode(".", $clientIP);
                 if (count($session_parts) < 4) {
@@ -284,14 +277,13 @@
                         if ($session_parts[$i] == $client_parts[$i]) {
                             $classCheck = 1;
                             continue;
-                        } else {
-                            $classCheck = 0;
-                            break;
                         }
+                        $classCheck = 0;
+                        break;
                     }
                 }
                 // we have a different IP address
-                if ($_SESSION[$session_var] != $clientIP && empty ($classCheck)) {
+                if ($_SESSION[$session_var] != $clientIP && empty($classCheck)) {
                     $GLOBALS['log']->fatal("IP Address mismatch: SESSION IP: {$_SESSION[$session_var]} CLIENT IP: {$clientIP}");
 
                     return false;
@@ -304,7 +296,7 @@
         return true;
     }
 
-    function checkSessionAndModuleAccess(
+    public function checkSessionAndModuleAccess(
         $session,
         $login_error_key,
         $module_name,
@@ -347,7 +339,7 @@
         return true;
     } // fn
 
-    function checkACLAccess($bean, $viewType, $errorObject, $error_key)
+    public function checkACLAccess($bean, $viewType, $errorObject, $error_key)
     {
         $GLOBALS['log']->info('Begin: SoapHelperWebServices->checkACLAccess');
         if (!$bean->ACLAccess($viewType)) {
@@ -363,7 +355,7 @@
         return true;
     } // fn
 
-    function checkQuery($errorObject, $query, $order_by = '')
+    public function checkQuery($errorObject, $query, $order_by = '')
     {
         require_once 'include/SugarSQLValidate.php';
         $valid = new SugarSQLValidate();
@@ -378,12 +370,12 @@
         return true;
     }
 
-    function get_name_value($field, $value)
+    public function get_name_value($field, $value)
     {
         return array('name' => $field, 'value' => $value);
     }
 
-    function get_user_module_list($user)
+    public function get_user_module_list($user)
     {
         $GLOBALS['log']->info('Begin: SoapHelperWebServices->get_user_module_list');
         global $app_list_strings, $current_language;
@@ -411,10 +403,9 @@
         $GLOBALS['log']->info('End: SoapHelperWebServices->get_user_module_list');
 
         return $modules;
-
-    }
-
-    function check_modules_access($user, $module_name, $action = 'write')
+    }
+
+    public function check_modules_access($user, $module_name, $action = 'write')
     {
         $GLOBALS['log']->info('Begin: SoapHelperWebServices->check_modules_access');
         if (!isset($_SESSION['avail_modules'])) {
@@ -430,15 +421,10 @@
                 $GLOBALS['log']->info('End: SoapHelperWebServices->check_modules_access - FAILED: write action on read_only module only available to admins');
 
                 return false;
-<<<<<<< HEAD
-            } elseif ($action == 'write' && strcmp(strtolower($module_name),
-                    'users') == 0 && !$user->isAdminForModule($module_name)
-=======
             } elseif ($action == 'write' && strcmp(
                 strtolower($module_name),
                 'users'
             ) == 0 && !$user->isAdminForModule($module_name)
->>>>>>> 19ad0466
             ) {
                 //rrs bug: 46000 - If the client is trying to write to the Users module and is not an admin then we need to stop them
                 return false;
@@ -450,11 +436,10 @@
         $GLOBALS['log']->info('End: SoapHelperWebServices->check_modules_access - FAILED: Module info not available in $_SESSION');
 
         return false;
-
-    }
-
-
-    function get_name_value_list($value)
+    }
+
+
+    public function get_name_value_list($value)
     {
         $GLOBALS['log']->info('Begin: SoapHelperWebServices->get_name_value_list');
         global $app_list_strings;
@@ -491,10 +476,9 @@
         $GLOBALS['log']->info('End: SoapHelperWebServices->get_name_value_list');
 
         return $list;
-
-    }
-
-    function filter_fields($value, $fields)
+    }
+
+    public function filter_fields($value, $fields)
     {
         $GLOBALS['log']->info('Begin: SoapHelperWebServices->filter_fields');
         global $invalid_contact_fields;
@@ -508,9 +492,7 @@
             if (isset($value->field_defs[$field])) {
                 $var = $value->field_defs[$field];
                 if (isset($var['source']) && ($var['source'] != 'db' && $var['source'] != 'custom_fields') && $var['name'] != 'email1' && $var['name'] != 'email2' && (!isset($var['type']) || $var['type'] != 'relate')) {
-
                     if ($value->module_dir == 'Emails' && (($var['name'] == 'description') || ($var['name'] == 'description_html') || ($var['name'] == 'from_addr_name') || ($var['name'] == 'reply_to_addr') || ($var['name'] == 'to_addrs_names') || ($var['name'] == 'cc_addrs_names') || ($var['name'] == 'bcc_addrs_names') || ($var['name'] == 'raw_source'))) {
-
                     } else {
                         continue;
                     }
@@ -523,7 +505,7 @@
         return $filterFields;
     } // fn
 
-    function get_name_value_list_for_fields($value, $fields)
+    public function get_name_value_list_for_fields($value, $fields)
     {
         $GLOBALS['log']->info('Begin: SoapHelperWebServices->get_name_value_list_for_fields');
         global $app_list_strings;
@@ -565,22 +547,16 @@
         } // if
         $GLOBALS['log']->info('End: SoapHelperWebServices->get_name_value_list_for_fields');
         if ($this->isLogLevelDebug()) {
-<<<<<<< HEAD
-            $GLOBALS['log']->debug('SoapHelperWebServices->get_name_value_list_for_fields - return data = ' . var_export($list,
-                    true));
-=======
             $GLOBALS['log']->debug('SoapHelperWebServices->get_name_value_list_for_fields - return data = ' . var_export(
                 $list,
                 true
             ));
->>>>>>> 19ad0466
         } // if
 
         return $list;
-
     } // fn
 
-    function array_get_name_value_list($array)
+    public function array_get_name_value_list($array)
     {
         $GLOBALS['log']->info('Begin: SoapHelperWebServices->array_get_name_value_list');
         $list = array();
@@ -590,10 +566,9 @@
         $GLOBALS['log']->info('End: SoapHelperWebServices->array_get_name_value_list');
 
         return $list;
-
-    }
-
-    function array_get_name_value_lists($array)
+    }
+
+    public function array_get_name_value_lists($array)
     {
         $GLOBALS['log']->info('Begin: SoapHelperWebServices->array_get_name_value_lists');
         $list = array();
@@ -612,7 +587,7 @@
         return $list;
     }
 
-    function name_value_lists_get_array($list)
+    public function name_value_lists_get_array($list)
     {
         $GLOBALS['log']->info('Begin: SoapHelperWebServices->name_value_lists_get_array');
         $array = array();
@@ -633,19 +608,18 @@
         return $array;
     }
 
-    function array_get_return_value($array, $module)
-    {
-
+    public function array_get_return_value($array, $module)
+    {
         $GLOBALS['log']->info('Begin/End: SoapHelperWebServices->array_get_return_value');
 
-        return Array(
+        return array(
             'id' => $array['id'],
             'module_name' => $module,
             'name_value_list' => $this->array_get_name_value_list($array)
         );
     }
 
-    function get_return_value_for_fields($value, $module, $fields)
+    public function get_return_value_for_fields($value, $module, $fields)
     {
         $GLOBALS['log']->info('Begin: SoapHelperWebServices->get_return_value_for_fields');
         global $module_name, $current_user;
@@ -656,7 +630,7 @@
         $value = clean_sensitive_data($value->field_defs, $value);
         $GLOBALS['log']->info('End: SoapHelperWebServices->get_return_value_for_fields');
 
-        return Array(
+        return array(
             'id' => $value->id,
             'module_name' => $module,
             'name_value_list' => $this->get_name_value_list_for_fields($value, $fields)
@@ -673,7 +647,7 @@
      * @return Array 'rows/fields_set_on_rows' -- The list of records and what fields were actually set for thos erecords
      */
 
-    function getRelationshipResults($bean, $link_field_name, $link_module_fields, $optional_where = '')
+    public function getRelationshipResults($bean, $link_field_name, $link_module_fields, $optional_where = '')
     {
         $GLOBALS['log']->info('Begin: SoapHelperWebServices->getRelationshipResults');
         global $current_user, $disable_date_format, $timedate;
@@ -718,15 +692,14 @@
             $GLOBALS['log']->info('End: SoapHelperWebServices->getRelationshipResults');
 
             return array('rows' => $list, 'fields_set_on_rows' => $filterFields);
-        } else {
-            $GLOBALS['log']->info('End: SoapHelperWebServices->getRelationshipResults - ' . $link_field_name . ' relationship does not exists');
-
-            return false;
-        } // else
-
+        }
+        $GLOBALS['log']->info('End: SoapHelperWebServices->getRelationshipResults - ' . $link_field_name . ' relationship does not exists');
+
+        return false;
+        // else
     } // fn
 
-    function get_return_value_for_link_fields($bean, $module, $link_name_to_value_fields_array)
+    public function get_return_value_for_link_fields($bean, $module, $link_name_to_value_fields_array)
     {
         $GLOBALS['log']->info('Begin: SoapHelperWebServices->get_return_value_for_link_fields');
         global $module_name, $current_user;
@@ -743,15 +716,10 @@
         }
 
         if ($this->isLogLevelDebug()) {
-<<<<<<< HEAD
-            $GLOBALS['log']->debug('SoapHelperWebServices->get_return_value_for_link_fields - link info = ' . var_export($link_name_to_value_fields_array,
-                    true));
-=======
             $GLOBALS['log']->debug('SoapHelperWebServices->get_return_value_for_link_fields - link info = ' . var_export(
                 $link_name_to_value_fields_array,
                 true
             ));
->>>>>>> 19ad0466
         } // if
         $link_output = array();
         foreach ($link_name_to_value_fields_array as $link_name_value_fields) {
@@ -786,15 +754,10 @@
         } // foreach
         $GLOBALS['log']->debug('End: SoapHelperWebServices->get_return_value_for_link_fields');
         if ($this->isLogLevelDebug()) {
-<<<<<<< HEAD
-            $GLOBALS['log']->debug('SoapHelperWebServices->get_return_value_for_link_fields - output = ' . var_export($link_output,
-                    true));
-=======
             $GLOBALS['log']->debug('SoapHelperWebServices->get_return_value_for_link_fields - output = ' . var_export(
                 $link_output,
                 true
             ));
->>>>>>> 19ad0466
         } // if
 
         return $link_output;
@@ -810,7 +773,7 @@
      * @param int delete -- If 0 then add relationship else delete this relationship data
      * @return true on success, false on failure
      */
-    function new_handle_set_relationship(
+    public function new_handle_set_relationship(
         $module_name,
         $module_id,
         $link_field_name,
@@ -860,14 +823,13 @@
             $GLOBALS['log']->info('End: SoapHelperWebServices->new_handle_set_relationship');
 
             return true;
-        } else {
-            $GLOBALS['log']->info('End: SoapHelperWebServices->new_handle_set_relationship');
-
-            return false;
-        }
-    }
-
-    function new_handle_set_entries($module_name, $name_value_lists, $select_fields = false)
+        }
+        $GLOBALS['log']->info('End: SoapHelperWebServices->new_handle_set_relationship');
+
+        return false;
+    }
+
+    public function new_handle_set_entries($module_name, $name_value_lists, $select_fields = false)
     {
         $GLOBALS['log']->info('Begin: SoapHelperWebServices->new_handle_set_entries');
         global $beanList, $beanFiles, $current_user, $app_list_strings;
@@ -1003,16 +965,15 @@
             return array(
                 'name_value_lists' => $ret_values,
             );
-        } else {
-            $GLOBALS['log']->info('End: SoapHelperWebServices->new_handle_set_entries');
-
-            return array(
+        }
+        $GLOBALS['log']->info('End: SoapHelperWebServices->new_handle_set_entries');
+
+        return array(
                 'ids' => $ids,
             );
-        }
-    }
-
-    function get_return_value($value, $module)
+    }
+
+    public function get_return_value($value, $module)
     {
         $GLOBALS['log']->info('Begin: SoapHelperWebServices->get_return_value');
         global $module_name, $current_user;
@@ -1023,7 +984,7 @@
         $value = clean_sensitive_data($value->field_defs, $value);
         $GLOBALS['log']->info('End: SoapHelperWebServices->new_handle_set_entries');
 
-        return Array(
+        return array(
             'id' => $value->id,
             'module_name' => $module,
             'name_value_list' => $this->get_name_value_list($value)
@@ -1031,7 +992,7 @@
     }
 
 
-    function get_return_module_fields($value, $module, $fields, $translate = true)
+    public function get_return_module_fields($value, $module, $fields, $translate = true)
     {
         $GLOBALS['log']->info('Begin: SoapHelperWebServices->get_return_module_fields');
         global $module_name;
@@ -1039,14 +1000,14 @@
         $result = $this->get_field_list($value, $fields, $translate);
         $GLOBALS['log']->info('End: SoapHelperWebServices->get_return_module_fields');
 
-        return Array(
+        return array(
             'module_name' => $module,
             'module_fields' => $result['module_fields'],
             'link_fields' => $result['link_fields'],
         );
     } // fn
 
-    function login_success($name_value_list = array())
+    public function login_success($name_value_list = array())
     {
         $GLOBALS['log']->info('Begin: SoapHelperWebServices->login_success');
         global $current_language, $sugar_config, $app_strings, $app_list_strings;
@@ -1078,7 +1039,7 @@
     } // fn
 
 
-    function checkSaveOnNotify()
+    public function checkSaveOnNotify()
     {
         $notifyonsave = false;
         if (isset($_SESSION['notifyonsave']) && $_SESSION['notifyonsave'] == true) {
@@ -1091,7 +1052,7 @@
     /*
      *	Given an account_name, either create the account or assign to a contact.
      */
-    function add_create_account($seed)
+    public function add_create_account($seed)
     {
         $GLOBALS['log']->info('Begin: SoapHelperWebServices->add_create_account');
         global $current_user;
@@ -1120,8 +1081,7 @@
             }
             $arr = array();
 
-            if (!empty($account_id))  // bug # 44280
-            {
+            if (!empty($account_id)) {  // bug # 44280
                 $query = "select id, deleted from {$focus->table_name} WHERE id='" . $seed->db->quote($account_id) . "'";
             } else {
                 $query = "select id, deleted from {$focus->table_name} WHERE name='" . $seed->db->quote($account_name) . "'";
@@ -1161,13 +1121,12 @@
                 $seed->account_id = $focus->id;
             } // if
             $GLOBALS['log']->info('End: SoapHelperWebServices->add_create_account');
-
         } else {
             $GLOBALS['log']->info('End: SoapHelperWebServices->add_create_account - Insufficient ACLAccess');
         } // else
     } // fn
 
-    function check_for_duplicate_contacts($seed)
+    public function check_for_duplicate_contacts($seed)
     {
         $GLOBALS['log']->info('Begin: SoapHelperWebServices->check_for_duplicate_contacts');
         require_once('modules/Contacts/Contact.php');
@@ -1194,19 +1153,6 @@
                 $GLOBALS['log']->info('End: SoapHelperWebServices->check_for_duplicate_contacts - no duplicte found');
 
                 return null;
-<<<<<<< HEAD
-            } else {
-                foreach ($contacts as $contact) {
-                    if (!empty($trimmed_last) && strcmp($trimmed_last, $contact->last_name) == 0) {
-                        if ((!empty($trimmed_email) || !empty($trimmed_email2)) && (strcmp($trimmed_email,
-                                    $contact->email1) == 0 || strcmp($trimmed_email,
-                                    $contact->email2) == 0 || strcmp($trimmed_email2,
-                                    $contact->email) == 0 || strcmp($trimmed_email2, $contact->email2) == 0)
-                        ) {
-                            $contact->load_relationship('accounts');
-                            if (empty($seed->account_name) || strcmp($seed->account_name,
-                                    $contact->account_name) == 0
-=======
             }
             foreach ($contacts as $contact) {
                 if (!empty($trimmed_last) && strcmp($trimmed_last, $contact->last_name) == 0) {
@@ -1226,21 +1172,17 @@
                             $seed->account_name,
                             $contact->account_name
                             ) == 0
->>>>>>> 19ad0466
                             ) {
-                                $GLOBALS['log']->info('End: SoapHelperWebServices->check_for_duplicate_contacts - duplicte found ' . $contact->id);
-
-                                return $contact->id;
-                            }
+                            $GLOBALS['log']->info('End: SoapHelperWebServices->check_for_duplicate_contacts - duplicte found ' . $contact->id);
+
+                            return $contact->id;
                         }
                     }
                 }
-                $GLOBALS['log']->info('End: SoapHelperWebServices->check_for_duplicate_contacts - no duplicte found');
-
-                return null;
-            }
-        } else {
+            }
             $GLOBALS['log']->info('End: SoapHelperWebServices->check_for_duplicate_contacts - no duplicte found');
+
+            return null;
         }
         $GLOBALS['log']->info('End: SoapHelperWebServices->check_for_duplicate_contacts - no duplicte found');
 
@@ -1257,10 +1199,9 @@
      *
      * @return a decrypted string if we can decrypt, the original string otherwise
      */
-    function decrypt_string($string)
+    public function decrypt_string($string)
     {
         $GLOBALS['log']->info('Begin: SoapHelperWebServices->decrypt_string');
-
         if (function_exists('openssl_decrypt')) {
             require_once('modules/Administration/Administration.php');
             $focus = new Administration();
@@ -1281,13 +1222,11 @@
             $decrypted = str_replace("\0", "", $decrypted);
             return $decrypted;
         }
-
         $GLOBALS['log']->info('End: SoapHelperWebServices->decrypt_string');
         return $string;
-
-    } // fn
-
-    function isLogLevelDebug()
+    }
+
+    public function isLogLevelDebug()
     {
         if (isset($GLOBALS['sugar_config']['logger'])) {
             if (isset($GLOBALS['sugar_config']['logger']['level'])) {
@@ -1297,6 +1236,4 @@
 
         return false;
     } // fn
-
-
 } // clazz