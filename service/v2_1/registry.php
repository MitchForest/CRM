--- conflicted
+++ resolved
@@ -44,100 +44,6 @@
 
 require_once('service/v2/registry.php'); //Extend off of v2 registry
 
-<<<<<<< HEAD
-class registry_v2_1 extends registry {
-	
-	/**
-	 * This method registers all the functions on the service class
-	 *
-	 */
-	protected function registerFunction() {
-		
-		$GLOBALS['log']->info('Begin: registry->registerFunction');
-		parent::registerFunction();
-		            
-	    $GLOBALS['log']->info('END: registry->registerFunction');
-	        
-		// END OF REGISTER FUNCTIONS
-	}
-	
-	/**
-	 * This method registers all the complex types
-	 *
-	 */
-	protected function registerTypes() {
-	
-	    parent::registerTypes();
-	    
-	    $this->serviceClass->registerType(
-			'link_list2',
-			'complexType',
-			'struct',
-			'all',
-			'',
-			array(
-			'link_list'=>array('name'=>'link_list', 'type'=>'tns:link_list'),
-			)
-		);
-	    
-		$this->serviceClass->registerType(
-		    'link_lists',
-			'complexType',
-		   	 'array',
-		   	 '',
-		  	  'SOAP-ENC:Array',
-			array(),
-		    array(
-		        array('ref'=>'SOAP-ENC:arrayType', 'wsdl:arrayType'=>'tns:link_list2[]')
-		    ),
-			'tns:link_list2'
-		);
-		
-		$this->serviceClass->registerType(
-		    'link_array_list',
-			'complexType',
-		   	 'array',
-		   	 '',
-		  	  'SOAP-ENC:Array',
-			array(),
-		    array(
-		        array('ref'=>'SOAP-ENC:arrayType', 'wsdl:arrayType'=>'tns:link_value2[]')
-		    ),
-			'tns:link_value2'
-		);
-		
-		$this->serviceClass->registerType(
-			'link_value2',
-			'complexType',
-			'struct',
-			'all',
-			'',
-			array(
-			'link_value'=>array('name'=>'link_value', 'type'=>'tns:link_value'),
-			)
-		);
-		$this->serviceClass->registerType(
-			'field_list2',
-			'complexType',
-			'struct',
-			'all',
-			'',
-			array(
-			"field_list"=>array('name'=>'field_list', 'type'=>'tns:field_list'),
-			)
-		);
-		$this->serviceClass->registerType(
-			'entry_list2',
-			'complexType',
-			'struct',
-			'all',
-			'',
-			array(
-			"entry_list"=>array('name'=>'entry_list', 'type'=>'tns:entry_list'),
-			)
-		);	
-	}
-=======
 class registry_v2_1 extends registry
 {
     
@@ -231,5 +137,4 @@
             )
         );
     }
->>>>>>> 19ad0466
 }