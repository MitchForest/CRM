<?php
/**
 *
 * SugarCRM Community Edition is a customer relationship management program developed by
 * SugarCRM, Inc. Copyright (C) 2004-2013 SugarCRM Inc.
 *
 * SuiteCRM is an extension to SugarCRM Community Edition developed by SalesAgility Ltd.
 * Copyright (C) 2011 - 2018 SalesAgility Ltd.
 *
 * This program is free software; you can redistribute it and/or modify it under
 * the terms of the GNU Affero General Public License version 3 as published by the
 * Free Software Foundation with the addition of the following permission added
 * to Section 15 as permitted in Section 7(a): FOR ANY PART OF THE COVERED WORK
 * IN WHICH THE COPYRIGHT IS OWNED BY SUGARCRM, SUGARCRM DISCLAIMS THE WARRANTY
 * OF NON INFRINGEMENT OF THIRD PARTY RIGHTS.
 *
 * This program is distributed in the hope that it will be useful, but WITHOUT
 * ANY WARRANTY; without even the implied warranty of MERCHANTABILITY or FITNESS
 * FOR A PARTICULAR PURPOSE. See the GNU Affero General Public License for more
 * details.
 *
 * You should have received a copy of the GNU Affero General Public License along with
 * this program; if not, see http://www.gnu.org/licenses or write to the Free
 * Software Foundation, Inc., 51 Franklin Street, Fifth Floor, Boston, MA
 * 02110-1301 USA.
 *
 * You can contact SugarCRM, Inc. headquarters at 10050 North Wolfe Road,
 * SW2-130, Cupertino, CA 95014, USA. or at email address contact@sugarcrm.com.
 *
 * The interactive user interfaces in modified source and object code versions
 * of this program must display Appropriate Legal Notices, as required under
 * Section 5 of the GNU Affero General Public License version 3.
 *
 * In accordance with Section 7(b) of the GNU Affero General Public License version 3,
 * these Appropriate Legal Notices must retain the display of the "Powered by
 * SugarCRM" logo and "Supercharged by SuiteCRM" logo. If the display of the logos is not
 * reasonably feasible for technical reasons, the Appropriate Legal Notices must
 * display the words "Powered by SugarCRM" and "Supercharged by SuiteCRM".
 */

require_once('service/core/SoapHelperWebService.php');
class SugarWebServiceUtilv3 extends SoapHelperWebServices {

    function get_name_value($field,$value)
    {
        if($value instanceof Link2 && !method_exists($value, '__toString'))
            $value = '';
		return array('name'=>$field, 'value'=>$value);
	}

    function filter_fields($value, $fields)
    {
        $GLOBALS['log']->info('Begin: SoapHelperWebServices->filter_fields');
        global $invalid_contact_fields;
        $filterFields = array();
        foreach($fields as $field)
        {
            if (is_array($invalid_contact_fields))
            {
                if (in_array($field, $invalid_contact_fields))
                {
                    continue;
                }
            }
            if (isset($value->field_defs[$field]))
            {
                $var = $value->field_defs[$field];
                if($var['type'] == 'link') continue;
                if( isset($var['source'])
                    && ($var['source'] != 'db' && $var['source'] != 'custom_fields' && $var['source'] != 'non-db')
                    && $var['name'] != 'email1' && $var['name'] != 'email2'
                    && (!isset($var['type'])|| $var['type'] != 'relate')) {

                    if( $value->module_dir == 'Emails'
                        && (($var['name'] == 'description') || ($var['name'] == 'description_html') || ($var['name'] == 'from_addr_name')
                            || ($var['name'] == 'reply_to_addr') || ($var['name'] == 'to_addrs_names') || ($var['name'] == 'cc_addrs_names')
                            || ($var['name'] == 'bcc_addrs_names') || ($var['name'] == 'raw_source')))
                    {

                    }
                    else
                    {
                        continue;
                    }
                }
            }
            $filterFields[] = $field;
        }
        $GLOBALS['log']->info('End: SoapHelperWebServices->filter_fields');
        return $filterFields;
    }

    function getRelationshipResults($bean, $link_field_name, $link_module_fields, $optional_where = '', $order_by = '') {
		$GLOBALS['log']->info('Begin: SoapHelperWebServices->getRelationshipResults');
		require_once('include/TimeDate.php');
		global  $beanList, $beanFiles, $current_user;
		global $disable_date_format, $timedate;

		$bean->load_relationship($link_field_name);
		if (isset($bean->$link_field_name)) {
			//First get all the related beans
            $params = array();
            if (!empty($optional_where))
            {
                $params['where'] = $optional_where;
            }
            $related_beans = $bean->$link_field_name->getBeans($params);
            //Create a list of field/value rows based on $link_module_fields
			$list = array();
            $filterFields = array();
            if (!empty($order_by) && !empty($related_beans))
            {
                $related_beans = order_beans($related_beans, $order_by);
            }
            foreach($related_beans as $id => $bean)
            {
                if (empty($filterFields) && !empty($link_module_fields))
                {
                    $filterFields = $this->filter_fields($bean, $link_module_fields);
                }
                $row = array();
                foreach ($filterFields as $field) {
                    if (isset($bean->$field))
                    {
                        if (isset($bean->field_defs[$field]['type']) && $bean->field_defs[$field]['type'] == 'date') {
                            $row[$field] = $timedate->to_display_date_time($bean->$field);
                        }
                        $row[$field] = $bean->$field;
                    }
                    else
                    {
                        $row[$field] = "";
                    }
                }
                //Users can't see other user's hashes
                if(is_a($bean, 'User') && $current_user->id != $bean->id && isset($row['user_hash'])) {
                    $row['user_hash'] = "";
                }
                $row = clean_sensitive_data($bean->field_defs, $row);
                $list[] = $row;
            }
            $GLOBALS['log']->info('End: SoapHelperWebServices->getRelationshipResults');
            return array('rows' => $list, 'fields_set_on_rows' => $filterFields);
		} else {
			$GLOBALS['log']->info('End: SoapHelperWebServices->getRelationshipResults - ' . $link_field_name . ' relationship does not exists');
			return false;
		} // else

	} // fn

	function get_field_list($value, $fields, $translate=true) {

	    $GLOBALS['log']->info('Begin: SoapHelperWebServices->get_field_list');
		$module_fields = array();
		$link_fields = array();
		if(!empty($value->field_defs)){

			foreach($value->field_defs as $var){
				if(!empty($fields) && !in_array( $var['name'], $fields))continue;
				if(isset($var['source']) && ($var['source'] != 'db' && $var['source'] != 'non-db' &&$var['source'] != 'custom_fields') && $var['name'] != 'email1' && $var['name'] != 'email2' && (!isset($var['type'])|| $var['type'] != 'relate'))continue;
				if ((isset($var['source']) && $var['source'] == 'non_db') || (isset($var['type']) && $var['type'] == 'link')) {
					continue;
				}
				$required = 0;
				$options_dom = array();
				$options_ret = array();
				// Apparently the only purpose of this check is to make sure we only return fields
				//   when we've read a record.  Otherwise this function is identical to get_module_field_list
				if( isset($var['required']) && ($var['required'] || $var['required'] == 'true' ) ){
					$required = 1;
				}

				if(isset($var['options'])){
					$options_dom = translate($var['options'], $value->module_dir);
					if(!is_array($options_dom)) $options_dom = array();
					foreach($options_dom as $key=>$oneOption)
						$options_ret[$key] = $this->get_name_value($key,$oneOption);
				}

	            if(!empty($var['dbType']) && $var['type'] == 'bool') {
	                $options_ret['type'] = $this->get_name_value('type', $var['dbType']);
	            }

	            $entry = array();
	            $entry['name'] = $var['name'];
	            $entry['type'] = $var['type'];
	            $entry['group'] = isset($var['group']) ? $var['group'] : '';
	            $entry['id_name'] = isset($var['id_name']) ? $var['id_name'] : '';

	            if ($var['type'] == 'link') {
		            $entry['relationship'] = (isset($var['relationship']) ? $var['relationship'] : '');
		            $entry['module'] = (isset($var['module']) ? $var['module'] : '');
		            $entry['bean_name'] = (isset($var['bean_name']) ? $var['bean_name'] : '');
					$link_fields[$var['name']] = $entry;
	            } else {
		            if($translate) {
		            	$entry['label'] = isset($var['vname']) ? translate($var['vname'], $value->module_dir) : $var['name'];
		            } else {
		            	$entry['label'] = isset($var['vname']) ? $var['vname'] : $var['name'];
		            }
		            $entry['required'] = $required;
		            $entry['options'] = $options_ret;
		            $entry['related_module'] = (isset($var['id_name']) && isset($var['module'])) ? $var['module'] : '';
					if(isset($var['default'])) {
					   $entry['default_value'] = $var['default'];
					}
					$module_fields[$var['name']] = $entry;
	            } // else
			} //foreach
		} //if

		if($value->module_dir == 'Bugs'){
			require_once('modules/Releases/Release.php');
			$seedRelease = new Release();
			$options = $seedRelease->get_releases(TRUE, "Active");
			$options_ret = array();
			foreach($options as $name=>$value){
				$options_ret[] =  array('name'=> $name , 'value'=>$value);
			}
			if(isset($module_fields['fixed_in_release'])){
				$module_fields['fixed_in_release']['type'] = 'enum';
				$module_fields['fixed_in_release']['options'] = $options_ret;
			}
			if(isset($module_fields['release'])){
				$module_fields['release']['type'] = 'enum';
				$module_fields['release']['options'] = $options_ret;
			}
			if(isset($module_fields['release_name'])){
				$module_fields['release_name']['type'] = 'enum';
				$module_fields['release_name']['options'] = $options_ret;
			}
		}

		if(isset($value->assigned_user_name) && isset($module_fields['assigned_user_id'])) {
			$module_fields['assigned_user_name'] = $module_fields['assigned_user_id'];
			$module_fields['assigned_user_name']['name'] = 'assigned_user_name';
		}
		if(isset($value->assigned_name) && isset($module_fields['team_id'])) {
			$module_fields['team_name'] = $module_fields['team_id'];
			$module_fields['team_name']['name'] = 'team_name';
		}
		if(isset($module_fields['modified_user_id'])) {
			$module_fields['modified_by_name'] = $module_fields['modified_user_id'];
			$module_fields['modified_by_name']['name'] = 'modified_by_name';
		}
		if(isset($module_fields['created_by'])) {
			$module_fields['created_by_name'] = $module_fields['created_by'];
			$module_fields['created_by_name']['name'] = 'created_by_name';
		}

		$GLOBALS['log']->info('End: SoapHelperWebServices->get_field_list');
		return array('module_fields' => $module_fields, 'link_fields' => $link_fields);
	}

	function get_subpanel_defs($module, $type)
	{
	    global $beanList, $beanFiles;
	    $results = array();
	    switch ($type)
	    {
	        case 'default':
	        default:
	            if (file_exists ('modules/'.$module.'/metadata/subpaneldefs.php' ))
	                require ('modules/'.$module.'/metadata/subpaneldefs.php');
	            if ( file_exists('custom/modules/'.$module.'/Ext/Layoutdefs/layoutdefs.ext.php' ))
	                require ('custom/modules/'.$module.'/Ext/Layoutdefs/layoutdefs.ext.php');
	    }

	    //Filter results for permissions
	    foreach ($layout_defs[$module]['subpanel_setup'] as $subpanel => $subpaneldefs)
	    {
	        $moduleToCheck = $subpaneldefs['module'];
	        if(!isset($beanList[$moduleToCheck]))
	           continue;
	        $class_name = $beanList[$moduleToCheck];
	        $bean = new $class_name();
	        if($bean->ACLAccess('list'))
	            $results[$subpanel] = $subpaneldefs;
	    }

	    return $results;

	}

    function get_module_view_defs($module_name, $type, $view){
        require_once('include/MVC/View/SugarView.php');
        $metadataFile = null;
        $results = array();
        $view = strtolower($view);
        switch (strtolower($type)){
            case 'default':
            default:
                if ($view == 'subpanel')
                    $results = $this->get_subpanel_defs($module_name, $type);
                else
                {
                    $v = new SugarView(null,array());
                    $v->module = $module_name;
                    $v->type = $view;
                    $fullView = ucfirst($view) . 'View';
                    $metadataFile = $v->getMetaDataFile();
                    require_once($metadataFile);
                    if($view == 'list')
                        $results = $listViewDefs[$module_name];
                    else
                        $results = $viewdefs[$module_name][$fullView];
                }
        }

        return $results;
    }

    /**
     * Examine the application to determine which modules have been enabled..
     *
     * @param array $availModules An array of all the modules the user already has access to.
     * @return array Modules enabled within the application.
     */
    function get_visible_modules($availModules) {
        require_once("modules/MySettings/TabController.php");
        $controller = new TabController();
        $tabs = $controller->get_tabs_system();
        $enabled_modules= array();
        $availModulesKey = array_flip($availModules);
        foreach ($tabs[0] as $key=>$value)
        {
            if( isset($availModulesKey[$key]) )
                $enabled_modules[] = $key;
        }

        return $enabled_modules;
    }

    /**
     * Retrieve all of the upcoming activities for a particular user.
     *
     * @return array
     */
    function get_upcoming_activities()
    {
        global $beanList;
        $maxCount = 10;

        $activityModules = array('Meetings' => array('date_field' => 'date_start','status' => 'Planned','status_field' => 'status', 'status_opp' => '='),
                                 'Calls' => array('date_field' => 'date_start','status' => 'Planned','status_field' => 'status', 'status_opp' => '='),
                                 'Tasks' => array('date_field' =>'date_due','status' => 'Not Started','status_field' => 'status','status_opp' => '='),
                                 'Opportunities' => array('date_field' => 'date_closed','status' => array('Closed Won','Closed Lost'), 'status_field' => 'sales_stage', 'status_opp' => '!=') );
        $results = array();
        foreach ($activityModules as $module => $meta)
        {
            if(!self::check_modules_access($GLOBALS['current_user'], $module, 'read'))
            {
                $GLOBALS['log']->debug("SugarWebServiceImpl->get_last_viewed: NO ACCESS to $module");
                continue;
            }

            $class_name = $beanList[$module];
	        $seed = new $class_name();
            $query = $this->generateUpcomingActivitiesWhereClause($seed, $meta);

<<<<<<< HEAD
            $response = $seed->get_list(/* Order by date field */"{$meta['date_field']} ASC",  /*Where clause */$query, /* No Offset */ 0,
                                        /* No limit */-1, /* Max 10 items */10, /*No Deleted */ 0 );
=======
            $response = $seed->get_list(/* Order by date field */"{$meta['date_field']} ASC",  /*Where clause */
                $query, /* No Offset */
                0,
                                        /* No limit */
                -1, /* Max 10 items */
                10, /*No Deleted */
                0
            );
>>>>>>> 19ad0466

            $result = array();

            if( isset($response['list']) )
                $result = $this->format_upcoming_activities_entries($response['list'],$meta['date_field']);

            $results = array_merge($results,$result);
        }

        //Sort the result list by the date due flag in ascending order
        usort( $results, array( $this , "cmp_datedue" ) ) ;

        //Only return a subset of the results.
        $results = array_slice($results, 0, $maxCount);

        return $results;
    }

    function generateUpcomingActivitiesWhereClause($seed,$meta)
    {
        $query = array();
        $query_date = TimeDate::getInstance()->nowDb();
        $query[] = " {$seed->table_name}.{$meta['date_field']} > '$query_date'"; //Add date filter
        $query[] = "{$seed->table_name}.assigned_user_id = '{$GLOBALS['current_user']->id}' "; //Add assigned user filter
        if(is_array($meta['status_field']))
        {
            foreach ($meta['status'] as $field)
                $query[] = "{$seed->table_name}.{$meta['status_field']} {$meta['status_opp']} '".$GLOBALS['db']->quote($field)."' ";
        }
        else
            $query[] = "{$seed->table_name}.{$meta['status_field']} {$meta['status_opp']} '".$GLOBALS['db']->quote($meta['status'])."' ";

        return implode(" AND ",$query);
    }
    /**
     * Given a list of bean entries, format the expected response.
     *
     * @param array $list An array containing a bean list.
     * @param string $date_field Name of the field storing the date field we are examining
     * @return array The results.
     */
    function format_upcoming_activities_entries($list,$date_field)
    {
        $results = array();
        foreach ($list as $bean)
        {
            $results[] = array('id' => $bean->id, 'module' => $bean->module_dir,'date_due' => $bean->$date_field,
                                'summary' => $bean->get_summary_text() );
        }

        return $results;
    }

    /**
     * Sort the array for upcoming activities based on the date due flag ascending.
     *
     * @param array $a
     * @param array $b
     * @return int Indicates equality for date due flag
     */
    static function cmp_datedue( $a, $b )
    {
        $a_date = strtotime( $a['date_due'] ) ;
        $b_date = strtotime( $b['date_due'] ) ;

        if( $a_date == $b_date ) return 0 ;
        return ($a_date > $b_date ) ? 1 : -1;
  }

}<|MERGE_RESOLUTION|>--- conflicted
+++ resolved
@@ -39,47 +39,41 @@
  */
 
 require_once('service/core/SoapHelperWebService.php');
-class SugarWebServiceUtilv3 extends SoapHelperWebServices {
-
-    function get_name_value($field,$value)
-    {
-        if($value instanceof Link2 && !method_exists($value, '__toString'))
+class SugarWebServiceUtilv3 extends SoapHelperWebServices
+{
+    public function get_name_value($field, $value)
+    {
+        if ($value instanceof Link2 && !method_exists($value, '__toString')) {
             $value = '';
-		return array('name'=>$field, 'value'=>$value);
-	}
-
-    function filter_fields($value, $fields)
+        }
+        return array('name'=>$field, 'value'=>$value);
+    }
+
+    public function filter_fields($value, $fields)
     {
         $GLOBALS['log']->info('Begin: SoapHelperWebServices->filter_fields');
         global $invalid_contact_fields;
         $filterFields = array();
-        foreach($fields as $field)
-        {
-            if (is_array($invalid_contact_fields))
-            {
-                if (in_array($field, $invalid_contact_fields))
-                {
+        foreach ($fields as $field) {
+            if (is_array($invalid_contact_fields)) {
+                if (in_array($field, $invalid_contact_fields)) {
                     continue;
                 }
             }
-            if (isset($value->field_defs[$field]))
-            {
+            if (isset($value->field_defs[$field])) {
                 $var = $value->field_defs[$field];
-                if($var['type'] == 'link') continue;
-                if( isset($var['source'])
+                if ($var['type'] == 'link') {
+                    continue;
+                }
+                if (isset($var['source'])
                     && ($var['source'] != 'db' && $var['source'] != 'custom_fields' && $var['source'] != 'non-db')
                     && $var['name'] != 'email1' && $var['name'] != 'email2'
                     && (!isset($var['type'])|| $var['type'] != 'relate')) {
-
-                    if( $value->module_dir == 'Emails'
+                    if ($value->module_dir == 'Emails'
                         && (($var['name'] == 'description') || ($var['name'] == 'description_html') || ($var['name'] == 'from_addr_name')
                             || ($var['name'] == 'reply_to_addr') || ($var['name'] == 'to_addrs_names') || ($var['name'] == 'cc_addrs_names')
-                            || ($var['name'] == 'bcc_addrs_names') || ($var['name'] == 'raw_source')))
-                    {
-
-                    }
-                    else
-                    {
+                            || ($var['name'] == 'bcc_addrs_names') || ($var['name'] == 'raw_source'))) {
+                    } else {
                         continue;
                     }
                 }
@@ -90,50 +84,44 @@
         return $filterFields;
     }
 
-    function getRelationshipResults($bean, $link_field_name, $link_module_fields, $optional_where = '', $order_by = '') {
-		$GLOBALS['log']->info('Begin: SoapHelperWebServices->getRelationshipResults');
-		require_once('include/TimeDate.php');
-		global  $beanList, $beanFiles, $current_user;
-		global $disable_date_format, $timedate;
-
-		$bean->load_relationship($link_field_name);
-		if (isset($bean->$link_field_name)) {
-			//First get all the related beans
+    public function getRelationshipResults($bean, $link_field_name, $link_module_fields, $optional_where = '', $order_by = '')
+    {
+        $GLOBALS['log']->info('Begin: SoapHelperWebServices->getRelationshipResults');
+        require_once('include/TimeDate.php');
+        global  $beanList, $beanFiles, $current_user;
+        global $disable_date_format, $timedate;
+
+        $bean->load_relationship($link_field_name);
+        if (isset($bean->$link_field_name)) {
+            //First get all the related beans
             $params = array();
-            if (!empty($optional_where))
-            {
+            if (!empty($optional_where)) {
                 $params['where'] = $optional_where;
             }
             $related_beans = $bean->$link_field_name->getBeans($params);
             //Create a list of field/value rows based on $link_module_fields
-			$list = array();
+            $list = array();
             $filterFields = array();
-            if (!empty($order_by) && !empty($related_beans))
-            {
+            if (!empty($order_by) && !empty($related_beans)) {
                 $related_beans = order_beans($related_beans, $order_by);
             }
-            foreach($related_beans as $id => $bean)
-            {
-                if (empty($filterFields) && !empty($link_module_fields))
-                {
+            foreach ($related_beans as $id => $bean) {
+                if (empty($filterFields) && !empty($link_module_fields)) {
                     $filterFields = $this->filter_fields($bean, $link_module_fields);
                 }
                 $row = array();
                 foreach ($filterFields as $field) {
-                    if (isset($bean->$field))
-                    {
+                    if (isset($bean->$field)) {
                         if (isset($bean->field_defs[$field]['type']) && $bean->field_defs[$field]['type'] == 'date') {
                             $row[$field] = $timedate->to_display_date_time($bean->$field);
                         }
                         $row[$field] = $bean->$field;
-                    }
-                    else
-                    {
+                    } else {
                         $row[$field] = "";
                     }
                 }
                 //Users can't see other user's hashes
-                if(is_a($bean, 'User') && $current_user->id != $bean->id && isset($row['user_hash'])) {
+                if (is_a($bean, 'User') && $current_user->id != $bean->id && isset($row['user_hash'])) {
                     $row['user_hash'] = "";
                 }
                 $row = clean_sensitive_data($bean->field_defs, $row);
@@ -141,169 +129,176 @@
             }
             $GLOBALS['log']->info('End: SoapHelperWebServices->getRelationshipResults');
             return array('rows' => $list, 'fields_set_on_rows' => $filterFields);
-		} else {
-			$GLOBALS['log']->info('End: SoapHelperWebServices->getRelationshipResults - ' . $link_field_name . ' relationship does not exists');
-			return false;
-		} // else
-
-	} // fn
-
-	function get_field_list($value, $fields, $translate=true) {
-
-	    $GLOBALS['log']->info('Begin: SoapHelperWebServices->get_field_list');
-		$module_fields = array();
-		$link_fields = array();
-		if(!empty($value->field_defs)){
-
-			foreach($value->field_defs as $var){
-				if(!empty($fields) && !in_array( $var['name'], $fields))continue;
-				if(isset($var['source']) && ($var['source'] != 'db' && $var['source'] != 'non-db' &&$var['source'] != 'custom_fields') && $var['name'] != 'email1' && $var['name'] != 'email2' && (!isset($var['type'])|| $var['type'] != 'relate'))continue;
-				if ((isset($var['source']) && $var['source'] == 'non_db') || (isset($var['type']) && $var['type'] == 'link')) {
-					continue;
-				}
-				$required = 0;
-				$options_dom = array();
-				$options_ret = array();
-				// Apparently the only purpose of this check is to make sure we only return fields
-				//   when we've read a record.  Otherwise this function is identical to get_module_field_list
-				if( isset($var['required']) && ($var['required'] || $var['required'] == 'true' ) ){
-					$required = 1;
-				}
-
-				if(isset($var['options'])){
-					$options_dom = translate($var['options'], $value->module_dir);
-					if(!is_array($options_dom)) $options_dom = array();
-					foreach($options_dom as $key=>$oneOption)
-						$options_ret[$key] = $this->get_name_value($key,$oneOption);
-				}
-
-	            if(!empty($var['dbType']) && $var['type'] == 'bool') {
-	                $options_ret['type'] = $this->get_name_value('type', $var['dbType']);
-	            }
-
-	            $entry = array();
-	            $entry['name'] = $var['name'];
-	            $entry['type'] = $var['type'];
-	            $entry['group'] = isset($var['group']) ? $var['group'] : '';
-	            $entry['id_name'] = isset($var['id_name']) ? $var['id_name'] : '';
-
-	            if ($var['type'] == 'link') {
-		            $entry['relationship'] = (isset($var['relationship']) ? $var['relationship'] : '');
-		            $entry['module'] = (isset($var['module']) ? $var['module'] : '');
-		            $entry['bean_name'] = (isset($var['bean_name']) ? $var['bean_name'] : '');
-					$link_fields[$var['name']] = $entry;
-	            } else {
-		            if($translate) {
-		            	$entry['label'] = isset($var['vname']) ? translate($var['vname'], $value->module_dir) : $var['name'];
-		            } else {
-		            	$entry['label'] = isset($var['vname']) ? $var['vname'] : $var['name'];
-		            }
-		            $entry['required'] = $required;
-		            $entry['options'] = $options_ret;
-		            $entry['related_module'] = (isset($var['id_name']) && isset($var['module'])) ? $var['module'] : '';
-					if(isset($var['default'])) {
-					   $entry['default_value'] = $var['default'];
-					}
-					$module_fields[$var['name']] = $entry;
-	            } // else
-			} //foreach
-		} //if
-
-		if($value->module_dir == 'Bugs'){
-			require_once('modules/Releases/Release.php');
-			$seedRelease = new Release();
-			$options = $seedRelease->get_releases(TRUE, "Active");
-			$options_ret = array();
-			foreach($options as $name=>$value){
-				$options_ret[] =  array('name'=> $name , 'value'=>$value);
-			}
-			if(isset($module_fields['fixed_in_release'])){
-				$module_fields['fixed_in_release']['type'] = 'enum';
-				$module_fields['fixed_in_release']['options'] = $options_ret;
-			}
-			if(isset($module_fields['release'])){
-				$module_fields['release']['type'] = 'enum';
-				$module_fields['release']['options'] = $options_ret;
-			}
-			if(isset($module_fields['release_name'])){
-				$module_fields['release_name']['type'] = 'enum';
-				$module_fields['release_name']['options'] = $options_ret;
-			}
-		}
-
-		if(isset($value->assigned_user_name) && isset($module_fields['assigned_user_id'])) {
-			$module_fields['assigned_user_name'] = $module_fields['assigned_user_id'];
-			$module_fields['assigned_user_name']['name'] = 'assigned_user_name';
-		}
-		if(isset($value->assigned_name) && isset($module_fields['team_id'])) {
-			$module_fields['team_name'] = $module_fields['team_id'];
-			$module_fields['team_name']['name'] = 'team_name';
-		}
-		if(isset($module_fields['modified_user_id'])) {
-			$module_fields['modified_by_name'] = $module_fields['modified_user_id'];
-			$module_fields['modified_by_name']['name'] = 'modified_by_name';
-		}
-		if(isset($module_fields['created_by'])) {
-			$module_fields['created_by_name'] = $module_fields['created_by'];
-			$module_fields['created_by_name']['name'] = 'created_by_name';
-		}
-
-		$GLOBALS['log']->info('End: SoapHelperWebServices->get_field_list');
-		return array('module_fields' => $module_fields, 'link_fields' => $link_fields);
-	}
-
-	function get_subpanel_defs($module, $type)
-	{
-	    global $beanList, $beanFiles;
-	    $results = array();
-	    switch ($type)
-	    {
-	        case 'default':
-	        default:
-	            if (file_exists ('modules/'.$module.'/metadata/subpaneldefs.php' ))
-	                require ('modules/'.$module.'/metadata/subpaneldefs.php');
-	            if ( file_exists('custom/modules/'.$module.'/Ext/Layoutdefs/layoutdefs.ext.php' ))
-	                require ('custom/modules/'.$module.'/Ext/Layoutdefs/layoutdefs.ext.php');
-	    }
-
-	    //Filter results for permissions
-	    foreach ($layout_defs[$module]['subpanel_setup'] as $subpanel => $subpaneldefs)
-	    {
-	        $moduleToCheck = $subpaneldefs['module'];
-	        if(!isset($beanList[$moduleToCheck]))
-	           continue;
-	        $class_name = $beanList[$moduleToCheck];
-	        $bean = new $class_name();
-	        if($bean->ACLAccess('list'))
-	            $results[$subpanel] = $subpaneldefs;
-	    }
-
-	    return $results;
-
-	}
-
-    function get_module_view_defs($module_name, $type, $view){
+        }
+        $GLOBALS['log']->info('End: SoapHelperWebServices->getRelationshipResults - ' . $link_field_name . ' relationship does not exists');
+        return false;
+        // else
+    } // fn
+
+    public function get_field_list($value, $fields, $translate=true)
+    {
+        $GLOBALS['log']->info('Begin: SoapHelperWebServices->get_field_list');
+        $module_fields = array();
+        $link_fields = array();
+        if (!empty($value->field_defs)) {
+            foreach ($value->field_defs as $var) {
+                if (!empty($fields) && !in_array($var['name'], $fields)) {
+                    continue;
+                }
+                if (isset($var['source']) && ($var['source'] != 'db' && $var['source'] != 'non-db' &&$var['source'] != 'custom_fields') && $var['name'] != 'email1' && $var['name'] != 'email2' && (!isset($var['type'])|| $var['type'] != 'relate')) {
+                    continue;
+                }
+                if ((isset($var['source']) && $var['source'] == 'non_db') || (isset($var['type']) && $var['type'] == 'link')) {
+                    continue;
+                }
+                $required = 0;
+                $options_dom = array();
+                $options_ret = array();
+                // Apparently the only purpose of this check is to make sure we only return fields
+                //   when we've read a record.  Otherwise this function is identical to get_module_field_list
+                if (isset($var['required']) && ($var['required'] || $var['required'] == 'true')) {
+                    $required = 1;
+                }
+
+                if (isset($var['options'])) {
+                    $options_dom = translate($var['options'], $value->module_dir);
+                    if (!is_array($options_dom)) {
+                        $options_dom = array();
+                    }
+                    foreach ($options_dom as $key=>$oneOption) {
+                        $options_ret[$key] = $this->get_name_value($key, $oneOption);
+                    }
+                }
+
+                if (!empty($var['dbType']) && $var['type'] == 'bool') {
+                    $options_ret['type'] = $this->get_name_value('type', $var['dbType']);
+                }
+
+                $entry = array();
+                $entry['name'] = $var['name'];
+                $entry['type'] = $var['type'];
+                $entry['group'] = isset($var['group']) ? $var['group'] : '';
+                $entry['id_name'] = isset($var['id_name']) ? $var['id_name'] : '';
+
+                if ($var['type'] == 'link') {
+                    $entry['relationship'] = (isset($var['relationship']) ? $var['relationship'] : '');
+                    $entry['module'] = (isset($var['module']) ? $var['module'] : '');
+                    $entry['bean_name'] = (isset($var['bean_name']) ? $var['bean_name'] : '');
+                    $link_fields[$var['name']] = $entry;
+                } else {
+                    if ($translate) {
+                        $entry['label'] = isset($var['vname']) ? translate($var['vname'], $value->module_dir) : $var['name'];
+                    } else {
+                        $entry['label'] = isset($var['vname']) ? $var['vname'] : $var['name'];
+                    }
+                    $entry['required'] = $required;
+                    $entry['options'] = $options_ret;
+                    $entry['related_module'] = (isset($var['id_name']) && isset($var['module'])) ? $var['module'] : '';
+                    if (isset($var['default'])) {
+                        $entry['default_value'] = $var['default'];
+                    }
+                    $module_fields[$var['name']] = $entry;
+                } // else
+            } //foreach
+        } //if
+
+        if ($value->module_dir == 'Bugs') {
+            require_once('modules/Releases/Release.php');
+            $seedRelease = new Release();
+            $options = $seedRelease->get_releases(true, "Active");
+            $options_ret = array();
+            foreach ($options as $name=>$value) {
+                $options_ret[] =  array('name'=> $name , 'value'=>$value);
+            }
+            if (isset($module_fields['fixed_in_release'])) {
+                $module_fields['fixed_in_release']['type'] = 'enum';
+                $module_fields['fixed_in_release']['options'] = $options_ret;
+            }
+            if (isset($module_fields['release'])) {
+                $module_fields['release']['type'] = 'enum';
+                $module_fields['release']['options'] = $options_ret;
+            }
+            if (isset($module_fields['release_name'])) {
+                $module_fields['release_name']['type'] = 'enum';
+                $module_fields['release_name']['options'] = $options_ret;
+            }
+        }
+
+        if (isset($value->assigned_user_name) && isset($module_fields['assigned_user_id'])) {
+            $module_fields['assigned_user_name'] = $module_fields['assigned_user_id'];
+            $module_fields['assigned_user_name']['name'] = 'assigned_user_name';
+        }
+        if (isset($value->assigned_name) && isset($module_fields['team_id'])) {
+            $module_fields['team_name'] = $module_fields['team_id'];
+            $module_fields['team_name']['name'] = 'team_name';
+        }
+        if (isset($module_fields['modified_user_id'])) {
+            $module_fields['modified_by_name'] = $module_fields['modified_user_id'];
+            $module_fields['modified_by_name']['name'] = 'modified_by_name';
+        }
+        if (isset($module_fields['created_by'])) {
+            $module_fields['created_by_name'] = $module_fields['created_by'];
+            $module_fields['created_by_name']['name'] = 'created_by_name';
+        }
+
+        $GLOBALS['log']->info('End: SoapHelperWebServices->get_field_list');
+        return array('module_fields' => $module_fields, 'link_fields' => $link_fields);
+    }
+
+    public function get_subpanel_defs($module, $type)
+    {
+        global $beanList, $beanFiles;
+        $results = array();
+        switch ($type) {
+            case 'default':
+            default:
+                if (file_exists('modules/'.$module.'/metadata/subpaneldefs.php')) {
+                    require('modules/'.$module.'/metadata/subpaneldefs.php');
+                }
+                if (file_exists('custom/modules/'.$module.'/Ext/Layoutdefs/layoutdefs.ext.php')) {
+                    require('custom/modules/'.$module.'/Ext/Layoutdefs/layoutdefs.ext.php');
+                }
+        }
+
+        //Filter results for permissions
+        foreach ($layout_defs[$module]['subpanel_setup'] as $subpanel => $subpaneldefs) {
+            $moduleToCheck = $subpaneldefs['module'];
+            if (!isset($beanList[$moduleToCheck])) {
+                continue;
+            }
+            $class_name = $beanList[$moduleToCheck];
+            $bean = new $class_name();
+            if ($bean->ACLAccess('list')) {
+                $results[$subpanel] = $subpaneldefs;
+            }
+        }
+
+        return $results;
+    }
+
+    public function get_module_view_defs($module_name, $type, $view)
+    {
         require_once('include/MVC/View/SugarView.php');
         $metadataFile = null;
         $results = array();
         $view = strtolower($view);
-        switch (strtolower($type)){
+        switch (strtolower($type)) {
             case 'default':
             default:
-                if ($view == 'subpanel')
+                if ($view == 'subpanel') {
                     $results = $this->get_subpanel_defs($module_name, $type);
-                else
-                {
-                    $v = new SugarView(null,array());
+                } else {
+                    $v = new SugarView(null, array());
                     $v->module = $module_name;
                     $v->type = $view;
                     $fullView = ucfirst($view) . 'View';
                     $metadataFile = $v->getMetaDataFile();
                     require_once($metadataFile);
-                    if($view == 'list')
+                    if ($view == 'list') {
                         $results = $listViewDefs[$module_name];
-                    else
+                    } else {
                         $results = $viewdefs[$module_name][$fullView];
+                    }
                 }
         }
 
@@ -316,16 +311,17 @@
      * @param array $availModules An array of all the modules the user already has access to.
      * @return array Modules enabled within the application.
      */
-    function get_visible_modules($availModules) {
+    public function get_visible_modules($availModules)
+    {
         require_once("modules/MySettings/TabController.php");
         $controller = new TabController();
         $tabs = $controller->get_tabs_system();
         $enabled_modules= array();
         $availModulesKey = array_flip($availModules);
-        foreach ($tabs[0] as $key=>$value)
-        {
-            if( isset($availModulesKey[$key]) )
+        foreach ($tabs[0] as $key=>$value) {
+            if (isset($availModulesKey[$key])) {
                 $enabled_modules[] = $key;
+            }
         }
 
         return $enabled_modules;
@@ -336,7 +332,7 @@
      *
      * @return array
      */
-    function get_upcoming_activities()
+    public function get_upcoming_activities()
     {
         global $beanList;
         $maxCount = 10;
@@ -346,22 +342,16 @@
                                  'Tasks' => array('date_field' =>'date_due','status' => 'Not Started','status_field' => 'status','status_opp' => '='),
                                  'Opportunities' => array('date_field' => 'date_closed','status' => array('Closed Won','Closed Lost'), 'status_field' => 'sales_stage', 'status_opp' => '!=') );
         $results = array();
-        foreach ($activityModules as $module => $meta)
-        {
-            if(!self::check_modules_access($GLOBALS['current_user'], $module, 'read'))
-            {
+        foreach ($activityModules as $module => $meta) {
+            if (!self::check_modules_access($GLOBALS['current_user'], $module, 'read')) {
                 $GLOBALS['log']->debug("SugarWebServiceImpl->get_last_viewed: NO ACCESS to $module");
                 continue;
             }
 
             $class_name = $beanList[$module];
-	        $seed = new $class_name();
+            $seed = new $class_name();
             $query = $this->generateUpcomingActivitiesWhereClause($seed, $meta);
 
-<<<<<<< HEAD
-            $response = $seed->get_list(/* Order by date field */"{$meta['date_field']} ASC",  /*Where clause */$query, /* No Offset */ 0,
-                                        /* No limit */-1, /* Max 10 items */10, /*No Deleted */ 0 );
-=======
             $response = $seed->get_list(/* Order by date field */"{$meta['date_field']} ASC",  /*Where clause */
                 $query, /* No Offset */
                 0,
@@ -370,18 +360,18 @@
                 10, /*No Deleted */
                 0
             );
->>>>>>> 19ad0466
 
             $result = array();
 
-            if( isset($response['list']) )
-                $result = $this->format_upcoming_activities_entries($response['list'],$meta['date_field']);
-
-            $results = array_merge($results,$result);
+            if (isset($response['list'])) {
+                $result = $this->format_upcoming_activities_entries($response['list'], $meta['date_field']);
+            }
+
+            $results = array_merge($results, $result);
         }
 
         //Sort the result list by the date due flag in ascending order
-        usort( $results, array( $this , "cmp_datedue" ) ) ;
+        usort($results, array( $this , "cmp_datedue" )) ;
 
         //Only return a subset of the results.
         $results = array_slice($results, 0, $maxCount);
@@ -389,21 +379,21 @@
         return $results;
     }
 
-    function generateUpcomingActivitiesWhereClause($seed,$meta)
+    public function generateUpcomingActivitiesWhereClause($seed, $meta)
     {
         $query = array();
         $query_date = TimeDate::getInstance()->nowDb();
         $query[] = " {$seed->table_name}.{$meta['date_field']} > '$query_date'"; //Add date filter
         $query[] = "{$seed->table_name}.assigned_user_id = '{$GLOBALS['current_user']->id}' "; //Add assigned user filter
-        if(is_array($meta['status_field']))
-        {
-            foreach ($meta['status'] as $field)
+        if (is_array($meta['status_field'])) {
+            foreach ($meta['status'] as $field) {
                 $query[] = "{$seed->table_name}.{$meta['status_field']} {$meta['status_opp']} '".$GLOBALS['db']->quote($field)."' ";
-        }
-        else
+            }
+        } else {
             $query[] = "{$seed->table_name}.{$meta['status_field']} {$meta['status_opp']} '".$GLOBALS['db']->quote($meta['status'])."' ";
-
-        return implode(" AND ",$query);
+        }
+
+        return implode(" AND ", $query);
     }
     /**
      * Given a list of bean entries, format the expected response.
@@ -412,11 +402,10 @@
      * @param string $date_field Name of the field storing the date field we are examining
      * @return array The results.
      */
-    function format_upcoming_activities_entries($list,$date_field)
+    public function format_upcoming_activities_entries($list, $date_field)
     {
         $results = array();
-        foreach ($list as $bean)
-        {
+        foreach ($list as $bean) {
             $results[] = array('id' => $bean->id, 'module' => $bean->module_dir,'date_due' => $bean->$date_field,
                                 'summary' => $bean->get_summary_text() );
         }
@@ -431,13 +420,14 @@
      * @param array $b
      * @return int Indicates equality for date due flag
      */
-    static function cmp_datedue( $a, $b )
-    {
-        $a_date = strtotime( $a['date_due'] ) ;
-        $b_date = strtotime( $b['date_due'] ) ;
-
-        if( $a_date == $b_date ) return 0 ;
-        return ($a_date > $b_date ) ? 1 : -1;
-  }
-
+    public static function cmp_datedue($a, $b)
+    {
+        $a_date = strtotime($a['date_due']) ;
+        $b_date = strtotime($b['date_due']) ;
+
+        if ($a_date == $b_date) {
+            return 0 ;
+        }
+        return ($a_date > $b_date) ? 1 : -1;
+    }
 }