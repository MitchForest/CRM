<?php
if (!defined('sugarEntry')) {
    define('sugarEntry', true);
}
/**
 *
 * SugarCRM Community Edition is a customer relationship management program developed by
 * SugarCRM, Inc. Copyright (C) 2004-2013 SugarCRM Inc.
 *
 * SuiteCRM is an extension to SugarCRM Community Edition developed by SalesAgility Ltd.
 * Copyright (C) 2011 - 2018 SalesAgility Ltd.
 *
 * This program is free software; you can redistribute it and/or modify it under
 * the terms of the GNU Affero General Public License version 3 as published by the
 * Free Software Foundation with the addition of the following permission added
 * to Section 15 as permitted in Section 7(a): FOR ANY PART OF THE COVERED WORK
 * IN WHICH THE COPYRIGHT IS OWNED BY SUGARCRM, SUGARCRM DISCLAIMS THE WARRANTY
 * OF NON INFRINGEMENT OF THIRD PARTY RIGHTS.
 *
 * This program is distributed in the hope that it will be useful, but WITHOUT
 * ANY WARRANTY; without even the implied warranty of MERCHANTABILITY or FITNESS
 * FOR A PARTICULAR PURPOSE. See the GNU Affero General Public License for more
 * details.
 *
 * You should have received a copy of the GNU Affero General Public License along with
 * this program; if not, see http://www.gnu.org/licenses or write to the Free
 * Software Foundation, Inc., 51 Franklin Street, Fifth Floor, Boston, MA
 * 02110-1301 USA.
 *
 * You can contact SugarCRM, Inc. headquarters at 10050 North Wolfe Road,
 * SW2-130, Cupertino, CA 95014, USA. or at email address contact@sugarcrm.com.
 *
 * The interactive user interfaces in modified source and object code versions
 * of this program must display Appropriate Legal Notices, as required under
 * Section 5 of the GNU Affero General Public License version 3.
 *
 * In accordance with Section 7(b) of the GNU Affero General Public License version 3,
 * these Appropriate Legal Notices must retain the display of the "Powered by
 * SugarCRM" logo and "Supercharged by SuiteCRM" logo. If the display of the logos is not
 * reasonably feasible for technical reasons, the Appropriate Legal Notices must
 * display the words "Powered by SugarCRM" and "Supercharged by SuiteCRM".
 */


require_once('service/v2/registry.php'); //Extend off of v2 registry

class registry_v3 extends registry {
	
	/**
	 * This method registers all the functions on the service class
	 *
	 */
	protected function registerFunction() {
		
		$GLOBALS['log']->info('Begin: registry->registerFunction');
		parent::registerFunction();

		$this->serviceClass->registerFunction(
		    'get_module_fields_md5',
		    array('session'=>'xsd:string', 'module_names'=>'tns:select_fields'),
		    array('return'=>'tns:md5_results'));    
            
		$this->serviceClass->registerFunction(
		    'get_available_modules',
	        array('session'=>'xsd:string','filter'=>'xsd:string'),
	        array('return'=>'tns:module_list'));
	        
	    $this->serviceClass->registerFunction(
		    'get_last_viewed',
	        array('session'=>'xsd:string','module_names'=>'tns:module_names'),
	        array('return'=>'tns:last_viewed_list'));     
	        
        $this->serviceClass->registerFunction(
<<<<<<< HEAD
		    'get_upcoming_activities',
	        array('session'=>'xsd:string'),
	        array('return'=>'tns:upcoming_activities_list')); 
	        
	    $this->serviceClass->registerFunction(
		    'search_by_module',
	        array('session'=>'xsd:string','search_string'=>'xsd:string', 'modules'=>'tns:select_fields', 'offset'=>'xsd:int', 'max_results'=>'xsd:int','assigned_user_id' => 'xsd:string', 'select_fields'=>'tns:select_fields'),
	        array('return'=>'tns:return_search_result'));
	        
	    $this->serviceClass->registerFunction(
		    'get_relationships',
		    array('session'=>'xsd:string', 'module_name'=>'xsd:string', 'module_id'=>'xsd:string', 'link_field_name'=>'xsd:string', 'related_module_query'=>'xsd:string', 'related_fields'=>'tns:select_fields', 'related_module_link_name_to_fields_array'=>'tns:link_names_to_fields_array', 'deleted'=>'xsd:int', 'order_by'=>'xsd:string',),
		    array('return'=>'tns:get_entry_result_version2'));
		            
	    $GLOBALS['log']->info('END: registry->registerFunction');
	        
		// END OF REGISTER FUNCTIONS
	}
	
	/**
	 * This method registers all the complex types
	 *
	 */
	protected function registerTypes() {
	
	    parent::registerTypes();
	    
	    $this->serviceClass->registerType(
		   	 'md5_results',
		   	 'complexType',
    	    'array',
    	    '',
    	    'SOAP-ENC:Array',
    	    array(),
    	    array(
    	       array('ref'=>'SOAP-ENC:arrayType', 'wsdl:arrayType'=>'xsd:string[]')
    	    ),
    	    'xsd:string'
		);
		
	    $this->serviceClass->registerType(
    	    'module_names',
    	    'complexType',
    	    'array',
    	    '',
    	    'SOAP-ENC:Array',
    	    array(),
    	    array(
    	       array('ref'=>'SOAP-ENC:arrayType', 'wsdl:arrayType'=>'xsd:string[]')
    	    ),
    	    'xsd:string'
	    );
	    
	    $this->serviceClass->registerType(
		    'upcoming_activities_list',
			'complexType',
		   	 'array',
		   	 '',
		  	  'SOAP-ENC:Array',
			array(),
		    array(
		        array('ref'=>'SOAP-ENC:arrayType','wsdl:arrayType'=>'tns:upcoming_activity_entry[]')
		    ),
			'tns:upcoming_activity_entry'
		);
		
		$this->serviceClass->registerType(
		    'upcoming_activity_entry',
		    'complexType',
		    'struct',
		    'all',
		    '',
		    array(
		        "id" => array('name'=>"id",'type'=>'xsd:string'),
		        "module" => array('name'=>"module",'type'=>'xsd:string'),
		        "date_due" => array('name'=>"date_due",'type'=>'xsd:string'),
				"summary" => array('name'=>"summary",'type'=>'xsd:string'),
		    )
		);
		
	    $this->serviceClass->registerType(
		    'last_viewed_list',
			'complexType',
		   	 'array',
		   	 '',
		  	  'SOAP-ENC:Array',
			array(),
		    array(
		        array('ref'=>'SOAP-ENC:arrayType','wsdl:arrayType'=>'tns:last_viewed_entry[]')
		    ),
			'tns:last_viewed_entry'
		);
		
	    $this->serviceClass->registerType(
		    'last_viewed_entry',
		    'complexType',
		    'struct',
		    'all',
		    '',
		    array(
		        "id" => array('name'=>"id",'type'=>'xsd:string'),
				"item_id" => array('name'=>"item_id",'type'=>'xsd:string'),
				"item_summary" => array('name'=>"item_summary",'type'=>'xsd:string'),
				"module_name" => array('name'=>"module_name",'type'=>'xsd:string'),
				"monitor_id" => array('name'=>"monitor_id",'type'=>'xsd:string'),
				"date_modified" => array('name'=>"date_modified",'type'=>'xsd:string')
		    )
		);
		
		$this->serviceClass->registerType(
		    'field',
			'complexType',
		   	 'struct',
		   	 'all',
		  	  '',
				array(
					'name'=>array('name'=>'name', 'type'=>'xsd:string'),
					'type'=>array('name'=>'type', 'type'=>'xsd:string'),
					'group'=>array('name'=>'group', 'type'=>'xsd:string'),
					'label'=>array('name'=>'label', 'type'=>'xsd:string'),
					'required'=>array('name'=>'required', 'type'=>'xsd:int'),
					'options'=>array('name'=>'options', 'type'=>'tns:name_value_list'),
		            'default_value'=>array('name'=>'name', 'type'=>'xsd:string'),
				)
		);
	}
=======
            'get_upcoming_activities',
            array('session'=>'xsd:string'),
            array('return'=>'tns:upcoming_activities_list')
        );
            
        $this->serviceClass->registerFunction(
            'search_by_module',
            array('session'=>'xsd:string','search_string'=>'xsd:string', 'modules'=>'tns:select_fields', 'offset'=>'xsd:int', 'max_results'=>'xsd:int','assigned_user_id' => 'xsd:string', 'select_fields'=>'tns:select_fields'),
            array('return'=>'tns:return_search_result')
        );
            
        $this->serviceClass->registerFunction(
            'get_relationships',
            array('session'=>'xsd:string', 'module_name'=>'xsd:string', 'module_id'=>'xsd:string', 'link_field_name'=>'xsd:string', 'related_module_query'=>'xsd:string', 'related_fields'=>'tns:select_fields', 'related_module_link_name_to_fields_array'=>'tns:link_names_to_fields_array', 'deleted'=>'xsd:int', 'order_by'=>'xsd:string',),
            array('return'=>'tns:get_entry_result_version2')
        );
                    
        $GLOBALS['log']->info('END: registry->registerFunction');
            
        // END OF REGISTER FUNCTIONS
    }
    
    /**
     * This method registers all the complex types
     *
     */
    protected function registerTypes()
    {
        parent::registerTypes();
        
        $this->serviceClass->registerType(
            'md5_results',
            'complexType',
            'array',
            '',
            'SOAP-ENC:Array',
            array(),
            array(
               array('ref'=>'SOAP-ENC:arrayType', 'wsdl:arrayType'=>'xsd:string[]')
            ),
            'xsd:string'
        );
        
        $this->serviceClass->registerType(
            'module_names',
            'complexType',
            'array',
            '',
            'SOAP-ENC:Array',
            array(),
            array(
               array('ref'=>'SOAP-ENC:arrayType', 'wsdl:arrayType'=>'xsd:string[]')
            ),
            'xsd:string'
        );
        
        $this->serviceClass->registerType(
            'upcoming_activities_list',
            'complexType',
            'array',
            '',
            'SOAP-ENC:Array',
            array(),
            array(
                array('ref'=>'SOAP-ENC:arrayType','wsdl:arrayType'=>'tns:upcoming_activity_entry[]')
            ),
            'tns:upcoming_activity_entry'
        );
        
        $this->serviceClass->registerType(
            'upcoming_activity_entry',
            'complexType',
            'struct',
            'all',
            '',
            array(
                "id" => array('name'=>"id",'type'=>'xsd:string'),
                "module" => array('name'=>"module",'type'=>'xsd:string'),
                "date_due" => array('name'=>"date_due",'type'=>'xsd:string'),
                "summary" => array('name'=>"summary",'type'=>'xsd:string'),
            )
        );
        
        $this->serviceClass->registerType(
            'last_viewed_list',
            'complexType',
            'array',
            '',
            'SOAP-ENC:Array',
            array(),
            array(
                array('ref'=>'SOAP-ENC:arrayType','wsdl:arrayType'=>'tns:last_viewed_entry[]')
            ),
            'tns:last_viewed_entry'
        );
        
        $this->serviceClass->registerType(
            'last_viewed_entry',
            'complexType',
            'struct',
            'all',
            '',
            array(
                "id" => array('name'=>"id",'type'=>'xsd:string'),
                "item_id" => array('name'=>"item_id",'type'=>'xsd:string'),
                "item_summary" => array('name'=>"item_summary",'type'=>'xsd:string'),
                "module_name" => array('name'=>"module_name",'type'=>'xsd:string'),
                "monitor_id" => array('name'=>"monitor_id",'type'=>'xsd:string'),
                "date_modified" => array('name'=>"date_modified",'type'=>'xsd:string')
            )
        );
        
        $this->serviceClass->registerType(
            'field',
            'complexType',
            'struct',
            'all',
            '',
            array(
                    'name'=>array('name'=>'name', 'type'=>'xsd:string'),
                    'type'=>array('name'=>'type', 'type'=>'xsd:string'),
                    'group'=>array('name'=>'group', 'type'=>'xsd:string'),
                    'label'=>array('name'=>'label', 'type'=>'xsd:string'),
                    'required'=>array('name'=>'required', 'type'=>'xsd:int'),
                    'options'=>array('name'=>'options', 'type'=>'tns:name_value_list'),
                    'default_value'=>array('name'=>'name', 'type'=>'xsd:string'),
                )
        );
    }
>>>>>>> 19ad0466
}<|MERGE_RESOLUTION|>--- conflicted
+++ resolved
@@ -44,161 +44,37 @@
 
 require_once('service/v2/registry.php'); //Extend off of v2 registry
 
-class registry_v3 extends registry {
-	
-	/**
-	 * This method registers all the functions on the service class
-	 *
-	 */
-	protected function registerFunction() {
-		
-		$GLOBALS['log']->info('Begin: registry->registerFunction');
-		parent::registerFunction();
-
-		$this->serviceClass->registerFunction(
-		    'get_module_fields_md5',
-		    array('session'=>'xsd:string', 'module_names'=>'tns:select_fields'),
-		    array('return'=>'tns:md5_results'));    
-            
-		$this->serviceClass->registerFunction(
-		    'get_available_modules',
-	        array('session'=>'xsd:string','filter'=>'xsd:string'),
-	        array('return'=>'tns:module_list'));
-	        
-	    $this->serviceClass->registerFunction(
-		    'get_last_viewed',
-	        array('session'=>'xsd:string','module_names'=>'tns:module_names'),
-	        array('return'=>'tns:last_viewed_list'));     
-	        
-        $this->serviceClass->registerFunction(
-<<<<<<< HEAD
-		    'get_upcoming_activities',
-	        array('session'=>'xsd:string'),
-	        array('return'=>'tns:upcoming_activities_list')); 
-	        
-	    $this->serviceClass->registerFunction(
-		    'search_by_module',
-	        array('session'=>'xsd:string','search_string'=>'xsd:string', 'modules'=>'tns:select_fields', 'offset'=>'xsd:int', 'max_results'=>'xsd:int','assigned_user_id' => 'xsd:string', 'select_fields'=>'tns:select_fields'),
-	        array('return'=>'tns:return_search_result'));
-	        
-	    $this->serviceClass->registerFunction(
-		    'get_relationships',
-		    array('session'=>'xsd:string', 'module_name'=>'xsd:string', 'module_id'=>'xsd:string', 'link_field_name'=>'xsd:string', 'related_module_query'=>'xsd:string', 'related_fields'=>'tns:select_fields', 'related_module_link_name_to_fields_array'=>'tns:link_names_to_fields_array', 'deleted'=>'xsd:int', 'order_by'=>'xsd:string',),
-		    array('return'=>'tns:get_entry_result_version2'));
-		            
-	    $GLOBALS['log']->info('END: registry->registerFunction');
-	        
-		// END OF REGISTER FUNCTIONS
-	}
-	
-	/**
-	 * This method registers all the complex types
-	 *
-	 */
-	protected function registerTypes() {
-	
-	    parent::registerTypes();
-	    
-	    $this->serviceClass->registerType(
-		   	 'md5_results',
-		   	 'complexType',
-    	    'array',
-    	    '',
-    	    'SOAP-ENC:Array',
-    	    array(),
-    	    array(
-    	       array('ref'=>'SOAP-ENC:arrayType', 'wsdl:arrayType'=>'xsd:string[]')
-    	    ),
-    	    'xsd:string'
-		);
-		
-	    $this->serviceClass->registerType(
-    	    'module_names',
-    	    'complexType',
-    	    'array',
-    	    '',
-    	    'SOAP-ENC:Array',
-    	    array(),
-    	    array(
-    	       array('ref'=>'SOAP-ENC:arrayType', 'wsdl:arrayType'=>'xsd:string[]')
-    	    ),
-    	    'xsd:string'
-	    );
-	    
-	    $this->serviceClass->registerType(
-		    'upcoming_activities_list',
-			'complexType',
-		   	 'array',
-		   	 '',
-		  	  'SOAP-ENC:Array',
-			array(),
-		    array(
-		        array('ref'=>'SOAP-ENC:arrayType','wsdl:arrayType'=>'tns:upcoming_activity_entry[]')
-		    ),
-			'tns:upcoming_activity_entry'
-		);
-		
-		$this->serviceClass->registerType(
-		    'upcoming_activity_entry',
-		    'complexType',
-		    'struct',
-		    'all',
-		    '',
-		    array(
-		        "id" => array('name'=>"id",'type'=>'xsd:string'),
-		        "module" => array('name'=>"module",'type'=>'xsd:string'),
-		        "date_due" => array('name'=>"date_due",'type'=>'xsd:string'),
-				"summary" => array('name'=>"summary",'type'=>'xsd:string'),
-		    )
-		);
-		
-	    $this->serviceClass->registerType(
-		    'last_viewed_list',
-			'complexType',
-		   	 'array',
-		   	 '',
-		  	  'SOAP-ENC:Array',
-			array(),
-		    array(
-		        array('ref'=>'SOAP-ENC:arrayType','wsdl:arrayType'=>'tns:last_viewed_entry[]')
-		    ),
-			'tns:last_viewed_entry'
-		);
-		
-	    $this->serviceClass->registerType(
-		    'last_viewed_entry',
-		    'complexType',
-		    'struct',
-		    'all',
-		    '',
-		    array(
-		        "id" => array('name'=>"id",'type'=>'xsd:string'),
-				"item_id" => array('name'=>"item_id",'type'=>'xsd:string'),
-				"item_summary" => array('name'=>"item_summary",'type'=>'xsd:string'),
-				"module_name" => array('name'=>"module_name",'type'=>'xsd:string'),
-				"monitor_id" => array('name'=>"monitor_id",'type'=>'xsd:string'),
-				"date_modified" => array('name'=>"date_modified",'type'=>'xsd:string')
-		    )
-		);
-		
-		$this->serviceClass->registerType(
-		    'field',
-			'complexType',
-		   	 'struct',
-		   	 'all',
-		  	  '',
-				array(
-					'name'=>array('name'=>'name', 'type'=>'xsd:string'),
-					'type'=>array('name'=>'type', 'type'=>'xsd:string'),
-					'group'=>array('name'=>'group', 'type'=>'xsd:string'),
-					'label'=>array('name'=>'label', 'type'=>'xsd:string'),
-					'required'=>array('name'=>'required', 'type'=>'xsd:int'),
-					'options'=>array('name'=>'options', 'type'=>'tns:name_value_list'),
-		            'default_value'=>array('name'=>'name', 'type'=>'xsd:string'),
-				)
-		);
-	}
-=======
+class registry_v3 extends registry
+{
+    
+    /**
+     * This method registers all the functions on the service class
+     *
+     */
+    protected function registerFunction()
+    {
+        $GLOBALS['log']->info('Begin: registry->registerFunction');
+        parent::registerFunction();
+
+        $this->serviceClass->registerFunction(
+            'get_module_fields_md5',
+            array('session'=>'xsd:string', 'module_names'=>'tns:select_fields'),
+            array('return'=>'tns:md5_results')
+        );
+            
+        $this->serviceClass->registerFunction(
+            'get_available_modules',
+            array('session'=>'xsd:string','filter'=>'xsd:string'),
+            array('return'=>'tns:module_list')
+        );
+            
+        $this->serviceClass->registerFunction(
+            'get_last_viewed',
+            array('session'=>'xsd:string','module_names'=>'tns:module_names'),
+            array('return'=>'tns:last_viewed_list')
+        );
+            
+        $this->serviceClass->registerFunction(
             'get_upcoming_activities',
             array('session'=>'xsd:string'),
             array('return'=>'tns:upcoming_activities_list')
@@ -328,5 +204,4 @@
                 )
         );
     }
->>>>>>> 19ad0466
 }