--- conflicted
+++ resolved
@@ -49,8 +49,8 @@
 require_once('SugarWebServiceUtilv3.php');
 
 
-class SugarWebServiceImplv3 extends SugarWebServiceImpl {
-
+class SugarWebServiceImplv3 extends SugarWebServiceImpl
+{
     public function __construct()
     {
         self::$helperObject = new SugarWebServiceUtilv3();
@@ -71,14 +71,14 @@
      *                                         - user_default_team_id, user_is_admin, user_default_dateformat, user_default_timeformat
      * @exception 'SoapFault' -- The SOAP error, if any
      */
-    public function login($user_auth, $application, $name_value_list){
+    public function login($user_auth, $application, $name_value_list)
+    {
         $GLOBALS['log']->info('Begin: SugarWebServiceImpl->login');
         global $sugar_config, $system_config;
         $error = new SoapError();
         $user = new User();
         $success = false;
-        if(!empty($user_auth['encryption']) && $user_auth['encryption'] === 'PLAIN')
-        {
+        if (!empty($user_auth['encryption']) && $user_auth['encryption'] === 'PLAIN') {
             $user_auth['password'] = md5($user_auth['password']);
         }
         //rrs
@@ -88,13 +88,12 @@
         //rrs
         $isLoginSuccess = $authController->login($user_auth['user_name'], $user_auth['password'], array('passwordEncrypted' => true));
         $usr_id=$user->retrieve_user_id($user_auth['user_name']);
-        if($usr_id)
+        if ($usr_id) {
             $user->retrieve($usr_id);
-
-        if ($isLoginSuccess)
-        {
-            if ($_SESSION['hasExpiredPassword'] =='1')
-            {
+        }
+
+        if ($isLoginSuccess) {
+            if ($_SESSION['hasExpiredPassword'] =='1') {
                 $error->set_error('password_expired');
                 $GLOBALS['log']->fatal('password expired for user ' . $user_auth['user_name']);
                 LogicHook::initialize();
@@ -102,31 +101,26 @@
                 self::$helperObject->setFaultObject($error);
                 return;
             }
-            if(!empty($user) && !empty($user->id) && !$user->is_group)
-            {
+            if (!empty($user) && !empty($user->id) && !$user->is_group) {
                 $success = true;
                 global $current_user;
                 $current_user = $user;
             }
-        }
-        else if($usr_id && isset($user->user_name) && ($user->getPreference('lockout') == '1'))
-        {
+        } elseif ($usr_id && isset($user->user_name) && ($user->getPreference('lockout') == '1')) {
             $error->set_error('lockout_reached');
             $GLOBALS['log']->fatal('Lockout reached for user ' . $user_auth['user_name']);
             LogicHook::initialize();
             $GLOBALS['logic_hook']->call_custom_logic('Users', 'login_failed');
             self::$helperObject->setFaultObject($error);
             return;
-        }
-        else if(function_exists('openssl_decrypt'))
-        {
+        } elseif (function_exists('openssl_decrypt')) {
             $password = self::$helperObject->decrypt_string($user_auth['password']);
-            if($authController->login($user_auth['user_name'], $password) && isset($_SESSION['authenticated_user_id']))
+            if ($authController->login($user_auth['user_name'], $password) && isset($_SESSION['authenticated_user_id'])) {
                 $success = true;
-        }
-
-        if($success)
-        {
+            }
+        }
+
+        if ($success) {
             session_start();
             global $current_user;
             //$current_user = $user;
@@ -149,9 +143,9 @@
             $cur_id = $current_user->getPreference('currency');
             $nameValueArray['user_currency_id'] = self::$helperObject->get_name_value('user_currency_id', $cur_id);
             $nameValueArray['user_is_admin'] = self::$helperObject->get_name_value('user_is_admin', is_admin($current_user));
-            $nameValueArray['user_default_team_id'] = self::$helperObject->get_name_value('user_default_team_id', $current_user->default_team );
-            $nameValueArray['user_default_dateformat'] = self::$helperObject->get_name_value('user_default_dateformat', $current_user->getPreference('datef') );
-            $nameValueArray['user_default_timeformat'] = self::$helperObject->get_name_value('user_default_timeformat', $current_user->getPreference('timef') );
+            $nameValueArray['user_default_team_id'] = self::$helperObject->get_name_value('user_default_team_id', $current_user->default_team);
+            $nameValueArray['user_default_dateformat'] = self::$helperObject->get_name_value('user_default_dateformat', $current_user->getPreference('datef'));
+            $nameValueArray['user_default_timeformat'] = self::$helperObject->get_name_value('user_default_timeformat', $current_user->getPreference('timef'));
             $currencyObject = new Currency();
             $currencyObject->retrieve($cur_id);
             $nameValueArray['user_currency_name'] = self::$helperObject->get_name_value('user_currency_name', $currencyObject->name);
@@ -173,18 +167,18 @@
      * @return String The md5 hash of the vardef definition.
      * @exception 'SoapFault' -- The SOAP error, if any
      */
-    function get_module_fields_md5($session, $module_name){
-
+    public function get_module_fields_md5($session, $module_name)
+    {
         $GLOBALS['log']->info('Begin: SugarWebServiceImpl->get_module_fields_md5(v3) for module: '. print_r($module_name, true));
 
         $results = array();
-        if( is_array($module_name) )
-        {
-            foreach ($module_name as $module)
+        if (is_array($module_name)) {
+            foreach ($module_name as $module) {
                 $results[$module] = md5(serialize(self::get_module_fields($session, $module)));
-        }
-        else
+            }
+        } else {
             $results[$module_name] = md5(serialize(self::get_module_fields($session, $module_name)));
+        }
 
         return $results;
     }
@@ -196,16 +190,16 @@
      * 				 - gmt_time - String - Return the current time on the server in the format 'Y-m-d H:i:s'. This time is in GMT.
      * @exception 'SoapFault' -- The SOAP error, if any
      */
-    function get_server_info(){
-    	$GLOBALS['log']->info('Begin: SugarWebServiceImpl->get_server_info');
+    public function get_server_info()
+    {
+        $GLOBALS['log']->info('Begin: SugarWebServiceImpl->get_server_info');
         global $sugar_flavor, $sugar_version;
-        if (empty($sugar_version))
-        {
+        if (empty($sugar_version)) {
             require_once('sugar_version.php');
         }
-    	$GLOBALS['log']->info('End: SugarWebServiceImpl->get_server_info');
-
-    	return array('flavor' => $sugar_flavor, 'version' => $sugar_version, 'gmt_time' => TimeDate::getInstance()->nowDb());
+        $GLOBALS['log']->info('End: SugarWebServiceImpl->get_server_info');
+
+        return array('flavor' => $sugar_flavor, 'version' => $sugar_version, 'gmt_time' => TimeDate::getInstance()->nowDb());
     } // fn
 
     /**
@@ -217,16 +211,15 @@
      * @return array $view The view(s) requested.  Current supported types are edit, detail, list, and subpanel.
      * @exception 'SoapFault' -- The SOAP error, if any
      */
-    function get_module_layout($session, $a_module_names, $a_type, $a_view,$md5 = FALSE){
-    	$GLOBALS['log']->info('Begin: SugarWebServiceImpl->get_module_layout');
-
-    	global  $beanList, $beanFiles;
-    	$error = new SoapError();
+    public function get_module_layout($session, $a_module_names, $a_type, $a_view, $md5 = false)
+    {
+        $GLOBALS['log']->info('Begin: SugarWebServiceImpl->get_module_layout');
+
+        global  $beanList, $beanFiles;
+        $error = new SoapError();
         $results = array();
-        foreach ($a_module_names as $module_name)
-        {
-            if (!self::$helperObject->checkSessionAndModuleAccess($session, 'invalid_session', $module_name, 'read', 'no_access', $error))
-            {
+        foreach ($a_module_names as $module_name) {
+            if (!self::$helperObject->checkSessionAndModuleAccess($session, 'invalid_session', $module_name, 'read', 'no_access', $error)) {
                 $GLOBALS['log']->info('End: SugarWebServiceImpl->get_module_layout');
                 continue;
             }
@@ -235,18 +228,16 @@
             require_once($beanFiles[$class_name]);
             $seed = new $class_name();
 
-            foreach ($a_view as $view)
-            {
+            foreach ($a_view as $view) {
                 $aclViewCheck = (strtolower($view) == 'subpanel') ? 'DetailView' : ucfirst(strtolower($view)) . 'View';
-                if($seed->ACLAccess($aclViewCheck, true) )
-                {
-                    foreach ($a_type as $type)
-                    {
+                if ($seed->ACLAccess($aclViewCheck, true)) {
+                    foreach ($a_type as $type) {
                         $a_vardefs = self::$helperObject->get_module_view_defs($module_name, $type, $view);
-                        if($md5)
+                        if ($md5) {
                             $results[$module_name][$type][$view] = md5(serialize($a_vardefs));
-                        else
+                        } else {
                             $results[$module_name][$type][$view] = $a_vardefs;
+                        }
                     }
                 }
             }
@@ -266,11 +257,12 @@
      * @return array $view(s) The view requested.  Current supported types are edit, detail, and list.
      * @exception 'SoapFault' -- The SOAP error, if any
      */
-    function get_module_layout_md5($session, $module_name, $type, $view){
-    	$GLOBALS['log']->info('Begin: SugarWebServiceImpl->get_module_layout_md5');
-    	$results = self::get_module_layout($session, $module_name, $type, $view, TRUE);
-            return array('md5'=> $results);
-    	$GLOBALS['log']->info('End: SugarWebServiceImpl->get_module_layout_md5');
+    public function get_module_layout_md5($session, $module_name, $type, $view)
+    {
+        $GLOBALS['log']->info('Begin: SugarWebServiceImpl->get_module_layout_md5');
+        $results = self::get_module_layout($session, $module_name, $type, $view, true);
+        return array('md5'=> $results);
+        $GLOBALS['log']->info('End: SugarWebServiceImpl->get_module_layout_md5');
     }
 
     /**
@@ -283,29 +275,30 @@
      * @return Array    'modules' -- Array - An array of module names
      * @exception 'SoapFault' -- The SOAP error, if any
      */
-    function get_available_modules($session,$filter='all'){
-    	$GLOBALS['log']->info('Begin: SugarWebServiceImpl->get_available_modules');
-
-    	$error = new SoapError();
-    	if (!self::$helperObject->checkSessionAndModuleAccess($session, 'invalid_session', '', '', '', $error)) {
-    		$error->set_error('invalid_login');
-    		$GLOBALS['log']->info('End: SugarWebServiceImpl->get_available_modules');
-    		return;
-    	} // if
-
-    	$modules = array();
-    	$availModules = array_keys($_SESSION['avail_modules']); //ACL check already performed.
-    	switch ($filter){
-    	    case 'default':
-    	        $modules = self::$helperObject->get_visible_modules($availModules);
-    	       break;
-    	    case 'all':
-    	    default:
-    	        $modules = $availModules;
-    	}
-
-    	$GLOBALS['log']->info('End: SugarWebServiceImpl->get_available_modules');
-    	return array('modules'=> $modules);
+    public function get_available_modules($session, $filter='all')
+    {
+        $GLOBALS['log']->info('Begin: SugarWebServiceImpl->get_available_modules');
+
+        $error = new SoapError();
+        if (!self::$helperObject->checkSessionAndModuleAccess($session, 'invalid_session', '', '', '', $error)) {
+            $error->set_error('invalid_login');
+            $GLOBALS['log']->info('End: SugarWebServiceImpl->get_available_modules');
+            return;
+        } // if
+
+        $modules = array();
+        $availModules = array_keys($_SESSION['avail_modules']); //ACL check already performed.
+        switch ($filter) {
+            case 'default':
+                $modules = self::$helperObject->get_visible_modules($availModules);
+               break;
+            case 'all':
+            default:
+                $modules = $availModules;
+        }
+
+        $GLOBALS['log']->info('End: SugarWebServiceImpl->get_available_modules');
+        return array('modules'=> $modules);
     } // fn
 
     /**
@@ -316,32 +309,32 @@
      * @return Array The recently viewed records
      * @exception 'SoapFault' -- The SOAP error, if any
      */
-    function get_last_viewed($session, $module_names)
+    public function get_last_viewed($session, $module_names)
     {
         $GLOBALS['log']->info('Begin: SugarWebServiceImpl->get_last_viewed');
         $error = new SoapError();
-    	if (!self::$helperObject->checkSessionAndModuleAccess($session, 'invalid_session', '', '', '', $error))
-    	{
-    		$error->set_error('invalid_login');
-    		$GLOBALS['log']->info('End: SugarWebServiceImpl->get_last_viewed');
-    		return;
-    	} // if
-
-    	$results = array();
-    	foreach ($module_names as $module )
-    	{
-    	    if(!self::$helperObject->check_modules_access($GLOBALS['current_user'], $module, 'read'))
-            {
+        if (!self::$helperObject->checkSessionAndModuleAccess($session, 'invalid_session', '', '', '', $error)) {
+            $error->set_error('invalid_login');
+            $GLOBALS['log']->info('End: SugarWebServiceImpl->get_last_viewed');
+            return;
+        } // if
+
+        $results = array();
+        foreach ($module_names as $module) {
+            if (!self::$helperObject->check_modules_access($GLOBALS['current_user'], $module, 'read')) {
                 $GLOBALS['log']->debug("SugarWebServiceImpl->get_last_viewed: NO ACCESS to $module");
                 continue;
             }
 
-            if($module == 'Home') $module = '';
-    	    $tracker = new Tracker();
+            if ($module == 'Home') {
+                $module = '';
+            }
+            $tracker = new Tracker();
             $entryList = $tracker->get_recently_viewed($GLOBALS['current_user']->id, $module);
-            foreach ($entryList as $entry)
+            foreach ($entryList as $entry) {
                 $results[] = $entry;
-    	}
+            }
+        }
 
         $GLOBALS['log']->info('End: SugarWebServiceImpl->get_last_viewed');
         return $results;
@@ -354,18 +347,17 @@
      * @return Array List of upcoming activities
      * @exception 'SoapFault' -- The SOAP error, if any
      */
-    function get_upcoming_activities($session)
+    public function get_upcoming_activities($session)
     {
         $GLOBALS['log']->info('Begin: SugarWebServiceImpl->get_upcoming_activities');
         $error = new SoapError();
-    	if (!self::$helperObject->checkSessionAndModuleAccess($session, 'invalid_session', '', '', '', $error))
-    	{
-    		$error->set_error('invalid_login');
-    		$GLOBALS['log']->info('End: SugarWebServiceImpl->get_upcoming_activities');
-    		return;
-    	} // if
-
-    	$results = self::$helperObject->get_upcoming_activities();
+        if (!self::$helperObject->checkSessionAndModuleAccess($session, 'invalid_session', '', '', '', $error)) {
+            $error->set_error('invalid_login');
+            $GLOBALS['log']->info('End: SugarWebServiceImpl->get_upcoming_activities');
+            return;
+        } // if
+
+        $results = self::$helperObject->get_upcoming_activities();
 
         $GLOBALS['log']->info('End: SugarWebServiceImpl->get_upcoming_activities');
 
@@ -386,179 +378,193 @@
      * @return Array return_search_result 	- Array('Accounts' => array(array('name' => 'first_name', 'value' => 'John', 'name' => 'last_name', 'value' => 'Do')))
      * @exception 'SoapFault' -- The SOAP error, if any
      */
-    function search_by_module($session, $search_string, $modules, $offset, $max_results,$assigned_user_id = '', $select_fields = array()){
-    	$GLOBALS['log']->info('Begin: SugarWebServiceImpl->search_by_module');
-    	global  $beanList, $beanFiles;
-    	global $sugar_config,$current_language;
-
-    	$error = new SoapError();
-    	$output_list = array();
-    	if (!self::$helperObject->checkSessionAndModuleAccess($session, 'invalid_session', '', '', '', $error)) {
-    		$error->set_error('invalid_login');
-    		$GLOBALS['log']->info('End: SugarWebServiceImpl->search_by_module');
-    		return;
-    	}
-    	global $current_user;
-    	if($max_results > 0){
-    		$sugar_config['list_max_entries_per_page'] = $max_results;
-    	}
-
-    	require_once('modules/Home/UnifiedSearchAdvanced.php');
-    	require_once 'include/utils.php';
-    	$usa = new UnifiedSearchAdvanced();
-        if(!file_exists($cachedfile = sugar_cached('modules/unified_search_modules.php'))) {
+    public function search_by_module($session, $search_string, $modules, $offset, $max_results, $assigned_user_id = '', $select_fields = array())
+    {
+        $GLOBALS['log']->info('Begin: SugarWebServiceImpl->search_by_module');
+        global  $beanList, $beanFiles;
+        global $sugar_config,$current_language;
+
+        $error = new SoapError();
+        $output_list = array();
+        if (!self::$helperObject->checkSessionAndModuleAccess($session, 'invalid_session', '', '', '', $error)) {
+            $error->set_error('invalid_login');
+            $GLOBALS['log']->info('End: SugarWebServiceImpl->search_by_module');
+            return;
+        }
+        global $current_user;
+        if ($max_results > 0) {
+            $sugar_config['list_max_entries_per_page'] = $max_results;
+        }
+
+        require_once('modules/Home/UnifiedSearchAdvanced.php');
+        require_once 'include/utils.php';
+        $usa = new UnifiedSearchAdvanced();
+        if (!file_exists($cachedfile = sugar_cached('modules/unified_search_modules.php'))) {
             $usa->buildCache();
         }
 
-    	include($cachedfile);
-    	$modules_to_search = array();
-    	$unified_search_modules['Users'] =   array('fields' => array());
-
-    	$unified_search_modules['ProjectTask'] =   array('fields' => array());
-
-        foreach($unified_search_modules as $module=>$data) {
-        	if (in_array($module, $modules)) {
-            	$modules_to_search[$module] = $beanList[$module];
-        	} // if
+        include($cachedfile);
+        $modules_to_search = array();
+        $unified_search_modules['Users'] =   array('fields' => array());
+
+        $unified_search_modules['ProjectTask'] =   array('fields' => array());
+
+        foreach ($unified_search_modules as $module=>$data) {
+            if (in_array($module, $modules)) {
+                $modules_to_search[$module] = $beanList[$module];
+            } // if
         } // foreach
 
         $GLOBALS['log']->info('SugarWebServiceImpl->search_by_module - search string = ' . $search_string);
 
-    	if(!empty($search_string) && isset($search_string)) {
-    		$search_string = trim(DBManagerFactory::getInstance()->quote(securexss(from_html(clean_string($search_string, 'UNIFIED_SEARCH')))));
-        	foreach($modules_to_search as $name => $beanName) {
-        		$where_clauses_array = array();
-    			$unifiedSearchFields = array () ;
-    			foreach ($unified_search_modules[$name]['fields'] as $field=>$def ) {
-    				$unifiedSearchFields[$name] [ $field ] = $def ;
-    				$unifiedSearchFields[$name] [ $field ]['value'] = $search_string;
-    			}
-
-    			require_once $beanFiles[$beanName] ;
-    			$seed = new $beanName();
-    			require_once 'include/SearchForm/SearchForm2.php' ;
-    			if ($beanName == "User"
-    			    || $beanName == "ProjectTask"
-    			    ) {
-    				if(!self::$helperObject->check_modules_access($current_user, $seed->module_dir, 'read')){
-    					continue;
-    				} // if
-    				if(!$seed->ACLAccess('ListView')) {
-    					continue;
-    				} // if
-    			}
-
-    			if ($beanName != "User"
-    			    && $beanName != "ProjectTask"
-    			    ) {
-    				$searchForm = new SearchForm ($seed, $name ) ;
-
-    				$searchForm->setup(array ($name => array()) ,$unifiedSearchFields , '' , 'saved_views' /* hack to avoid setup doing further unwanted processing */ ) ;
-    				$where_clauses = $searchForm->generateSearchWhere() ;
-    				require_once 'include/SearchForm/SearchForm2.php' ;
-    				$searchForm = new SearchForm ($seed, $name ) ;
-
-    				$searchForm->setup(array ($name => array()) ,$unifiedSearchFields , '' , 'saved_views' /* hack to avoid setup doing further unwanted processing */ ) ;
-    				$where_clauses = $searchForm->generateSearchWhere() ;
-    				$emailQuery = false;
-
-    				$where = '';
-    				if (count($where_clauses) > 0 ) {
-    					$where = '('. implode(' ) OR ( ', $where_clauses) . ')';
-    				}
-
-    				$mod_strings = return_module_language($current_language, $seed->module_dir);
-
-    				if(count($select_fields) > 0)
-    				    $filterFields = $select_fields;
-    				else {
-    				    if(file_exists('custom/modules/'.$seed->module_dir.'/metadata/listviewdefs.php'))
-    					   require_once('custom/modules/'.$seed->module_dir.'/metadata/listviewdefs.php');
-        				else
-        					require_once('modules/'.$seed->module_dir.'/metadata/listviewdefs.php');
-
-        				$filterFields = array();
-        				foreach($listViewDefs[$seed->module_dir] as $colName => $param) {
-        	                if(!empty($param['default']) && $param['default'] == true)
-        	                    $filterFields[] = strtolower($colName);
-        	            }
-        	            if (!in_array('id', $filterFields))
-        	            	$filterFields[] = 'id';
-    				}
-
-    				//Pull in any db fields used for the unified search query so the correct joins will be added
-    				$selectOnlyQueryFields = array();
-    				foreach ($unifiedSearchFields[$name] as $field => $def){
-    				    if( isset($def['db_field']) && !in_array($field,$filterFields) ){
-    				        $filterFields[] = $field;
-    				        $selectOnlyQueryFields[] = $field;
-    				    }
-    				}
-
-    	            //Add the assigned user filter if applicable
-    	            if (!empty($assigned_user_id) && isset( $seed->field_defs['assigned_user_id']) ) {
-    	               $ownerWhere = $seed->getOwnerWhere($assigned_user_id);
-    	               $where = "($where) AND $ownerWhere";
-    	            }
-
-    				$ret_array = $seed->create_new_list_query('', $where, $filterFields, array(), 0, '', true, $seed, true);
-    		        if(empty($params) or !is_array($params)) $params = array();
-    		        if(!isset($params['custom_select'])) $params['custom_select'] = '';
-    		        if(!isset($params['custom_from'])) $params['custom_from'] = '';
-    		        if(!isset($params['custom_where'])) $params['custom_where'] = '';
-    		        if(!isset($params['custom_order_by'])) $params['custom_order_by'] = '';
-    				$main_query = $ret_array['select'] . $params['custom_select'] . $ret_array['from'] . $params['custom_from'] . $ret_array['where'] . $params['custom_where'] . $ret_array['order_by'] . $params['custom_order_by'];
-    			} else {
-    				if ($beanName == "User") {
-    					$filterFields = array('id', 'user_name', 'first_name', 'last_name', 'email_address');
-    					$main_query = "select users.id, ea.email_address, users.user_name, first_name, last_name from users ";
-    					$main_query = $main_query . " LEFT JOIN email_addr_bean_rel eabl ON eabl.bean_module = '{$seed->module_dir}'
+        if (!empty($search_string) && isset($search_string)) {
+            $search_string = trim(DBManagerFactory::getInstance()->quote(securexss(from_html(clean_string($search_string, 'UNIFIED_SEARCH')))));
+            foreach ($modules_to_search as $name => $beanName) {
+                $where_clauses_array = array();
+                $unifiedSearchFields = array() ;
+                foreach ($unified_search_modules[$name]['fields'] as $field=>$def) {
+                    $unifiedSearchFields[$name] [ $field ] = $def ;
+                    $unifiedSearchFields[$name] [ $field ]['value'] = $search_string;
+                }
+
+                require_once $beanFiles[$beanName] ;
+                $seed = new $beanName();
+                require_once 'include/SearchForm/SearchForm2.php' ;
+                if ($beanName == "User"
+                    || $beanName == "ProjectTask"
+                    ) {
+                    if (!self::$helperObject->check_modules_access($current_user, $seed->module_dir, 'read')) {
+                        continue;
+                    } // if
+                    if (!$seed->ACLAccess('ListView')) {
+                        continue;
+                    } // if
+                }
+
+                if ($beanName != "User"
+                    && $beanName != "ProjectTask"
+                    ) {
+                    $searchForm = new SearchForm($seed, $name) ;
+
+                    $searchForm->setup(array($name => array()), $unifiedSearchFields, '', 'saved_views' /* hack to avoid setup doing further unwanted processing */) ;
+                    $where_clauses = $searchForm->generateSearchWhere() ;
+                    require_once 'include/SearchForm/SearchForm2.php' ;
+                    $searchForm = new SearchForm($seed, $name) ;
+
+                    $searchForm->setup(array($name => array()), $unifiedSearchFields, '', 'saved_views' /* hack to avoid setup doing further unwanted processing */) ;
+                    $where_clauses = $searchForm->generateSearchWhere() ;
+                    $emailQuery = false;
+
+                    $where = '';
+                    if (count($where_clauses) > 0) {
+                        $where = '('. implode(' ) OR ( ', $where_clauses) . ')';
+                    }
+
+                    $mod_strings = return_module_language($current_language, $seed->module_dir);
+
+                    if (count($select_fields) > 0) {
+                        $filterFields = $select_fields;
+                    } else {
+                        if (file_exists('custom/modules/'.$seed->module_dir.'/metadata/listviewdefs.php')) {
+                            require_once('custom/modules/'.$seed->module_dir.'/metadata/listviewdefs.php');
+                        } else {
+                            require_once('modules/'.$seed->module_dir.'/metadata/listviewdefs.php');
+                        }
+
+                        $filterFields = array();
+                        foreach ($listViewDefs[$seed->module_dir] as $colName => $param) {
+                            if (!empty($param['default']) && $param['default'] == true) {
+                                $filterFields[] = strtolower($colName);
+                            }
+                        }
+                        if (!in_array('id', $filterFields)) {
+                            $filterFields[] = 'id';
+                        }
+                    }
+
+                    //Pull in any db fields used for the unified search query so the correct joins will be added
+                    $selectOnlyQueryFields = array();
+                    foreach ($unifiedSearchFields[$name] as $field => $def) {
+                        if (isset($def['db_field']) && !in_array($field, $filterFields)) {
+                            $filterFields[] = $field;
+                            $selectOnlyQueryFields[] = $field;
+                        }
+                    }
+
+                    //Add the assigned user filter if applicable
+                    if (!empty($assigned_user_id) && isset($seed->field_defs['assigned_user_id'])) {
+                        $ownerWhere = $seed->getOwnerWhere($assigned_user_id);
+                        $where = "($where) AND $ownerWhere";
+                    }
+
+                    $ret_array = $seed->create_new_list_query('', $where, $filterFields, array(), 0, '', true, $seed, true);
+                    if (empty($params) or !is_array($params)) {
+                        $params = array();
+                    }
+                    if (!isset($params['custom_select'])) {
+                        $params['custom_select'] = '';
+                    }
+                    if (!isset($params['custom_from'])) {
+                        $params['custom_from'] = '';
+                    }
+                    if (!isset($params['custom_where'])) {
+                        $params['custom_where'] = '';
+                    }
+                    if (!isset($params['custom_order_by'])) {
+                        $params['custom_order_by'] = '';
+                    }
+                    $main_query = $ret_array['select'] . $params['custom_select'] . $ret_array['from'] . $params['custom_from'] . $ret_array['where'] . $params['custom_where'] . $ret_array['order_by'] . $params['custom_order_by'];
+                } else {
+                    if ($beanName == "User") {
+                        $filterFields = array('id', 'user_name', 'first_name', 'last_name', 'email_address');
+                        $main_query = "select users.id, ea.email_address, users.user_name, first_name, last_name from users ";
+                        $main_query = $main_query . " LEFT JOIN email_addr_bean_rel eabl ON eabl.bean_module = '{$seed->module_dir}'
     LEFT JOIN email_addresses ea ON (ea.id = eabl.email_address_id) ";
-    					$main_query = $main_query . "where ((users.first_name like '{$search_string}') or (users.last_name like '{$search_string}') or (users.user_name like '{$search_string}') or (ea.email_address like '{$search_string}')) and users.deleted = 0 and users.is_group = 0 and users.employee_status = 'Active'";
-    				} // if
-    				if ($beanName == "ProjectTask") {
-    					$filterFields = array('id', 'name', 'project_id', 'project_name');
-    					$main_query = "select {$seed->table_name}.project_task_id id,{$seed->table_name}.project_id, {$seed->table_name}.name, project.name project_name from {$seed->table_name} ";
-    					$seed->add_team_security_where_clause($main_query);
-    					$main_query .= "LEFT JOIN teams ON $seed->table_name.team_id=teams.id AND (teams.deleted=0) ";
-    		            $main_query .= "LEFT JOIN project ON $seed->table_name.project_id = project.id ";
-    		            $main_query .= "where {$seed->table_name}.name like '{$search_string}%'";
-    				} // if
-    			} // else
-
-    			$GLOBALS['log']->info('SugarWebServiceImpl->search_by_module - query = ' . $main_query);
-    	   		if($max_results < -1) {
-    				$result = $seed->db->query($main_query);
-    			}
-    			else {
-    				if($max_results == -1) {
-    					$limit = $sugar_config['list_max_entries_per_page'];
-    	            } else {
-    	            	$limit = $max_results;
-    	            }
-    	            $result = $seed->db->limitQuery($main_query, $offset, $limit + 1);
-    			}
-
-    			$rowArray = array();
-    			while($row = $seed->db->fetchByAssoc($result)) {
-    				$nameValueArray = array();
-    				foreach ($filterFields as $field) {
-    				    if(in_array($field, $selectOnlyQueryFields))
-    				        continue;
-    					$nameValue = array();
-    					if (isset($row[$field])) {
-    						$nameValueArray[$field] = self::$helperObject->get_name_value($field, $row[$field]);
-    					} // if
-    				} // foreach
-    				$rowArray[] = $nameValueArray;
-    			} // while
-    			$output_list[] = array('name' => $name, 'records' => $rowArray);
-        	} // foreach
-
-    	$GLOBALS['log']->info('End: SugarWebServiceImpl->search_by_module');
-    	return array('entry_list'=>$output_list);
-    	} // if
-    	return array('entry_list'=>$output_list);
+                        $main_query = $main_query . "where ((users.first_name like '{$search_string}') or (users.last_name like '{$search_string}') or (users.user_name like '{$search_string}') or (ea.email_address like '{$search_string}')) and users.deleted = 0 and users.is_group = 0 and users.employee_status = 'Active'";
+                    } // if
+                    if ($beanName == "ProjectTask") {
+                        $filterFields = array('id', 'name', 'project_id', 'project_name');
+                        $main_query = "select {$seed->table_name}.project_task_id id,{$seed->table_name}.project_id, {$seed->table_name}.name, project.name project_name from {$seed->table_name} ";
+                        $seed->add_team_security_where_clause($main_query);
+                        $main_query .= "LEFT JOIN teams ON $seed->table_name.team_id=teams.id AND (teams.deleted=0) ";
+                        $main_query .= "LEFT JOIN project ON $seed->table_name.project_id = project.id ";
+                        $main_query .= "where {$seed->table_name}.name like '{$search_string}%'";
+                    } // if
+                } // else
+
+                $GLOBALS['log']->info('SugarWebServiceImpl->search_by_module - query = ' . $main_query);
+                if ($max_results < -1) {
+                    $result = $seed->db->query($main_query);
+                } else {
+                    if ($max_results == -1) {
+                        $limit = $sugar_config['list_max_entries_per_page'];
+                    } else {
+                        $limit = $max_results;
+                    }
+                    $result = $seed->db->limitQuery($main_query, $offset, $limit + 1);
+                }
+
+                $rowArray = array();
+                while ($row = $seed->db->fetchByAssoc($result)) {
+                    $nameValueArray = array();
+                    foreach ($filterFields as $field) {
+                        if (in_array($field, $selectOnlyQueryFields)) {
+                            continue;
+                        }
+                        $nameValue = array();
+                        if (isset($row[$field])) {
+                            $nameValueArray[$field] = self::$helperObject->get_name_value($field, $row[$field]);
+                        } // if
+                    } // foreach
+                    $rowArray[] = $nameValueArray;
+                } // while
+                $output_list[] = array('name' => $name, 'records' => $rowArray);
+            } // foreach
+
+            $GLOBALS['log']->info('End: SugarWebServiceImpl->search_by_module');
+            return array('entry_list'=>$output_list);
+        } // if
+        return array('entry_list'=>$output_list);
     } // fn
 
     /**
@@ -578,39 +584,37 @@
      *	     		 'relationship_list' -- Array - The records link field data. The example is if asked about accounts contacts email address then return data would look like Array ( [0] => Array ( [name] => email_addresses [records] => Array ( [0] => Array ( [0] => Array ( [name] => id [value] => 3fb16797-8d90-0a94-ac12-490b63a6be67 ) [1] => Array ( [name] => email_address [value] => hr.kid.qa@example.com ) [2] => Array ( [name] => opt_out [value] => 0 ) [3] => Array ( [name] => primary_address [value] => 1 ) ) [1] => Array ( [0] => Array ( [name] => id [value] => 403f8da1-214b-6a88-9cef-490b63d43566 ) [1] => Array ( [name] => email_address [value] => kid.hr@example.name ) [2] => Array ( [name] => opt_out [value] => 0 ) [3] => Array ( [name] => primary_address [value] => 0 ) ) ) ) )
     * @exception 'SoapFault' -- The SOAP error, if any
     */
-    function get_relationships($session, $module_name, $module_id, $link_field_name, $related_module_query, $related_fields, $related_module_link_name_to_fields_array, $deleted, $order_by = ''){
+    public function get_relationships($session, $module_name, $module_id, $link_field_name, $related_module_query, $related_fields, $related_module_link_name_to_fields_array, $deleted, $order_by = '')
+    {
         $GLOBALS['log']->info('Begin: SugarWebServiceImpl->get_relationships');
-    	global  $beanList, $beanFiles;
-    	$error = new SoapError();
-    	if (!self::$helperObject->checkSessionAndModuleAccess($session, 'invalid_session', $module_name, 'read', 'no_access', $error)) {
-    		$GLOBALS['log']->info('End: SugarWebServiceImpl->get_relationships');
-    		return;
-    	} // if
-
-    	$class_name = $beanList[$module_name];
-    	require_once($beanFiles[$class_name]);
-    	$mod = new $class_name();
-    	$mod->retrieve($module_id);
+        global  $beanList, $beanFiles;
+        $error = new SoapError();
+        if (!self::$helperObject->checkSessionAndModuleAccess($session, 'invalid_session', $module_name, 'read', 'no_access', $error)) {
+            $GLOBALS['log']->info('End: SugarWebServiceImpl->get_relationships');
+            return;
+        } // if
+
+        $class_name = $beanList[$module_name];
+        require_once($beanFiles[$class_name]);
+        $mod = new $class_name();
+        $mod->retrieve($module_id);
 
         if (!self::$helperObject->checkQuery($error, $related_module_query, $order_by)) {
-    		$GLOBALS['log']->info('End: SugarWebServiceImpl->get_relationships');
-        	return;
+            $GLOBALS['log']->info('End: SugarWebServiceImpl->get_relationships');
+            return;
         } // if
 
         if (!self::$helperObject->checkACLAccess($mod, 'DetailView', $error, 'no_access')) {
-    		$GLOBALS['log']->info('End: SugarWebServiceImpl->get_relationships');
-        	return;
+            $GLOBALS['log']->info('End: SugarWebServiceImpl->get_relationships');
+            return;
         } // if
 
         $output_list = array();
-    	$linkoutput_list = array();
-
-    	// get all the related mmodules data.
-        $result = self::$helperObject->getRelationshipResults($mod, $link_field_name, $related_fields, $related_module_query,$order_by);
+        $linkoutput_list = array();
+
+        // get all the related mmodules data.
+        $result = self::$helperObject->getRelationshipResults($mod, $link_field_name, $related_fields, $related_module_query, $order_by);
         if (self::$helperObject->isLogLevelDebug()) {
-<<<<<<< HEAD
-    		$GLOBALS['log']->debug('SoapHelperWebServices->get_relationships - return data for getRelationshipResults is ' . var_export($result, true));
-=======
             $GLOBALS['log']->debug('SoapHelperWebServices->get_relationships - return data for getRelationshipResults is ' . var_export($result, true));
         } // if
         if ($result) {
@@ -639,41 +643,10 @@
                     } // if
                 } // foreach
             }
->>>>>>> 48c6bd6a
-        } // if
-    	if ($result) {
-    		$list = $result['rows'];
-    		$filterFields = $result['fields_set_on_rows'];
-
-    		if (sizeof($list) > 0) {
-    			// get the related module name and instantiate a bean for that.
-    			$submodulename = $mod->$link_field_name->getRelatedModuleName();
-    			$submoduleclass = $beanList[$submodulename];
-    			require_once($beanFiles[$submoduleclass]);
-
-    			$submoduletemp = new $submoduleclass();
-    			foreach($list as $row) {
-    				$submoduleobject = @clone($submoduletemp);
-    				// set all the database data to this object
-    				foreach ($filterFields as $field) {
-    					$submoduleobject->$field = $row[$field];
-    				} // foreach
-    				if (isset($row['id'])) {
-    					$submoduleobject->id = $row['id'];
-    				}
-    				$output_list[] = self::$helperObject->get_return_value_for_fields($submoduleobject, $submodulename, $filterFields);
-    				if (!empty($related_module_link_name_to_fields_array)) {
-    					$linkoutput_list[] = self::$helperObject->get_return_value_for_link_fields($submoduleobject, $submodulename, $related_module_link_name_to_fields_array);
-    				} // if
-
-    			} // foreach
-    		}
-
-    	} // if
-
-    	$GLOBALS['log']->info('End: SugarWebServiceImpl->get_relationships');
-    	return array('entry_list'=>$output_list, 'relationship_list' => $linkoutput_list);
-
+        } // if
+
+        $GLOBALS['log']->info('End: SugarWebServiceImpl->get_relationships');
+        return array('entry_list'=>$output_list, 'relationship_list' => $linkoutput_list);
     } // fn
 }
 
