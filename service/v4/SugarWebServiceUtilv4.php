--- conflicted
+++ resolved
@@ -42,37 +42,38 @@
 
 class SugarWebServiceUtilv4 extends SugarWebServiceUtilv3_1
 {
-    function get_module_view_defs($moduleName, $type, $view)
+    public function get_module_view_defs($moduleName, $type, $view)
     {
         require_once('include/MVC/View/SugarView.php');
         $metadataFile = null;
         $results = array();
-        if( empty($moduleName) )
+        if (empty($moduleName)) {
             return $results;
+        }
 
         $view = strtolower($view);
-        switch (strtolower($type)){
+        switch (strtolower($type)) {
             case 'default':
             default:
-                if ($view == 'subpanel')
+                if ($view == 'subpanel') {
                     $results = $this->get_subpanel_defs($moduleName, $type);
-                else
-                {
-                    $v = new SugarView(null,array());
+                } else {
+                    $v = new SugarView(null, array());
                     $v->module = $moduleName;
                     $v->type = $view;
                     $fullView = ucfirst($view) . 'View';
                     $metadataFile = $v->getMetaDataFile();
                     require_once($metadataFile);
-                    if($view == 'list')
+                    if ($view == 'list') {
                         $results = $listViewDefs[$moduleName];
-                    else
+                    } else {
                         $results = $viewdefs[$moduleName][$fullView];
+                    }
                 }
         }
 
         //Add field level acls.
-        $results = $this->addFieldLevelACLs($moduleName,$type, $view, $results);
+        $results = $this->addFieldLevelACLs($moduleName, $type, $view, $results);
 
         return $results;
     }
@@ -83,7 +84,7 @@
      * if the list should filter for favorites.  Should eventually update the SugarBean function as well.
      *
      */
-    function get_data_list(
+    public function get_data_list(
         $seed,
         $order_by = "",
         $where = "",
@@ -104,13 +105,22 @@
             $params['favorites'] = true;
         }
 
-        $query = $seed->create_new_list_query($order_by, $where, array(), $params, $show_deleted, '', false, null,
-            $singleSelect);
+        $query = $seed->create_new_list_query(
+            $order_by,
+            $where,
+            array(),
+            $params,
+            $show_deleted,
+            '',
+            false,
+            null,
+            $single_select
+        );
 
         return $seed->process_list_query($query, $row_offset, $limit, $max, $where);
     }
 
-	/**
+    /**
      * Convert modules list to Web services result
      *
      * @param array $list List of module candidates (only keys are used)
@@ -121,14 +131,12 @@
         global $app_list_strings;
         $enabled_modules = array();
         $availModulesKey = array_flip($availModules);
-        foreach ($list as $key=>$value)
-        {
-            if( isset($availModulesKey[$key]) )
-            {
-                $label = !empty( $app_list_strings['moduleList'][$key] ) ? $app_list_strings['moduleList'][$key] : '';
-        	    $acl = $this->checkModuleRoleAccess($key);
-        	    $fav = $this->is_favorites_enabled($key);
-        	    $enabled_modules[] = array('module_key' => $key,'module_label' => $label, 'favorite_enabled' => $fav, 'acls' => $acl);
+        foreach ($list as $key=>$value) {
+            if (isset($availModulesKey[$key])) {
+                $label = !empty($app_list_strings['moduleList'][$key]) ? $app_list_strings['moduleList'][$key] : '';
+                $acl = $this->checkModuleRoleAccess($key);
+                $fav = $this->is_favorites_enabled($key);
+                $enabled_modules[] = array('module_key' => $key,'module_label' => $label, 'favorite_enabled' => $fav, 'acls' => $acl);
             }
         }
         return $enabled_modules;
@@ -140,30 +148,28 @@
      * @param string The module name
      * @return bool true indicating bean is favorites enabled
      */
-    function is_favorites_enabled($module_name)
+    public function is_favorites_enabled($module_name)
     {
         global $beanList, $beanFiles;
 
-        $fav = FALSE;
+        $fav = false;
         return $fav;
     }
 
 
-	/**
-	 * Processes the filter_fields attribute to use with SugarBean::create_new_list_query()
-	 *
-	 * @param object $value SugarBean
-	 * @param array $fields
-	 * @return array
-	 */
+    /**
+     * Processes the filter_fields attribute to use with SugarBean::create_new_list_query()
+     *
+     * @param object $value SugarBean
+     * @param array $fields
+     * @return array
+     */
     protected function filter_fields_for_query(SugarBean $value, array $fields)
     {
         $GLOBALS['log']->info('Begin: SoapHelperWebServices->filter_fields_for_query');
         $filterFields = array();
-        foreach($fields as $field)
-        {
-            if (isset($value->field_defs[$field]))
-            {
+        foreach ($fields as $field) {
+            if (isset($value->field_defs[$field])) {
                 $filterFields[$field] = $value->field_defs[$field];
             }
         }
@@ -240,97 +246,46 @@
                     $entry['calculated'] =  (isset($var['calculated']) && $var['calculated']) ? true : false;
                     $entry['len'] =  isset($var['len']) ? $var['len'] : '';
 
-					if(isset($var['default'])) {
-					   $entry['default_value'] = $var['default'];
-					}
-					if( $var['type'] == 'parent' && isset($var['type_name']) )
-					   $entry['type_name'] = $var['type_name'];
-
-					$module_fields[$var['name']] = $entry;
-	            } // else
-			} //foreach
-		} //if
-
-		if($value->module_dir == 'Meetings' || $value->module_dir == 'Calls')
-		{
-		    if( isset($module_fields['duration_minutes']) && isset($GLOBALS['app_list_strings']['duration_intervals']))
-		    {
-		        $options_dom = $GLOBALS['app_list_strings']['duration_intervals'];
-		        $options_ret = array();
-		        foreach($options_dom as $key=>$oneOption)
-						$options_ret[$key] = $this->get_name_value($key,$oneOption);
-
-		        $module_fields['duration_minutes']['options'] = $options_ret;
-		    }
-		}
-
-		if($value->module_dir == 'Bugs'){
-			require_once('modules/Releases/Release.php');
-			$seedRelease = new Release();
-			$options = $seedRelease->get_releases(TRUE, "Active");
-			$options_ret = array();
-			foreach($options as $name=>$value){
-				$options_ret[] =  array('name'=> $name , 'value'=>$value);
-			}
-			if(isset($module_fields['fixed_in_release'])){
-				$module_fields['fixed_in_release']['type'] = 'enum';
-				$module_fields['fixed_in_release']['options'] = $options_ret;
-			}
-            if(isset($module_fields['found_in_release'])){
+                    if (isset($var['default'])) {
+                        $entry['default_value'] = $var['default'];
+                    }
+                    if ($var['type'] == 'parent' && isset($var['type_name'])) {
+                        $entry['type_name'] = $var['type_name'];
+                    }
+
+                    $module_fields[$var['name']] = $entry;
+                } // else
+            } //foreach
+        } //if
+
+        if ($value->module_dir == 'Meetings' || $value->module_dir == 'Calls') {
+            if (isset($module_fields['duration_minutes']) && isset($GLOBALS['app_list_strings']['duration_intervals'])) {
+                $options_dom = $GLOBALS['app_list_strings']['duration_intervals'];
+                $options_ret = array();
+                foreach ($options_dom as $key=>$oneOption) {
+                    $options_ret[$key] = $this->get_name_value($key, $oneOption);
+                }
+
+                $module_fields['duration_minutes']['options'] = $options_ret;
+            }
+        }
+
+        if ($value->module_dir == 'Bugs') {
+            require_once('modules/Releases/Release.php');
+            $seedRelease = new Release();
+            $options = $seedRelease->get_releases(true, "Active");
+            $options_ret = array();
+            foreach ($options as $name=>$value) {
+                $options_ret[] =  array('name'=> $name , 'value'=>$value);
+            }
+            if (isset($module_fields['fixed_in_release'])) {
+                $module_fields['fixed_in_release']['type'] = 'enum';
+                $module_fields['fixed_in_release']['options'] = $options_ret;
+            }
+            if (isset($module_fields['found_in_release'])) {
                 $module_fields['found_in_release']['type'] = 'enum';
                 $module_fields['found_in_release']['options'] = $options_ret;
             }
-<<<<<<< HEAD
-			if(isset($module_fields['release'])){
-				$module_fields['release']['type'] = 'enum';
-				$module_fields['release']['options'] = $options_ret;
-			}
-			if(isset($module_fields['release_name'])){
-				$module_fields['release_name']['type'] = 'enum';
-				$module_fields['release_name']['options'] = $options_ret;
-			}
-		}
-
-		if(isset($value->assigned_user_name) && isset($module_fields['assigned_user_id'])) {
-			$module_fields['assigned_user_name'] = $module_fields['assigned_user_id'];
-			$module_fields['assigned_user_name']['name'] = 'assigned_user_name';
-		}
-		if(isset($value->assigned_name) && isset($module_fields['team_id'])) {
-			$module_fields['team_name'] = $module_fields['team_id'];
-			$module_fields['team_name']['name'] = 'team_name';
-		}
-		if(isset($module_fields['modified_user_id'])) {
-			$module_fields['modified_by_name'] = $module_fields['modified_user_id'];
-			$module_fields['modified_by_name']['name'] = 'modified_by_name';
-		}
-		if(isset($module_fields['created_by'])) {
-			$module_fields['created_by_name'] = $module_fields['created_by'];
-			$module_fields['created_by_name']['name'] = 'created_by_name';
-		}
-
-		$GLOBALS['log']->info('End: SoapHelperWebServices->get_field_list');
-		return array('module_fields' => $module_fields, 'link_fields' => $link_fields);
-	}
-
-
-	function new_handle_set_entries($module_name, $name_value_lists, $select_fields = FALSE) {
-		$GLOBALS['log']->info('Begin: SoapHelperWebServices->new_handle_set_entries');
-		global $beanList, $beanFiles, $current_user, $app_list_strings;
-
-		$ret_values = array();
-
-		$class_name = $beanList[$module_name];
-		require_once($beanFiles[$class_name]);
-		$ids = array();
-		$count = 1;
-		$total = sizeof($name_value_lists);
-		foreach($name_value_lists as $name_value_list){
-			$seed = new $class_name();
-
-			$seed->update_vcal = false;
-			foreach($name_value_list as $name => $value){
-				if(is_array($value) &&  $value['name'] == 'id'){
-=======
             if (isset($module_fields['release'])) {
                 $module_fields['release']['type'] = 'enum';
                 $module_fields['release']['options'] = $options_ret;
@@ -381,195 +336,187 @@
             $seed->update_vcal = false;
             foreach ($name_value_list as $name => $value) {
                 if (is_array($value) &&  $value['name'] == 'id') {
->>>>>>> 48c6bd6a
                     $seed->retrieve($value['value']);
                     break;
-                }
-                else if($name === 'id' ){
+                } elseif ($name === 'id') {
                     $seed->retrieve($value);
                 }
-			}
-
-			foreach($name_value_list as $name => $value) {
-			    //Normalize the input
-				if(!is_array($value)){
+            }
+
+            foreach ($name_value_list as $name => $value) {
+                //Normalize the input
+                if (!is_array($value)) {
                     $field_name = $name;
                     $val = $value;
-                }
-                else{
+                } else {
                     $field_name = $value['name'];
                     $val = $value['value'];
                 }
 
-				if($seed->field_name_map[$field_name]['type'] == 'enum'){
-					$vardef = $seed->field_name_map[$field_name];
-					if(isset($app_list_strings[$vardef['options']]) && !isset($app_list_strings[$vardef['options']][$val]) ) {
-						if ( in_array($val,$app_list_strings[$vardef['options']]) ){
-							$val = array_search($val,$app_list_strings[$vardef['options']]);
-						}
-					}
-				}
-				if($module_name == 'Users' && !empty($seed->id) && ($seed->id != $current_user->id) && $field_name == 'user_hash'){
-					continue;
-				}
-				if(!empty($seed->field_name_map[$field_name]['sensitive'])) {
-					continue;
-				}
-				$seed->$field_name = $val;
-			}
-
-			if($count == $total){
-				$seed->update_vcal = false;
-			}
-			$count++;
-
-			//Add the account to a contact
-			if($module_name == 'Contacts'){
-				$GLOBALS['log']->debug('Creating Contact Account');
-				$this->add_create_account($seed);
-				$duplicate_id = $this->check_for_duplicate_contacts($seed);
-				if($duplicate_id == null){
-					if($seed->ACLAccess('Save') && ($seed->deleted != 1 || $seed->ACLAccess('Delete'))){
-						$seed->save();
-						if($seed->deleted == 1){
-							$seed->mark_deleted($seed->id);
-						}
-						$ids[] = $seed->id;
-					}
-				}
-				else{
-					//since we found a duplicate we should set the sync flag
-					if( $seed->ACLAccess('Save')){
-						$seed = new $class_name();
-						$seed->id = $duplicate_id;
-						$seed->contacts_users_id = $current_user->id;
-						$seed->save();
-						$ids[] = $duplicate_id;//we have a conflict
-					}
-				}
-			}
-			else if($module_name == 'Meetings' || $module_name == 'Calls'){
-				//we are going to check if we have a meeting in the system
-				//with the same outlook_id. If we do find one then we will grab that
-				//id and save it
-				if( $seed->ACLAccess('Save') && ($seed->deleted != 1 || $seed->ACLAccess('Delete'))){
-					if(empty($seed->id) && !isset($seed->id)){
-						if(!empty($seed->outlook_id) && isset($seed->outlook_id)){
-							//at this point we have an object that does not have
-							//the id set, but does have the outlook_id set
-							//so we need to query the db to find if we already
-							//have an object with this outlook_id, if we do
-							//then we can set the id, otherwise this is a new object
-							$order_by = "";
-							$query = $seed->table_name.".outlook_id = '".$seed->outlook_id."'";
-							$response = $seed->get_list($order_by, $query, 0,-1,-1,0);
-							$list = $response['list'];
-							if(count($list) > 0){
-								foreach($list as $value)
-								{
-									$seed->id = $value->id;
-									break;
-								}
-							}//fi
-						}//fi
-					}//fi
-				    if (empty($seed->reminder_time)) {
+                if ($seed->field_name_map[$field_name]['type'] == 'enum') {
+                    $vardef = $seed->field_name_map[$field_name];
+                    if (isset($app_list_strings[$vardef['options']]) && !isset($app_list_strings[$vardef['options']][$val])) {
+                        if (in_array($val, $app_list_strings[$vardef['options']])) {
+                            $val = array_search($val, $app_list_strings[$vardef['options']]);
+                        }
+                    }
+                }
+                if ($module_name == 'Users' && !empty($seed->id) && ($seed->id != $current_user->id) && $field_name == 'user_hash') {
+                    continue;
+                }
+                if (!empty($seed->field_name_map[$field_name]['sensitive'])) {
+                    continue;
+                }
+                $seed->$field_name = $val;
+            }
+
+            if ($count == $total) {
+                $seed->update_vcal = false;
+            }
+            $count++;
+
+            //Add the account to a contact
+            if ($module_name == 'Contacts') {
+                $GLOBALS['log']->debug('Creating Contact Account');
+                $this->add_create_account($seed);
+                $duplicate_id = $this->check_for_duplicate_contacts($seed);
+                if ($duplicate_id == null) {
+                    if ($seed->ACLAccess('Save') && ($seed->deleted != 1 || $seed->ACLAccess('Delete'))) {
+                        $seed->save();
+                        if ($seed->deleted == 1) {
+                            $seed->mark_deleted($seed->id);
+                        }
+                        $ids[] = $seed->id;
+                    }
+                } else {
+                    //since we found a duplicate we should set the sync flag
+                    if ($seed->ACLAccess('Save')) {
+                        $seed = new $class_name();
+                        $seed->id = $duplicate_id;
+                        $seed->contacts_users_id = $current_user->id;
+                        $seed->save();
+                        $ids[] = $duplicate_id;//we have a conflict
+                    }
+                }
+            } elseif ($module_name == 'Meetings' || $module_name == 'Calls') {
+                //we are going to check if we have a meeting in the system
+                //with the same outlook_id. If we do find one then we will grab that
+                //id and save it
+                if ($seed->ACLAccess('Save') && ($seed->deleted != 1 || $seed->ACLAccess('Delete'))) {
+                    if (empty($seed->id) && !isset($seed->id)) {
+                        if (!empty($seed->outlook_id) && isset($seed->outlook_id)) {
+                            //at this point we have an object that does not have
+                            //the id set, but does have the outlook_id set
+                            //so we need to query the db to find if we already
+                            //have an object with this outlook_id, if we do
+                            //then we can set the id, otherwise this is a new object
+                            $order_by = "";
+                            $query = $seed->table_name.".outlook_id = '".$seed->outlook_id."'";
+                            $response = $seed->get_list($order_by, $query, 0, -1, -1, 0);
+                            $list = $response['list'];
+                            if (count($list) > 0) {
+                                foreach ($list as $value) {
+                                    $seed->id = $value->id;
+                                    break;
+                                }
+                            }//fi
+                        }//fi
+                    }//fi
+                    if (empty($seed->reminder_time)) {
                         $seed->reminder_time = -1;
                     }
-                    if($seed->reminder_time == -1){
+                    if ($seed->reminder_time == -1) {
                         $defaultRemindrTime = $current_user->getPreference('reminder_time');
-                        if ($defaultRemindrTime != -1){
+                        if ($defaultRemindrTime != -1) {
                             $seed->reminder_checked = '1';
                             $seed->reminder_time = $defaultRemindrTime;
                         }
                     }
-					$seed->save();
-					if($seed->deleted == 1){
-						$seed->mark_deleted($seed->id);
-					}
-					$ids[] = $seed->id;
-				}//fi
-			}
-			else
-			{
-				if( $seed->ACLAccess('Save') && ($seed->deleted != 1 || $seed->ACLAccess('Delete'))){
-					$seed->save();
-					$ids[] = $seed->id;
-				}
-			}
-
-			// if somebody is calling set_entries_detail() and wants fields returned...
-			if ($select_fields !== FALSE) {
-				$ret_values[$count] = array();
-
-				foreach ($select_fields as $select_field) {
-					if (isset($seed->$select_field)) {
-						$ret_values[$count][$select_field] = $this->get_name_value($select_field, $seed->$select_field);
-					}
-				}
-			}
-		}
-
-		// handle returns for set_entries_detail() and set_entries()
-		if ($select_fields !== FALSE) {
-			$GLOBALS['log']->info('End: SoapHelperWebServices->new_handle_set_entries');
-			return array(
-				'name_value_lists' => $ret_values,
-			);
-		}
-		else {
-			$GLOBALS['log']->info('End: SoapHelperWebServices->new_handle_set_entries');
-			return array(
-				'ids' => $ids,
-			);
-		}
-	}
-
-
-    function checkSessionAndModuleAccess($session, $login_error_key, $module_name, $access_level, $module_access_level_error_key, $errorObject)
-    {
-          if(isset($_REQUEST['oauth_token'])) {
-              $session = $this->checkOAuthAccess($errorObject);
-          }
-          if(!$session) return false;
-          return parent::checkSessionAndModuleAccess($session, $login_error_key, $module_name, $access_level, $module_access_level_error_key, $errorObject);
+                    $seed->save();
+                    if ($seed->deleted == 1) {
+                        $seed->mark_deleted($seed->id);
+                    }
+                    $ids[] = $seed->id;
+                }//fi
+            } else {
+                if ($seed->ACLAccess('Save') && ($seed->deleted != 1 || $seed->ACLAccess('Delete'))) {
+                    $seed->save();
+                    $ids[] = $seed->id;
+                }
+            }
+
+            // if somebody is calling set_entries_detail() and wants fields returned...
+            if ($select_fields !== false) {
+                $ret_values[$count] = array();
+
+                foreach ($select_fields as $select_field) {
+                    if (isset($seed->$select_field)) {
+                        $ret_values[$count][$select_field] = $this->get_name_value($select_field, $seed->$select_field);
+                    }
+                }
+            }
+        }
+
+        // handle returns for set_entries_detail() and set_entries()
+        if ($select_fields !== false) {
+            $GLOBALS['log']->info('End: SoapHelperWebServices->new_handle_set_entries');
+            return array(
+                'name_value_lists' => $ret_values,
+            );
+        }
+        $GLOBALS['log']->info('End: SoapHelperWebServices->new_handle_set_entries');
+        return array(
+                'ids' => $ids,
+            );
+    }
+
+
+    public function checkSessionAndModuleAccess($session, $login_error_key, $module_name, $access_level, $module_access_level_error_key, $errorObject)
+    {
+        if (isset($_REQUEST['oauth_token'])) {
+            $session = $this->checkOAuthAccess($errorObject);
+        }
+        if (!$session) {
+            return false;
+        }
+        return parent::checkSessionAndModuleAccess($session, $login_error_key, $module_name, $access_level, $module_access_level_error_key, $errorObject);
     }
 
     public function checkOAuthAccess($errorObject)
     {
         require_once "include/SugarOAuthServer.php";
         try {
-	        $oauth = new SugarOAuthServer();
-	        $token = $oauth->authorizedToken();
-	        if(empty($token) || empty($token->assigned_user_id)) {
-	            return false;
-	        }
-        } catch(OAuthException $e) {
+            $oauth = new SugarOAuthServer();
+            $token = $oauth->authorizedToken();
+            if (empty($token) || empty($token->assigned_user_id)) {
+                return false;
+            }
+        } catch (OAuthException $e) {
             $GLOBALS['log']->debug("OAUTH Exception: $e");
             $errorObject->set_error('invalid_login');
-			$this->setFaultObject($errorObject);
+            $this->setFaultObject($errorObject);
             return false;
         }
 
-	    $user = new User();
-	    $user->retrieve($token->assigned_user_id);
-	    if(empty($user->id)) {
-	        return false;
-	    }
+        $user = new User();
+        $user->retrieve($token->assigned_user_id);
+        if (empty($user->id)) {
+            return false;
+        }
         global $current_user;
-		$current_user = $user;
-		ini_set("session.use_cookies", 0); // disable cookies to prevent session ID from going out
-		session_start();
-		session_regenerate_id();
-		$_SESSION['oauth'] = $oauth->authorization();
-		$_SESSION['avail_modules'] = $this->get_user_module_list($user);
-		// TODO: handle role
-		// handle session
-		$_SESSION['is_valid_session']= true;
-		$_SESSION['ip_address'] = query_client_ip();
-		$_SESSION['user_id'] = $current_user->id;
-		$_SESSION['type'] = 'user';
-		$_SESSION['authenticated_user_id'] = $current_user->id;
+        $current_user = $user;
+        ini_set("session.use_cookies", 0); // disable cookies to prevent session ID from going out
+        session_start();
+        session_regenerate_id();
+        $_SESSION['oauth'] = $oauth->authorization();
+        $_SESSION['avail_modules'] = $this->get_user_module_list($user);
+        // TODO: handle role
+        // handle session
+        $_SESSION['is_valid_session']= true;
+        $_SESSION['ip_address'] = query_client_ip();
+        $_SESSION['user_id'] = $current_user->id;
+        $_SESSION['type'] = 'user';
+        $_SESSION['authenticated_user_id'] = $current_user->id;
         return session_id();
     }
 
@@ -581,47 +528,48 @@
      * @param String $type The type of subpanel definition ('wireless' or 'default')
      * @return array Array of the subpanel definition; empty array if no matching definition found
      */
-	function get_subpanel_defs($module, $type)
-	{
-	    global $beanList, $beanFiles;
-	    $results = array();
-	    switch ($type)
-	    {
-	        case 'wireless':
-
-                if (file_exists('custom/modules/'.$module.'/metadata/wireless.subpaneldefs.php'))
-	                 require_once('custom/modules/'.$module.'/metadata/wireless.subpaneldefs.php');
-	            else if (file_exists('modules/'.$module.'/metadata/wireless.subpaneldefs.php'))
-	                 require_once('modules/'.$module.'/metadata/wireless.subpaneldefs.php');
+    public function get_subpanel_defs($module, $type)
+    {
+        global $beanList, $beanFiles;
+        $results = array();
+        switch ($type) {
+            case 'wireless':
+
+                if (file_exists('custom/modules/'.$module.'/metadata/wireless.subpaneldefs.php')) {
+                    require_once('custom/modules/'.$module.'/metadata/wireless.subpaneldefs.php');
+                } elseif (file_exists('modules/'.$module.'/metadata/wireless.subpaneldefs.php')) {
+                    require_once('modules/'.$module.'/metadata/wireless.subpaneldefs.php');
+                }
 
                 //If an Ext/WirelessLayoutdefs/wireless.subpaneldefs.ext.php file exists, then also load it as well
-                if(file_exists('custom/modules/'.$module.'/Ext/WirelessLayoutdefs/wireless.subpaneldefs.ext.php'))
-                {
+                if (file_exists('custom/modules/'.$module.'/Ext/WirelessLayoutdefs/wireless.subpaneldefs.ext.php')) {
                     require_once('custom/modules/'.$module.'/Ext/WirelessLayoutdefs/wireless.subpaneldefs.ext.php');
                 }
-	            break;
-
-	        case 'default':
-	        default:
-	            if (file_exists ('modules/'.$module.'/metadata/subpaneldefs.php' ))
-	                require ('modules/'.$module.'/metadata/subpaneldefs.php');
-	            if ( file_exists('custom/modules/'.$module.'/Ext/Layoutdefs/layoutdefs.ext.php' ))
-	                require ('custom/modules/'.$module.'/Ext/Layoutdefs/layoutdefs.ext.php');
-	    }
-
-	    //Filter results for permissions
-	    foreach ($layout_defs[$module]['subpanel_setup'] as $subpanel => $subpaneldefs)
-	    {
-	        $moduleToCheck = $subpaneldefs['module'];
-	        if(!isset($beanList[$moduleToCheck]))
-	           continue;
-	        $class_name = $beanList[$moduleToCheck];
-	        $bean = new $class_name();
-	        if($bean->ACLAccess('list'))
-	            $results[$subpanel] = $subpaneldefs;
-	    }
-
-	    return $results;
-
-	}
+                break;
+
+            case 'default':
+            default:
+                if (file_exists('modules/'.$module.'/metadata/subpaneldefs.php')) {
+                    require('modules/'.$module.'/metadata/subpaneldefs.php');
+                }
+                if (file_exists('custom/modules/'.$module.'/Ext/Layoutdefs/layoutdefs.ext.php')) {
+                    require('custom/modules/'.$module.'/Ext/Layoutdefs/layoutdefs.ext.php');
+                }
+        }
+
+        //Filter results for permissions
+        foreach ($layout_defs[$module]['subpanel_setup'] as $subpanel => $subpaneldefs) {
+            $moduleToCheck = $subpaneldefs['module'];
+            if (!isset($beanList[$moduleToCheck])) {
+                continue;
+            }
+            $class_name = $beanList[$moduleToCheck];
+            $bean = new $class_name();
+            if ($bean->ACLAccess('list')) {
+                $results[$subpanel] = $subpaneldefs;
+            }
+        }
+
+        return $results;
+    }
 }