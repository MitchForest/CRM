--- conflicted
+++ resolved
@@ -41,44 +41,42 @@
 require_once('service/v3/SugarWebServiceUtilv3.php');
 class SugarWebServiceUtilv3_1 extends SugarWebServiceUtilv3
 {
-
-    function get_return_module_fields($value, $module,$fields, $translate=true)
-    {
-		$GLOBALS['log']->info('Begin: SoapHelperWebServices->get_return_module_fields');
-		global $module_name;
-		$module_name = $module;
-		$result = $this->get_field_list($value,$fields,  $translate);
-		$GLOBALS['log']->info('End: SoapHelperWebServices->get_return_module_fields');
-
-		$tableName = $value->getTableName();
-
-		return Array('module_name'=>$module, 'table_name' => $tableName,
-					'module_fields'=> $result['module_fields'],
-					'link_fields'=> $result['link_fields'],
-					);
-	} // fn
-
-
-    /**
-	 * Track a view for a particular bean.
-	 *
-	 * @param SugarBean $seed
-	 * @param string $current_view
-	 */
-    function trackView($seed, $current_view)
+    public function get_return_module_fields($value, $module, $fields, $translate=true)
+    {
+        $GLOBALS['log']->info('Begin: SoapHelperWebServices->get_return_module_fields');
+        global $module_name;
+        $module_name = $module;
+        $result = $this->get_field_list($value, $fields, $translate);
+        $GLOBALS['log']->info('End: SoapHelperWebServices->get_return_module_fields');
+
+        $tableName = $value->getTableName();
+
+        return array('module_name'=>$module, 'table_name' => $tableName,
+                    'module_fields'=> $result['module_fields'],
+                    'link_fields'=> $result['link_fields'],
+                    );
+    } // fn
+
+
+    /**
+     * Track a view for a particular bean.
+     *
+     * @param SugarBean $seed
+     * @param string $current_view
+     */
+    public function trackView($seed, $current_view)
     {
         $trackerManager = TrackerManager::getInstance();
-		if($monitor = $trackerManager->getMonitor('tracker'))
-		{
-	        $monitor->setValue('date_modified', TimeDate::getInstance()->nowDb());
-	        $monitor->setValue('user_id', $GLOBALS['current_user']->id);
-	        $monitor->setValue('module_name', $seed->module_dir);
-	        $monitor->setValue('action', $current_view);
-	        $monitor->setValue('item_id', $seed->id);
-	        $monitor->setValue('item_summary', $seed->get_summary_text());
-	        $monitor->setValue('visible',true);
-	        $trackerManager->saveMonitor($monitor, TRUE, TRUE);
-		}
+        if ($monitor = $trackerManager->getMonitor('tracker')) {
+            $monitor->setValue('date_modified', TimeDate::getInstance()->nowDb());
+            $monitor->setValue('user_id', $GLOBALS['current_user']->id);
+            $monitor->setValue('module_name', $seed->module_dir);
+            $monitor->setValue('action', $current_view);
+            $monitor->setValue('item_id', $seed->id);
+            $monitor->setValue('item_summary', $seed->get_summary_text());
+            $monitor->setValue('visible', true);
+            $trackerManager->saveMonitor($monitor, true, true);
+        }
     }
 
     /**
@@ -92,13 +90,11 @@
         global $app_list_strings;
         $enabled_modules = array();
         $availModulesKey = array_flip($availModules);
-        foreach ($list as $key=>$value)
-        {
-            if( isset($availModulesKey[$key]) )
-            {
-                $label = !empty( $app_list_strings['moduleList'][$key] ) ? $app_list_strings['moduleList'][$key] : '';
-        	    $acl = self::checkModuleRoleAccess($key);
-        	    $enabled_modules[] = array('module_key' => $key,'module_label' => $label, 'acls' => $acl);
+        foreach ($list as $key=>$value) {
+            if (isset($availModulesKey[$key])) {
+                $label = !empty($app_list_strings['moduleList'][$key]) ? $app_list_strings['moduleList'][$key] : '';
+                $acl = self::checkModuleRoleAccess($key);
+                $enabled_modules[] = array('module_key' => $key,'module_label' => $label, 'acls' => $acl);
             }
         }
         return $enabled_modules;
@@ -111,7 +107,7 @@
      * @param array $availModules An array of all the modules the user already has access to.
      * @return array Modules enabled within the application.
      */
-    function get_visible_modules($availModules)
+    public function get_visible_modules($availModules)
     {
         require_once("modules/MySettings/TabController.php");
         $controller = new TabController();
@@ -125,66 +121,69 @@
      * @param string $moduleName
      * @return array An array of fields to be searched against.
      */
-    function generateUnifiedSearchFields($moduleName)
+    public function generateUnifiedSearchFields($moduleName)
     {
         global $beanList, $beanFiles, $dictionary;
 
-        if(!isset($beanList[$moduleName]))
+        if (!isset($beanList[$moduleName])) {
             return array();
+        }
 
         $beanName = $beanList[$moduleName];
 
-        if (!isset($beanFiles[$beanName]))
+        if (!isset($beanFiles[$beanName])) {
             return array();
+        }
 
         $beanName = BeanFactory::getObjectName($moduleName);
 
-        $manager = new VardefManager ( );
-        $manager->loadVardef( $moduleName , $beanName ) ;
+        $manager = new VardefManager();
+        $manager->loadVardef($moduleName, $beanName) ;
 
         // obtain the field definitions used by generateSearchWhere (duplicate code in view.list.php)
-        if(file_exists('custom/modules/'.$moduleName.'/metadata/metafiles.php')){
+        if (file_exists('custom/modules/'.$moduleName.'/metadata/metafiles.php')) {
             require('custom/modules/'.$moduleName.'/metadata/metafiles.php');
-        }elseif(file_exists('modules/'.$moduleName.'/metadata/metafiles.php')){
+        } elseif (file_exists('modules/'.$moduleName.'/metadata/metafiles.php')) {
             require('modules/'.$moduleName.'/metadata/metafiles.php');
         }
 
-        if(!empty($metafiles[$moduleName]['searchfields']))
+        if (!empty($metafiles[$moduleName]['searchfields'])) {
             require $metafiles[$moduleName]['searchfields'] ;
-        elseif(file_exists("modules/{$moduleName}/metadata/SearchFields.php"))
+        } elseif (file_exists("modules/{$moduleName}/metadata/SearchFields.php")) {
             require "modules/{$moduleName}/metadata/SearchFields.php" ;
+        }
 
         $fields = array();
-        foreach ( $dictionary [ $beanName ][ 'fields' ] as $field => $def )
-        {
-            if (strpos($field,'email') !== false)
+        foreach ($dictionary [ $beanName ][ 'fields' ] as $field => $def) {
+            if (strpos($field, 'email') !== false) {
                 $field = 'email' ;
+            }
 
             //bug: 38139 - allow phone to be searched through Global Search
-            if (strpos($field,'phone') !== false)
+            if (strpos($field, 'phone') !== false) {
                 $field = 'phone' ;
-
-            if ( isset($def['unified_search']) && $def['unified_search'] && isset ( $searchFields [ $moduleName ] [ $field ]  ))
-            {
-                    $fields [ $field ] = $searchFields [ $moduleName ] [ $field ] ;
+            }
+
+            if (isset($def['unified_search']) && $def['unified_search'] && isset($searchFields [ $moduleName ] [ $field ])) {
+                $fields [ $field ] = $searchFields [ $moduleName ] [ $field ] ;
             }
         }
 
         //If no fields with the unified flag have been set then lets add a default field.
-        if( empty($fields) )
-        {
-            if( isset($dictionary[$beanName]['fields']['name']) && isset($searchFields[$moduleName]['name'])  )
+        if (empty($fields)) {
+            if (isset($dictionary[$beanName]['fields']['name']) && isset($searchFields[$moduleName]['name'])) {
                 $fields['name'] = $searchFields[$moduleName]['name'];
-            else
-            {
-                if( isset($dictionary[$beanName]['fields']['first_name']) && isset($searchFields[$moduleName]['first_name']) )
+            } else {
+                if (isset($dictionary[$beanName]['fields']['first_name']) && isset($searchFields[$moduleName]['first_name'])) {
                     $fields['first_name'] = $searchFields[$moduleName]['first_name'];
-                if( isset($dictionary[$beanName]['fields']['last_name']) && isset($searchFields[$moduleName]['last_name'])  )
+                }
+                if (isset($dictionary[$beanName]['fields']['last_name']) && isset($searchFields[$moduleName]['last_name'])) {
                     $fields['last_name'] = $searchFields[$moduleName]['last_name'];
-            }
-        }
-
-		return $fields;
+                }
+            }
+        }
+
+        return $fields;
     }
 
     /**
@@ -193,12 +192,11 @@
      * @param string $module
      * @return array results containing access and boolean indicating access
      */
-    function checkModuleRoleAccess($module)
+    public function checkModuleRoleAccess($module)
     {
         $results = array();
         $actions = array('edit','delete','list','view','import','export');
-        foreach ($actions as $action)
-        {
+        foreach ($actions as $action) {
             $access = ACLController::checkAccess($module, $action, true);
             $results[] = array('action' => $action, 'access' => $access);
         }
@@ -206,102 +204,6 @@
         return $results;
     }
 
-<<<<<<< HEAD
-    function get_field_list($value,$fields,  $translate=true) {
-
-	    $GLOBALS['log']->info('Begin: SoapHelperWebServices->get_field_list');
-		$module_fields = array();
-		$link_fields = array();
-		if(!empty($value->field_defs)){
-
-			foreach($value->field_defs as $var){
-				if(!empty($fields) && !in_array( $var['name'], $fields))continue;
-				if(isset($var['source']) && ($var['source'] != 'db' && $var['source'] != 'non-db' &&$var['source'] != 'custom_fields') && $var['name'] != 'email1' && $var['name'] != 'email2' && (!isset($var['type'])|| $var['type'] != 'relate'))continue;
-				if ((isset($var['source']) && $var['source'] == 'non_db') && (isset($var['type']) && $var['type'] != 'link')) {
-					continue;
-				}
-				$required = 0;
-				$options_dom = array();
-				$options_ret = array();
-				// Apparently the only purpose of this check is to make sure we only return fields
-				//   when we've read a record.  Otherwise this function is identical to get_module_field_list
-				if( isset($var['required']) && ($var['required'] || $var['required'] == 'true' ) ){
-					$required = 1;
-				}
-
-				if($var['type'] == 'bool')
-				    $var['options'] = 'checkbox_dom';
-
-				if(isset($var['options'])){
-					$options_dom = translate($var['options'], $value->module_dir);
-					if(!is_array($options_dom)) $options_dom = array();
-					foreach($options_dom as $key=>$oneOption)
-						$options_ret[$key] = $this->get_name_value($key,$oneOption);
-				}
-
-	            if(!empty($var['dbType']) && $var['type'] == 'bool') {
-	                $options_ret['type'] = $this->get_name_value('type', $var['dbType']);
-	            }
-
-	            $entry = array();
-	            $entry['name'] = $var['name'];
-	            $entry['type'] = $var['type'];
-	            $entry['group'] = isset($var['group']) ? $var['group'] : '';
-	            $entry['id_name'] = isset($var['id_name']) ? $var['id_name'] : '';
-
-	            if ($var['type'] == 'link') {
-		            $entry['relationship'] = (isset($var['relationship']) ? $var['relationship'] : '');
-		            $entry['module'] = (isset($var['module']) ? $var['module'] : '');
-		            $entry['bean_name'] = (isset($var['bean_name']) ? $var['bean_name'] : '');
-					$link_fields[$var['name']] = $entry;
-	            } else {
-		            if($translate) {
-		            	$entry['label'] = isset($var['vname']) ? translate($var['vname'], $value->module_dir) : $var['name'];
-		            } else {
-		            	$entry['label'] = isset($var['vname']) ? $var['vname'] : $var['name'];
-		            }
-		            $entry['required'] = $required;
-		            $entry['options'] = $options_ret;
-		            $entry['related_module'] = (isset($var['id_name']) && isset($var['module'])) ? $var['module'] : '';
-		            $entry['calculated'] =  (isset($var['calculated']) && $var['calculated']) ? true : false;
-					if(isset($var['default'])) {
-					   $entry['default_value'] = $var['default'];
-					}
-					if( $var['type'] == 'parent' && isset($var['type_name']) )
-					   $entry['type_name'] = $var['type_name'];
-
-					$module_fields[$var['name']] = $entry;
-	            } // else
-			} //foreach
-		} //if
-
-		if($value->module_dir == 'Meetings' || $value->module_dir == 'Calls')
-		{
-		    if( isset($module_fields['duration_minutes']) && isset($GLOBALS['app_list_strings']['duration_intervals']))
-		    {
-		        $options_dom = $GLOBALS['app_list_strings']['duration_intervals'];
-		        $options_ret = array();
-		        foreach($options_dom as $key=>$oneOption)
-						$options_ret[$key] = $this->get_name_value($key,$oneOption);
-
-		        $module_fields['duration_minutes']['options'] = $options_ret;
-		    }
-		}
-
-		if($value->module_dir == 'Bugs'){
-			require_once('modules/Releases/Release.php');
-			$seedRelease = new Release();
-			$options = $seedRelease->get_releases(TRUE, "Active");
-			$options_ret = array();
-			foreach($options as $name=>$value){
-				$options_ret[] =  array('name'=> $name , 'value'=>$value);
-			}
-			if(isset($module_fields['fixed_in_release'])){
-				$module_fields['fixed_in_release']['type'] = 'enum';
-				$module_fields['fixed_in_release']['options'] = $options_ret;
-			}
-            if(isset($module_fields['found_in_release'])){
-=======
     public function get_field_list($value, $fields, $translate=true)
     {
         $GLOBALS['log']->info('Begin: SoapHelperWebServices->get_field_list');
@@ -403,84 +305,84 @@
                 $module_fields['fixed_in_release']['options'] = $options_ret;
             }
             if (isset($module_fields['found_in_release'])) {
->>>>>>> ed01964c
                 $module_fields['found_in_release']['type'] = 'enum';
                 $module_fields['found_in_release']['options'] = $options_ret;
             }
-			if(isset($module_fields['release'])){
-				$module_fields['release']['type'] = 'enum';
-				$module_fields['release']['options'] = $options_ret;
-			}
-			if(isset($module_fields['release_name'])){
-				$module_fields['release_name']['type'] = 'enum';
-				$module_fields['release_name']['options'] = $options_ret;
-			}
-		}
-
-		if(isset($value->assigned_user_name) && isset($module_fields['assigned_user_id'])) {
-			$module_fields['assigned_user_name'] = $module_fields['assigned_user_id'];
-			$module_fields['assigned_user_name']['name'] = 'assigned_user_name';
-		}
-		if(isset($value->assigned_name) && isset($module_fields['team_id'])) {
-			$module_fields['team_name'] = $module_fields['team_id'];
-			$module_fields['team_name']['name'] = 'team_name';
-		}
-		if(isset($module_fields['modified_user_id'])) {
-			$module_fields['modified_by_name'] = $module_fields['modified_user_id'];
-			$module_fields['modified_by_name']['name'] = 'modified_by_name';
-		}
-		if(isset($module_fields['created_by'])) {
-			$module_fields['created_by_name'] = $module_fields['created_by'];
-			$module_fields['created_by_name']['name'] = 'created_by_name';
-		}
-
-		$GLOBALS['log']->info('End: SoapHelperWebServices->get_field_list');
-		return array('module_fields' => $module_fields, 'link_fields' => $link_fields);
-	}
-
-	/**
-	 * Return the contents of a file base64 encoded
-	 *
-	 * @param string $filename - Full path of filename
-	 * @param bool $remove - Indicates if the file should be removed after the contents is retrieved.
-	 *
-	 * @return string - Contents base64'd.
-	 */
-	function get_file_contents_base64($filename, $remove = FALSE)
-	{
-	    $contents = "";
-	    if( file_exists($filename) )
-	    {
-	        $contents =  base64_encode(file_get_contents($filename));
-	        if($remove)
-    	        @unlink($filename);
-	    }
-
-	    return $contents;
-	}
-
-	function get_module_view_defs($module_name, $type, $view){
+            if (isset($module_fields['release'])) {
+                $module_fields['release']['type'] = 'enum';
+                $module_fields['release']['options'] = $options_ret;
+            }
+            if (isset($module_fields['release_name'])) {
+                $module_fields['release_name']['type'] = 'enum';
+                $module_fields['release_name']['options'] = $options_ret;
+            }
+        }
+
+        if (isset($value->assigned_user_name) && isset($module_fields['assigned_user_id'])) {
+            $module_fields['assigned_user_name'] = $module_fields['assigned_user_id'];
+            $module_fields['assigned_user_name']['name'] = 'assigned_user_name';
+        }
+        if (isset($value->assigned_name) && isset($module_fields['team_id'])) {
+            $module_fields['team_name'] = $module_fields['team_id'];
+            $module_fields['team_name']['name'] = 'team_name';
+        }
+        if (isset($module_fields['modified_user_id'])) {
+            $module_fields['modified_by_name'] = $module_fields['modified_user_id'];
+            $module_fields['modified_by_name']['name'] = 'modified_by_name';
+        }
+        if (isset($module_fields['created_by'])) {
+            $module_fields['created_by_name'] = $module_fields['created_by'];
+            $module_fields['created_by_name']['name'] = 'created_by_name';
+        }
+
+        $GLOBALS['log']->info('End: SoapHelperWebServices->get_field_list');
+        return array('module_fields' => $module_fields, 'link_fields' => $link_fields);
+    }
+
+    /**
+     * Return the contents of a file base64 encoded
+     *
+     * @param string $filename - Full path of filename
+     * @param bool $remove - Indicates if the file should be removed after the contents is retrieved.
+     *
+     * @return string - Contents base64'd.
+     */
+    public function get_file_contents_base64($filename, $remove = false)
+    {
+        $contents = "";
+        if (file_exists($filename)) {
+            $contents =  base64_encode(file_get_contents($filename));
+            if ($remove) {
+                @unlink($filename);
+            }
+        }
+
+        return $contents;
+    }
+
+    public function get_module_view_defs($module_name, $type, $view)
+    {
         require_once('include/MVC/View/SugarView.php');
         $metadataFile = null;
         $results = array();
         $view = strtolower($view);
-        switch (strtolower($type)){
+        switch (strtolower($type)) {
             case 'default':
             default:
-                if ($view == 'subpanel')
+                if ($view == 'subpanel') {
                     $results = $this->get_subpanel_defs($module_name, $type);
-                else
-                {
-                    $v = new SugarView(null,array());
+                } else {
+                    $v = new SugarView(null, array());
                     $v->module = $module_name;
                     $v->type = $view;
                     $fullView = ucfirst($view) . 'View';
                     $metadataFile = $v->getMetaDataFile();
                     require_once($metadataFile);
-                    if($view == 'list')
+                    if ($view == 'list') {
                         $results = $listViewDefs[$module_name];
-                    else
+                    } else {
                         $results = $viewdefs[$module_name][$fullView];
+                    }
                 }
         }
 
@@ -492,34 +394,33 @@
      * if the list should filter for favorites.  Should eventually update the SugarBean function as well.
      *
      */
-    function get_data_list($seed, $order_by = "", $where = "", $row_offset = 0, $limit=-1, $max=-1, $show_deleted = 0, $favorites = false, $singleSelect=false)
-	{
-		$GLOBALS['log']->debug("get_list:  order_by = '$order_by' and where = '$where' and limit = '$limit'");
-		if(isset($_SESSION['show_deleted']))
-		{
-			$show_deleted = 1;
-		}
-		$order_by=$seed->process_order_by($order_by, null);
-
-		if($seed->bean_implements('ACL') && ACLController::requireOwner($seed->module_dir, 'list') )
-		{
-			global $current_user;
-			$owner_where = $seed->getOwnerWhere($current_user->id);
-			if(!empty($owner_where)){
-				if(empty($where)){
-					$where = $owner_where;
-				}else{
-					$where .= ' AND '.  $owner_where;
-				}
-			}
-		}
-		$params = array();
-		if($favorites)
-		  $params['favorites'] = true;
-
-		$query = $seed->create_new_list_query($order_by, $where,array(),$params, $show_deleted,'',false,null,$singleSelect);
-		return $seed->process_list_query($query, $row_offset, $limit, $max, $where);
-	}
+    public function get_data_list($seed, $order_by = "", $where = "", $row_offset = 0, $limit=-1, $max=-1, $show_deleted = 0, $favorites = false, $singleSelect=false)
+    {
+        $GLOBALS['log']->debug("get_list:  order_by = '$order_by' and where = '$where' and limit = '$limit'");
+        if (isset($_SESSION['show_deleted'])) {
+            $show_deleted = 1;
+        }
+        $order_by=$seed->process_order_by($order_by, null);
+
+        if ($seed->bean_implements('ACL') && ACLController::requireOwner($seed->module_dir, 'list')) {
+            global $current_user;
+            $owner_where = $seed->getOwnerWhere($current_user->id);
+            if (!empty($owner_where)) {
+                if (empty($where)) {
+                    $where = $owner_where;
+                } else {
+                    $where .= ' AND '.  $owner_where;
+                }
+            }
+        }
+        $params = array();
+        if ($favorites) {
+            $params['favorites'] = true;
+        }
+
+        $query = $seed->create_new_list_query($order_by, $where, array(), $params, $show_deleted, '', false, null, $singleSelect);
+        return $seed->process_list_query($query, $row_offset, $limit, $max, $where);
+    }
 
     /**
      * Add ACL values to metadata files.
@@ -530,37 +431,39 @@
      * @param array $metadata The metadata for the view type and view.
      * @return unknown
      */
-	function addFieldLevelACLs($module_name,$view_type, $view, $metadata)
-	{
-	    $functionName = "metdataAclParser" . ucfirst($view_type) . ucfirst($view);
-	    if( method_exists($this, $functionName) )
-	       return $this->$functionName($module_name, $metadata);
-	    else
-	       return $metadata;
-	}
-
-
-	/**
-	 * Return the field level acl raw value.  We cannot use the hasAccess call as we do not have a valid bean
-	 * record at the moment and therefore can not specify the is_owner flag.  We need the raw access value so we
-	 * can do the computation on the client side.  TODO: Move function into ACLField class.
-	 *
-	 * @param String $module Name of the module
-	 * @param String $field Name of the field
-	 * @return int
-	 */
-	function getFieldLevelACLValue($module, $field, $current_user = null)
-	{
-	    if($current_user == null)
-	       $current_user = $GLOBALS['current_user'];
-
-	    if( is_admin($current_user) )
-	         return 99;
-
-	    if(!isset($_SESSION['ACL'][$current_user->id][$module]['fields'][$field])){
-			 return 99;
-		}
-
-		return $_SESSION['ACL'][$current_user->id][$module]['fields'][$field];
-	}
+    public function addFieldLevelACLs($module_name, $view_type, $view, $metadata)
+    {
+        $functionName = "metdataAclParser" . ucfirst($view_type) . ucfirst($view);
+        if (method_exists($this, $functionName)) {
+            return $this->$functionName($module_name, $metadata);
+        }
+        return $metadata;
+    }
+
+
+    /**
+     * Return the field level acl raw value.  We cannot use the hasAccess call as we do not have a valid bean
+     * record at the moment and therefore can not specify the is_owner flag.  We need the raw access value so we
+     * can do the computation on the client side.  TODO: Move function into ACLField class.
+     *
+     * @param String $module Name of the module
+     * @param String $field Name of the field
+     * @return int
+     */
+    public function getFieldLevelACLValue($module, $field, $current_user = null)
+    {
+        if ($current_user == null) {
+            $current_user = $GLOBALS['current_user'];
+        }
+
+        if (is_admin($current_user)) {
+            return 99;
+        }
+
+        if (!isset($_SESSION['ACL'][$current_user->id][$module]['fields'][$field])) {
+            return 99;
+        }
+
+        return $_SESSION['ACL'][$current_user->id][$module]['fields'][$field];
+    }
 }