--- conflicted
+++ resolved
@@ -44,256 +44,30 @@
 
 require_once('service/v3/registry.php');
 
-class registry_v3_1 extends registry_v3 {
-	
-	/**
-	 * This method registers all the functions on the service class
-	 *
-	 */
-	protected function registerFunction() 
-	{
-		$GLOBALS['log']->info('Begin: registry->registerFunction');
-		parent::registerFunction();
-
-		$this->serviceClass->registerFunction(
-		    'get_entry',
-		    array('session'=>'xsd:string', 'module_name'=>'xsd:string', 'id'=>'xsd:string', 'select_fields'=>'tns:select_fields','link_name_to_fields_array'=>'tns:link_names_to_fields_array','track_view'=>'xsd:boolean'),
-		    array('return'=>'tns:get_entry_result_version2'));
-		    
-		$this->serviceClass->registerFunction(
-		    'get_entries',
-		    array('session'=>'xsd:string', 'module_name'=>'xsd:string', 'ids'=>'tns:select_fields', 'select_fields'=>'tns:select_fields', 'link_name_to_fields_array'=>'tns:link_names_to_fields_array','track_view'=>'xsd:boolean'),
-		    array('return'=>'tns:get_entry_result_version2'));
-
-<<<<<<< HEAD
-	   $this->serviceClass->registerFunction(
-		    'get_entry_list',
-		    array('session'=>'xsd:string', 'module_name'=>'xsd:string', 'query'=>'xsd:string', 'order_by'=>'xsd:string','offset'=>'xsd:int', 'select_fields'=>'tns:select_fields', 'link_name_to_fields_array'=>'tns:link_names_to_fields_array', 'max_results'=>'xsd:int', 'deleted'=>'xsd:int', 'favorites'=>'xsd:boolean'),
-		    array('return'=>'tns:get_entry_list_result_version2'));
-		    
-		$this->serviceClass->registerFunction(
-		    'search_by_module',
-	        array('session'=>'xsd:string','search_string'=>'xsd:string', 'modules'=>'tns:select_fields', 'offset'=>'xsd:int', 'max_results'=>'xsd:int','unified_search_only'=>'xsd:boolean'),
-	        array('return'=>'tns:return_search_result'));
-	           
-	   $this->serviceClass->registerFunction(
-		    'get_available_modules',
-	        array('session'=>'xsd:string','filter'=>'xsd:string'),
-	        array('return'=>'tns:module_list'));
-	        
-	   $this->serviceClass->registerFunction(
-		    'get_module_fields_md5',
-		    array('session'=>'xsd:string', 'module_names'=>'tns:select_fields'),
-		    array('return'=>'tns:md5_results')); 
-	}
-	
-	/**
-	 * This method registers all the complex types
-	 *
-	 */
-	protected function registerTypes() 
-	{
-	    parent::registerTypes();
-	    
-	    $this->serviceClass->registerType(
-		   	 'md5_results',
-		   	 'complexType',
-    	    'array',
-    	    '',
-    	    'SOAP-ENC:Array',
-    	    array(),
-    	    array(
-    	       array('ref'=>'SOAP-ENC:arrayType', 'wsdl:arrayType'=>'xsd:string[]')
-    	    ),
-    	    'xsd:string'
-		);
-		
-		
-	    $this->serviceClass->registerType(
-		    'module_list',
-			'complexType',
-		   	 'struct',
-		   	 'all',
-		  	  '',
-				array(
-					'modules'=>array('name'=>'modules', 'type'=>'tns:module_list_array'),
-				)
-		);
-		
-	    $this->serviceClass->registerType(
-		    'module_list_array',
-			'complexType',
-		   	 'array',
-		   	 '',
-		  	  'SOAP-ENC:Array',
-			array(),
-		    array(
-		        array('ref'=>'SOAP-ENC:arrayType', 'wsdl:arrayType'=>'tns:module_list_entry[]')
-		    ),
-			'tns:module_list_entry'
-		);
-	    
-	    $this->serviceClass->registerType(
-		    'module_list_entry',
-			'complexType',
-		   	 'struct',
-		   	 'all',
-		  	  '',
-				array(
-					'module_key'=>array('name'=>'module_key', 'type'=>'xsd:string'),
-					'module_label'=>array('name'=>'module_label', 'type'=>'xsd:string'),
-					'acls'=>array('name'=>'acls', 'type'=>'tns:acl_list'),
-				)
-		);
-		
-		$this->serviceClass->registerType(
-		    'acl_list',
-			'complexType',
-		   	 'array',
-		   	 '',
-		  	  'SOAP-ENC:Array',
-			array(),
-		    array(
-		        array('ref'=>'SOAP-ENC:arrayType', 'wsdl:arrayType'=>'tns:acl_list_entry[]')
-		    ),
-			'tns:acl_list_entry'
-		);
-		
-		$this->serviceClass->registerType(
-		    'acl_list_entry',
-			'complexType',
-		   	 'struct',
-		   	 'all',
-		  	  '',
-				array(
-					'action'=>array('name'=>'action', 'type'=>'xsd:string'),
-					'access'=>array('name'=>'access', 'type'=>'xsd:string'),
-				)
-		);
-		
-		$this->serviceClass->registerType(
-		   	 'get_entry_list_result_version2',
-		   	 'complexType',
-		   	 'struct',
-		   	 'all',
-		  	  '',
-			array(
-				'result_count' => array('name'=>'result_count', 'type'=>'xsd:int'),
-				'total_count' => array('name'=>'total_count', 'type'=>'xsd:int'),
-				'next_offset' => array('name'=>'next_offset', 'type'=>'xsd:int'),
-				'entry_list' => array('name' =>'entry_list', 'type'=>'tns:entry_list'),
-				'relationship_list' => array('name' =>'relationship_list', 'type'=>'tns:link_lists'),
-			)
-		);
-		
-		$this->serviceClass->registerType(
-		    'new_module_fields',
-			'complexType',
-		   	 'struct',
-		   	 'all',
-		  	  '',
-				array(
-		        	'module_name'=>array('name'=>'module_name', 'type'=>'xsd:string'),
-		        	'module_name'=>array('name'=>'table_name', 'type'=>'xsd:string'),
-					'module_fields'=>array('name'=>'module_fields', 'type'=>'tns:field_list'),
-					'link_fields'=>array('name'=>'link_fields', 'type'=>'tns:link_field_list'),
-				)
-		);
-		
-		//From v2_1, can't extend from this class because of versioning.
-		$this->serviceClass->registerType(
-			'link_list2',
-			'complexType',
-			'struct',
-			'all',
-			'',
-			array(
-			'link_list'=>array('name'=>'link_list', 'type'=>'tns:link_list'),
-			)
-		);
-		$this->serviceClass->registerType(
-		    'link_lists',
-			'complexType',
-		   	 'array',
-		   	 '',
-		  	  'SOAP-ENC:Array',
-			array(),
-		    array(
-		        array('ref'=>'SOAP-ENC:arrayType', 'wsdl:arrayType'=>'tns:link_list2[]')
-		    ),
-			'tns:link_list2'
-		);
-		
-		$this->serviceClass->registerType(
-		    'link_array_list',
-			'complexType',
-		   	 'array',
-		   	 '',
-		  	  'SOAP-ENC:Array',
-			array(),
-		    array(
-		        array('ref'=>'SOAP-ENC:arrayType', 'wsdl:arrayType'=>'tns:link_value2[]')
-		    ),
-			'tns:link_value2'
-		);
-		
-		$this->serviceClass->registerType(
-			'link_value2',
-			'complexType',
-			'struct',
-			'all',
-			'',
-			array(
-			'link_value'=>array('name'=>'link_value', 'type'=>'tns:link_value'),
-			)
-		);
-		
-		$this->serviceClass->registerType(
-			'report_field_list',
-			'complexType',
-			'array',
-			'',
-			'SOAP-ENC:Array',
-			array(),
-			array(
-			array('ref'=>'SOAP-ENC:arrayType','wsdl:arrayType'=>'tns:field_list2[]')
-			),
-			'tns:field_list2'
-		);
-		$this->serviceClass->registerType(
-			'field_list2',
-			'complexType',
-			'struct',
-			'all',
-			'',
-			array(
-			"field_list"=>array('name'=>'field_list', 'type'=>'tns:field_list'),
-			)
-		);
-		$this->serviceClass->registerType(
-			'report_entry_list',
-			'complexType',
-			'array',
-			'',
-			'SOAP-ENC:Array',
-			array(),
-			array(
-			array('ref'=>'SOAP-ENC:arrayType', 'wsdl:arrayType'=>'tns:entry_list2[]')
-			),
-			'tns:entry_list2'
-		);
-		$this->serviceClass->registerType(
-			'entry_list2',
-			'complexType',
-			'struct',
-			'all',
-			'',
-			array(
-			"entry_list"=>array('name'=>'entry_list', 'type'=>'tns:entry_list'),
-			)
-		);
-	}
-=======
+class registry_v3_1 extends registry_v3
+{
+    
+    /**
+     * This method registers all the functions on the service class
+     *
+     */
+    protected function registerFunction()
+    {
+        $GLOBALS['log']->info('Begin: registry->registerFunction');
+        parent::registerFunction();
+
+        $this->serviceClass->registerFunction(
+            'get_entry',
+            array('session'=>'xsd:string', 'module_name'=>'xsd:string', 'id'=>'xsd:string', 'select_fields'=>'tns:select_fields','link_name_to_fields_array'=>'tns:link_names_to_fields_array','track_view'=>'xsd:boolean'),
+            array('return'=>'tns:get_entry_result_version2')
+        );
+            
+        $this->serviceClass->registerFunction(
+            'get_entries',
+            array('session'=>'xsd:string', 'module_name'=>'xsd:string', 'ids'=>'tns:select_fields', 'select_fields'=>'tns:select_fields', 'link_name_to_fields_array'=>'tns:link_names_to_fields_array','track_view'=>'xsd:boolean'),
+            array('return'=>'tns:get_entry_result_version2')
+        );
+
         $this->serviceClass->registerFunction(
             'get_entry_list',
             array('session'=>'xsd:string', 'module_name'=>'xsd:string', 'query'=>'xsd:string', 'order_by'=>'xsd:string','offset'=>'xsd:int', 'select_fields'=>'tns:select_fields', 'link_name_to_fields_array'=>'tns:link_names_to_fields_array', 'max_results'=>'xsd:int', 'deleted'=>'xsd:int', 'favorites'=>'xsd:boolean'),
@@ -525,5 +299,4 @@
             )
         );
     }
->>>>>>> 19ad0466
 }