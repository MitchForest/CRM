--- conflicted
+++ resolved
@@ -58,10 +58,6 @@
   - "modules/Users/authentication/SAML2Authenticate/lib/.*"
   - "install/demoData.en_us.php"
   - "include/tcpdf/.*"
-<<<<<<< HEAD
-  - "modules/AOR_Charts/lib/.*"
-=======
   - "modules/AOR_Charts/lib/.*"
   # The old lowercase v8 API is deprecated/unsupported and the CI doesn't run the tests for it. The new API uses an upper-case V.
-  - "lib/API/.*"
->>>>>>> 48c6bd6a
+  - "lib/API/.*"