<?php
 if (!defined('sugarEntry') || !sugarEntry) {
     die('Not A Valid Entry Point');
 }

<<<<<<< HEAD
$suitecrm_version = '7.7 Alpha';
$suitecrm_timestamp = '2016-04-22 17:00';
=======
$suitecrm_version      = '7.6.4';
$suitecrm_timestamp    = '2016-05-30 17:00';
>>>>>>> 01e903b9
<|MERGE_RESOLUTION|>--- conflicted
+++ resolved
@@ -1,12 +1,5 @@
 <?php
- if (!defined('sugarEntry') || !sugarEntry) {
-     die('Not A Valid Entry Point');
- }
+ if(!defined('sugarEntry') || !sugarEntry) die('Not A Valid Entry Point');
 
-<<<<<<< HEAD
-$suitecrm_version = '7.7 Alpha';
-$suitecrm_timestamp = '2016-04-22 17:00';
-=======
-$suitecrm_version      = '7.6.4';
-$suitecrm_timestamp    = '2016-05-30 17:00';
->>>>>>> 01e903b9
+$suitecrm_version      = '7.6.2';
+$suitecrm_timestamp    = '2016-05-10 17:00';