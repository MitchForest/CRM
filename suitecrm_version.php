<?php
 if(!defined('sugarEntry') || !sugarEntry) die('Not A Valid Entry Point');

<<<<<<< HEAD
$suitecrm_version      = '7.6beta2';
$suitecrm_timestamp    = '2016-04-13 17:00';
=======
$suitecrm_version      = '7.6rc';
$suitecrm_timestamp    = '2016-04-19 17:00';
>>>>>>> afa6a832
<|MERGE_RESOLUTION|>--- conflicted
+++ resolved
@@ -1,10 +1,5 @@
 <?php
  if(!defined('sugarEntry') || !sugarEntry) die('Not A Valid Entry Point');
 
-<<<<<<< HEAD
-$suitecrm_version      = '7.6beta2';
-$suitecrm_timestamp    = '2016-04-13 17:00';
-=======
 $suitecrm_version      = '7.6rc';
-$suitecrm_timestamp    = '2016-04-19 17:00';
->>>>>>> afa6a832
+$suitecrm_timestamp    = '2016-04-19 17:00';