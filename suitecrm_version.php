--- conflicted
+++ resolved
@@ -1,10 +1,5 @@
 <?php
  if(!defined('sugarEntry') || !sugarEntry) die('Not A Valid Entry Point');
 
-<<<<<<< HEAD
-$suitecrm_version      = '7.6.2';
-$suitecrm_timestamp    = '2016-05-10 17:00';
-=======
 $suitecrm_version      = '7.7rc2';
-$suitecrm_timestamp    = '2016-07-26 17:00';
->>>>>>> 67872cf2
+$suitecrm_timestamp    = '2016-07-26 17:00';