<?php
/**
 * Class for backwards compatibility only
 */
<<<<<<< HEAD

/**
 * @see Zend_Gdata_Feed
 */
require_once 'Zend/Gdata/Feed.php';

/**
 * @see Zend_Gdata_Extension_Timezone
 */
require_once 'Zend/Gdata/Calendar/Extension/Timezone.php';

/**
 * Data model for a Google Calendar feed of events
 *
 * @category   Zend
 * @package    Zend_Gdata
 * @subpackage Calendar
 * @copyright  Copyright (c) 2005-2010 Zend Technologies USA Inc. (http://www.zend.com)
 * @license    http://framework.zend.com/license/new-bsd     New BSD License
 */
class Zend_Gdata_Calendar_EventFeed extends Zend_Gdata_Feed
{

    protected $_timezone = null;

    /**
     * The classname for individual feed elements.
     *
     * @var string
     */
    protected $_entryClassName = 'Zend_Gdata_Calendar_EventEntry';

    /**
     * The classname for the feed.
     *
     * @var string
     */
    protected $_feedClassName = 'Zend_Gdata_Calendar_EventFeed';

    public function __construct($element = null)
    {
        $this->registerAllNamespaces(Zend_Gdata_Calendar::$namespaces);
        parent::__construct($element);
    }

    public function getDOM($doc = null, $majorVersion = 1, $minorVersion = null)
    {
        $element = parent::getDOM($doc, $majorVersion, $minorVersion);
        if ($this->_timezone != null) {
            $element->appendChild($this->_timezone->getDOM($element->ownerDocument));
        }

        return $element;
    }

    protected function takeChildFromDOM($child)
    {
        $absoluteNodeName = $child->namespaceURI . ':' . $child->localName;

        switch ($absoluteNodeName) {
            case $this->lookupNamespace('gCal') . ':' . 'timezone';
                $timezone = new Zend_Gdata_Calendar_Extension_Timezone();
                $timezone->transferFromDOM($child);
                $this->_timezone = $timezone;
                break;

            default:
                parent::takeChildFromDOM($child);
                break;
        }
    }

    public function getTimezone()
    {
        return $this->_timezone;
    }

    public function setTimezone($value)
    {
        $this->_timezone = $value;
        return $this;
    }

}
=======
>>>>>>> 58a53380
<|MERGE_RESOLUTION|>--- conflicted
+++ resolved
@@ -2,90 +2,3 @@
 /**
  * Class for backwards compatibility only
  */
-<<<<<<< HEAD
-
-/**
- * @see Zend_Gdata_Feed
- */
-require_once 'Zend/Gdata/Feed.php';
-
-/**
- * @see Zend_Gdata_Extension_Timezone
- */
-require_once 'Zend/Gdata/Calendar/Extension/Timezone.php';
-
-/**
- * Data model for a Google Calendar feed of events
- *
- * @category   Zend
- * @package    Zend_Gdata
- * @subpackage Calendar
- * @copyright  Copyright (c) 2005-2010 Zend Technologies USA Inc. (http://www.zend.com)
- * @license    http://framework.zend.com/license/new-bsd     New BSD License
- */
-class Zend_Gdata_Calendar_EventFeed extends Zend_Gdata_Feed
-{
-
-    protected $_timezone = null;
-
-    /**
-     * The classname for individual feed elements.
-     *
-     * @var string
-     */
-    protected $_entryClassName = 'Zend_Gdata_Calendar_EventEntry';
-
-    /**
-     * The classname for the feed.
-     *
-     * @var string
-     */
-    protected $_feedClassName = 'Zend_Gdata_Calendar_EventFeed';
-
-    public function __construct($element = null)
-    {
-        $this->registerAllNamespaces(Zend_Gdata_Calendar::$namespaces);
-        parent::__construct($element);
-    }
-
-    public function getDOM($doc = null, $majorVersion = 1, $minorVersion = null)
-    {
-        $element = parent::getDOM($doc, $majorVersion, $minorVersion);
-        if ($this->_timezone != null) {
-            $element->appendChild($this->_timezone->getDOM($element->ownerDocument));
-        }
-
-        return $element;
-    }
-
-    protected function takeChildFromDOM($child)
-    {
-        $absoluteNodeName = $child->namespaceURI . ':' . $child->localName;
-
-        switch ($absoluteNodeName) {
-            case $this->lookupNamespace('gCal') . ':' . 'timezone';
-                $timezone = new Zend_Gdata_Calendar_Extension_Timezone();
-                $timezone->transferFromDOM($child);
-                $this->_timezone = $timezone;
-                break;
-
-            default:
-                parent::takeChildFromDOM($child);
-                break;
-        }
-    }
-
-    public function getTimezone()
-    {
-        return $this->_timezone;
-    }
-
-    public function setTimezone($value)
-    {
-        $this->_timezone = $value;
-        return $this;
-    }
-
-}
-=======
->>>>>>> 58a53380
