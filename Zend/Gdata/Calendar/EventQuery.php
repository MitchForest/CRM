--- conflicted
+++ resolved
@@ -2,475 +2,3 @@
 /**
  * Class for backwards compatibility only
  */
-<<<<<<< HEAD
-
-/**
- * Zend_Gdata_App_util
- */
-require_once('Zend/Gdata/App/Util.php');
-
-/**
- * Zend_Gdata_Query
- */
-require_once('Zend/Gdata/Query.php');
-
-/**
- * Assists in constructing queries for Google Calendar events
- *
- * @link http://code.google.com/apis/gdata/calendar/
- *
- * @category   Zend
- * @package    Zend_Gdata
- * @subpackage Calendar
- * @copyright  Copyright (c) 2005-2010 Zend Technologies USA Inc. (http://www.zend.com)
- * @license    http://framework.zend.com/license/new-bsd     New BSD License
- */
-class Zend_Gdata_Calendar_EventQuery extends Zend_Gdata_Query
-{
-
-    const CALENDAR_FEED_URI = 'http://www.google.com/calendar/feeds';
-
-    /**
-     * The default URI used for feeds.
-     */
-    protected $_defaultFeedUri = self::CALENDAR_FEED_URI;
-
-    /**
-     * The comment ID to retrieve. If null, no specific comment will be
-     * retrieved unless already included in the query URI. The event ID
-     * ($_event) must be set, otherwise this property is ignored.
-     */
-    protected $_comments = null;
-
-    /**
-     * The calendar address to be requested by queries. This may be an email
-     * address if requesting the primary calendar for a user. Defaults to
-     * "default" (the currently authenticated user). A null value should be
-     * used when the calendar address has already been set as part of the
-     * query URI.
-     */
-    protected $_user = 'default';
-
-    /*
-     * The visibility to be requested by queries. Defaults to "public". A
-     * null value should be used when the calendar address has already been
-     * set as part of the query URI.
-     */
-    protected $_visibility = 'public';
-
-    /**
-     * Projection to be requested by queries. Defaults to "full". A null value
-     * should be used when the calendar address has already been set as part
-     * of the query URI.
-     */
-    protected $_projection = 'full';
-
-    /**
-     * The event ID to retrieve. If null, no specific event will be retrieved
-     * unless already included in the query URI.
-     */
-    protected $_event = null;
-
-    /**
-     * Create Gdata_Calendar_EventQuery object.  If a URL is provided,
-     * it becomes the base URL, and additional URL components may be
-     * appended.  For instance, if $url is 'http://www.google.com/calendar',
-     * the default URL constructed will be
-     * 'http://www.google.com/calendar/default/public/full'.
-     *
-     * If the URL already contains a calendar ID, projection, visibility,
-     * event ID, or comment ID, you will need to set these fields to null
-     * to prevent them from being inserted. See this class's properties for
-     * more information.
-     *
-     * @param string $url The URL to use as the base path for requests
-     */
-    public function __construct($url = null)
-    {
-        parent::__construct($url);
-    }
-
-    /**
-     * @see $_comments
-     * @param string $value
-     * @return Zend_Gdata_Calendar_EventQuery Provides a fluent interface
-     */
-    public function setComments($value)
-    {
-        $this->_comments = $value;
-        return $this;
-    }
-
-    /**
-     * @see $_event
-     * @param string $value
-     * @return Zend_Gdata_Calendar_EventQuery Provides a fluent interface
-     */
-    public function setEvent($value)
-    {
-        $this->_event = $value;
-        return $this;
-    }
-
-    /**
-     * @see $_projection
-     * @param string $value
-     * @return Zend_Gdata_Calendar_EventQuery Provides a fluent interface
-     */
-    public function setProjection($value)
-    {
-        $this->_projection = $value;
-        return $this;
-    }
-
-    /**
-     * @see $_user
-     * @param string $value
-     * @return Zend_Gdata_Calendar_EventQuery Provides a fluent interface
-     */
-    public function setUser($value)
-    {
-        $this->_user = $value;
-        return $this;
-    }
-
-    /**
-     * @see $_visibility
-     * @param bool $value
-     * @return Zend_Gdata_Calendar_EventQuery Provides a fluent interface
-     */
-    public function setVisibility($value)
-    {
-        $this->_visibility = $value;
-        return $this;
-    }
-
-    /**
-     * @see $_comments;
-     * @return string comments
-     */
-    public function getComments()
-    {
-        return $this->_comments;
-    }
-
-    /**
-     * @see $_event;
-     * @return string event
-     */
-    public function getEvent()
-    {
-        return $this->_event;
-    }
-
-    /**
-     * @see $_projection
-     * @return string projection
-     */
-    public function getProjection()
-    {
-        return $this->_projection;
-    }
-
-    /**
-     * @see $_user
-     * @return string user
-     */
-    public function getUser()
-    {
-        return $this->_user;
-    }
-
-    /**
-     * @see $_visibility
-     * @return string visibility
-     */
-    public function getVisibility()
-    {
-        return $this->_visibility;
-    }
-
-    /**
-     * @param int $value
-     * @return Zend_Gdata_Calendar_EventQuery Provides a fluent interface
-     */
-    public function setStartMax($value)
-    {
-        if ($value != null) {
-            $this->_params['start-max'] = Zend_Gdata_App_Util::formatTimestamp($value);
-        } else {
-            unset($this->_params['start-max']);
-        }
-        return $this;
-    }
-
-    /**
-     * @param int $value
-     * @return Zend_Gdata_Calendar_EventQuery Provides a fluent interface
-     */
-    public function setStartMin($value)
-    {
-        if ($value != null) {
-            $this->_params['start-min'] = Zend_Gdata_App_Util::formatTimestamp($value);
-        } else {
-            unset($this->_params['start-min']);
-        }
-        return $this;
-    }
-
-    /**
-     * @param string $value
-     * @return Zend_Gdata_Calendar_EventQuery Provides a fluent interface
-     */
-    public function setOrderBy($value)
-    {
-        if ($value != null) {
-            $this->_params['orderby'] = $value;
-        } else {
-            unset($this->_params['orderby']);
-        }
-        return $this;
-    }
-
-    /**
-     * @return int start-max
-     */
-    public function getStartMax()
-    {
-        if (array_key_exists('start-max', $this->_params)) {
-            return $this->_params['start-max'];
-        } else {
-            return null;
-        }
-    }
-
-    /**
-     * @return int start-min
-     */
-    public function getStartMin()
-    {
-        if (array_key_exists('start-min', $this->_params)) {
-            return $this->_params['start-min'];
-        } else {
-            return null;
-        }
-    }
-
-    /**
-     * @return string orderby
-     */
-    public function getOrderBy()
-    {
-        if (array_key_exists('orderby', $this->_params)) {
-            return $this->_params['orderby'];
-        } else {
-            return null;
-        }
-    }
-
-    /**
-     * @return string sortorder
-     */
-    public function getSortOrder()
-    {
-        if (array_key_exists('sortorder', $this->_params)) {
-            return $this->_params['sortorder'];
-        } else {
-            return null;
-        }
-    }
-
-    /**
-     * @return string sortorder
-     */
-    public function setSortOrder($value)
-    {
-        if ($value != null) {
-            $this->_params['sortorder'] = $value;
-        } else {
-            unset($this->_params['sortorder']);
-        }
-        return $this;
-    }
-
-    /**
-     * @return string recurrence-expansion-start
-     */
-    public function getRecurrenceExpansionStart()
-    {
-        if (array_key_exists('recurrence-expansion-start', $this->_params)) {
-            return $this->_params['recurrence-expansion-start'];
-        } else {
-            return null;
-        }
-    }
-
-    /**
-     * @return string recurrence-expansion-start
-     */
-    public function setRecurrenceExpansionStart($value)
-    {
-        if ($value != null) {
-            $this->_params['recurrence-expansion-start'] = Zend_Gdata_App_Util::formatTimestamp($value);
-        } else {
-            unset($this->_params['recurrence-expansion-start']);
-        }
-        return $this;
-    }
-
-
-    /**
-     * @return string recurrence-expansion-end
-     */
-    public function getRecurrenceExpansionEnd()
-    {
-        if (array_key_exists('recurrence-expansion-end', $this->_params)) {
-            return $this->_params['recurrence-expansion-end'];
-        } else {
-            return null;
-        }
-    }
-
-    /**
-     * @return string recurrence-expansion-end
-     */
-    public function setRecurrenceExpansionEnd($value)
-    {
-        if ($value != null) {
-            $this->_params['recurrence-expansion-end'] = Zend_Gdata_App_Util::formatTimestamp($value);
-        } else {
-            unset($this->_params['recurrence-expansion-end']);
-        }
-        return $this;
-    }
-
-    /**
-     * @param string $value Also accepts bools.
-     * @return Zend_Gdata_Calendar_EventQuery Provides a fluent interface
-     */
-    public function getSingleEvents()
-    {
-        if (array_key_exists('singleevents', $this->_params)) {
-            $value = $this->_params['singleevents'];
-            switch ($value) {
-                case 'true':
-                    return true;
-                    break;
-                case 'false':
-                    return false;
-                    break;
-                default:
-                    require_once 'Zend/Gdata/App/Exception.php';
-                    throw new Zend_Gdata_App_Exception(
-                            'Invalid query param value for futureevents: ' .
-                            $value . ' It must be a boolean.');
-            }
-        } else {
-            return null;
-        }
-    }
-
-    /**
-     * @param string $value Also accepts bools. If using a string, must be either "true" or "false".
-     * @return Zend_Gdata_Calendar_EventQuery Provides a fluent interface
-     */
-    public function setSingleEvents($value)
-    {
-        if ($value !== null) {
-            if (is_bool($value)) {
-                $this->_params['singleevents'] = ($value?'true':'false');
-            } elseif ($value == 'true' | $value == 'false') {
-                $this->_params['singleevents'] = $value;
-            } else {
-                require_once 'Zend/Gdata/App/Exception.php';
-                throw new Zend_Gdata_App_Exception(
-                        'Invalid query param value for futureevents: ' .
-                        $value . ' It must be a boolean.');
-            }
-        } else {
-            unset($this->_params['singleevents']);
-        }
-        return $this;
-    }
-
-    /**
-     * @return string futureevents
-     */
-    public function getFutureEvents()
-    {
-        if (array_key_exists('futureevents', $this->_params)) {
-            $value = $this->_params['futureevents'];
-            switch ($value) {
-                case 'true':
-                    return true;
-                    break;
-                case 'false':
-                    return false;
-                    break;
-                default:
-                    require_once 'Zend/Gdata/App/Exception.php';
-                    throw new Zend_Gdata_App_Exception(
-                            'Invalid query param value for futureevents: ' .
-                            $value . ' It must be a boolean.');
-            }
-        } else {
-            return null;
-        }
-    }
-
-    /**
-     * @param string $value Also accepts bools. If using a string, must be either "true" or "false" or
-     *                      an exception will be thrown on retrieval.
-     * @return Zend_Gdata_Calendar_EventQuery Provides a fluent interface
-     */
-    public function setFutureEvents($value)
-    {
-        if ($value !== null) {
-            if (is_bool($value)) {
-                $this->_params['futureevents'] = ($value?'true':'false');
-            } elseif ($value == 'true' | $value == 'false') {
-                $this->_params['futureevents'] = $value;
-            } else {
-                require_once 'Zend/Gdata/App/Exception.php';
-                throw new Zend_Gdata_App_Exception(
-                        'Invalid query param value for futureevents: ' .
-                        $value . ' It must be a boolean.');
-            }
-        } else {
-            unset($this->_params['futureevents']);
-        }
-        return $this;
-    }
-
-    /**
-     * @return string url
-     */
-    public function getQueryUrl()
-    {
-        if (isset($this->_url)) {
-            $uri = $this->_url;
-        } else {
-            $uri = $this->_defaultFeedUri;
-        }
-        if ($this->getUser() != null) {
-            $uri .= '/' . $this->getUser();
-        }
-        if ($this->getVisibility() != null) {
-            $uri .= '/' . $this->getVisibility();
-        }
-        if ($this->getProjection() != null) {
-            $uri .= '/' . $this->getProjection();
-        }
-        if ($this->getEvent() != null) {
-            $uri .= '/' . $this->getEvent();
-            if ($this->getComments() != null) {
-                $uri .= '/comments/' . $this->getComments();
-            }
-        }
-        $uri .= $this->getQueryString();
-        return $uri;
-    }
-
-}
-=======
->>>>>>> 58a53380
