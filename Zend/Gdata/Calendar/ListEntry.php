--- conflicted
+++ resolved
@@ -2,230 +2,3 @@
 /**
  * Class for backwards compatibility only
  */
-<<<<<<< HEAD
-
-/**
- * @see Zend_Gdata_Entry
- */
-require_once 'Zend/Gdata/Entry.php';
-
-/**
- * @see Zend_Calendar_Extension_AccessLevel
- */
-require_once 'Zend/Gdata/Calendar/Extension/AccessLevel.php';
-
-/**
- * @see Zend_Calendar_Extension_Color
- */
-require_once 'Zend/Gdata/Calendar/Extension/Color.php';
-
-/**
- * @see Zend_Calendar_Extension_Hidden
- */
-require_once 'Zend/Gdata/Calendar/Extension/Hidden.php';
-
-/**
- * @see Zend_Calendar_Extension_Selected
- */
-require_once 'Zend/Gdata/Calendar/Extension/Selected.php';
-
-/**
- * @see Zend_Gdata_Extension_EventStatus
- */
-require_once 'Zend/Gdata/Extension/EventStatus.php';
-
-/**
- * @see Zend_Gdata_Extension_Visibility
- */
-require_once 'Zend/Gdata/Extension/Visibility.php';
-
-
-/**
- * @see Zend_Extension_Where
- */
-require_once 'Zend/Gdata/Extension/Where.php';
-
-/**
- * Represents a Calendar entry in the Calendar data API meta feed of a user's
- * calendars.
- *
- * @category   Zend
- * @package    Zend_Gdata
- * @subpackage Calendar
- * @copyright  Copyright (c) 2005-2010 Zend Technologies USA Inc. (http://www.zend.com)
- * @license    http://framework.zend.com/license/new-bsd     New BSD License
- */
-class Zend_Gdata_Calendar_ListEntry extends Zend_Gdata_Entry
-{
-
-    protected $_color = null;
-    protected $_accessLevel = null;
-    protected $_hidden = null;
-    protected $_selected = null;
-    protected $_timezone = null;
-    protected $_where = array();
-
-    public function __construct($element = null)
-    {
-        $this->registerAllNamespaces(Zend_Gdata_Calendar::$namespaces);
-        parent::__construct($element);
-    }
-
-    public function getDOM($doc = null, $majorVersion = 1, $minorVersion = null)
-    {
-        $element = parent::getDOM($doc, $majorVersion, $minorVersion);
-        if ($this->_accessLevel != null) {
-            $element->appendChild($this->_accessLevel->getDOM($element->ownerDocument));
-        }
-        if ($this->_color != null) {
-            $element->appendChild($this->_color->getDOM($element->ownerDocument));
-        }
-        if ($this->_hidden != null) {
-            $element->appendChild($this->_hidden->getDOM($element->ownerDocument));
-        }
-        if ($this->_selected != null) {
-            $element->appendChild($this->_selected->getDOM($element->ownerDocument));
-        }
-        if ($this->_timezone != null) {
-            $element->appendChild($this->_timezone->getDOM($element->ownerDocument));
-        }
-        if ($this->_where != null) {
-            foreach ($this->_where as $where) {
-                $element->appendChild($where->getDOM($element->ownerDocument));
-            }
-        }
-        return $element;
-    }
-
-    protected function takeChildFromDOM($child)
-    {
-        $absoluteNodeName = $child->namespaceURI . ':' . $child->localName;
-        switch ($absoluteNodeName) {
-        case $this->lookupNamespace('gCal') . ':' . 'accesslevel';
-            $accessLevel = new Zend_Gdata_Calendar_Extension_AccessLevel();
-            $accessLevel->transferFromDOM($child);
-            $this->_accessLevel = $accessLevel;
-            break;
-        case $this->lookupNamespace('gCal') . ':' . 'color';
-            $color = new Zend_Gdata_Calendar_Extension_Color();
-            $color->transferFromDOM($child);
-            $this->_color = $color;
-            break;
-        case $this->lookupNamespace('gCal') . ':' . 'hidden';
-            $hidden = new Zend_Gdata_Calendar_Extension_Hidden();
-            $hidden->transferFromDOM($child);
-            $this->_hidden = $hidden;
-            break;
-        case $this->lookupNamespace('gCal') . ':' . 'selected';
-            $selected = new Zend_Gdata_Calendar_Extension_Selected();
-            $selected->transferFromDOM($child);
-            $this->_selected = $selected;
-            break;
-        case $this->lookupNamespace('gCal') . ':' . 'timezone';
-            $timezone = new Zend_Gdata_Calendar_Extension_Timezone();
-            $timezone->transferFromDOM($child);
-            $this->_timezone = $timezone;
-            break;
-        case $this->lookupNamespace('gd') . ':' . 'where';
-            $where = new Zend_Gdata_Extension_Where();
-            $where->transferFromDOM($child);
-            $this->_where[] = $where;
-            break;
-        default:
-            parent::takeChildFromDOM($child);
-            break;
-        }
-    }
-
-    public function getAccessLevel()
-    {
-        return $this->_accessLevel;
-    }
-
-    /**
-     * @param Zend_Gdata_Calendar_Extension_AccessLevel $value
-     * @return Zend_Gdata_Extension_ListEntry Provides a fluent interface
-     */
-    public function setAccessLevel($value)
-    {
-        $this->_accessLevel = $value;
-        return $this;
-    }
-    public function getColor()
-    {
-        return $this->_color;
-    }
-
-    /**
-     * @param Zend_Gdata_Calendar_Extension_Color $value
-     * @return Zend_Gdata_Extension_ListEntry Provides a fluent interface
-     */
-    public function setColor($value)
-    {
-        $this->_color = $value;
-        return $this;
-    }
-
-    public function getHidden()
-    {
-        return $this->_hidden;
-    }
-
-    /**
-     * @param Zend_Gdata_Calendar_Extension_Hidden $value
-     * @return Zend_Gdata_Extension_ListEntry Provides a fluent interface
-     */
-    public function setHidden($value)
-    {
-        $this->_hidden = $value;
-        return $this;
-    }
-
-    public function getSelected()
-    {
-        return $this->_selected;
-    }
-
-    /**
-     * @param Zend_Gdata_Calendar_Extension_Selected $value
-     * @return Zend_Gdata_Extension_ListEntry Provides a fluent interface
-     */
-    public function setSelected($value)
-    {
-        $this->_selected = $value;
-        return $this;
-    }
-
-    public function getTimezone()
-    {
-        return $this->_timezone;
-    }
-
-    /**
-     * @param Zend_Gdata_Calendar_Extension_Timezone $value
-     * @return Zend_Gdata_Extension_ListEntry Provides a fluent interface
-     */
-    public function setTimezone($value)
-    {
-        $this->_timezone = $value;
-        return $this;
-    }
-
-    public function getWhere()
-    {
-        return $this->_where;
-    }
-
-    /**
-     * @param Zend_Gdata_Extension_Where $value
-     * @return Zend_Gdata_Extension_ListEntry Provides a fluent interface
-     */
-    public function setWhere($value)
-    {
-        $this->_where = $value;
-        return $this;
-    }
-
-}
-=======
->>>>>>> 58a53380
