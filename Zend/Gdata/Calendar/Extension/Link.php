<?php
/**
 * Class for backwards compatibility only
 */
<<<<<<< HEAD

/**
 * @see Zend_Gdata_Entry
 */
require_once 'Zend/Gdata/App/Extension/Link.php';

/**
 * @see Zend_Gdata_Entry
 */
require_once 'Zend/Gdata/Calendar/Extension/WebContent.php';


/**
 * Specialized Link class for use with Calendar. Enables use of gCal extension elements.
 *
 * @category   Zend
 * @package    Zend_Gdata
 * @subpackage Calendar
 * @copyright  Copyright (c) 2005-2010 Zend Technologies USA Inc. (http://www.zend.com)
 * @license    http://framework.zend.com/license/new-bsd     New BSD License
 */
class Zend_Gdata_Calendar_Extension_Link extends Zend_Gdata_App_Extension_Link
{

    protected $_webContent = null;

    /**
     * Constructs a new Zend_Gdata_Calendar_Extension_Link object.
     * @see Zend_Gdata_App_Extension_Link#__construct
     * @param Zend_Gdata_Calendar_Extension_Webcontent $webContent
     */
    public function __construct($href = null, $rel = null, $type = null,
            $hrefLang = null, $title = null, $length = null, $webContent = null)
    {
        $this->registerAllNamespaces(Zend_Gdata_Calendar::$namespaces);
        parent::__construct($href, $rel, $type, $hrefLang, $title, $length);
        $this->_webContent = $webContent;
    }

    /**
     * Retrieves a DOMElement which corresponds to this element and all
     * child properties.  This is used to build an entry back into a DOM
     * and eventually XML text for sending to the server upon updates, or
     * for application storage/persistence.
     *
     * @param DOMDocument $doc The DOMDocument used to construct DOMElements
     * @return DOMElement The DOMElement representing this element and all
     * child properties.
     */
    public function getDOM($doc = null, $majorVersion = 1, $minorVersion = null)
    {
        $element = parent::getDOM($doc, $majorVersion, $minorVersion);
        if ($this->_webContent != null) {
            $element->appendChild($this->_webContent->getDOM($element->ownerDocument));
        }
        return $element;
    }

    /**
     * Creates individual Entry objects of the appropriate type and
     * stores them as members of this entry based upon DOM data.
     *
     * @param DOMNode $child The DOMNode to process
     */
    protected function takeChildFromDOM($child)
    {
        $absoluteNodeName = $child->namespaceURI . ':' . $child->localName;
        switch ($absoluteNodeName) {
        case $this->lookupNamespace('gCal') . ':' . 'webContent':
            $webContent = new Zend_Gdata_Calendar_Extension_WebContent();
            $webContent->transferFromDOM($child);
            $this->_webContent = $webContent;
            break;
        default:
            parent::takeChildFromDOM($child);
            break;
        }
    }

    /**
     * Get the value for this element's WebContent attribute.
     *
     * @return Zend_Gdata_Calendar_Extension_Webcontent The WebContent value
     */
    public function getWebContent()
    {
        return $this->_webContent;
    }

    /**
     * Set the value for this element's WebContent attribute.
     *
     * @param Zend_Gdata_Calendar_Extension_WebContent $value The desired value for this attribute.
     * @return Zend_Calendar_Extension_Link The element being modified.  Provides a fluent interface.
     */
    public function setWebContent($value)
    {
        $this->_webContent = $value;
        return $this;
    }


}
=======
>>>>>>> 58a53380
<|MERGE_RESOLUTION|>--- conflicted
+++ resolved
@@ -2,109 +2,3 @@
 /**
  * Class for backwards compatibility only
  */
-<<<<<<< HEAD
-
-/**
- * @see Zend_Gdata_Entry
- */
-require_once 'Zend/Gdata/App/Extension/Link.php';
-
-/**
- * @see Zend_Gdata_Entry
- */
-require_once 'Zend/Gdata/Calendar/Extension/WebContent.php';
-
-
-/**
- * Specialized Link class for use with Calendar. Enables use of gCal extension elements.
- *
- * @category   Zend
- * @package    Zend_Gdata
- * @subpackage Calendar
- * @copyright  Copyright (c) 2005-2010 Zend Technologies USA Inc. (http://www.zend.com)
- * @license    http://framework.zend.com/license/new-bsd     New BSD License
- */
-class Zend_Gdata_Calendar_Extension_Link extends Zend_Gdata_App_Extension_Link
-{
-
-    protected $_webContent = null;
-
-    /**
-     * Constructs a new Zend_Gdata_Calendar_Extension_Link object.
-     * @see Zend_Gdata_App_Extension_Link#__construct
-     * @param Zend_Gdata_Calendar_Extension_Webcontent $webContent
-     */
-    public function __construct($href = null, $rel = null, $type = null,
-            $hrefLang = null, $title = null, $length = null, $webContent = null)
-    {
-        $this->registerAllNamespaces(Zend_Gdata_Calendar::$namespaces);
-        parent::__construct($href, $rel, $type, $hrefLang, $title, $length);
-        $this->_webContent = $webContent;
-    }
-
-    /**
-     * Retrieves a DOMElement which corresponds to this element and all
-     * child properties.  This is used to build an entry back into a DOM
-     * and eventually XML text for sending to the server upon updates, or
-     * for application storage/persistence.
-     *
-     * @param DOMDocument $doc The DOMDocument used to construct DOMElements
-     * @return DOMElement The DOMElement representing this element and all
-     * child properties.
-     */
-    public function getDOM($doc = null, $majorVersion = 1, $minorVersion = null)
-    {
-        $element = parent::getDOM($doc, $majorVersion, $minorVersion);
-        if ($this->_webContent != null) {
-            $element->appendChild($this->_webContent->getDOM($element->ownerDocument));
-        }
-        return $element;
-    }
-
-    /**
-     * Creates individual Entry objects of the appropriate type and
-     * stores them as members of this entry based upon DOM data.
-     *
-     * @param DOMNode $child The DOMNode to process
-     */
-    protected function takeChildFromDOM($child)
-    {
-        $absoluteNodeName = $child->namespaceURI . ':' . $child->localName;
-        switch ($absoluteNodeName) {
-        case $this->lookupNamespace('gCal') . ':' . 'webContent':
-            $webContent = new Zend_Gdata_Calendar_Extension_WebContent();
-            $webContent->transferFromDOM($child);
-            $this->_webContent = $webContent;
-            break;
-        default:
-            parent::takeChildFromDOM($child);
-            break;
-        }
-    }
-
-    /**
-     * Get the value for this element's WebContent attribute.
-     *
-     * @return Zend_Gdata_Calendar_Extension_Webcontent The WebContent value
-     */
-    public function getWebContent()
-    {
-        return $this->_webContent;
-    }
-
-    /**
-     * Set the value for this element's WebContent attribute.
-     *
-     * @param Zend_Gdata_Calendar_Extension_WebContent $value The desired value for this attribute.
-     * @return Zend_Calendar_Extension_Link The element being modified.  Provides a fluent interface.
-     */
-    public function setWebContent($value)
-    {
-        $this->_webContent = $value;
-        return $this;
-    }
-
-
-}
-=======
->>>>>>> 58a53380
