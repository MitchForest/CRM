<?php
/**
 * Class for backwards compatibility only
 */
<<<<<<< HEAD

/**
 * @see Zend_Gdata_Entry
 */
require_once 'Zend/Gdata/Entry.php';

/**
 * @see Zend_Gdata_Geo
 */
require_once 'Zend/Gdata/Geo.php';

/**
 * @see Zend_Gdata_Geo_Extension_GeoRssWhere
 */
require_once 'Zend/Gdata/Geo/Extension/GeoRssWhere.php';

/**
 * An Atom entry containing Geograpic data.
 *
 * @category   Zend
 * @package    Zend_Gdata
 * @subpackage Geo
 * @copyright  Copyright (c) 2005-2010 Zend Technologies USA Inc. (http://www.zend.com)
 * @license    http://framework.zend.com/license/new-bsd     New BSD License
 */
class Zend_Gdata_Geo_Entry extends Zend_Gdata_Entry
{

    protected $_entryClassName = 'Zend_Gdata_Geo_Entry';

    protected $_where = null;

    public function __construct($element = null)
    {
        $this->registerAllNamespaces(Zend_Gdata_Geo::$namespaces);
        parent::__construct($element);
    }

    public function getDOM($doc = null, $majorVersion = 1, $minorVersion = null)
    {
        $element = parent::getDOM($doc, $majorVersion, $minorVersion);
        if ($this->_where != null) {
            $element->appendChild($this->_where->getDOM($element->ownerDocument));
        }
        return $element;
    }

    protected function takeChildFromDOM($child)
    {
        $absoluteNodeName = $child->namespaceURI . ':' . $child->localName;
        switch ($absoluteNodeName) {
        case $this->lookupNamespace('georss') . ':' . 'where':
            $where = new Zend_Gdata_Geo_Extension_GeoRssWhere();
            $where->transferFromDOM($child);
            $this->_where = $where;
            break;
        default:
            parent::takeChildFromDOM($child);
            break;
        }
    }

    public function getWhere()
    {
        return $this->_where;
    }

    public function setWhere($value)
    {
        $this->_where = $value;
        return $this;
    }


}
=======
>>>>>>> 58a53380
<|MERGE_RESOLUTION|>--- conflicted
+++ resolved
@@ -2,81 +2,3 @@
 /**
  * Class for backwards compatibility only
  */
-<<<<<<< HEAD
-
-/**
- * @see Zend_Gdata_Entry
- */
-require_once 'Zend/Gdata/Entry.php';
-
-/**
- * @see Zend_Gdata_Geo
- */
-require_once 'Zend/Gdata/Geo.php';
-
-/**
- * @see Zend_Gdata_Geo_Extension_GeoRssWhere
- */
-require_once 'Zend/Gdata/Geo/Extension/GeoRssWhere.php';
-
-/**
- * An Atom entry containing Geograpic data.
- *
- * @category   Zend
- * @package    Zend_Gdata
- * @subpackage Geo
- * @copyright  Copyright (c) 2005-2010 Zend Technologies USA Inc. (http://www.zend.com)
- * @license    http://framework.zend.com/license/new-bsd     New BSD License
- */
-class Zend_Gdata_Geo_Entry extends Zend_Gdata_Entry
-{
-
-    protected $_entryClassName = 'Zend_Gdata_Geo_Entry';
-
-    protected $_where = null;
-
-    public function __construct($element = null)
-    {
-        $this->registerAllNamespaces(Zend_Gdata_Geo::$namespaces);
-        parent::__construct($element);
-    }
-
-    public function getDOM($doc = null, $majorVersion = 1, $minorVersion = null)
-    {
-        $element = parent::getDOM($doc, $majorVersion, $minorVersion);
-        if ($this->_where != null) {
-            $element->appendChild($this->_where->getDOM($element->ownerDocument));
-        }
-        return $element;
-    }
-
-    protected function takeChildFromDOM($child)
-    {
-        $absoluteNodeName = $child->namespaceURI . ':' . $child->localName;
-        switch ($absoluteNodeName) {
-        case $this->lookupNamespace('georss') . ':' . 'where':
-            $where = new Zend_Gdata_Geo_Extension_GeoRssWhere();
-            $where->transferFromDOM($child);
-            $this->_where = $where;
-            break;
-        default:
-            parent::takeChildFromDOM($child);
-            break;
-        }
-    }
-
-    public function getWhere()
-    {
-        return $this->_where;
-    }
-
-    public function setWhere($value)
-    {
-        $this->_where = $value;
-        return $this;
-    }
-
-
-}
-=======
->>>>>>> 58a53380
