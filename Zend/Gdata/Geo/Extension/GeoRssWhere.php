<?php
/**
 * Class for backwards compatibility only
 */
<<<<<<< HEAD

/**
 * @see Zend_Gdata_Extension
 */
require_once 'Zend/Gdata/Extension.php';

/**
 * @see Zend_Gdata_Geo
 */
require_once 'Zend/Gdata/Geo.php';

/**
 * @see Zend_Gdata_Geo_Extension_GmlPoint
 */
require_once 'Zend/Gdata/Geo/Extension/GmlPoint.php';


/**
 * Represents the georss:where element used by the Gdata Geo extensions.
 *
 * @category   Zend
 * @package    Zend_Gdata
 * @subpackage Geo
 * @copyright  Copyright (c) 2005-2010 Zend Technologies USA Inc. (http://www.zend.com)
 * @license    http://framework.zend.com/license/new-bsd     New BSD License
 */
class Zend_Gdata_Geo_Extension_GeoRssWhere extends Zend_Gdata_Extension
{

    protected $_rootNamespace = 'georss';
    protected $_rootElement = 'where';

    /**
     * The point location for this geo element
     *
     * @var Zend_Gdata_Geo_Extension_GmlPoint
     */
    protected $_point = null;

    /**
     * Create a new instance.
     *
     * @param Zend_Gdata_Geo_Extension_GmlPoint $point (optional) Point to which
     *          object should be initialized.
     */
    public function __construct($point = null)
    {
        $this->registerAllNamespaces(Zend_Gdata_Geo::$namespaces);
        parent::__construct();
        $this->setPoint($point);
    }

    /**
     * Retrieves a DOMElement which corresponds to this element and all
     * child properties.  This is used to build an entry back into a DOM
     * and eventually XML text for application storage/persistence.
     *
     * @param DOMDocument $doc The DOMDocument used to construct DOMElements
     * @return DOMElement The DOMElement representing this element and all
     *          child properties.
     */
    public function getDOM($doc = null, $majorVersion = 1, $minorVersion = null)
    {
        $element = parent::getDOM($doc, $majorVersion, $minorVersion);
        if ($this->_point !== null) {
            $element->appendChild($this->_point->getDOM($element->ownerDocument));
        }
        return $element;
    }

    /**
     * Creates individual Entry objects of the appropriate type and
     * stores them as members of this entry based upon DOM data.
     *
     * @param DOMNode $child The DOMNode to process
     */
    protected function takeChildFromDOM($child)
    {
        $absoluteNodeName = $child->namespaceURI . ':' . $child->localName;

        switch ($absoluteNodeName) {
            case $this->lookupNamespace('gml') . ':' . 'Point';
                $point = new Zend_Gdata_Geo_Extension_GmlPoint();
                $point->transferFromDOM($child);
                $this->_point = $point;
                break;
        }
    }

    /**
     * Get the value for this element's point attribute.
     *
     * @see setPoint
     * @return Zend_Gdata_Geo_Extension_GmlPoint The requested attribute.
     */
    public function getPoint()
    {
        return $this->_point;
    }

    /**
     * Set the value for this element's point attribute.
     *
     * @param Zend_Gdata_Geo_Extension_GmlPoint $value The desired value for this attribute.
     * @return Zend_Gdata_Geo_Extension_GeoRssWhere Provides a fluent interface
     */
    public function setPoint($value)
    {
        $this->_point = $value;
        return $this;
    }

}
=======
>>>>>>> 58a53380
<|MERGE_RESOLUTION|>--- conflicted
+++ resolved
@@ -2,119 +2,3 @@
 /**
  * Class for backwards compatibility only
  */
-<<<<<<< HEAD
-
-/**
- * @see Zend_Gdata_Extension
- */
-require_once 'Zend/Gdata/Extension.php';
-
-/**
- * @see Zend_Gdata_Geo
- */
-require_once 'Zend/Gdata/Geo.php';
-
-/**
- * @see Zend_Gdata_Geo_Extension_GmlPoint
- */
-require_once 'Zend/Gdata/Geo/Extension/GmlPoint.php';
-
-
-/**
- * Represents the georss:where element used by the Gdata Geo extensions.
- *
- * @category   Zend
- * @package    Zend_Gdata
- * @subpackage Geo
- * @copyright  Copyright (c) 2005-2010 Zend Technologies USA Inc. (http://www.zend.com)
- * @license    http://framework.zend.com/license/new-bsd     New BSD License
- */
-class Zend_Gdata_Geo_Extension_GeoRssWhere extends Zend_Gdata_Extension
-{
-
-    protected $_rootNamespace = 'georss';
-    protected $_rootElement = 'where';
-
-    /**
-     * The point location for this geo element
-     *
-     * @var Zend_Gdata_Geo_Extension_GmlPoint
-     */
-    protected $_point = null;
-
-    /**
-     * Create a new instance.
-     *
-     * @param Zend_Gdata_Geo_Extension_GmlPoint $point (optional) Point to which
-     *          object should be initialized.
-     */
-    public function __construct($point = null)
-    {
-        $this->registerAllNamespaces(Zend_Gdata_Geo::$namespaces);
-        parent::__construct();
-        $this->setPoint($point);
-    }
-
-    /**
-     * Retrieves a DOMElement which corresponds to this element and all
-     * child properties.  This is used to build an entry back into a DOM
-     * and eventually XML text for application storage/persistence.
-     *
-     * @param DOMDocument $doc The DOMDocument used to construct DOMElements
-     * @return DOMElement The DOMElement representing this element and all
-     *          child properties.
-     */
-    public function getDOM($doc = null, $majorVersion = 1, $minorVersion = null)
-    {
-        $element = parent::getDOM($doc, $majorVersion, $minorVersion);
-        if ($this->_point !== null) {
-            $element->appendChild($this->_point->getDOM($element->ownerDocument));
-        }
-        return $element;
-    }
-
-    /**
-     * Creates individual Entry objects of the appropriate type and
-     * stores them as members of this entry based upon DOM data.
-     *
-     * @param DOMNode $child The DOMNode to process
-     */
-    protected function takeChildFromDOM($child)
-    {
-        $absoluteNodeName = $child->namespaceURI . ':' . $child->localName;
-
-        switch ($absoluteNodeName) {
-            case $this->lookupNamespace('gml') . ':' . 'Point';
-                $point = new Zend_Gdata_Geo_Extension_GmlPoint();
-                $point->transferFromDOM($child);
-                $this->_point = $point;
-                break;
-        }
-    }
-
-    /**
-     * Get the value for this element's point attribute.
-     *
-     * @see setPoint
-     * @return Zend_Gdata_Geo_Extension_GmlPoint The requested attribute.
-     */
-    public function getPoint()
-    {
-        return $this->_point;
-    }
-
-    /**
-     * Set the value for this element's point attribute.
-     *
-     * @param Zend_Gdata_Geo_Extension_GmlPoint $value The desired value for this attribute.
-     * @return Zend_Gdata_Geo_Extension_GeoRssWhere Provides a fluent interface
-     */
-    public function setPoint($value)
-    {
-        $this->_point = $value;
-        return $this;
-    }
-
-}
-=======
->>>>>>> 58a53380
