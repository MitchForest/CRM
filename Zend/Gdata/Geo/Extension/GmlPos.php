<?php
/**
 * Class for backwards compatibility only
 */
<<<<<<< HEAD

/**
 * @see Zend_Gdata_Extension
 */
require_once 'Zend/Gdata/Extension.php';

/**
 * @see Zend_Gdata_Geo
 */
require_once 'Zend/Gdata/Geo.php';

/**
 * Represents the gml:pos element used by the Gdata Geo extensions.
 *
 * @category   Zend
 * @package    Zend_Gdata
 * @subpackage Geo
 * @copyright  Copyright (c) 2005-2010 Zend Technologies USA Inc. (http://www.zend.com)
 * @license    http://framework.zend.com/license/new-bsd     New BSD License
 */
class Zend_Gdata_Geo_Extension_GmlPos extends Zend_Gdata_Extension
{

    protected $_rootNamespace = 'gml';
    protected $_rootElement = 'pos';

    /**
     * Constructs a new Zend_Gdata_Geo_Extension_GmlPos object.
     *
     * @param string $text (optional) The value to use for this element.
     */
    public function __construct($text = null)
    {
        $this->registerAllNamespaces(Zend_Gdata_Geo::$namespaces);
        parent::__construct();
        $this->setText($text);
    }

}
=======
>>>>>>> 58a53380
<|MERGE_RESOLUTION|>--- conflicted
+++ resolved
@@ -2,45 +2,3 @@
 /**
  * Class for backwards compatibility only
  */
-<<<<<<< HEAD
-
-/**
- * @see Zend_Gdata_Extension
- */
-require_once 'Zend/Gdata/Extension.php';
-
-/**
- * @see Zend_Gdata_Geo
- */
-require_once 'Zend/Gdata/Geo.php';
-
-/**
- * Represents the gml:pos element used by the Gdata Geo extensions.
- *
- * @category   Zend
- * @package    Zend_Gdata
- * @subpackage Geo
- * @copyright  Copyright (c) 2005-2010 Zend Technologies USA Inc. (http://www.zend.com)
- * @license    http://framework.zend.com/license/new-bsd     New BSD License
- */
-class Zend_Gdata_Geo_Extension_GmlPos extends Zend_Gdata_Extension
-{
-
-    protected $_rootNamespace = 'gml';
-    protected $_rootElement = 'pos';
-
-    /**
-     * Constructs a new Zend_Gdata_Geo_Extension_GmlPos object.
-     *
-     * @param string $text (optional) The value to use for this element.
-     */
-    public function __construct($text = null)
-    {
-        $this->registerAllNamespaces(Zend_Gdata_Geo::$namespaces);
-        parent::__construct();
-        $this->setText($text);
-    }
-
-}
-=======
->>>>>>> 58a53380
