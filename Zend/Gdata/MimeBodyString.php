<?php
/**
 * Class for backwards compatibility only
 */
<<<<<<< HEAD

/**
 * A wrapper for strings for buffered reading.
 *
 * @category   Zend
 * @package    Zend_Gdata
 * @subpackage Gdata
 * @copyright  Copyright (c) 2005-2010 Zend Technologies USA Inc. (http://www.zend.com)
 * @license    http://framework.zend.com/license/new-bsd     New BSD License
 */
class Zend_Gdata_MimeBodyString
{

    /**
     * The source string.
     *
     * @var string
     */
    protected $_sourceString = '';

    /**
     * The size of the MIME message.
     * @var integer
     */
    protected $_bytesRead = 0;

    /**
     * Create a new MimeBodyString object.
     *
     * @param string $sourceString The string we are wrapping.
     */
    public function __construct($sourceString)
    {
        $this->_sourceString = $sourceString;
        $this->_bytesRead = 0;
    }

    /**
     * Read the next chunk of the string.
     *
     * @param integer $bytesRequested The size of the chunk that is to be read.
     * @return string A corresponding piece of the string.
     */
    public function read($bytesRequested)
    {
      $len = strlen($this->_sourceString);
      if($this->_bytesRead == $len) {
          return FALSE;
      } else if($bytesRequested > $len - $this->_bytesRead) {
          $bytesRequested = $len - $this->_bytesRead;
      }

      $buffer = substr($this->_sourceString, $this->_bytesRead, $bytesRequested);
      $this->_bytesRead += $bytesRequested;

      return $buffer;
    }

    /**
     * The length of the string.
     *
     * @return int The length of the string contained in the object.
     */
    public function getSize()
    {
      return strlen($this->_sourceString);
    }


}
=======
>>>>>>> 58a53380
<|MERGE_RESOLUTION|>--- conflicted
+++ resolved
@@ -2,76 +2,3 @@
 /**
  * Class for backwards compatibility only
  */
-<<<<<<< HEAD
-
-/**
- * A wrapper for strings for buffered reading.
- *
- * @category   Zend
- * @package    Zend_Gdata
- * @subpackage Gdata
- * @copyright  Copyright (c) 2005-2010 Zend Technologies USA Inc. (http://www.zend.com)
- * @license    http://framework.zend.com/license/new-bsd     New BSD License
- */
-class Zend_Gdata_MimeBodyString
-{
-
-    /**
-     * The source string.
-     *
-     * @var string
-     */
-    protected $_sourceString = '';
-
-    /**
-     * The size of the MIME message.
-     * @var integer
-     */
-    protected $_bytesRead = 0;
-
-    /**
-     * Create a new MimeBodyString object.
-     *
-     * @param string $sourceString The string we are wrapping.
-     */
-    public function __construct($sourceString)
-    {
-        $this->_sourceString = $sourceString;
-        $this->_bytesRead = 0;
-    }
-
-    /**
-     * Read the next chunk of the string.
-     *
-     * @param integer $bytesRequested The size of the chunk that is to be read.
-     * @return string A corresponding piece of the string.
-     */
-    public function read($bytesRequested)
-    {
-      $len = strlen($this->_sourceString);
-      if($this->_bytesRead == $len) {
-          return FALSE;
-      } else if($bytesRequested > $len - $this->_bytesRead) {
-          $bytesRequested = $len - $this->_bytesRead;
-      }
-
-      $buffer = substr($this->_sourceString, $this->_bytesRead, $bytesRequested);
-      $this->_bytesRead += $bytesRequested;
-
-      return $buffer;
-    }
-
-    /**
-     * The length of the string.
-     *
-     * @return int The length of the string contained in the object.
-     */
-    public function getSize()
-    {
-      return strlen($this->_sourceString);
-    }
-
-
-}
-=======
->>>>>>> 58a53380
