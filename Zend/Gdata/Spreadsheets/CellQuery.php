--- conflicted
+++ resolved
@@ -2,401 +2,3 @@
 /**
  * Class for backwards compatibility only
  */
-<<<<<<< HEAD
-
-/**
- * Zend_Gdata_App_util
- */
-require_once('Zend/Gdata/App/Util.php');
-
-/**
- * Zend_Gdata_Query
- */
-require_once('Zend/Gdata/Query.php');
-
-/**
- * Assists in constructing queries for Google Spreadsheets cells
- *
- * @link http://code.google.com/apis/gdata/spreadsheets/
- *
- * @category   Zend
- * @package    Zend_Gdata
- * @subpackage   Spreadsheets
- * @copyright  Copyright (c) 2005-2010 Zend Technologies USA Inc. (http://www.zend.com)
- * @license    http://framework.zend.com/license/new-bsd     New BSD License
- */
-class Zend_Gdata_Spreadsheets_CellQuery extends Zend_Gdata_Query
-{
-
-    const SPREADSHEETS_CELL_FEED_URI = 'http://spreadsheets.google.com/feeds/cells';
-
-    protected $_defaultFeedUri = self::SPREADSHEETS_CELL_FEED_URI;
-    protected $_visibility = 'private';
-    protected $_projection = 'full';
-    protected $_spreadsheetKey = null;
-    protected $_worksheetId = 'default';
-    protected $_cellId = null;
-
-    /**
-     * Constructs a new Zend_Gdata_Spreadsheets_CellQuery object.
-     *
-     * @param string $url Base URL to use for queries
-     */
-    public function __construct($url = null)
-    {
-        parent::__construct($url);
-    }
-
-    /**
-     * Sets the spreadsheet key for this query.
-     *
-     * @param string $value
-     * @return Zend_Gdata_Spreadsheets_CellQuery Provides a fluent interface
-     */
-    public function setSpreadsheetKey($value)
-    {
-        $this->_spreadsheetKey = $value;
-        return $this;
-    }
-
-    /**
-     * Gets the spreadsheet key for this query.
-     *
-     * @return string spreadsheet key
-     */
-    public function getSpreadsheetKey()
-    {
-        return $this->_spreadsheetKey;
-    }
-
-    /**
-     * Sets the worksheet id for this query.
-     *
-     * @param string $value
-     * @return Zend_Gdata_Spreadsheets_CellQuery Provides a fluent interface
-     */
-    public function setWorksheetId($value)
-    {
-        $this->_worksheetId = $value;
-        return $this;
-    }
-
-    /**
-     * Gets the worksheet id for this query.
-     *
-     * @return string worksheet id
-     */
-    public function getWorksheetId()
-    {
-        return $this->_worksheetId;
-    }
-
-    /**
-     * Sets the cell id for this query.
-     *
-     * @param string $value
-     * @return Zend_Gdata_Spreadsheets_CellQuery Provides a fluent interface
-     */
-    public function setCellId($value)
-    {
-        $this->_cellId = $value;
-        return $this;
-    }
-
-    /**
-     * Gets the cell id for this query.
-     *
-     * @return string cell id
-     */
-    public function getCellId()
-    {
-        return $this->_cellId;
-    }
-
-    /**
-     * Sets the projection for this query.
-     *
-     * @param string $value
-     * @return Zend_Gdata_Spreadsheets_CellQuery Provides a fluent interface
-     */
-    public function setProjection($value)
-    {
-        $this->_projection = $value;
-        return $this;
-    }
-
-    /**
-     * Sets the visibility for this query.
-     *
-     * @return Zend_Gdata_Spreadsheets_CellQuery Provides a fluent interface
-     */
-    public function setVisibility($value)
-    {
-        $this->_visibility = $value;
-        return $this;
-    }
-
-    /**
-     * Gets the projection for this query.
-     *
-     * @return string projection
-     */
-    public function getProjection()
-    {
-        return $this->_projection;
-    }
-
-    /**
-     * Gets the visibility for this query.
-     *
-     * @return string visibility
-     */
-    public function getVisibility()
-    {
-        return $this->_visibility;
-    }
-
-    /**
-     * Sets the min-row attribute for this query.
-     *
-     * @param string $value
-     * @return Zend_Gdata_Spreadsheets_CellQuery Provides a fluent interface
-     */
-    public function setMinRow($value)
-    {
-        if ($value != null) {
-            $this->_params['min-row'] = $value;
-        } else {
-            unset($this->_params['min-row']);
-        }
-        return $this;
-    }
-
-    /**
-     * Gets the min-row attribute for this query.
-     *
-     * @return string min-row
-     */
-    public function getMinRow()
-    {
-        if (array_key_exists('min-row', $this->_params)) {
-            return $this->_params['min-row'];
-        } else {
-            return null;
-        }
-    }
-
-    /**
-     * Sets the max-row attribute for this query.
-     *
-     * @param string $value
-     * @return Zend_Gdata_Spreadsheets_CellQuery Provides a fluent interface
-     */
-    public function setMaxRow($value)
-    {
-        if ($value != null) {
-            $this->_params['max-row'] = $value;
-        } else {
-            unset($this->_params['max-row']);
-        }
-        return $this;
-    }
-
-    /**
-     * Gets the max-row attribute for this query.
-     *
-     * @return string max-row
-     */
-    public function getMaxRow()
-    {
-        if (array_key_exists('max-row', $this->_params)) {
-            return $this->_params['max-row'];
-        } else {
-            return null;
-        }
-    }
-
-    /**
-     * Sets the min-col attribute for this query.
-     *
-     * @param string $value
-     * @return Zend_Gdata_Spreadsheets_CellQuery Provides a fluent interface
-     */
-    public function setMinCol($value)
-    {
-        if ($value != null) {
-            $this->_params['min-col'] = $value;
-        } else {
-            unset($this->_params['min-col']);
-        }
-        return $this;
-    }
-
-    /**
-     * Gets the min-col attribute for this query.
-     *
-     * @return string min-col
-     */
-    public function getMinCol()
-    {
-        if (array_key_exists('min-col', $this->_params)) {
-            return $this->_params['min-col'];
-        } else {
-            return null;
-        }
-    }
-
-    /**
-     * Sets the max-col attribute for this query.
-     *
-     * @param string $value
-     * @return Zend_Gdata_Spreadsheets_CellQuery Provides a fluent interface
-     */
-    public function setMaxCol($value)
-    {
-        if ($value != null) {
-            $this->_params['max-col'] = $value;
-        } else {
-            unset($this->_params['max-col']);
-        }
-        return $this;
-    }
-
-    /**
-     * Gets the max-col attribute for this query.
-     *
-     * @return string max-col
-     */
-    public function getMaxCol()
-    {
-        if (array_key_exists('max-col', $this->_params)) {
-            return $this->_params['max-col'];
-        } else {
-            return null;
-        }
-    }
-
-    /**
-     * Sets the range attribute for this query.
-     *
-     * @param string $value
-     * @return Zend_Gdata_Spreadsheets_CellQuery Provides a fluent interface
-     */
-    public function setRange($value)
-    {
-        if ($value != null) {
-            $this->_params['range'] = $value;
-        } else {
-            unset($this->_params['range']);
-        }
-        return $this;
-    }
-
-    /**
-     * Gets the range attribute for this query.
-     *
-     * @return string range
-     */
-    public function getRange()
-    {
-        if (array_key_exists('range', $this->_params)) {
-            return $this->_params['range'];
-        } else {
-            return null;
-        }
-    }
-
-    /**
-     * Sets the return-empty attribute for this query.
-     *
-     * @param mixed $value String or bool value for whether to return empty cells
-     * @return Zend_Gdata_Spreadsheets_CellQuery Provides a fluent interface
-     */
-    public function setReturnEmpty($value)
-    {
-        if (is_bool($value)) {
-            $this->_params['return-empty'] = ($value?'true':'false');
-        } else if ($value != null) {
-            $this->_params['return-empty'] = $value;
-        } else {
-            unset($this->_params['return-empty']);
-        }
-        return $this;
-    }
-
-    /**
-     * Gets the return-empty attribute for this query.
-     *
-     * @return string return-empty
-     */
-    public function getReturnEmpty()
-    {
-        if (array_key_exists('return-empty', $this->_params)) {
-            return $this->_params['return-empty'];
-        } else {
-            return null;
-        }
-    }
-
-    /**
-     * Gets the full query URL for this query.
-     *
-     * @return string url
-     */
-    public function getQueryUrl()
-    {
-        if ($this->_url == null) {
-            $uri = $this->_defaultFeedUri;
-
-            if ($this->_spreadsheetKey != null) {
-                $uri .= '/'.$this->_spreadsheetKey;
-            } else {
-                require_once 'Zend/Gdata/App/Exception.php';
-                throw new Zend_Gdata_App_Exception('A spreadsheet key must be provided for cell queries.');
-            }
-
-            if ($this->_worksheetId != null) {
-                $uri .= '/'.$this->_worksheetId;
-            } else {
-                require_once 'Zend/Gdata/App/Exception.php';
-                throw new Zend_Gdata_App_Exception('A worksheet id must be provided for cell queries.');
-            }
-
-            if ($this->_visibility != null) {
-                $uri .= '/'.$this->_visibility;
-            } else {
-                require_once 'Zend/Gdata/App/Exception.php';
-                throw new Zend_Gdata_App_Exception('A visibility must be provided for cell queries.');
-            }
-
-            if ($this->_projection != null) {
-                $uri .= '/'.$this->_projection;
-            } else {
-                require_once 'Zend/Gdata/App/Exception.php';
-                throw new Zend_Gdata_App_Exception('A projection must be provided for cell queries.');
-            }
-
-            if ($this->_cellId != null) {
-                $uri .= '/'.$this->_cellId;
-            }
-        } else {
-            $uri = $this->_url;
-        }
-
-        $uri .= $this->getQueryString();
-        return $uri;
-    }
-
-    /**
-     * Gets the attribute query string for this query.
-     *
-     * @return string query string
-     */
-    public function getQueryString()
-    {
-        return parent::getQueryString();
-    }
-
-}
-=======
->>>>>>> 58a53380
