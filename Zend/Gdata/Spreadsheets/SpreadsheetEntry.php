--- conflicted
+++ resolved
@@ -2,48 +2,3 @@
 /**
  * Class for backwards compatibility only
  */
-<<<<<<< HEAD
-
-/**
- * @see Zend_Gdata_Entry
- */
-require_once 'Zend/Gdata/Entry.php';
-
-/**
- * Concrete class for working with Atom entries.
- *
- * @category   Zend
- * @package    Zend_Gdata
- * @subpackage Spreadsheets
- * @copyright  Copyright (c) 2005-2010 Zend Technologies USA Inc. (http://www.zend.com)
- * @license    http://framework.zend.com/license/new-bsd     New BSD License
- */
-class Zend_Gdata_Spreadsheets_SpreadsheetEntry extends Zend_Gdata_Entry
-{
-
-    protected $_entryClassName = 'Zend_Gdata_Spreadsheets_SpreadsheetEntry';
-
-    /**
-     * Constructs a new Zend_Gdata_Spreadsheets_SpreadsheetEntry object.
-     * @param DOMElement $element (optional) The DOMElement on which to base this object.
-     */
-    public function __construct($element = null)
-    {
-        $this->registerAllNamespaces(Zend_Gdata_Spreadsheets::$namespaces);
-        parent::__construct($element);
-    }
-
-    /**
-     * Returns the worksheets in this spreadsheet
-     *
-     * @return Zend_Gdata_Spreadsheets_WorksheetFeed The worksheets
-     */
-    public function getWorksheets()
-    {
-        $service = new Zend_Gdata_Spreadsheets($this->getHttpClient());
-        return $service->getWorksheetFeed($this);
-    }
-
-}
-=======
->>>>>>> 58a53380
