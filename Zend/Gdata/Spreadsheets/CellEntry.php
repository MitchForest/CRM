--- conflicted
+++ resolved
@@ -2,87 +2,3 @@
 /**
  * Class for backwards compatibility only
  */
-<<<<<<< HEAD
-
-/**
- * @see Zend_Gdata_Entry
- */
-require_once 'Zend/Gdata/Entry.php';
-
-/**
- * @see Zend_Gdata_Spreadsheets_Extension_Cell
- */
-require_once 'Zend/Gdata/Spreadsheets/Extension/Cell.php';
-
-/**
- * Concrete class for working with Cell entries.
- *
- * @category     Zend
- * @package      Zend_Gdata
- * @subpackage   Spreadsheets
- * @copyright  Copyright (c) 2005-2010 Zend Technologies USA Inc. (http://www.zend.com)
- * @license    http://framework.zend.com/license/new-bsd     New BSD License
- */
-class Zend_Gdata_Spreadsheets_CellEntry extends Zend_Gdata_Entry
-{
-
-    protected $_entryClassName = 'Zend_Gdata_Spreadsheets_CellEntry';
-    protected $_cell;
-
-    /**
-     * Constructs a new Zend_Gdata_Spreadsheets_CellEntry object.
-     * @param string $uri (optional)
-     * @param DOMElement $element (optional) The DOMElement on which to base this object.
-     */
-    public function __construct($element = null)
-    {
-        $this->registerAllNamespaces(Zend_Gdata_Spreadsheets::$namespaces);
-        parent::__construct($element);
-    }
-
-    public function getDOM($doc = null, $majorVersion = 1, $minorVersion = null)
-    {
-        $element = parent::getDOM($doc, $majorVersion, $minorVersion);
-        if ($this->_cell != null) {
-            $element->appendChild($this->_cell->getDOM($element->ownerDocument));
-        }
-        return $element;
-    }
-
-    protected function takeChildFromDOM($child)
-    {
-        $absoluteNodeName = $child->namespaceURI . ':' . $child->localName;
-        switch ($absoluteNodeName) {
-        case $this->lookupNamespace('gs') . ':' . 'cell';
-            $cell = new Zend_Gdata_Spreadsheets_Extension_Cell();
-            $cell->transferFromDOM($child);
-            $this->_cell = $cell;
-            break;
-        default:
-            parent::takeChildFromDOM($child);
-            break;
-        }
-    }
-
-    /**
-     * Gets the Cell element of this Cell Entry.
-     * @return Zend_Gdata_Spreadsheets_Extension_Cell
-     */
-    public function getCell()
-    {
-        return $this->_cell;
-    }
-
-    /**
-     * Sets the Cell element of this Cell Entry.
-     * @param $cell Zend_Gdata_Spreadsheets_Extension_Cell $cell
-     */
-    public function setCell($cell)
-    {
-        $this->_cell = $cell;
-        return $this;
-    }
-
-}
-=======
->>>>>>> 58a53380
