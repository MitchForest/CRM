--- conflicted
+++ resolved
@@ -2,37 +2,3 @@
 /**
  * Class for backwards compatibility only
  */
-<<<<<<< HEAD
-
-/**
- * @see Zend_Gdata_Feed
- */
-require_once 'Zend/Gdata/Feed.php';
-
-/**
- * @see Zend_Gdata_Gapps_EmailListRecipientEntry
- */
-require_once 'Zend/Gdata/Gapps/EmailListRecipientEntry.php';
-
-/**
- * Data model for a collection of Google Apps email list recipient entries,
- * usually provided by the Google Apps servers.
- *
- * For information on requesting this feed from a server, see the Google
- * Apps service class, Zend_Gdata_Gapps.
- *
- * @category   Zend
- * @package    Zend_Gdata
- * @subpackage Gapps
- * @copyright  Copyright (c) 2005-2010 Zend Technologies USA Inc. (http://www.zend.com)
- * @license    http://framework.zend.com/license/new-bsd     New BSD License
- */
-class Zend_Gdata_Gapps_EmailListRecipientFeed extends Zend_Gdata_Feed
-{
-
-    protected $_entryClassName = 'Zend_Gdata_Gapps_EmailListRecipientEntry';
-    protected $_feedClassName = 'Zend_Gdata_Gapps_EmailListRecipientFeed';
-
-}
-=======
->>>>>>> 58a53380
