--- conflicted
+++ resolved
@@ -2,171 +2,3 @@
 /**
  * Class for backwards compatibility only
  */
-<<<<<<< HEAD
-
-/**
- * @see Zend_Gdata_Gapps_Query
- */
-require_once('Zend/Gdata/Gapps/Query.php');
-
-/**
- * Assists in constructing queries for Google Apps email list entries.
- * Instances of this class can be provided in many places where a URL is
- * required.
- *
- * For information on submitting queries to a server, see the Google Apps
- * service class, Zend_Gdata_Gapps.
- *
- * @category   Zend
- * @package    Zend_Gdata
- * @subpackage Gapps
- * @copyright  Copyright (c) 2005-2010 Zend Technologies USA Inc. (http://www.zend.com)
- * @license    http://framework.zend.com/license/new-bsd     New BSD License
- */
-class Zend_Gdata_Gapps_EmailListQuery extends Zend_Gdata_Gapps_Query
-{
-
-    /**
-     * A string which, if not null, indicates which email list should
-     * be retrieved by this query.
-     *
-     * @var string
-     */
-    protected $_emailListName = null;
-
-    /**
-     * Create a new instance.
-     *
-     * @param string $domain (optional) The Google Apps-hosted domain to use
-     *          when constructing query URIs.
-     * @param string $emailListName (optional) Value for the emailListName
-     *          property.
-     * @param string $recipient (optional) Value for the recipient
-     *          property.
-     * @param string $startEmailListName (optional) Value for the
-     *          startEmailListName property.
-     */
-    public function __construct($domain = null, $emailListName = null,
-            $recipient = null, $startEmailListName = null)
-    {
-        parent::__construct($domain);
-        $this->setEmailListName($emailListName);
-        $this->setRecipient($recipient);
-        $this->setStartEmailListName($startEmailListName);
-    }
-
-    /**
-     * Set the email list name to query for. When set, only lists with a name
-     * matching this value will be returned in search results. Set to
-     * null to disable filtering by list name.
-     *
-     * @param string $value The email list name to filter search results by,
-     *          or null to disable.
-     */
-     public function setEmailListName($value)
-     {
-         $this->_emailListName = $value;
-     }
-
-    /**
-     * Get the email list name to query for. If no name is set, null will be
-     * returned.
-     *
-     * @see setEmailListName
-     * @return string The email list name to filter search results by, or null
-     *              if disabled.
-     */
-    public function getEmailListName()
-    {
-        return $this->_emailListName;
-    }
-
-    /**
-     * Set the recipient to query for. When set, only subscribers with an
-     * email address matching this value will be returned in search results.
-     * Set to null to disable filtering by username.
-     *
-     * @param string $value The recipient email address to filter search
-     *              results by, or null to  disable.
-     */
-    public function setRecipient($value)
-    {
-        if ($value !== null) {
-            $this->_params['recipient'] = $value;
-        }
-        else {
-            unset($this->_params['recipient']);
-        }
-    }
-
-    /**
-     * Get the recipient email address to query for. If no recipient is set,
-     * null will be returned.
-     *
-     * @see setRecipient
-     * @return string The recipient email address to filter search results by,
-     *              or null if disabled.
-     */
-    public function getRecipient()
-    {
-        if (array_key_exists('recipient', $this->_params)) {
-            return $this->_params['recipient'];
-        } else {
-            return null;
-        }
-    }
-
-    /**
-     * Set the first email list which should be displayed when retrieving
-     * a list of email lists.
-     *
-     * @param string $value The first email list to be returned, or null to
-     *              disable.
-     */
-    public function setStartEmailListName($value)
-    {
-        if ($value !== null) {
-            $this->_params['startEmailListName'] = $value;
-        } else {
-            unset($this->_params['startEmailListName']);
-        }
-    }
-
-    /**
-     * Get the first email list which should be displayed when retrieving
-     * a list of email lists.
-     *
-     * @return string The first email list to be returned, or null to
-     *              disable.
-     */
-    public function getStartEmailListName()
-    {
-        if (array_key_exists('startEmailListName', $this->_params)) {
-            return $this->_params['startEmailListName'];
-        } else {
-            return null;
-        }
-    }
-
-    /**
-     * Returns the URL generated for this query, based on it's current
-     * parameters.
-     *
-     * @return string A URL generated based on the state of this query.
-     * @throws Zend_Gdata_App_InvalidArgumentException
-     */
-    public function getQueryUrl()
-    {
-
-        $uri = $this->getBaseUrl();
-        $uri .= Zend_Gdata_Gapps::APPS_EMAIL_LIST_PATH;
-        if ($this->_emailListName !== null) {
-            $uri .= '/' . $this->_emailListName;
-        }
-        $uri .= $this->getQueryString();
-        return $uri;
-    }
-
-}
-=======
->>>>>>> 58a53380
