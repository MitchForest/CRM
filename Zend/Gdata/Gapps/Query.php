--- conflicted
+++ resolved
@@ -2,107 +2,3 @@
 /**
  * Class for backwards compatibility only
  */
-<<<<<<< HEAD
-
-/**
- * Zend_Gdata_Query
- */
-require_once('Zend/Gdata/Query.php');
-
-/**
- * Zend_Gdata_Gapps
- */
-require_once('Zend/Gdata/Gapps.php');
-
-/**
- * Assists in constructing queries for Google Apps entries. This class
- * provides common methods used by all other Google Apps query classes.
- *
- * This class should never be instantiated directly. Instead, instantiate a
- * class which inherits from this class.
-  *
- * @category   Zend
- * @package    Zend_Gdata
- * @subpackage Gapps
- * @copyright  Copyright (c) 2005-2010 Zend Technologies USA Inc. (http://www.zend.com)
- * @license    http://framework.zend.com/license/new-bsd     New BSD License
- */
-abstract class Zend_Gdata_Gapps_Query extends Zend_Gdata_Query
-{
-
-    /**
-     * The domain which is being administered via the Provisioning API.
-     *
-     * @var string
-     */
-    protected $_domain = null;
-
-    /**
-     * Create a new instance.
-     *
-     * @param string $domain (optional) The Google Apps-hosted domain to use
-     *          when constructing query URIs.
-     */
-    public function __construct($domain = null)
-    {
-        parent::__construct();
-        $this->_domain = $domain;
-    }
-
-    /**
-     * Set domain for this service instance. This should be a fully qualified
-     * domain, such as 'foo.example.com'.
-     *
-     * This value is used when calculating URLs for retrieving and posting
-     * entries. If no value is specified, a URL will have to be manually
-     * constructed prior to using any methods which interact with the Google
-     * Apps provisioning service.
-     *
-     * @param string $value The domain to be used for this session.
-     */
-    public function setDomain($value)
-    {
-        $this->_domain = $value;
-    }
-
-    /**
-     * Get domain for this service instance. This should be a fully qualified
-     * domain, such as 'foo.example.com'. If no domain is set, null will be
-     * returned.
-     *
-     * @see setDomain
-     * @return string The domain to be used for this session, or null if not
-     *          set.
-     */
-    public function getDomain()
-    {
-        return $this->_domain;
-    }
-
-    /**
-     * Returns the base URL used to access the Google Apps service, based
-     * on the current domain. The current domain can be temporarily
-     * overridden by providing a fully qualified domain as $domain.
-     *
-     * @see setDomain
-     * @param string $domain (optional) A fully-qualified domain to use
-     *          instead of the default domain for this service instance.
-     */
-     public function getBaseUrl($domain = null)
-     {
-         if ($domain !== null) {
-             return Zend_Gdata_Gapps::APPS_BASE_FEED_URI . '/' . $domain;
-         }
-         else if ($this->_domain !== null) {
-             return Zend_Gdata_Gapps::APPS_BASE_FEED_URI . '/' . $this->_domain;
-         }
-         else {
-             require_once 'Zend/Gdata/App/InvalidArgumentException.php';
-             throw new Zend_Gdata_App_InvalidArgumentException(
-                 'Domain must be specified.');
-         }
-     }
-
-}
-=======
->>>>>>> 58a53380
