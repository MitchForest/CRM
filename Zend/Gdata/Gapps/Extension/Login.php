<?php
/**
 * Class for backwards compatibility only
 */
<<<<<<< HEAD

/**
 * @see Zend_Gdata_Extension
 */
require_once 'Zend/Gdata/Extension.php';

/**
 * @see Zend_Gdata_Gapps
 */
require_once 'Zend/Gdata/Gapps.php';

/**
 * Represents the apps:login element used by the Apps data API. This
 * class is used to describe properties of a user, and is usually contained
 * within instances of Zene_Gdata_Gapps_UserEntry or any other class
 * which is linked to a particular username.
 *
 * @category   Zend
 * @package    Zend_Gdata
 * @subpackage Gapps
 * @copyright  Copyright (c) 2005-2010 Zend Technologies USA Inc. (http://www.zend.com)
 * @license    http://framework.zend.com/license/new-bsd     New BSD License
 */
class Zend_Gdata_Gapps_Extension_Login extends Zend_Gdata_Extension
{

    protected $_rootNamespace = 'apps';
    protected $_rootElement = 'login';

    /**
     * The username for this user. This is used as the user's email address
     * and when logging in to Google Apps-hosted services.
     *
     * @var string
     */
    protected $_username = null;

    /**
     * The password for the user. May be in cleartext or as an SHA-1
     * digest, depending on the value of _hashFunctionName.
     *
     * @var string
     */
    protected $_password = null;

    /**
     * Specifies whether the password stored in _password is in cleartext
     * or is an SHA-1 digest of a password. If the password is cleartext,
     * then this should be null. If the password is an SHA-1 digest, then
     * this should be set to 'SHA-1'.
     *
     * At the time of writing, no other hash functions are supported
     *
     * @var string
     */
    protected $_hashFunctionName = null;

    /**
     * True if the user has administrative rights for this domain, false
     * otherwise.
     *
     * @var boolean
     */
    protected $_admin = null;

    /**
     * True if the user has agreed to the terms of service for Google Apps,
     * false otherwise.
     *
     * @var boolean.
     */
    protected $_agreedToTerms = null;

    /**
     * True if this user has been suspended, false otherwise.
     *
     * @var boolean
     */
    protected $_suspended = null;

    /**
     * True if the user will be required to change their password at
     * their next login, false otherwise.
     *
     * @var boolean
     */
    protected $_changePasswordAtNextLogin = null;

    /**
     * Constructs a new Zend_Gdata_Gapps_Extension_Login object.
     *
     * @param string $username (optional) The username to be used for this
     *          login.
     * @param string $password (optional) The password to be used for this
     *          login.
     * @param string $hashFunctionName (optional) The name of the hash
     *          function used to protect the password, or null if no
     *          has function has been applied. As of this writing,
     *          the only valid values are 'SHA-1' or null.
     * @param boolean $admin (optional) Whether the user is an administrator
     *          or not.
     * @param boolean $suspended (optional) Whether this login is suspended or not.
     * @param boolean $changePasswordAtNextLogin (optional) Whether
     *          the user is required to change their password at their
     *          next login.
     * @param boolean $agreedToTerms (optional) Whether the user has
     *          agreed to the terms of service.
     */
    public function __construct($username = null, $password = null,
        $hashFunctionName = null, $admin = null, $suspended = null,
        $changePasswordAtNextLogin = null, $agreedToTerms = null)
    {
        $this->registerAllNamespaces(Zend_Gdata_Gapps::$namespaces);
        parent::__construct();
        $this->_username = $username;
        $this->_password = $password;
        $this->_hashFunctionName = $hashFunctionName;
        $this->_admin = $admin;
        $this->_agreedToTerms = $agreedToTerms;
        $this->_suspended = $suspended;
        $this->_changePasswordAtNextLogin = $changePasswordAtNextLogin;
    }

    /**
     * Retrieves a DOMElement which corresponds to this element and all
     * child properties.  This is used to build an entry back into a DOM
     * and eventually XML text for sending to the server upon updates, or
     * for application storage/persistence.
     *
     * @param DOMDocument $doc The DOMDocument used to construct DOMElements
     * @return DOMElement The DOMElement representing this element and all
     * child properties.
     */
    public function getDOM($doc = null, $majorVersion = 1, $minorVersion = null)
    {
        $element = parent::getDOM($doc, $majorVersion, $minorVersion);
        if ($this->_username !== null) {
            $element->setAttribute('userName', $this->_username);
        }
        if ($this->_password !== null) {
            $element->setAttribute('password', $this->_password);
        }
        if ($this->_hashFunctionName !== null) {
            $element->setAttribute('hashFunctionName', $this->_hashFunctionName);
        }
        if ($this->_admin !== null) {
            $element->setAttribute('admin', ($this->_admin ? "true" : "false"));
        }
        if ($this->_agreedToTerms !== null) {
            $element->setAttribute('agreedToTerms', ($this->_agreedToTerms ? "true" : "false"));
        }
        if ($this->_suspended !== null) {
            $element->setAttribute('suspended', ($this->_suspended ? "true" : "false"));
        }
        if ($this->_changePasswordAtNextLogin !== null) {
            $element->setAttribute('changePasswordAtNextLogin', ($this->_changePasswordAtNextLogin ? "true" : "false"));
        }

        return $element;
    }

    /**
     * Given a DOMNode representing an attribute, tries to map the data into
     * instance members.  If no mapping is defined, the name and value are
     * stored in an array.
     *
     * @param DOMNode $attribute The DOMNode attribute needed to be handled
     * @throws Zend_Gdata_App_InvalidArgumentException
     */
    protected function takeAttributeFromDOM($attribute)
    {
        switch ($attribute->localName) {
        case 'userName':
            $this->_username = $attribute->nodeValue;
            break;
        case 'password':
            $this->_password = $attribute->nodeValue;
            break;
        case 'hashFunctionName':
            $this->_hashFunctionName = $attribute->nodeValue;
            break;
        case 'admin':
            if ($attribute->nodeValue == "true") {
                $this->_admin = true;
            }
            else if ($attribute->nodeValue == "false") {
                $this->_admin = false;
            }
            else {
                require_once('Zend/Gdata/App/InvalidArgumentException.php');
                throw new Zend_Gdata_App_InvalidArgumentException("Expected 'true' or 'false' for apps:login#admin.");
            }
            break;
        case 'agreedToTerms':
            if ($attribute->nodeValue == "true") {
                $this->_agreedToTerms = true;
            }
            else if ($attribute->nodeValue == "false") {
                $this->_agreedToTerms = false;
            }
            else {
                require_once('Zend/Gdata/App/InvalidArgumentException.php');
                throw new Zend_Gdata_App_InvalidArgumentException("Expected 'true' or 'false' for apps:login#agreedToTerms.");
            }
            break;
        case 'suspended':
            if ($attribute->nodeValue == "true") {
                $this->_suspended = true;
            }
            else if ($attribute->nodeValue == "false") {
                $this->_suspended = false;
            }
            else {
                require_once('Zend/Gdata/App/InvalidArgumentException.php');
                throw new Zend_Gdata_App_InvalidArgumentException("Expected 'true' or 'false' for apps:login#suspended.");
            }
            break;
        case 'changePasswordAtNextLogin':
            if ($attribute->nodeValue == "true") {
                $this->_changePasswordAtNextLogin = true;
            }
            else if ($attribute->nodeValue == "false") {
                $this->_changePasswordAtNextLogin = false;
            }
            else {
                require_once('Zend/Gdata/App/InvalidArgumentException.php');
                throw new Zend_Gdata_App_InvalidArgumentException("Expected 'true' or 'false' for apps:login#changePasswordAtNextLogin.");
            }
            break;
        default:
            parent::takeAttributeFromDOM($attribute);
        }
    }

    /**
     * Get the value for this element's username attribute.
     *
     * @see setUsername
     * @return string The attribute being modified.
     */
    public function getUsername()
    {
        return $this->_username;
    }

    /**
     * Set the value for this element's username attribute. This string
     * is used to uniquely identify the user in this domian and is used
     * to form this user's email address.
     *
     * @param string $value The desired value for this attribute.
     * @return Zend_Gdata_Gapps_Extension_Login Provides a fluent interface.
     */
    public function setUsername($value)
    {
        $this->_username = $value;
        return $this;
    }

    /**
     * Get the value for this element's password attribute.
     *
     * @see setPassword
     * @return string The requested attribute.
     */
    public function getPassword()
    {
        return $this->_password;
    }

    /**
     * Set the value for this element's password attribute. As of this
     * writing, this can be either be provided as plaintext or hashed using
     * the SHA-1 algorithm for protection. If using a hash function,
     * this must be indicated by calling setHashFunctionName().
     *
     * @param string $value The desired value for this attribute.
     * @return Zend_Gdata_Gapps_Extension_Login Provides a fluent interface.
     */
    public function setPassword($value)
    {
        $this->_password = $value;
        return $this;
    }

    /**
     * Get the value for this element's hashFunctionName attribute.
     *
     * @see setHashFunctionName
     * @return string The requested attribute.
     */
    public function getHashFunctionName()
    {
        return $this->_hashFunctionName;
    }

    /**
     * Set the value for this element's hashFunctionName attribute. This
     * indicates whether the password supplied with setPassword() is in
     * plaintext or has had a hash function applied to it. If null,
     * plaintext is assumed. As of this writing, the only valid hash
     * function is 'SHA-1'.
     *
     * @param string $value The desired value for this attribute.
     * @return Zend_Gdata_Gapps_Extension_Login Provides a fluent interface.
     */
    public function setHashFunctionName($value)
    {
        $this->_hashFunctionName = $value;
        return $this;
    }

    /**
     * Get the value for this element's admin attribute.
     *
     * @see setAdmin
     * @return boolean The requested attribute.
     * @throws Zend_Gdata_App_InvalidArgumentException
     */
    public function getAdmin()
    {
        if (!(is_bool($this->_admin))) {
            require_once('Zend/Gdata/App/InvalidArgumentException.php');
            throw new Zend_Gdata_App_InvalidArgumentException('Expected boolean for admin.');
        }
        return $this->_admin;
    }

    /**
     * Set the value for this element's admin attribute. This indicates
     * whether this user is an administrator for this domain.
     *
     * @param boolean $value The desired value for this attribute.
     * @return Zend_Gdata_Gapps_Extension_Login Provides a fluent interface.
     * @throws Zend_Gdata_App_InvalidArgumentException
     */
    public function setAdmin($value)
    {
        if (!(is_bool($value))) {
            require_once('Zend/Gdata/App/InvalidArgumentException.php');
            throw new Zend_Gdata_App_InvalidArgumentException('Expected boolean for $value.');
        }
        $this->_admin = $value;
        return $this;
    }

    /**
     * Get the value for this element's agreedToTerms attribute.
     *
     * @see setAgreedToTerms
     * @return boolean The requested attribute.
     * @throws Zend_Gdata_App_InvalidArgumentException
     */
    public function getAgreedToTerms()
    {
        if (!(is_bool($this->_agreedToTerms))) {
            require_once('Zend/Gdata/App/InvalidArgumentException.php');
            throw new Zend_Gdata_App_InvalidArgumentException('Expected boolean for agreedToTerms.');
        }
        return $this->_agreedToTerms;
    }

    /**
     * Set the value for this element's agreedToTerms attribute. This
     * indicates whether this user has agreed to the terms of service.
     *
     * @param boolean $value The desired value for this attribute.
     * @return Zend_Gdata_Gapps_Extension_Login Provides a fluent interface.
     * @throws Zend_Gdata_App_InvalidArgumentException
     */
    public function setAgreedToTerms($value)
    {
        if (!(is_bool($value))) {
            require_once('Zend/Gdata/App/InvalidArgumentException.php');
            throw new Zend_Gdata_App_InvalidArgumentException('Expected boolean for $value.');
        }
        $this->_agreedToTerms = $value;
        return $this;
    }

    /**
     * Get the value for this element's suspended attribute.
     *
     * @see setSuspended
     * @return boolean The requested attribute.
     * @throws Zend_Gdata_App_InvalidArgumentException
     */
    public function getSuspended()
    {
        if (!(is_bool($this->_suspended))) {
            require_once('Zend/Gdata/App/InvalidArgumentException.php');
            throw new Zend_Gdata_App_InvalidArgumentException('Expected boolean for suspended.');
        }
        return $this->_suspended;
    }

    /**
     * Set the value for this element's suspended attribute. If true, the
     * user will not be able to login to this domain until unsuspended.
     *
     * @param boolean $value The desired value for this attribute.
     * @return Zend_Gdata_Gapps_Extension_Login Provides a fluent interface.
     * @throws Zend_Gdata_App_InvalidArgumentException
     */
    public function setSuspended($value)
    {
        if (!(is_bool($value))) {
            require_once('Zend/Gdata/App/InvalidArgumentException.php');
            throw new Zend_Gdata_App_InvalidArgumentException('Expected boolean for $value.');
        }
        $this->_suspended = $value;
        return $this;
    }

    /**
     * Get the value for this element's changePasswordAtNextLogin attribute.
     *
     * @see setChangePasswordAtNextLogin
     * @return boolean The requested attribute.
     * @throws Zend_Gdata_App_InvalidArgumentException
     */
    public function getChangePasswordAtNextLogin()
    {
        if (!(is_bool($this->_changePasswordAtNextLogin))) {
            require_once('Zend/Gdata/App/InvalidArgumentException.php');
            throw new Zend_Gdata_App_InvalidArgumentException('Expected boolean for changePasswordAtNextLogin.');
        }
        return $this->_changePasswordAtNextLogin;
    }

    /**
     * Set the value for this element's changePasswordAtNextLogin attribute.
     * If true, the user will be forced to set a new password the next
     * time they login.
     *
     * @param boolean $value The desired value for this attribute.
     * @return Zend_Gdata_Gapps_Extension_Login Provides a fluent interface.
     * @throws Zend_Gdata_App_InvalidArgumentException
     */
    public function setChangePasswordAtNextLogin($value)
    {
        if (!(is_bool($value))) {
            require_once('Zend/Gdata/App/InvalidArgumentException.php');
            throw new Zend_Gdata_App_InvalidArgumentException('Expected boolean for $value.');
        }
        $this->_changePasswordAtNextLogin = $value;
        return $this;
    }

    /**
     * Magic toString method allows using this directly via echo
     * Works best in PHP >= 4.2.0
     */
    public function __toString()
    {
        return "Username: " . $this->getUsername() .
            "\nPassword: " . (($this->getPassword() === null) ? "NOT SET" : "SET") .
            "\nPassword Hash Function: " . $this->getHashFunctionName() .
            "\nAdministrator: " . ($this->getAdmin() ? "Yes" : "No") .
            "\nAgreed To Terms: " . ($this->getAgreedToTerms() ? "Yes" : "No") .
            "\nSuspended: " . ($this->getSuspended() ? "Yes" : "No");
    }
}
=======
>>>>>>> 58a53380
<|MERGE_RESOLUTION|>--- conflicted
+++ resolved
@@ -2,469 +2,3 @@
 /**
  * Class for backwards compatibility only
  */
-<<<<<<< HEAD
-
-/**
- * @see Zend_Gdata_Extension
- */
-require_once 'Zend/Gdata/Extension.php';
-
-/**
- * @see Zend_Gdata_Gapps
- */
-require_once 'Zend/Gdata/Gapps.php';
-
-/**
- * Represents the apps:login element used by the Apps data API. This
- * class is used to describe properties of a user, and is usually contained
- * within instances of Zene_Gdata_Gapps_UserEntry or any other class
- * which is linked to a particular username.
- *
- * @category   Zend
- * @package    Zend_Gdata
- * @subpackage Gapps
- * @copyright  Copyright (c) 2005-2010 Zend Technologies USA Inc. (http://www.zend.com)
- * @license    http://framework.zend.com/license/new-bsd     New BSD License
- */
-class Zend_Gdata_Gapps_Extension_Login extends Zend_Gdata_Extension
-{
-
-    protected $_rootNamespace = 'apps';
-    protected $_rootElement = 'login';
-
-    /**
-     * The username for this user. This is used as the user's email address
-     * and when logging in to Google Apps-hosted services.
-     *
-     * @var string
-     */
-    protected $_username = null;
-
-    /**
-     * The password for the user. May be in cleartext or as an SHA-1
-     * digest, depending on the value of _hashFunctionName.
-     *
-     * @var string
-     */
-    protected $_password = null;
-
-    /**
-     * Specifies whether the password stored in _password is in cleartext
-     * or is an SHA-1 digest of a password. If the password is cleartext,
-     * then this should be null. If the password is an SHA-1 digest, then
-     * this should be set to 'SHA-1'.
-     *
-     * At the time of writing, no other hash functions are supported
-     *
-     * @var string
-     */
-    protected $_hashFunctionName = null;
-
-    /**
-     * True if the user has administrative rights for this domain, false
-     * otherwise.
-     *
-     * @var boolean
-     */
-    protected $_admin = null;
-
-    /**
-     * True if the user has agreed to the terms of service for Google Apps,
-     * false otherwise.
-     *
-     * @var boolean.
-     */
-    protected $_agreedToTerms = null;
-
-    /**
-     * True if this user has been suspended, false otherwise.
-     *
-     * @var boolean
-     */
-    protected $_suspended = null;
-
-    /**
-     * True if the user will be required to change their password at
-     * their next login, false otherwise.
-     *
-     * @var boolean
-     */
-    protected $_changePasswordAtNextLogin = null;
-
-    /**
-     * Constructs a new Zend_Gdata_Gapps_Extension_Login object.
-     *
-     * @param string $username (optional) The username to be used for this
-     *          login.
-     * @param string $password (optional) The password to be used for this
-     *          login.
-     * @param string $hashFunctionName (optional) The name of the hash
-     *          function used to protect the password, or null if no
-     *          has function has been applied. As of this writing,
-     *          the only valid values are 'SHA-1' or null.
-     * @param boolean $admin (optional) Whether the user is an administrator
-     *          or not.
-     * @param boolean $suspended (optional) Whether this login is suspended or not.
-     * @param boolean $changePasswordAtNextLogin (optional) Whether
-     *          the user is required to change their password at their
-     *          next login.
-     * @param boolean $agreedToTerms (optional) Whether the user has
-     *          agreed to the terms of service.
-     */
-    public function __construct($username = null, $password = null,
-        $hashFunctionName = null, $admin = null, $suspended = null,
-        $changePasswordAtNextLogin = null, $agreedToTerms = null)
-    {
-        $this->registerAllNamespaces(Zend_Gdata_Gapps::$namespaces);
-        parent::__construct();
-        $this->_username = $username;
-        $this->_password = $password;
-        $this->_hashFunctionName = $hashFunctionName;
-        $this->_admin = $admin;
-        $this->_agreedToTerms = $agreedToTerms;
-        $this->_suspended = $suspended;
-        $this->_changePasswordAtNextLogin = $changePasswordAtNextLogin;
-    }
-
-    /**
-     * Retrieves a DOMElement which corresponds to this element and all
-     * child properties.  This is used to build an entry back into a DOM
-     * and eventually XML text for sending to the server upon updates, or
-     * for application storage/persistence.
-     *
-     * @param DOMDocument $doc The DOMDocument used to construct DOMElements
-     * @return DOMElement The DOMElement representing this element and all
-     * child properties.
-     */
-    public function getDOM($doc = null, $majorVersion = 1, $minorVersion = null)
-    {
-        $element = parent::getDOM($doc, $majorVersion, $minorVersion);
-        if ($this->_username !== null) {
-            $element->setAttribute('userName', $this->_username);
-        }
-        if ($this->_password !== null) {
-            $element->setAttribute('password', $this->_password);
-        }
-        if ($this->_hashFunctionName !== null) {
-            $element->setAttribute('hashFunctionName', $this->_hashFunctionName);
-        }
-        if ($this->_admin !== null) {
-            $element->setAttribute('admin', ($this->_admin ? "true" : "false"));
-        }
-        if ($this->_agreedToTerms !== null) {
-            $element->setAttribute('agreedToTerms', ($this->_agreedToTerms ? "true" : "false"));
-        }
-        if ($this->_suspended !== null) {
-            $element->setAttribute('suspended', ($this->_suspended ? "true" : "false"));
-        }
-        if ($this->_changePasswordAtNextLogin !== null) {
-            $element->setAttribute('changePasswordAtNextLogin', ($this->_changePasswordAtNextLogin ? "true" : "false"));
-        }
-
-        return $element;
-    }
-
-    /**
-     * Given a DOMNode representing an attribute, tries to map the data into
-     * instance members.  If no mapping is defined, the name and value are
-     * stored in an array.
-     *
-     * @param DOMNode $attribute The DOMNode attribute needed to be handled
-     * @throws Zend_Gdata_App_InvalidArgumentException
-     */
-    protected function takeAttributeFromDOM($attribute)
-    {
-        switch ($attribute->localName) {
-        case 'userName':
-            $this->_username = $attribute->nodeValue;
-            break;
-        case 'password':
-            $this->_password = $attribute->nodeValue;
-            break;
-        case 'hashFunctionName':
-            $this->_hashFunctionName = $attribute->nodeValue;
-            break;
-        case 'admin':
-            if ($attribute->nodeValue == "true") {
-                $this->_admin = true;
-            }
-            else if ($attribute->nodeValue == "false") {
-                $this->_admin = false;
-            }
-            else {
-                require_once('Zend/Gdata/App/InvalidArgumentException.php');
-                throw new Zend_Gdata_App_InvalidArgumentException("Expected 'true' or 'false' for apps:login#admin.");
-            }
-            break;
-        case 'agreedToTerms':
-            if ($attribute->nodeValue == "true") {
-                $this->_agreedToTerms = true;
-            }
-            else if ($attribute->nodeValue == "false") {
-                $this->_agreedToTerms = false;
-            }
-            else {
-                require_once('Zend/Gdata/App/InvalidArgumentException.php');
-                throw new Zend_Gdata_App_InvalidArgumentException("Expected 'true' or 'false' for apps:login#agreedToTerms.");
-            }
-            break;
-        case 'suspended':
-            if ($attribute->nodeValue == "true") {
-                $this->_suspended = true;
-            }
-            else if ($attribute->nodeValue == "false") {
-                $this->_suspended = false;
-            }
-            else {
-                require_once('Zend/Gdata/App/InvalidArgumentException.php');
-                throw new Zend_Gdata_App_InvalidArgumentException("Expected 'true' or 'false' for apps:login#suspended.");
-            }
-            break;
-        case 'changePasswordAtNextLogin':
-            if ($attribute->nodeValue == "true") {
-                $this->_changePasswordAtNextLogin = true;
-            }
-            else if ($attribute->nodeValue == "false") {
-                $this->_changePasswordAtNextLogin = false;
-            }
-            else {
-                require_once('Zend/Gdata/App/InvalidArgumentException.php');
-                throw new Zend_Gdata_App_InvalidArgumentException("Expected 'true' or 'false' for apps:login#changePasswordAtNextLogin.");
-            }
-            break;
-        default:
-            parent::takeAttributeFromDOM($attribute);
-        }
-    }
-
-    /**
-     * Get the value for this element's username attribute.
-     *
-     * @see setUsername
-     * @return string The attribute being modified.
-     */
-    public function getUsername()
-    {
-        return $this->_username;
-    }
-
-    /**
-     * Set the value for this element's username attribute. This string
-     * is used to uniquely identify the user in this domian and is used
-     * to form this user's email address.
-     *
-     * @param string $value The desired value for this attribute.
-     * @return Zend_Gdata_Gapps_Extension_Login Provides a fluent interface.
-     */
-    public function setUsername($value)
-    {
-        $this->_username = $value;
-        return $this;
-    }
-
-    /**
-     * Get the value for this element's password attribute.
-     *
-     * @see setPassword
-     * @return string The requested attribute.
-     */
-    public function getPassword()
-    {
-        return $this->_password;
-    }
-
-    /**
-     * Set the value for this element's password attribute. As of this
-     * writing, this can be either be provided as plaintext or hashed using
-     * the SHA-1 algorithm for protection. If using a hash function,
-     * this must be indicated by calling setHashFunctionName().
-     *
-     * @param string $value The desired value for this attribute.
-     * @return Zend_Gdata_Gapps_Extension_Login Provides a fluent interface.
-     */
-    public function setPassword($value)
-    {
-        $this->_password = $value;
-        return $this;
-    }
-
-    /**
-     * Get the value for this element's hashFunctionName attribute.
-     *
-     * @see setHashFunctionName
-     * @return string The requested attribute.
-     */
-    public function getHashFunctionName()
-    {
-        return $this->_hashFunctionName;
-    }
-
-    /**
-     * Set the value for this element's hashFunctionName attribute. This
-     * indicates whether the password supplied with setPassword() is in
-     * plaintext or has had a hash function applied to it. If null,
-     * plaintext is assumed. As of this writing, the only valid hash
-     * function is 'SHA-1'.
-     *
-     * @param string $value The desired value for this attribute.
-     * @return Zend_Gdata_Gapps_Extension_Login Provides a fluent interface.
-     */
-    public function setHashFunctionName($value)
-    {
-        $this->_hashFunctionName = $value;
-        return $this;
-    }
-
-    /**
-     * Get the value for this element's admin attribute.
-     *
-     * @see setAdmin
-     * @return boolean The requested attribute.
-     * @throws Zend_Gdata_App_InvalidArgumentException
-     */
-    public function getAdmin()
-    {
-        if (!(is_bool($this->_admin))) {
-            require_once('Zend/Gdata/App/InvalidArgumentException.php');
-            throw new Zend_Gdata_App_InvalidArgumentException('Expected boolean for admin.');
-        }
-        return $this->_admin;
-    }
-
-    /**
-     * Set the value for this element's admin attribute. This indicates
-     * whether this user is an administrator for this domain.
-     *
-     * @param boolean $value The desired value for this attribute.
-     * @return Zend_Gdata_Gapps_Extension_Login Provides a fluent interface.
-     * @throws Zend_Gdata_App_InvalidArgumentException
-     */
-    public function setAdmin($value)
-    {
-        if (!(is_bool($value))) {
-            require_once('Zend/Gdata/App/InvalidArgumentException.php');
-            throw new Zend_Gdata_App_InvalidArgumentException('Expected boolean for $value.');
-        }
-        $this->_admin = $value;
-        return $this;
-    }
-
-    /**
-     * Get the value for this element's agreedToTerms attribute.
-     *
-     * @see setAgreedToTerms
-     * @return boolean The requested attribute.
-     * @throws Zend_Gdata_App_InvalidArgumentException
-     */
-    public function getAgreedToTerms()
-    {
-        if (!(is_bool($this->_agreedToTerms))) {
-            require_once('Zend/Gdata/App/InvalidArgumentException.php');
-            throw new Zend_Gdata_App_InvalidArgumentException('Expected boolean for agreedToTerms.');
-        }
-        return $this->_agreedToTerms;
-    }
-
-    /**
-     * Set the value for this element's agreedToTerms attribute. This
-     * indicates whether this user has agreed to the terms of service.
-     *
-     * @param boolean $value The desired value for this attribute.
-     * @return Zend_Gdata_Gapps_Extension_Login Provides a fluent interface.
-     * @throws Zend_Gdata_App_InvalidArgumentException
-     */
-    public function setAgreedToTerms($value)
-    {
-        if (!(is_bool($value))) {
-            require_once('Zend/Gdata/App/InvalidArgumentException.php');
-            throw new Zend_Gdata_App_InvalidArgumentException('Expected boolean for $value.');
-        }
-        $this->_agreedToTerms = $value;
-        return $this;
-    }
-
-    /**
-     * Get the value for this element's suspended attribute.
-     *
-     * @see setSuspended
-     * @return boolean The requested attribute.
-     * @throws Zend_Gdata_App_InvalidArgumentException
-     */
-    public function getSuspended()
-    {
-        if (!(is_bool($this->_suspended))) {
-            require_once('Zend/Gdata/App/InvalidArgumentException.php');
-            throw new Zend_Gdata_App_InvalidArgumentException('Expected boolean for suspended.');
-        }
-        return $this->_suspended;
-    }
-
-    /**
-     * Set the value for this element's suspended attribute. If true, the
-     * user will not be able to login to this domain until unsuspended.
-     *
-     * @param boolean $value The desired value for this attribute.
-     * @return Zend_Gdata_Gapps_Extension_Login Provides a fluent interface.
-     * @throws Zend_Gdata_App_InvalidArgumentException
-     */
-    public function setSuspended($value)
-    {
-        if (!(is_bool($value))) {
-            require_once('Zend/Gdata/App/InvalidArgumentException.php');
-            throw new Zend_Gdata_App_InvalidArgumentException('Expected boolean for $value.');
-        }
-        $this->_suspended = $value;
-        return $this;
-    }
-
-    /**
-     * Get the value for this element's changePasswordAtNextLogin attribute.
-     *
-     * @see setChangePasswordAtNextLogin
-     * @return boolean The requested attribute.
-     * @throws Zend_Gdata_App_InvalidArgumentException
-     */
-    public function getChangePasswordAtNextLogin()
-    {
-        if (!(is_bool($this->_changePasswordAtNextLogin))) {
-            require_once('Zend/Gdata/App/InvalidArgumentException.php');
-            throw new Zend_Gdata_App_InvalidArgumentException('Expected boolean for changePasswordAtNextLogin.');
-        }
-        return $this->_changePasswordAtNextLogin;
-    }
-
-    /**
-     * Set the value for this element's changePasswordAtNextLogin attribute.
-     * If true, the user will be forced to set a new password the next
-     * time they login.
-     *
-     * @param boolean $value The desired value for this attribute.
-     * @return Zend_Gdata_Gapps_Extension_Login Provides a fluent interface.
-     * @throws Zend_Gdata_App_InvalidArgumentException
-     */
-    public function setChangePasswordAtNextLogin($value)
-    {
-        if (!(is_bool($value))) {
-            require_once('Zend/Gdata/App/InvalidArgumentException.php');
-            throw new Zend_Gdata_App_InvalidArgumentException('Expected boolean for $value.');
-        }
-        $this->_changePasswordAtNextLogin = $value;
-        return $this;
-    }
-
-    /**
-     * Magic toString method allows using this directly via echo
-     * Works best in PHP >= 4.2.0
-     */
-    public function __toString()
-    {
-        return "Username: " . $this->getUsername() .
-            "\nPassword: " . (($this->getPassword() === null) ? "NOT SET" : "SET") .
-            "\nPassword Hash Function: " . $this->getHashFunctionName() .
-            "\nAdministrator: " . ($this->getAdmin() ? "Yes" : "No") .
-            "\nAgreed To Terms: " . ($this->getAgreedToTerms() ? "Yes" : "No") .
-            "\nSuspended: " . ($this->getSuspended() ? "Yes" : "No");
-    }
-}
-=======
->>>>>>> 58a53380
