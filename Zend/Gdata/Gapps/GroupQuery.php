--- conflicted
+++ resolved
@@ -2,210 +2,3 @@
 /**
  * Class for backwards compatibility only
  */
-<<<<<<< HEAD
-
-/**
- * @see Zend_Gdata_Gapps_Query
- */
-require_once('Zend/Gdata/Gapps/Query.php');
-
-/**
- * Assists in constructing queries for Google Apps group entries.
- * Instances of this class can be provided in many places where a URL is
- * required.
- *
- * For information on submitting queries to a server, see the Google Apps
- * service class, Zend_Gdata_Gapps.
- *
- * @category   Zend
- * @package    Zend_Gdata
- * @subpackage Gapps
- * @copyright  Copyright (c) 2005-2010 Zend Technologies USA Inc. (http://www.zend.com)
- * @license    http://framework.zend.com/license/new-bsd     New BSD License
- */
-class Zend_Gdata_Gapps_GroupQuery extends Zend_Gdata_Gapps_Query
-{
-
-    /**
-     * If not null, specifies the group id of the group who should be
-     * retrieved by this query.
-     *
-     * @var string
-     */
-    protected $_groupId = null;
-
-    /**
-     * Create a new instance.
-     *
-     * @param string $domain (optional) The Google Apps-hosted domain to use
-     *          when constructing query URIs. 
-     * @param string $groupId (optional) Value for the groupId property.
-     * @param string $startGroupName (optional) Value for the
-     *          startGroupName property.
-     */
-    public function __construct($domain = null, $groupId = null,
-            $startGroupId = null)
-    {
-        parent::__construct($domain);
-        $this->setGroupId($groupId);
-        $this->setStartGroupId($startGroupId);
-    }
-
-    /**
-     * Set the group id to query for. When set, only groups with a group id
-     * matching this value will be returned in search results. Set to
-     * null to disable filtering by group id.
-     *
-     * @see getGroupId
-     * @param string $value The group id to filter search results by, or null to
-     *              disable.
-     */
-    public function setGroupId($value)
-    {
-        $this->_groupId = $value;
-    }
-
-    /**
-     * Get the group id to query for. If no group id is set, null will be
-     * returned.
-     *
-     * @param string $value The group id to filter search results by, or
-     *          null if disabled.
-     */
-    public function getGroupId()
-    {
-        return $this->_groupId;
-    }
-
-    /**
-     * Set the member to query for. When set, only subscribers with an
-     * email address matching this value will be returned in search results.
-     * Set to null to disable filtering by username.
-     *
-     * @param string $value The member email address to filter search
-     *              results by, or null to  disable.
-     */
-    public function setMember($value)
-    {
-        if ($value !== null) {
-            $this->_params['member'] = $value;
-        }
-        else {
-            unset($this->_params['member']);
-        }
-    }
-
-    /**
-     * Get the member email address to query for. If no member is set,
-     * null will be returned.
-     *
-     * @see setMember
-     * @return string The member email address to filter search
-     *              results by, or null if disabled.
-     */
-    public function getMember()
-    {
-        if (array_key_exists('member', $this->_params)) {
-            return $this->_params['member'];
-        } else {
-            return null;
-        }
-    }
-
-
-    /**
-     * Sets the query parameter directOnly
-     * @param bool $value
-     */
-    public function setDirectOnly($value)
-    {
-        if ($value !== null) {
-            if($value == true) {
-                $this->_params['directOnly'] = 'true';
-            } else {
-                $this->_params['directOnly'] = 'false';
-            }
-        } else {
-            unset($this->_params['directOnly']);
-        }
-    }
-
-    /**
-     *
-     * @see setDirectOnly
-     * @return bool
-     */
-    public function getDirectOnly()
-    {
-        if (array_key_exists('directOnly', $this->_params)) {
-
-            if($this->_params['directOnly'] == 'true') {
-                return true;
-            } else {
-                return false;
-            }
-        } else {
-            return null;
-        }
-    }
-
-    /**
-     * Set the first group id which should be displayed when retrieving
-     * a list of groups.
-     *
-     * @param string $value The first group id to be returned, or null to
-     *          disable.
-     */
-    public function setStartGroupId($value)
-    {
-        if ($value !== null) {
-            $this->_params['start'] = $value;
-        } else {
-            unset($this->_params['start']);
-        }
-    }
-
-    /**
-     * Get the first group id which should be displayed when retrieving
-     * a list of groups.
-     *
-     * @see setStartGroupId
-     * @return string The first group id to be returned, or null if
-     *          disabled.
-     */
-    public function getStartGroupId()
-    {
-        if (array_key_exists('start', $this->_params)) {
-            return $this->_params['start'];
-        } else {
-            return null;
-        }
-    }
-
-    /**
-     * Returns the query URL generated by this query instance.
-     *
-     * @return string The query URL for this instance.
-     */
-    public function getQueryUrl()
-    {
-
-        $uri  = Zend_Gdata_Gapps::APPS_BASE_FEED_URI;
-        $uri .= Zend_Gdata_Gapps::APPS_GROUP_PATH;
-        $uri .= '/' . $this->_domain;
-        
-        if ($this->_groupId !== null) {
-            $uri .= '/' . $this->_groupId;
-        }
-        
-        if(array_key_exists('member', $this->_params)) {
-            $uri .= '/';
-        }
-        
-        $uri .= $this->getQueryString();
-        return $uri;
-    }
-
-}
-=======
->>>>>>> 58a53380
