<?php
/**
 * Class for backwards compatibility only
 */
<<<<<<< HEAD

/**
 * @see Zend_Gdata_Entry
 */
require_once 'Zend/Gdata/Entry.php';

/**
 * @see Zend_Gdata_Photos_Extension_Id
 */
require_once 'Zend/Gdata/Photos/Extension/Id.php';

/**
 * @see Zend_Gdata_Photos_Extension_PhotoId
 */
require_once 'Zend/Gdata/Photos/Extension/PhotoId.php';

/**
 * @see Zend_Gdata_Photos_Extension_Weight
 */
require_once 'Zend/Gdata/Photos/Extension/Weight.php';

/**
 * @see Zend_Gdata_App_Extension_Category
 */
require_once 'Zend/Gdata/App/Extension/Category.php';

/**
 * Data model class for a Comment Entry.
 *
 * To transfer user entries to and from the servers, including
 * creating new entries, refer to the service class,
 * Zend_Gdata_Photos.
 *
 * This class represents <atom:entry> in the Google Data protocol.
 *
 * @category   Zend
 * @package    Zend_Gdata
 * @subpackage Photos
 * @copyright  Copyright (c) 2005-2010 Zend Technologies USA Inc. (http://www.zend.com)
 * @license    http://framework.zend.com/license/new-bsd     New BSD License
 */
class Zend_Gdata_Photos_CommentEntry extends Zend_Gdata_Entry
{

    protected $_entryClassName = 'Zend_Gdata_Photos_CommentEntry';

    /**
     * gphoto:id element
     *
     * @var Zend_Gdata_Photos_Extension_Id
     */
    protected $_gphotoId = null;

    /**
     * gphoto:photoid element, differs from gphoto:id as this is an
     * actual identification number unique exclusively to photo entries,
     * whereas gphoto:id can refer to all gphoto objects
     *
     * @var Zend_Gdata_Photos_Extension_PhotoId
     */
    protected $_gphotoPhotoId = null;

    /**
     * Create a new instance.
     *
     * @param DOMElement $element (optional) DOMElement from which this
     *          object should be constructed.
     */
    public function __construct($element = null)
    {
        $this->registerAllNamespaces(Zend_Gdata_Photos::$namespaces);
        parent::__construct($element);

        $category = new Zend_Gdata_App_Extension_Category(
            'http://schemas.google.com/photos/2007#comment',
            'http://schemas.google.com/g/2005#kind');
        $this->setCategory(array($category));
    }

    /**
     * Retrieves a DOMElement which corresponds to this element and all
     * child properties.  This is used to build an entry back into a DOM
     * and eventually XML text for application storage/persistence.
     *
     * @param DOMDocument $doc The DOMDocument used to construct DOMElements
     * @return DOMElement The DOMElement representing this element and all
     *          child properties.
     */
    public function getDOM($doc = null, $majorVersion = 1, $minorVersion = null)
    {
        $element = parent::getDOM($doc, $majorVersion, $minorVersion);
        if ($this->_gphotoId !== null) {
            $element->appendChild($this->_gphotoId->getDOM($element->ownerDocument));
        }
        if ($this->_gphotoPhotoId !== null) {
            $element->appendChild($this->_gphotoPhotoId->getDOM($element->ownerDocument));
        }
        return $element;
    }

    /**
     * Creates individual Entry objects of the appropriate type and
     * stores them as members of this entry based upon DOM data.
     *
     * @param DOMNode $child The DOMNode to process
     */
    protected function takeChildFromDOM($child)
    {
        $absoluteNodeName = $child->namespaceURI . ':' . $child->localName;

        switch ($absoluteNodeName) {
            case $this->lookupNamespace('gphoto') . ':' . 'id';
                $id = new Zend_Gdata_Photos_Extension_Id();
                $id->transferFromDOM($child);
                $this->_gphotoId = $id;
                break;
            case $this->lookupNamespace('gphoto') . ':' . 'photoid';
                $photoid = new Zend_Gdata_Photos_Extension_PhotoId();
                $photoid->transferFromDOM($child);
                $this->_gphotoPhotoId = $photoid;
                break;
            default:
                parent::takeChildFromDOM($child);
                break;
        }
    }

    /**
     * Get the value for this element's gphoto:photoid attribute.
     *
     * @see setGphotoPhotoId
     * @return string The requested attribute.
     */
    public function getGphotoPhotoId()
    {
        return $this->_gphotoPhotoId;
    }

    /**
     * Set the value for this element's gphoto:photoid attribute.
     *
     * @param string $value The desired value for this attribute.
     * @return Zend_Gdata_Photos_Extension_PhotoId The element being modified.
     */
    public function setGphotoPhotoId($value)
    {
        $this->_gphotoPhotoId = $value;
        return $this;
    }

    /**
     * Get the value for this element's gphoto:id attribute.
     *
     * @see setGphotoId
     * @return string The requested attribute.
     */
    public function getGphotoId()
    {
        return $this->_gphotoId;
    }

    /**
     * Set the value for this element's gphoto:id attribute.
     *
     * @param string $value The desired value for this attribute.
     * @return Zend_Gdata_Photos_Extension_Id The element being modified.
     */
    public function setGphotoId($value)
    {
        $this->_gphotoId = $value;
        return $this;
    }
}
=======
>>>>>>> 58a53380
<|MERGE_RESOLUTION|>--- conflicted
+++ resolved
@@ -2,179 +2,3 @@
 /**
  * Class for backwards compatibility only
  */
-<<<<<<< HEAD
-
-/**
- * @see Zend_Gdata_Entry
- */
-require_once 'Zend/Gdata/Entry.php';
-
-/**
- * @see Zend_Gdata_Photos_Extension_Id
- */
-require_once 'Zend/Gdata/Photos/Extension/Id.php';
-
-/**
- * @see Zend_Gdata_Photos_Extension_PhotoId
- */
-require_once 'Zend/Gdata/Photos/Extension/PhotoId.php';
-
-/**
- * @see Zend_Gdata_Photos_Extension_Weight
- */
-require_once 'Zend/Gdata/Photos/Extension/Weight.php';
-
-/**
- * @see Zend_Gdata_App_Extension_Category
- */
-require_once 'Zend/Gdata/App/Extension/Category.php';
-
-/**
- * Data model class for a Comment Entry.
- *
- * To transfer user entries to and from the servers, including
- * creating new entries, refer to the service class,
- * Zend_Gdata_Photos.
- *
- * This class represents <atom:entry> in the Google Data protocol.
- *
- * @category   Zend
- * @package    Zend_Gdata
- * @subpackage Photos
- * @copyright  Copyright (c) 2005-2010 Zend Technologies USA Inc. (http://www.zend.com)
- * @license    http://framework.zend.com/license/new-bsd     New BSD License
- */
-class Zend_Gdata_Photos_CommentEntry extends Zend_Gdata_Entry
-{
-
-    protected $_entryClassName = 'Zend_Gdata_Photos_CommentEntry';
-
-    /**
-     * gphoto:id element
-     *
-     * @var Zend_Gdata_Photos_Extension_Id
-     */
-    protected $_gphotoId = null;
-
-    /**
-     * gphoto:photoid element, differs from gphoto:id as this is an
-     * actual identification number unique exclusively to photo entries,
-     * whereas gphoto:id can refer to all gphoto objects
-     *
-     * @var Zend_Gdata_Photos_Extension_PhotoId
-     */
-    protected $_gphotoPhotoId = null;
-
-    /**
-     * Create a new instance.
-     *
-     * @param DOMElement $element (optional) DOMElement from which this
-     *          object should be constructed.
-     */
-    public function __construct($element = null)
-    {
-        $this->registerAllNamespaces(Zend_Gdata_Photos::$namespaces);
-        parent::__construct($element);
-
-        $category = new Zend_Gdata_App_Extension_Category(
-            'http://schemas.google.com/photos/2007#comment',
-            'http://schemas.google.com/g/2005#kind');
-        $this->setCategory(array($category));
-    }
-
-    /**
-     * Retrieves a DOMElement which corresponds to this element and all
-     * child properties.  This is used to build an entry back into a DOM
-     * and eventually XML text for application storage/persistence.
-     *
-     * @param DOMDocument $doc The DOMDocument used to construct DOMElements
-     * @return DOMElement The DOMElement representing this element and all
-     *          child properties.
-     */
-    public function getDOM($doc = null, $majorVersion = 1, $minorVersion = null)
-    {
-        $element = parent::getDOM($doc, $majorVersion, $minorVersion);
-        if ($this->_gphotoId !== null) {
-            $element->appendChild($this->_gphotoId->getDOM($element->ownerDocument));
-        }
-        if ($this->_gphotoPhotoId !== null) {
-            $element->appendChild($this->_gphotoPhotoId->getDOM($element->ownerDocument));
-        }
-        return $element;
-    }
-
-    /**
-     * Creates individual Entry objects of the appropriate type and
-     * stores them as members of this entry based upon DOM data.
-     *
-     * @param DOMNode $child The DOMNode to process
-     */
-    protected function takeChildFromDOM($child)
-    {
-        $absoluteNodeName = $child->namespaceURI . ':' . $child->localName;
-
-        switch ($absoluteNodeName) {
-            case $this->lookupNamespace('gphoto') . ':' . 'id';
-                $id = new Zend_Gdata_Photos_Extension_Id();
-                $id->transferFromDOM($child);
-                $this->_gphotoId = $id;
-                break;
-            case $this->lookupNamespace('gphoto') . ':' . 'photoid';
-                $photoid = new Zend_Gdata_Photos_Extension_PhotoId();
-                $photoid->transferFromDOM($child);
-                $this->_gphotoPhotoId = $photoid;
-                break;
-            default:
-                parent::takeChildFromDOM($child);
-                break;
-        }
-    }
-
-    /**
-     * Get the value for this element's gphoto:photoid attribute.
-     *
-     * @see setGphotoPhotoId
-     * @return string The requested attribute.
-     */
-    public function getGphotoPhotoId()
-    {
-        return $this->_gphotoPhotoId;
-    }
-
-    /**
-     * Set the value for this element's gphoto:photoid attribute.
-     *
-     * @param string $value The desired value for this attribute.
-     * @return Zend_Gdata_Photos_Extension_PhotoId The element being modified.
-     */
-    public function setGphotoPhotoId($value)
-    {
-        $this->_gphotoPhotoId = $value;
-        return $this;
-    }
-
-    /**
-     * Get the value for this element's gphoto:id attribute.
-     *
-     * @see setGphotoId
-     * @return string The requested attribute.
-     */
-    public function getGphotoId()
-    {
-        return $this->_gphotoId;
-    }
-
-    /**
-     * Set the value for this element's gphoto:id attribute.
-     *
-     * @param string $value The desired value for this attribute.
-     * @return Zend_Gdata_Photos_Extension_Id The element being modified.
-     */
-    public function setGphotoId($value)
-    {
-        $this->_gphotoId = $value;
-        return $this;
-    }
-}
-=======
->>>>>>> 58a53380
