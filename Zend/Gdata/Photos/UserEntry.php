<?php
/**
 * Class for backwards compatibility only
 */
<<<<<<< HEAD

/**
 * @see Zend_Gdata_Entry
 */
require_once 'Zend/Gdata/Entry.php';

/**
 * @see Zend_Gdata_Gapps
 */
require_once 'Zend/Gdata/Gapps.php';

/**
 * @see Zend_Gdata_Photos_Extension_Nickname
 */
require_once 'Zend/Gdata/Photos/Extension/Nickname.php';

/**
 * @see Zend_Gdata_Photos_Extension_Thumbnail
 */
require_once 'Zend/Gdata/Photos/Extension/Thumbnail.php';

/**
 * @see Zend_Gdata_Photos_Extension_QuotaCurrent
 */
require_once 'Zend/Gdata/Photos/Extension/QuotaCurrent.php';

/**
 * @see Zend_Gdata_Photos_Extension_QuotaLimit
 */
require_once 'Zend/Gdata/Photos/Extension/QuotaLimit.php';

/**
 * @see Zend_Gdata_Photos_Extension_MaxPhotosPerAlbum
 */
require_once 'Zend/Gdata/Photos/Extension/MaxPhotosPerAlbum.php';

/**
 * @see Zend_Gdata_Photos_Extension_User
 */
require_once 'Zend/Gdata/Photos/Extension/User.php';

/**
 * @see Zend_Gdata_App_Extension_Category
 */
require_once 'Zend/Gdata/App/Extension/Category.php';

/**
 * Data model class for a User Entry.
 *
 * To transfer user entries to and from the servers, including
 * creating new entries, refer to the service class,
 * Zend_Gdata_Photos.
 *
 * This class represents <atom:entry> in the Google Data protocol.
 *
 * @category   Zend
 * @package    Zend_Gdata
 * @subpackage Photos
 * @copyright  Copyright (c) 2005-2010 Zend Technologies USA Inc. (http://www.zend.com)
 * @license    http://framework.zend.com/license/new-bsd     New BSD License
 */
class Zend_Gdata_Photos_UserEntry extends Zend_Gdata_Entry
{

    protected $_entryClassName = 'Zend_Gdata_Photos_UserEntry';

    /**
     * gphoto:nickname element
     *
     * @var Zend_Gdata_Photos_Extension_Nickname
     */
    protected $_gphotoNickname = null;

    /**
     * gphoto:user element
     *
     * @var Zend_Gdata_Photos_Extension_User
     */
    protected $_gphotoUser = null;

    /**
     * gphoto:thumbnail element
     *
     * @var Zend_Gdata_Photos_Extension_Thumbnail
     */
    protected $_gphotoThumbnail = null;

    /**
     * gphoto:quotalimit element
     *
     * @var Zend_Gdata_Photos_Extension_QuotaLimit
     */
    protected $_gphotoQuotaLimit = null;

    /**
     * gphoto:quotacurrent element
     *
     * @var Zend_Gdata_Photos_Extension_QuotaCurrent
     */
    protected $_gphotoQuotaCurrent = null;

    /**
     * gphoto:maxPhotosPerAlbum element
     *
     * @var Zend_Gdata_Photos_Extension_MaxPhotosPerAlbum
     */
    protected $_gphotoMaxPhotosPerAlbum = null;

    /**
     * Create a new instance.
     *
     * @param DOMElement $element (optional) DOMElement from which this
     *          object should be constructed.
     */
    public function __construct($element = null)
    {
        $this->registerAllNamespaces(Zend_Gdata_Photos::$namespaces);
        parent::__construct($element);

        $category = new Zend_Gdata_App_Extension_Category(
            'http://schemas.google.com/photos/2007#user',
            'http://schemas.google.com/g/2005#kind');
        $this->setCategory(array($category));
    }

    /**
     * Retrieves a DOMElement which corresponds to this element and all
     * child properties.  This is used to build an entry back into a DOM
     * and eventually XML text for application storage/persistence.
     *
     * @param DOMDocument $doc The DOMDocument used to construct DOMElements
     * @return DOMElement The DOMElement representing this element and all
     *          child properties.
     */
    public function getDOM($doc = null, $majorVersion = 1, $minorVersion = null)
    {
        $element = parent::getDOM($doc, $majorVersion, $minorVersion);
        if ($this->_gphotoNickname !== null) {
            $element->appendChild($this->_gphotoNickname->getDOM($element->ownerDocument));
        }
        if ($this->_gphotoThumbnail !== null) {
            $element->appendChild($this->_gphotoThumbnail->getDOM($element->ownerDocument));
        }
        if ($this->_gphotoUser !== null) {
            $element->appendChild($this->_gphotoUser->getDOM($element->ownerDocument));
        }
        if ($this->_gphotoQuotaCurrent !== null) {
            $element->appendChild($this->_gphotoQuotaCurrent->getDOM($element->ownerDocument));
        }
        if ($this->_gphotoQuotaLimit !== null) {
            $element->appendChild($this->_gphotoQuotaLimit->getDOM($element->ownerDocument));
        }
        if ($this->_gphotoMaxPhotosPerAlbum !== null) {
            $element->appendChild($this->_gphotoMaxPhotosPerAlbum->getDOM($element->ownerDocument));
        }
        return $element;
    }

    /**
     * Creates individual Entry objects of the appropriate type and
     * stores them as members of this entry based upon DOM data.
     *
     * @param DOMNode $child The DOMNode to process
     */
    protected function takeChildFromDOM($child)
    {
        $absoluteNodeName = $child->namespaceURI . ':' . $child->localName;

        switch ($absoluteNodeName) {
            case $this->lookupNamespace('gphoto') . ':' . 'nickname';
                $nickname = new Zend_Gdata_Photos_Extension_Nickname();
                $nickname->transferFromDOM($child);
                $this->_gphotoNickname = $nickname;
                break;
            case $this->lookupNamespace('gphoto') . ':' . 'thumbnail';
                $thumbnail = new Zend_Gdata_Photos_Extension_Thumbnail();
                $thumbnail->transferFromDOM($child);
                $this->_gphotoThumbnail = $thumbnail;
                break;
            case $this->lookupNamespace('gphoto') . ':' . 'user';
                $user = new Zend_Gdata_Photos_Extension_User();
                $user->transferFromDOM($child);
                $this->_gphotoUser = $user;
                break;
            case $this->lookupNamespace('gphoto') . ':' . 'quotacurrent';
                $quotaCurrent = new Zend_Gdata_Photos_Extension_QuotaCurrent();
                $quotaCurrent->transferFromDOM($child);
                $this->_gphotoQuotaCurrent = $quotaCurrent;
                break;
            case $this->lookupNamespace('gphoto') . ':' . 'quotalimit';
                $quotaLimit = new Zend_Gdata_Photos_Extension_QuotaLimit();
                $quotaLimit->transferFromDOM($child);
                $this->_gphotoQuotaLimit = $quotaLimit;
                break;
            case $this->lookupNamespace('gphoto') . ':' . 'maxPhotosPerAlbum';
                $maxPhotosPerAlbum = new Zend_Gdata_Photos_Extension_MaxPhotosPerAlbum();
                $maxPhotosPerAlbum->transferFromDOM($child);
                $this->_gphotoMaxPhotosPerAlbum = $maxPhotosPerAlbum;
                break;
            default:
                parent::takeChildFromDOM($child);
                break;
        }
    }

    /**
     * Get the value for this element's gphoto:nickname attribute.
     *
     * @see setGphotoNickname
     * @return string The requested attribute.
     */
    public function getGphotoNickname()
    {
        return $this->_gphotoNickname;
    }

    /**
     * Set the value for this element's gphoto:nickname attribute.
     *
     * @param string $value The desired value for this attribute.
     * @return Zend_Gdata_Photos_Extension_Nickname The element being modified.
     */
    public function setGphotoNickname($value)
    {
        $this->_gphotoNickname = $value;
        return $this;
    }

    /**
     * Get the value for this element's gphoto:thumbnail attribute.
     *
     * @see setGphotoThumbnail
     * @return string The requested attribute.
     */
    public function getGphotoThumbnail()
    {
        return $this->_gphotoThumbnail;
    }

    /**
     * Set the value for this element's gphoto:thumbnail attribute.
     *
     * @param string $value The desired value for this attribute.
     * @return Zend_Gdata_Photos_Extension_Thumbnail The element being modified.
     */
    public function setGphotoThumbnail($value)
    {
        $this->_gphotoThumbnail = $value;
        return $this;
    }

    /**
     * Get the value for this element's gphoto:quotacurrent attribute.
     *
     * @see setGphotoQuotaCurrent
     * @return string The requested attribute.
     */
    public function getGphotoQuotaCurrent()
    {
        return $this->_gphotoQuotaCurrent;
    }

    /**
     * Set the value for this element's gphoto:quotacurrent attribute.
     *
     * @param string $value The desired value for this attribute.
     * @return Zend_Gdata_Photos_Extension_QuotaCurrent The element being modified.
     */
    public function setGphotoQuotaCurrent($value)
    {
        $this->_gphotoQuotaCurrent = $value;
        return $this;
    }

    /**
     * Get the value for this element's gphoto:quotalimit attribute.
     *
     * @see setGphotoQuotaLimit
     * @return string The requested attribute.
     */
    public function getGphotoQuotaLimit()
    {
        return $this->_gphotoQuotaLimit;
    }

    /**
     * Set the value for this element's gphoto:quotalimit attribute.
     *
     * @param string $value The desired value for this attribute.
     * @return Zend_Gdata_Photos_Extension_QuotaLimit The element being modified.
     */
    public function setGphotoQuotaLimit($value)
    {
        $this->_gphotoQuotaLimit = $value;
        return $this;
    }

    /**
     * Get the value for this element's gphoto:maxPhotosPerAlbum attribute.
     *
     * @see setGphotoMaxPhotosPerAlbum
     * @return string The requested attribute.
     */
    public function getGphotoMaxPhotosPerAlbum()
    {
        return $this->_gphotoMaxPhotosPerAlbum;
    }

    /**
     * Set the value for this element's gphoto:maxPhotosPerAlbum attribute.
     *
     * @param string $value The desired value for this attribute.
     * @return Zend_Gdata_Photos_Extension_MaxPhotosPerAlbum The element being modified.
     */
    public function setGphotoMaxPhotosPerAlbum($value)
    {
        $this->_gphotoMaxPhotosPerAlbum = $value;
        return $this;
    }

    /**
     * Get the value for this element's gphoto:user attribute.
     *
     * @see setGphotoUser
     * @return string The requested attribute.
     */
    public function getGphotoUser()
    {
        return $this->_gphotoUser;
    }

    /**
     * Set the value for this element's gphoto:user attribute.
     *
     * @param string $value The desired value for this attribute.
     * @return Zend_Gdata_Photos_Extension_User The element being modified.
     */
    public function setGphotoUser($value)
    {
        $this->_gphotoUser = $value;
        return $this;
    }

}
=======
>>>>>>> 58a53380
<|MERGE_RESOLUTION|>--- conflicted
+++ resolved
@@ -2,350 +2,3 @@
 /**
  * Class for backwards compatibility only
  */
-<<<<<<< HEAD
-
-/**
- * @see Zend_Gdata_Entry
- */
-require_once 'Zend/Gdata/Entry.php';
-
-/**
- * @see Zend_Gdata_Gapps
- */
-require_once 'Zend/Gdata/Gapps.php';
-
-/**
- * @see Zend_Gdata_Photos_Extension_Nickname
- */
-require_once 'Zend/Gdata/Photos/Extension/Nickname.php';
-
-/**
- * @see Zend_Gdata_Photos_Extension_Thumbnail
- */
-require_once 'Zend/Gdata/Photos/Extension/Thumbnail.php';
-
-/**
- * @see Zend_Gdata_Photos_Extension_QuotaCurrent
- */
-require_once 'Zend/Gdata/Photos/Extension/QuotaCurrent.php';
-
-/**
- * @see Zend_Gdata_Photos_Extension_QuotaLimit
- */
-require_once 'Zend/Gdata/Photos/Extension/QuotaLimit.php';
-
-/**
- * @see Zend_Gdata_Photos_Extension_MaxPhotosPerAlbum
- */
-require_once 'Zend/Gdata/Photos/Extension/MaxPhotosPerAlbum.php';
-
-/**
- * @see Zend_Gdata_Photos_Extension_User
- */
-require_once 'Zend/Gdata/Photos/Extension/User.php';
-
-/**
- * @see Zend_Gdata_App_Extension_Category
- */
-require_once 'Zend/Gdata/App/Extension/Category.php';
-
-/**
- * Data model class for a User Entry.
- *
- * To transfer user entries to and from the servers, including
- * creating new entries, refer to the service class,
- * Zend_Gdata_Photos.
- *
- * This class represents <atom:entry> in the Google Data protocol.
- *
- * @category   Zend
- * @package    Zend_Gdata
- * @subpackage Photos
- * @copyright  Copyright (c) 2005-2010 Zend Technologies USA Inc. (http://www.zend.com)
- * @license    http://framework.zend.com/license/new-bsd     New BSD License
- */
-class Zend_Gdata_Photos_UserEntry extends Zend_Gdata_Entry
-{
-
-    protected $_entryClassName = 'Zend_Gdata_Photos_UserEntry';
-
-    /**
-     * gphoto:nickname element
-     *
-     * @var Zend_Gdata_Photos_Extension_Nickname
-     */
-    protected $_gphotoNickname = null;
-
-    /**
-     * gphoto:user element
-     *
-     * @var Zend_Gdata_Photos_Extension_User
-     */
-    protected $_gphotoUser = null;
-
-    /**
-     * gphoto:thumbnail element
-     *
-     * @var Zend_Gdata_Photos_Extension_Thumbnail
-     */
-    protected $_gphotoThumbnail = null;
-
-    /**
-     * gphoto:quotalimit element
-     *
-     * @var Zend_Gdata_Photos_Extension_QuotaLimit
-     */
-    protected $_gphotoQuotaLimit = null;
-
-    /**
-     * gphoto:quotacurrent element
-     *
-     * @var Zend_Gdata_Photos_Extension_QuotaCurrent
-     */
-    protected $_gphotoQuotaCurrent = null;
-
-    /**
-     * gphoto:maxPhotosPerAlbum element
-     *
-     * @var Zend_Gdata_Photos_Extension_MaxPhotosPerAlbum
-     */
-    protected $_gphotoMaxPhotosPerAlbum = null;
-
-    /**
-     * Create a new instance.
-     *
-     * @param DOMElement $element (optional) DOMElement from which this
-     *          object should be constructed.
-     */
-    public function __construct($element = null)
-    {
-        $this->registerAllNamespaces(Zend_Gdata_Photos::$namespaces);
-        parent::__construct($element);
-
-        $category = new Zend_Gdata_App_Extension_Category(
-            'http://schemas.google.com/photos/2007#user',
-            'http://schemas.google.com/g/2005#kind');
-        $this->setCategory(array($category));
-    }
-
-    /**
-     * Retrieves a DOMElement which corresponds to this element and all
-     * child properties.  This is used to build an entry back into a DOM
-     * and eventually XML text for application storage/persistence.
-     *
-     * @param DOMDocument $doc The DOMDocument used to construct DOMElements
-     * @return DOMElement The DOMElement representing this element and all
-     *          child properties.
-     */
-    public function getDOM($doc = null, $majorVersion = 1, $minorVersion = null)
-    {
-        $element = parent::getDOM($doc, $majorVersion, $minorVersion);
-        if ($this->_gphotoNickname !== null) {
-            $element->appendChild($this->_gphotoNickname->getDOM($element->ownerDocument));
-        }
-        if ($this->_gphotoThumbnail !== null) {
-            $element->appendChild($this->_gphotoThumbnail->getDOM($element->ownerDocument));
-        }
-        if ($this->_gphotoUser !== null) {
-            $element->appendChild($this->_gphotoUser->getDOM($element->ownerDocument));
-        }
-        if ($this->_gphotoQuotaCurrent !== null) {
-            $element->appendChild($this->_gphotoQuotaCurrent->getDOM($element->ownerDocument));
-        }
-        if ($this->_gphotoQuotaLimit !== null) {
-            $element->appendChild($this->_gphotoQuotaLimit->getDOM($element->ownerDocument));
-        }
-        if ($this->_gphotoMaxPhotosPerAlbum !== null) {
-            $element->appendChild($this->_gphotoMaxPhotosPerAlbum->getDOM($element->ownerDocument));
-        }
-        return $element;
-    }
-
-    /**
-     * Creates individual Entry objects of the appropriate type and
-     * stores them as members of this entry based upon DOM data.
-     *
-     * @param DOMNode $child The DOMNode to process
-     */
-    protected function takeChildFromDOM($child)
-    {
-        $absoluteNodeName = $child->namespaceURI . ':' . $child->localName;
-
-        switch ($absoluteNodeName) {
-            case $this->lookupNamespace('gphoto') . ':' . 'nickname';
-                $nickname = new Zend_Gdata_Photos_Extension_Nickname();
-                $nickname->transferFromDOM($child);
-                $this->_gphotoNickname = $nickname;
-                break;
-            case $this->lookupNamespace('gphoto') . ':' . 'thumbnail';
-                $thumbnail = new Zend_Gdata_Photos_Extension_Thumbnail();
-                $thumbnail->transferFromDOM($child);
-                $this->_gphotoThumbnail = $thumbnail;
-                break;
-            case $this->lookupNamespace('gphoto') . ':' . 'user';
-                $user = new Zend_Gdata_Photos_Extension_User();
-                $user->transferFromDOM($child);
-                $this->_gphotoUser = $user;
-                break;
-            case $this->lookupNamespace('gphoto') . ':' . 'quotacurrent';
-                $quotaCurrent = new Zend_Gdata_Photos_Extension_QuotaCurrent();
-                $quotaCurrent->transferFromDOM($child);
-                $this->_gphotoQuotaCurrent = $quotaCurrent;
-                break;
-            case $this->lookupNamespace('gphoto') . ':' . 'quotalimit';
-                $quotaLimit = new Zend_Gdata_Photos_Extension_QuotaLimit();
-                $quotaLimit->transferFromDOM($child);
-                $this->_gphotoQuotaLimit = $quotaLimit;
-                break;
-            case $this->lookupNamespace('gphoto') . ':' . 'maxPhotosPerAlbum';
-                $maxPhotosPerAlbum = new Zend_Gdata_Photos_Extension_MaxPhotosPerAlbum();
-                $maxPhotosPerAlbum->transferFromDOM($child);
-                $this->_gphotoMaxPhotosPerAlbum = $maxPhotosPerAlbum;
-                break;
-            default:
-                parent::takeChildFromDOM($child);
-                break;
-        }
-    }
-
-    /**
-     * Get the value for this element's gphoto:nickname attribute.
-     *
-     * @see setGphotoNickname
-     * @return string The requested attribute.
-     */
-    public function getGphotoNickname()
-    {
-        return $this->_gphotoNickname;
-    }
-
-    /**
-     * Set the value for this element's gphoto:nickname attribute.
-     *
-     * @param string $value The desired value for this attribute.
-     * @return Zend_Gdata_Photos_Extension_Nickname The element being modified.
-     */
-    public function setGphotoNickname($value)
-    {
-        $this->_gphotoNickname = $value;
-        return $this;
-    }
-
-    /**
-     * Get the value for this element's gphoto:thumbnail attribute.
-     *
-     * @see setGphotoThumbnail
-     * @return string The requested attribute.
-     */
-    public function getGphotoThumbnail()
-    {
-        return $this->_gphotoThumbnail;
-    }
-
-    /**
-     * Set the value for this element's gphoto:thumbnail attribute.
-     *
-     * @param string $value The desired value for this attribute.
-     * @return Zend_Gdata_Photos_Extension_Thumbnail The element being modified.
-     */
-    public function setGphotoThumbnail($value)
-    {
-        $this->_gphotoThumbnail = $value;
-        return $this;
-    }
-
-    /**
-     * Get the value for this element's gphoto:quotacurrent attribute.
-     *
-     * @see setGphotoQuotaCurrent
-     * @return string The requested attribute.
-     */
-    public function getGphotoQuotaCurrent()
-    {
-        return $this->_gphotoQuotaCurrent;
-    }
-
-    /**
-     * Set the value for this element's gphoto:quotacurrent attribute.
-     *
-     * @param string $value The desired value for this attribute.
-     * @return Zend_Gdata_Photos_Extension_QuotaCurrent The element being modified.
-     */
-    public function setGphotoQuotaCurrent($value)
-    {
-        $this->_gphotoQuotaCurrent = $value;
-        return $this;
-    }
-
-    /**
-     * Get the value for this element's gphoto:quotalimit attribute.
-     *
-     * @see setGphotoQuotaLimit
-     * @return string The requested attribute.
-     */
-    public function getGphotoQuotaLimit()
-    {
-        return $this->_gphotoQuotaLimit;
-    }
-
-    /**
-     * Set the value for this element's gphoto:quotalimit attribute.
-     *
-     * @param string $value The desired value for this attribute.
-     * @return Zend_Gdata_Photos_Extension_QuotaLimit The element being modified.
-     */
-    public function setGphotoQuotaLimit($value)
-    {
-        $this->_gphotoQuotaLimit = $value;
-        return $this;
-    }
-
-    /**
-     * Get the value for this element's gphoto:maxPhotosPerAlbum attribute.
-     *
-     * @see setGphotoMaxPhotosPerAlbum
-     * @return string The requested attribute.
-     */
-    public function getGphotoMaxPhotosPerAlbum()
-    {
-        return $this->_gphotoMaxPhotosPerAlbum;
-    }
-
-    /**
-     * Set the value for this element's gphoto:maxPhotosPerAlbum attribute.
-     *
-     * @param string $value The desired value for this attribute.
-     * @return Zend_Gdata_Photos_Extension_MaxPhotosPerAlbum The element being modified.
-     */
-    public function setGphotoMaxPhotosPerAlbum($value)
-    {
-        $this->_gphotoMaxPhotosPerAlbum = $value;
-        return $this;
-    }
-
-    /**
-     * Get the value for this element's gphoto:user attribute.
-     *
-     * @see setGphotoUser
-     * @return string The requested attribute.
-     */
-    public function getGphotoUser()
-    {
-        return $this->_gphotoUser;
-    }
-
-    /**
-     * Set the value for this element's gphoto:user attribute.
-     *
-     * @param string $value The desired value for this attribute.
-     * @return Zend_Gdata_Photos_Extension_User The element being modified.
-     */
-    public function setGphotoUser($value)
-    {
-        $this->_gphotoUser = $value;
-        return $this;
-    }
-
-}
-=======
->>>>>>> 58a53380
