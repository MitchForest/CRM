--- conflicted
+++ resolved
@@ -2,82 +2,3 @@
 /**
  * Class for backwards compatibility only
  */
-<<<<<<< HEAD
-
-/**
- * @see Zend_Gdata_Gapps_Picasa_AlbumQuery
- */
-require_once('Zend/Gdata/Photos/AlbumQuery.php');
-
-/**
- * Assists in constructing queries for comment/tag entries.
- * Instances of this class can be provided in many places where a URL is
- * required.
- *
- * For information on submitting queries to a server, see the
- * service class, Zend_Gdata_Photos.
- *
- * @category   Zend
- * @package    Zend_Gdata
- * @subpackage Photos
- * @copyright  Copyright (c) 2005-2010 Zend Technologies USA Inc. (http://www.zend.com)
- * @license    http://framework.zend.com/license/new-bsd     New BSD License
- */
-class Zend_Gdata_Photos_PhotoQuery extends Zend_Gdata_Photos_AlbumQuery
-{
-
-    /**
-     * The ID of the photo to query for.
-     *
-     * @var string
-     */
-    protected $_photoId = null;
-
-    /**
-     * Set the photo ID to query for. When set, this photo's comments/tags
-     * will be returned. If not set or null, the default user's feed will be
-     * returned instead.
-     *
-     * @param string $value The ID of the photo to retrieve, or null to
-     *          clear.
-     */
-     public function setPhotoId($value)
-     {
-         $this->_photoId = $value;
-     }
-
-    /**
-     * Get the photo ID which is to be returned.
-     *
-     * @see setPhoto
-     * @return string The ID of the photo to retrieve.
-     */
-    public function getPhotoId()
-    {
-        return $this->_photoId;
-    }
-
-    /**
-     * Returns the URL generated for this query, based on it's current
-     * parameters.
-     *
-     * @return string A URL generated based on the state of this query.
-     * @throws Zend_Gdata_App_InvalidArgumentException
-     */
-    public function getQueryUrl($incomingUri = '')
-    {
-        $uri = '';
-        if ($this->getPhotoId() !== null) {
-            $uri .= '/photoid/' . $this->getPhotoId();
-        } else {
-            require_once 'Zend/Gdata/App/InvalidArgumentException.php';
-            throw new Zend_Gdata_App_InvalidArgumentException(
-                    'PhotoId cannot be null');
-        }
-        $uri .= $incomingUri;
-        return parent::getQueryUrl($uri);
-    }
-
-}
-=======
->>>>>>> 58a53380
