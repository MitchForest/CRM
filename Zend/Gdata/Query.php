--- conflicted
+++ resolved
@@ -2,402 +2,3 @@
 /**
  * Class for backwards compatibility only
  */
-<<<<<<< HEAD
-
-/**
- * Zend_Gdata_App_Util
- */
-require_once 'Zend/Gdata/App/Util.php';
-
-/**
- * Provides a mechanism to build a query URL for Gdata services.
- * Queries are not defined for APP, but are provided by Gdata services
- * as an extension.
- *
- * @category   Zend
- * @package    Zend_Gdata
- * @subpackage Gdata
- * @copyright  Copyright (c) 2005-2010 Zend Technologies USA Inc. (http://www.zend.com)
- * @license    http://framework.zend.com/license/new-bsd     New BSD License
- */
-class Zend_Gdata_Query
-{
-
-    /**
-     * Query parameters.
-     *
-     * @var array
-     */
-    protected $_params = array();
-
-    /**
-     * Default URL
-     *
-     * @var string
-     */
-    protected $_defaultFeedUri = null;
-
-    /**
-     * Base URL
-     * TODO: Add setters and getters
-     *
-     * @var string
-     */
-    protected $_url = null;
-
-    /**
-     * Category for the query
-     *
-     * @var string
-     */
-    protected $_category = null;
-
-    /**
-     * Create Gdata_Query object
-     */
-    public function __construct($url = null)
-    {
-        $this->_url = $url;
-    }
-
-    /**
-     * @return string querystring
-     */
-    public function getQueryString()
-    {
-        $queryArray = array();
-        foreach ($this->_params as $name => $value) {
-            if (substr($name, 0, 1) == '_') {
-                continue;
-            }
-            $queryArray[] = urlencode($name) . '=' . urlencode($value);
-        }
-        if (count($queryArray) > 0) {
-            return '?' . implode('&', $queryArray);
-        } else {
-            return '';
-        }
-    }
-
-    /**
-     *
-     */
-    public function resetParameters()
-    {
-        $this->_params = array();
-    }
-
-    /**
-     * @return string url
-     */
-    public function getQueryUrl()
-    {
-        if ($this->_url == null) {
-            $url = $this->_defaultFeedUri;
-        } else {
-            $url = $this->_url;
-        }
-        if ($this->getCategory() !== null) {
-            $url .= '/-/' . $this->getCategory();
-        }
-        $url .= $this->getQueryString();
-        return $url;
-    }
-
-    /**
-     * @param string $name
-     * @param string $value
-     * @return Zend_Gdata_Query Provides a fluent interface
-     */
-    public function setParam($name, $value)
-    {
-        $this->_params[$name] = $value;
-        return $this;
-    }
-
-    /**
-     * @param string $name
-     */
-    public function getParam($name)
-    {
-        return $this->_params[$name];
-    }
-
-    /**
-     * @param string $value
-     * @return Zend_Gdata_Query Provides a fluent interface
-     */
-    public function setAlt($value)
-    {
-        if ($value != null) {
-            $this->_params['alt'] = $value;
-        } else {
-            unset($this->_params['alt']);
-        }
-        return $this;
-    }
-
-    /**
-     * @param int $value
-     * @return Zend_Gdata_Query Provides a fluent interface
-     */
-    public function setMaxResults($value)
-    {
-        if ($value != null) {
-            $this->_params['max-results'] = $value;
-        } else {
-            unset($this->_params['max-results']);
-        }
-        return $this;
-    }
-
-    /**
-     * @param string $value
-     * @return Zend_Gdata_Query Provides a fluent interface
-     */
-    public function setQuery($value)
-    {
-        if ($value != null) {
-            $this->_params['q'] = $value;
-        } else {
-            unset($this->_params['q']);
-        }
-        return $this;
-    }
-
-    /**
-     * @param int $value
-     * @return Zend_Gdata_Query Provides a fluent interface
-     */
-    public function setStartIndex($value)
-    {
-        if ($value != null) {
-            $this->_params['start-index'] = $value;
-        } else {
-            unset($this->_params['start-index']);
-        }
-        return $this;
-    }
-
-    /**
-     * @param string $value
-     * @return Zend_Gdata_Query Provides a fluent interface
-     */
-    public function setUpdatedMax($value)
-    {
-        if ($value != null) {
-            $this->_params['updated-max'] = Zend_Gdata_App_Util::formatTimestamp($value);
-        } else {
-            unset($this->_params['updated-max']);
-        }
-        return $this;
-    }
-
-    /**
-     * @param string $value
-     * @return Zend_Gdata_Query Provides a fluent interface
-     */
-    public function setUpdatedMin($value)
-    {
-        if ($value != null) {
-            $this->_params['updated-min'] = Zend_Gdata_App_Util::formatTimestamp($value);
-        } else {
-            unset($this->_params['updated-min']);
-        }
-        return $this;
-    }
-
-    /**
-     * @param string $value
-     * @return Zend_Gdata_Query Provides a fluent interface
-     */
-    public function setPublishedMax($value)
-    {
-        if ($value !== null) {
-            $this->_params['published-max'] = Zend_Gdata_App_Util::formatTimestamp($value);
-        } else {
-            unset($this->_params['published-max']);
-        }
-        return $this;
-    }
-
-    /**
-     * @param string $value
-     * @return Zend_Gdata_Query Provides a fluent interface
-     */
-    public function setPublishedMin($value)
-    {
-        if ($value != null) {
-            $this->_params['published-min'] = Zend_Gdata_App_Util::formatTimestamp($value);
-        } else {
-            unset($this->_params['published-min']);
-        }
-        return $this;
-    }
-
-    /**
-     * @param string $value
-     * @return Zend_Gdata_Query Provides a fluent interface
-     */
-    public function setAuthor($value)
-    {
-        if ($value != null) {
-            $this->_params['author'] = $value;
-        } else {
-            unset($this->_params['author']);
-        }
-        return $this;
-    }
-
-    /**
-     * @return string rss or atom
-     */
-    public function getAlt()
-    {
-        if (array_key_exists('alt', $this->_params)) {
-            return $this->_params['alt'];
-        } else {
-            return null;
-        }
-    }
-
-    /**
-     * @return int maxResults
-     */
-    public function getMaxResults()
-    {
-        if (array_key_exists('max-results', $this->_params)) {
-            return intval($this->_params['max-results']);
-        } else {
-            return null;
-        }
-    }
-
-    /**
-     * @return string query
-     */
-    public function getQuery()
-    {
-        if (array_key_exists('q', $this->_params)) {
-            return $this->_params['q'];
-        } else {
-            return null;
-        }
-    }
-
-    /**
-     * @return int startIndex
-     */
-    public function getStartIndex()
-    {
-        if (array_key_exists('start-index', $this->_params)) {
-            return intval($this->_params['start-index']);
-        } else {
-            return null;
-        }
-    }
-
-    /**
-     * @return string updatedMax
-     */
-    public function getUpdatedMax()
-    {
-        if (array_key_exists('updated-max', $this->_params)) {
-            return $this->_params['updated-max'];
-        } else {
-            return null;
-        }
-    }
-
-    /**
-     * @return string updatedMin
-     */
-    public function getUpdatedMin()
-    {
-        if (array_key_exists('updated-min', $this->_params)) {
-            return $this->_params['updated-min'];
-        } else {
-            return null;
-        }
-    }
-
-    /**
-     * @return string publishedMax
-     */
-    public function getPublishedMax()
-    {
-        if (array_key_exists('published-max', $this->_params)) {
-            return $this->_params['published-max'];
-        } else {
-            return null;
-        }
-    }
-
-    /**
-     * @return string publishedMin
-     */
-    public function getPublishedMin()
-    {
-        if (array_key_exists('published-min', $this->_params)) {
-            return $this->_params['published-min'];
-        } else {
-            return null;
-        }
-    }
-
-    /**
-     * @return string author
-     */
-    public function getAuthor()
-    {
-        if (array_key_exists('author', $this->_params)) {
-            return $this->_params['author'];
-        } else {
-            return null;
-        }
-    }
-
-    /**
-     * @param string $value
-     * @return Zend_Gdata_Query Provides a fluent interface
-     */
-    public function setCategory($value)
-    {
-        $this->_category = $value;
-        return $this;
-    }
-
-    /*
-     * @return string id
-     */
-    public function getCategory()
-    {
-        return $this->_category;
-    }
-
-
-    public function __get($name)
-    {
-        $method = 'get'.ucfirst($name);
-        if (method_exists($this, $method)) {
-            return call_user_func(array(&$this, $method));
-        } else {
-            require_once 'Zend/Gdata/App/Exception.php';
-            throw new Zend_Gdata_App_Exception('Property ' . $name . '  does not exist');
-        }
-    }
-
-    public function __set($name, $val)
-    {
-        $method = 'set'.ucfirst($name);
-        if (method_exists($this, $method)) {
-            return call_user_func(array(&$this, $method), $val);
-        } else {
-            require_once 'Zend/Gdata/App/Exception.php';
-            throw new Zend_Gdata_App_Exception('Property ' . $name . '  does not exist');
-        }
-    }
-
-}
-=======
->>>>>>> 58a53380
