--- conflicted
+++ resolved
@@ -2,42 +2,3 @@
 /**
  * Class for backwards compatibility only
  */
-<<<<<<< HEAD
-
-/**
- * @see Zend_Gdata_Extension
- */
-require_once 'Zend/Gdata/Extension.php';
-
-/**
- * Entity responsible for making the resource available
- *
- * @category   Zend
- * @package    Zend_Gdata
- * @subpackage DublinCore
- * @copyright  Copyright (c) 2005-2010 Zend Technologies USA Inc. (http://www.zend.com)
- * @license    http://framework.zend.com/license/new-bsd     New BSD License
- */
-class Zend_Gdata_DublinCore_Extension_Publisher extends Zend_Gdata_Extension
-{
-
-    protected $_rootNamespace = 'dc';
-    protected $_rootElement = 'publisher';
-
-    /**
-     * Constructor for Zend_Gdata_DublinCore_Extension_Publisher which
-     * Entity responsible for making the resource available
-     *
-     * @param DOMElement $element (optional) DOMElement from which this
-     *          object should be constructed.
-     */
-    public function __construct($value = null)
-    {
-        $this->registerAllNamespaces(Zend_Gdata_DublinCore::$namespaces);
-        parent::__construct();
-        $this->_text = $value;
-    }
-
-}
-=======
->>>>>>> 58a53380
