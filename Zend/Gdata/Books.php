--- conflicted
+++ resolved
@@ -2,188 +2,3 @@
 /**
  * Class for backwards compatibility only
  */
-<<<<<<< HEAD
-
-/**
- * @see Zend_Gdata
- */
-require_once 'Zend/Gdata.php';
-
-/**
- * @see Zend_Gdata_DublinCore
- */
-require_once 'Zend/Gdata/DublinCore.php';
-
-/**
- * @see Zend_Gdata_Books_CollectionEntry
- */
-require_once 'Zend/Gdata/Books/CollectionEntry.php';
-
-/**
- * @see Zend_Gdata_Books_CollectionFeed
- */
-require_once 'Zend/Gdata/Books/CollectionFeed.php';
-
-/**
- * @see Zend_Gdata_Books_VolumeEntry
- */
-require_once 'Zend/Gdata/Books/VolumeEntry.php';
-
-/**
- * @see Zend_Gdata_Books_VolumeFeed
- */
-require_once 'Zend/Gdata/Books/VolumeFeed.php';
-
-/**
- * Service class for interacting with the Books service
- *
- * @category   Zend
- * @package    Zend_Gdata
- * @subpackage Books
- * @copyright  Copyright (c) 2005-2010 Zend Technologies USA Inc. (http://www.zend.com)
- * @license    http://framework.zend.com/license/new-bsd     New BSD License
- */
-class Zend_Gdata_Books extends Zend_Gdata
-{
-    const VOLUME_FEED_URI = 'http://books.google.com/books/feeds/volumes';
-    const MY_LIBRARY_FEED_URI = 'http://books.google.com/books/feeds/users/me/collections/library/volumes';
-    const MY_ANNOTATION_FEED_URI = 'http://books.google.com/books/feeds/users/me/volumes';
-    const AUTH_SERVICE_NAME = 'print';
-
-    /**
-     * Namespaces used for Zend_Gdata_Books
-     *
-     * @var array
-     */
-    public static $namespaces = array(
-        array('gbs', 'http://schemas.google.com/books/2008', 1, 0),
-        array('dc', 'http://purl.org/dc/terms', 1, 0)
-    );
-
-    /**
-     * Create Zend_Gdata_Books object
-     *
-     * @param Zend_Http_Client $client (optional) The HTTP client to use when
-     *          when communicating with the Google servers.
-     * @param string $applicationId The identity of the app in the form of Company-AppName-Version
-     */
-    public function __construct($client = null, $applicationId = 'MyCompany-MyApp-1.0')
-    {
-        $this->registerPackage('Zend_Gdata_Books');
-        $this->registerPackage('Zend_Gdata_Books_Extension');
-        parent::__construct($client, $applicationId);
-        $this->_httpClient->setParameterPost('service', self::AUTH_SERVICE_NAME);
-     }
-
-    /**
-     * Retrieves a feed of volumes.
-     *
-     * @param Zend_Gdata_Query|string|null $location (optional) The URL to
-     *        query or a Zend_Gdata_Query object from which a URL can be
-     *        determined.
-     * @return Zend_Gdata_Books_VolumeFeed The feed of volumes found at the
-     *         specified URL.
-     */
-    public function getVolumeFeed($location = null)
-    {
-        if ($location == null) {
-            $uri = self::VOLUME_FEED_URI;
-        } else if ($location instanceof Zend_Gdata_Query) {
-            $uri = $location->getQueryUrl();
-        } else {
-            $uri = $location;
-        }
-        return parent::getFeed($uri, 'Zend_Gdata_Books_VolumeFeed');
-    }
-
-    /**
-     * Retrieves a specific volume entry.
-     *
-     * @param string|null $volumeId The volumeId of interest.
-     * @param Zend_Gdata_Query|string|null $location (optional) The URL to
-     *        query or a Zend_Gdata_Query object from which a URL can be
-     *        determined.
-     * @return Zend_Gdata_Books_VolumeEntry The feed of volumes found at the
-     *         specified URL.
-     */
-    public function getVolumeEntry($volumeId = null, $location = null)
-    {
-        if ($volumeId !== null) {
-            $uri = self::VOLUME_FEED_URI . "/" . $volumeId;
-        } else if ($location instanceof Zend_Gdata_Query) {
-            $uri = $location->getQueryUrl();
-        } else {
-            $uri = $location;
-        }
-        return parent::getEntry($uri, 'Zend_Gdata_Books_VolumeEntry');
-    }
-
-    /**
-     * Retrieves a feed of volumes, by default the User library feed.
-     *
-     * @param Zend_Gdata_Query|string|null $location (optional) The URL to
-     *        query.
-     * @return Zend_Gdata_Books_VolumeFeed The feed of volumes found at the
-     *         specified URL.
-     */
-    public function getUserLibraryFeed($location = null)
-    {
-        if ($location == null) {
-            $uri = self::MY_LIBRARY_FEED_URI;
-        } else {
-            $uri = $location;
-        }
-        return parent::getFeed($uri, 'Zend_Gdata_Books_VolumeFeed');
-    }
-
-    /**
-     * Retrieves a feed of volumes, by default the User annotation feed
-     *
-     * @param Zend_Gdata_Query|string|null $location (optional) The URL to
-     *        query.
-     * @return Zend_Gdata_Books_VolumeFeed The feed of volumes found at the
-     *         specified URL.
-     */
-    public function getUserAnnotationFeed($location = null)
-    {
-        if ($location == null) {
-            $uri = self::MY_ANNOTATION_FEED_URI;
-        } else {
-            $uri = $location;
-        }
-        return parent::getFeed($uri, 'Zend_Gdata_Books_VolumeFeed');
-    }
-
-    /**
-     * Insert a Volume / Annotation
-     *
-     * @param Zend_Gdata_Books_VolumeEntry $entry
-     * @param Zend_Gdata_Query|string|null $location (optional) The URL to
-     *        query
-     * @return Zend_Gdata_Books_VolumeEntry The inserted volume entry.
-     */
-    public function insertVolume($entry, $location = null)
-    {
-        if ($location == null) {
-            $uri = self::MY_LIBRARY_FEED_URI;
-        } else {
-            $uri = $location;
-        }
-        return parent::insertEntry(
-            $entry, $uri, 'Zend_Gdata_Books_VolumeEntry');
-    }
-
-    /**
-     * Delete a Volume
-     *
-     * @param Zend_Gdata_Books_VolumeEntry $entry
-     * @return void
-     */
-    public function deleteVolume($entry)
-    {
-        $entry->delete();
-    }
-
-}
-=======
->>>>>>> 58a53380
