--- conflicted
+++ resolved
@@ -2,230 +2,3 @@
 /**
  * Class for backwards compatibility only
  */
-<<<<<<< HEAD
-
-/**
- * Zend_Gdata_HttpClient
- */
-require_once 'Zend/Gdata/HttpClient.php';
-
-/**
- * Zend_Version
- */
-require_once 'Zend/Version.php';
-
-/**
- * Wrapper around Zend_Http_Client to facilitate Google's "Account Authentication
- * Proxy for Web-Based Applications".
- *
- * @see http://code.google.com/apis/accounts/AuthForWebApps.html
- *
- * @category   Zend
- * @package    Zend_Gdata
- * @subpackage Gdata
- * @copyright  Copyright (c) 2005-2010 Zend Technologies USA Inc. (http://www.zend.com)
- * @license    http://framework.zend.com/license/new-bsd     New BSD License
- */
-class Zend_Gdata_AuthSub
-{
-
-    const AUTHSUB_REQUEST_URI      = 'https://www.google.com/accounts/AuthSubRequest';
-
-    const AUTHSUB_SESSION_TOKEN_URI = 'https://www.google.com/accounts/AuthSubSessionToken';
-
-    const AUTHSUB_REVOKE_TOKEN_URI  = 'https://www.google.com/accounts/AuthSubRevokeToken';
-
-    const AUTHSUB_TOKEN_INFO_URI    = 'https://www.google.com/accounts/AuthSubTokenInfo';
-
-     /**
-      * Creates a URI to request a single-use AuthSub token.
-      *
-      * @param string $next (required) URL identifying the service to be
-      *                     accessed.
-      *  The resulting token will enable access to the specified service only.
-      *  Some services may limit scope further, such as read-only access.
-      * @param string $scope (required) URL identifying the service to be
-      *                      accessed.  The resulting token will enable
-      *                      access to the specified service only.
-      *                      Some services may limit scope further, such
-      *                      as read-only access.
-      * @param int $secure (optional) Boolean flag indicating whether the
-      *                    authentication transaction should issue a secure
-      *                    token (1) or a non-secure token (0). Secure tokens
-      *                    are available to registered applications only.
-      * @param int $session (optional) Boolean flag indicating whether
-      *                     the one-time-use  token may be exchanged for
-      *                     a session token (1) or not (0).
-      * @param string $request_uri (optional) URI to which to direct the
-      *                            authentication request.
-      */
-     public static function getAuthSubTokenUri($next, $scope, $secure=0, $session=0,
-                                               $request_uri = self::AUTHSUB_REQUEST_URI)
-     {
-         $querystring = '?next=' . urlencode($next)
-             . '&scope=' . urldecode($scope)
-             . '&secure=' . urlencode($secure)
-             . '&session=' . urlencode($session);
-         return $request_uri . $querystring;
-     }
-
-
-    /**
-     * Upgrades a single use token to a session token
-     *
-     * @param string $token The single use token which is to be upgraded
-     * @param Zend_Http_Client $client (optional) HTTP client to use to
-     *                                 make the request
-     * @param string $request_uri (optional) URI to which to direct
-     *                            the session token upgrade
-     * @return string The upgraded token value
-     * @throws Zend_Gdata_App_AuthException
-     * @throws Zend_Gdata_App_HttpException
-     */
-    public static function getAuthSubSessionToken(
-            $token, $client = null,
-            $request_uri = self::AUTHSUB_SESSION_TOKEN_URI)
-    {
-        $client = self::getHttpClient($token, $client);
-
-        if ($client instanceof Zend_Gdata_HttpClient) {
-            $filterResult = $client->filterHttpRequest('GET', $request_uri);
-            $url = $filterResult['url'];
-            $headers = $filterResult['headers'];
-            $client->setHeaders($headers);
-            $client->setUri($url);
-        } else {
-            $client->setUri($request_uri);
-        }
-
-        try {
-            $response = $client->request('GET');
-        } catch (Zend_Http_Client_Exception $e) {
-            require_once 'Zend/Gdata/App/HttpException.php';
-            throw new Zend_Gdata_App_HttpException($e->getMessage(), $e);
-        }
-
-        // Parse Google's response
-        if ($response->isSuccessful()) {
-            $goog_resp = array();
-            foreach (explode("\n", $response->getBody()) as $l) {
-                $l = chop($l);
-                if ($l) {
-                    list($key, $val) = explode('=', chop($l), 2);
-                    $goog_resp[$key] = $val;
-                }
-            }
-            return $goog_resp['Token'];
-        } else {
-            require_once 'Zend/Gdata/App/AuthException.php';
-            throw new Zend_Gdata_App_AuthException(
-                    'Token upgrade failed. Reason: ' . $response->getBody());
-        }
-    }
-
-    /**
-     * Revoke a token
-     *
-     * @param string $token The token to revoke
-     * @param Zend_Http_Client $client (optional) HTTP client to use to make the request
-     * @param string $request_uri (optional) URI to which to direct the revokation request
-     * @return boolean Whether the revokation was successful
-     * @throws Zend_Gdata_App_HttpException
-     */
-    public static function AuthSubRevokeToken($token, $client = null,
-                                              $request_uri = self::AUTHSUB_REVOKE_TOKEN_URI)
-    {
-        $client = self::getHttpClient($token, $client);
-
-        if ($client instanceof Zend_Gdata_HttpClient) {
-            $filterResult = $client->filterHttpRequest('GET', $request_uri);
-            $url = $filterResult['url'];
-            $headers = $filterResult['headers'];
-            $client->setHeaders($headers);
-            $client->setUri($url);
-            $client->resetParameters();
-        } else {
-            $client->setUri($request_uri);
-        }
-
-        ob_start();
-        try {
-            $response = $client->request('GET');
-        } catch (Zend_Http_Client_Exception $e) {
-            require_once 'Zend/Gdata/App/HttpException.php';
-            throw new Zend_Gdata_App_HttpException($e->getMessage(), $e);
-        }
-        ob_end_clean();
-        // Parse Google's response
-        if ($response->isSuccessful()) {
-            return true;
-        } else {
-            return false;
-        }
-    }
-
-
-    /**
-     * get token information
-     *
-     * @param string $token The token to retrieve information about
-     * @param Zend_Http_Client $client (optional) HTTP client to use to
-     *                                 make the request
-     * @param string $request_uri (optional) URI to which to direct
-     *                            the information request
-     */
-    public static function getAuthSubTokenInfo(
-            $token, $client = null, $request_uri = self::AUTHSUB_TOKEN_INFO_URI)
-    {
-        $client = self::getHttpClient($token, $client);
-
-        if ($client instanceof Zend_Gdata_HttpClient) {
-            $filterResult = $client->filterHttpRequest('GET', $request_uri);
-            $url = $filterResult['url'];
-            $headers = $filterResult['headers'];
-            $client->setHeaders($headers);
-            $client->setUri($url);
-        } else {
-            $client->setUri($request_uri);
-        }
-
-        ob_start();
-        try {
-            $response = $client->request('GET');
-        } catch (Zend_Http_Client_Exception $e) {
-            require_once 'Zend/Gdata/App/HttpException.php';
-            throw new Zend_Gdata_App_HttpException($e->getMessage(), $e);
-        }
-        ob_end_clean();
-        return $response->getBody();
-    }
-
-    /**
-     * Retrieve a HTTP client object with AuthSub credentials attached
-     * as the Authorization header
-     *
-     * @param string $token The token to retrieve information about
-     * @param Zend_Gdata_HttpClient $client (optional) HTTP client to use to make the request
-     */
-    public static function getHttpClient($token, $client = null)
-    {
-        if ($client == null) {
-            $client = new Zend_Gdata_HttpClient();
-        }
-        if (!$client instanceof Zend_Http_Client) {
-            require_once 'Zend/Gdata/App/HttpException.php';
-            throw new Zend_Gdata_App_HttpException('Client is not an instance of Zend_Http_Client.');
-        }
-        $useragent = 'Zend_Framework_Gdata/' . Zend_Version::VERSION;
-        $client->setConfig(array(
-                'strictredirects' => true,
-                'useragent' => $useragent
-            )
-        );
-        $client->setAuthSubToken($token);
-        return $client;
-    }
-
-}
-=======
->>>>>>> 58a53380
