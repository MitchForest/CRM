<?php
/**
 * Class for backwards compatibility only
 */
<<<<<<< HEAD

/**
 * Modifications by SugarCRM
 * 
 * April 12, 2011 - asandberg: Changed mime-type for jpg files to image/jpeg
 * March 14, 2011 - asandberg: Added support for Google API v3: http://code.google.com/p/gdata-samples/source/browse/trunk/doclist/OCRDemo/DocsBeta.php
 * March 10, 2011 - asandberg: Added getSupportedMimeTypes function
 */


/**
 * @see Zend_Gdata
 */
require_once 'Zend/Gdata.php';

/**
 * @see Zend_Gdata_Docs_DocumentListFeed
 */
require_once 'Zend/Gdata/Docs/DocumentListFeed.php';

/**
 * @see Zend_Gdata_Docs_DocumentListEntry
 */
require_once 'Zend/Gdata/Docs/DocumentListEntry.php';

/**
 * Service class for interacting with the Google Document List data API
 * @link http://code.google.com/apis/documents/
 *
 * @category   Zend
 * @package    Zend_Gdata
 * @subpackage Docs
 * @copyright  Copyright (c) 2005-2008 Zend Technologies USA Inc. (http://www.zend.com)
 * @license    http://framework.zend.com/license/new-bsd     New BSD License
 */
class Zend_Gdata_Docs extends Zend_Gdata
{

    const DOCUMENTS_LIST_FEED_URI = 'https://docs.google.com/feeds/default/private/full';
    const AUTH_SERVICE_NAME = 'writely';
    const DEFAULT_MAJOR_PROTOCOL_VERSION = 3;

    protected $_defaultPostUri = self::DOCUMENTS_LIST_FEED_URI;

    /**
         * Namespaces used for Zend_Gdata_Docs
         *
         * @var array
         */
    public static $namespaces = array(
       array('batch', 'http://schemas.google.com/gdata/batch', self::DEFAULT_MAJOR_PROTOCOL_VERSION, 0),
       array('docs', 'http://schemas.google.com/docs/2007', self::DEFAULT_MAJOR_PROTOCOL_VERSION, 0),
           array('gAcl', 'http://schemas.google.com/acl/2007', self::DEFAULT_MAJOR_PROTOCOL_VERSION, 0),
           array('gd', 'http://schemas.google.com/g/2005', self::DEFAULT_MAJOR_PROTOCOL_VERSION, 0)
    );

    private static $SUPPORTED_FILETYPES = array(
      'CSV' => 'text/csv',
      'DOC' => 'application/msword',
      'DOCX' => 'application/vnd.openxmlformats-officedocument.wordprocessingml.document',
      'HTML' =>'text/html',
      'HTM' => 'text/html',
      'JPG' => 'image/jpeg',
      'ODS' => 'application/vnd.oasis.opendocument.spreadsheet',
      'ODT' => 'application/vnd.oasis.opendocument.text',
      'PDF' => 'application/pdf',
      'PNG' => 'image/png',
      'PPT' => 'application/vnd.ms-powerpoint',
      'PPS' => 'application/vnd.ms-powerpoint',
      'RTF' => 'application/rtf',
      'SXW' => 'application/vnd.sun.xml.writer',
      'TAB' => 'text/tab-separated-values',
      'TXT' => 'text/plain',
      'TEXT' => 'text/plain',
      'TSV' => 'text/tab-separated-values',
      'XLS' => 'application/vnd.ms-excel',
      'XLSX' => 'application/vnd.openxmlformats-officedocument.spreadsheetml.sheet');

    /**
     * Create Gdata_Docs object
     *
     * @param Zend_Http_Client $client (optional) The HTTP client to use when
     *          when communicating with the Google servers.
     * @param string $applicationId The identity of the app in the form of Company-AppName-Version
     */
    public function __construct($client = null, $applicationName)
    {
        $this->registerPackage('Zend_Gdata_Docs');
        $this->registerPackage('Zend_Gdata_Docs_Extension_WritersCanInvite');
        parent::__construct($client, $applicationName);
        $this->_httpClient->setParameterPost('service', self::AUTH_SERVICE_NAME);
        $this->setMajorProtocolVersion(self::DEFAULT_MAJOR_PROTOCOL_VERSION);
    }

    /**
     * Looks up the mime type based on the file name extension. For example,
     * calling this method with 'csv' would return
     * 'text/comma-separated-values'. The Mime type is sent as a header in
     * the upload HTTP POST request.
     *
     * @param string $fileExtension
     * @return string The mime type to be sent to the server to tell it how the
     *          multipart mime data should be interpreted.
     */
    public static function lookupMimeType($fileExtension) {
      return self::$SUPPORTED_FILETYPES[strtoupper($fileExtension)];
    }

    /**
     * Retrieve feed object containing entries for the user's documents.
     *
     * @param mixed $location The location for the feed, as a URL or Query
     * @return Zend_Gdata_Docs_DocumentListFeed
     */
    public function getDocumentListFeed($location = null)
    {
        if ($location === null) {
            $uri = self::DOCUMENTS_LIST_FEED_URI;
        } else if ($location instanceof Zend_Gdata_Query) {
            $uri = $location->getQueryUrl();
        } else {
            $uri = $location;
        }
        return parent::getFeed($uri, 'Zend_Gdata_Docs_DocumentListFeed');
    }

    /**
     * Retrieve entry object representing a single document.
     *
     * @param mixed $location The location for the entry, as a URL or Query
     * @return Zend_Gdata_Docs_DocumentListEntry
     */
    public function getDocumentListEntry($location = null)
    {
        if ($location === null) {
            require_once 'Zend/Gdata/App/InvalidArgumentException.php';
            throw new Zend_Gdata_App_InvalidArgumentException(
                    'Location must not be null');
        } else if ($location instanceof Zend_Gdata_Query) {
            $uri = $location->getQueryUrl();
        } else {
            $uri = $location;
        }
        return parent::getEntry($uri, 'Zend_Gdata_Docs_DocumentListEntry');
    }

    /**
         * Retrieve a document entry representing a single document.
         *
         * @param string $resourceId The document resource id. Examples:
         *     document:dcmg89gw_62hfjj8m, spreadsheet:pKq0CzjiF3YmGd0AIlHKqeg,
         *     pdf:asdf89hfjjddfg
         * @return Zend_Gdata_Docs_DocumentListEntry
         */
        public function getResource($resourceId) {
                $uri = 'https://docs.google.com/feeds/documents/private/full/' . $resourceId;
                return $this->getDocumentListEntry($uri);
    }

    /**
     * Retrieve entry object representing a single document.
     *
     * This method builds the URL where this item is stored using the type
     * and the id of the document.
     * @param string $docId The URL key for the document. Examples:
     *     dcmg89gw_62hfjj8m, pKq0CzjiF3YmGd0AIlHKqeg
     * @param string $docType The type of the document as used in the Google
     *     Document List URLs. Examples: document, spreadsheet, presentation
     * @return Zend_Gdata_Docs_DocumentListEntry
     * @deprecated Use getResource($resourceId) instead.
     */
    public function getDoc($docId, $docType) {
        $location = 'https://docs.google.com/feeds/documents/private/full/' .
            $docType . '%3A' . $docId;
        return $this->getDocumentListEntry($location);
    }

    /**
     * Retrieve entry object for the desired word processing document.
     *
     * @param string $id The URL id for the document. Example:
     *     dcmg89gw_62hfjj8m
     * @deprecated Use getResource($resourceId) instead.
     */
    public function getDocument($id) {
        return $this->getDoc('document%3A' . $id);
    }

    /**
     * Retrieve entry object for the desired spreadsheet.
     *
     * @param string $id The URL id for the spreadsheet. Example:
     *     pKq0CzjiF3YmGd0AIlHKqeg
     * @deprecated Use getResource($resourceId) instead.
     */
    public function getSpreadsheet($id) {
        return $this->getDoc('spreadsheet%3A' . $id);
    }

    /**
     * Retrieve entry object for the desired presentation.
     *
     * @param string $id The URL id for the presentation. Example:
     *     dcmg89gw_21gtrjcn
     * @deprecated Use getResource($resourceId) instead.
     */
    public function getPresentation($id) {
        return $this->getDoc('presentation%3A' . $id);
    }

    /**
     * Upload a local file to create a new Google Document entry.
     *
     * @param string $fileLocation The full or relative path of the file to
     *         be uploaded.
     * @param string $title The name that this document should have on the
     *         server. If set, the title is used as the slug header in the
     *         POST request. If no title is provided, the location of the
     *         file will be used as the slug header in the request. If no
     *         mimeType is provided, this method attempts to determine the
     *         mime type based on the slugHeader by looking for .doc,
     *         .csv, .txt, etc. at the end of the file name.
     *         Example value: 'test.doc'.
     * @param string $mimeType Describes the type of data which is being sent
     *         to the server. This must be one of the accepted mime types
     *         which are enumerated in SUPPORTED_FILETYPES.
     * @param string $uri (optional) The URL to which the upload should be
     *         made.
     *         Example: 'http://docs.google.com/feeds/default/private/full'.
     * @return Zend_Gdata_Docs_DocumentListEntry The entry for the newly
     *         created Google Document.
     */
    public function uploadFile($fileLocation, $title=null, $mimeType=null,
                               $uri=null)
    {
        // Set the URI to which the file will be uploaded.
        if ($uri === null) {
            $uri = $this->_defaultPostUri;
        }

        // Create the media source which describes the file.
        $fs = $this->newMediaFileSource($fileLocation);
        if ($title !== null) {
            $slugHeader = $title;
        } else {
            $slugHeader = $fileLocation;
        }

        // Set the slug header to tell the Google Documents server what the
        // title of the document should be and what the file extension was
        // for the original file.
        $fs->setSlug($slugHeader);

        // Set the mime type of the data.
        if ($mimeType === null) {
          $slugHeader =  $fs->getSlug();
          $filenameParts = explode('.', $slugHeader);
          $fileExtension = end($filenameParts);
          $mimeType = self::lookupMimeType($fileExtension);
        }

        // Set the mime type for the upload request.
        $fs->setContentType($mimeType);

        // Send the data to the server.
        return $this->insertDocument($fs, $uri);
    }

    /**
     * Inserts an entry to a given URI and returns the response as an Entry.
     *
     * @param mixed  $data The Zend_Gdata_Docs_DocumentListEntry or media
     *         source to post. If it is a DocumentListEntry, the mediaSource
     *         should already have been set. If $data is a mediaSource, it
     *         should have the correct slug header and mime type.
     * @param string $uri POST URI
     * @param string $className (optional) The class of entry to be returned.
     *         The default is a 'Zend_Gdata_Docs_DocumentListEntry'.
     * @return Zend_Gdata_Docs_DocumentListEntry The entry returned by the
     *     service after insertion.
     */
    public function insertDocument($data, $uri,
        $className='Zend_Gdata_Docs_DocumentListEntry')
    {
        return $this->insertEntry($data, $uri, $className);
    }
    
    /**
     * Return the supported mime types and file extensions.
     *
     * @return array
     * @author Andreas Sandberg
     */
    public static function getSupportedMimeTypes() {
      return self::$SUPPORTED_FILETYPES;
    }

}
=======
>>>>>>> 58a53380
<|MERGE_RESOLUTION|>--- conflicted
+++ resolved
@@ -2,304 +2,3 @@
 /**
  * Class for backwards compatibility only
  */
-<<<<<<< HEAD
-
-/**
- * Modifications by SugarCRM
- * 
- * April 12, 2011 - asandberg: Changed mime-type for jpg files to image/jpeg
- * March 14, 2011 - asandberg: Added support for Google API v3: http://code.google.com/p/gdata-samples/source/browse/trunk/doclist/OCRDemo/DocsBeta.php
- * March 10, 2011 - asandberg: Added getSupportedMimeTypes function
- */
-
-
-/**
- * @see Zend_Gdata
- */
-require_once 'Zend/Gdata.php';
-
-/**
- * @see Zend_Gdata_Docs_DocumentListFeed
- */
-require_once 'Zend/Gdata/Docs/DocumentListFeed.php';
-
-/**
- * @see Zend_Gdata_Docs_DocumentListEntry
- */
-require_once 'Zend/Gdata/Docs/DocumentListEntry.php';
-
-/**
- * Service class for interacting with the Google Document List data API
- * @link http://code.google.com/apis/documents/
- *
- * @category   Zend
- * @package    Zend_Gdata
- * @subpackage Docs
- * @copyright  Copyright (c) 2005-2008 Zend Technologies USA Inc. (http://www.zend.com)
- * @license    http://framework.zend.com/license/new-bsd     New BSD License
- */
-class Zend_Gdata_Docs extends Zend_Gdata
-{
-
-    const DOCUMENTS_LIST_FEED_URI = 'https://docs.google.com/feeds/default/private/full';
-    const AUTH_SERVICE_NAME = 'writely';
-    const DEFAULT_MAJOR_PROTOCOL_VERSION = 3;
-
-    protected $_defaultPostUri = self::DOCUMENTS_LIST_FEED_URI;
-
-    /**
-         * Namespaces used for Zend_Gdata_Docs
-         *
-         * @var array
-         */
-    public static $namespaces = array(
-       array('batch', 'http://schemas.google.com/gdata/batch', self::DEFAULT_MAJOR_PROTOCOL_VERSION, 0),
-       array('docs', 'http://schemas.google.com/docs/2007', self::DEFAULT_MAJOR_PROTOCOL_VERSION, 0),
-           array('gAcl', 'http://schemas.google.com/acl/2007', self::DEFAULT_MAJOR_PROTOCOL_VERSION, 0),
-           array('gd', 'http://schemas.google.com/g/2005', self::DEFAULT_MAJOR_PROTOCOL_VERSION, 0)
-    );
-
-    private static $SUPPORTED_FILETYPES = array(
-      'CSV' => 'text/csv',
-      'DOC' => 'application/msword',
-      'DOCX' => 'application/vnd.openxmlformats-officedocument.wordprocessingml.document',
-      'HTML' =>'text/html',
-      'HTM' => 'text/html',
-      'JPG' => 'image/jpeg',
-      'ODS' => 'application/vnd.oasis.opendocument.spreadsheet',
-      'ODT' => 'application/vnd.oasis.opendocument.text',
-      'PDF' => 'application/pdf',
-      'PNG' => 'image/png',
-      'PPT' => 'application/vnd.ms-powerpoint',
-      'PPS' => 'application/vnd.ms-powerpoint',
-      'RTF' => 'application/rtf',
-      'SXW' => 'application/vnd.sun.xml.writer',
-      'TAB' => 'text/tab-separated-values',
-      'TXT' => 'text/plain',
-      'TEXT' => 'text/plain',
-      'TSV' => 'text/tab-separated-values',
-      'XLS' => 'application/vnd.ms-excel',
-      'XLSX' => 'application/vnd.openxmlformats-officedocument.spreadsheetml.sheet');
-
-    /**
-     * Create Gdata_Docs object
-     *
-     * @param Zend_Http_Client $client (optional) The HTTP client to use when
-     *          when communicating with the Google servers.
-     * @param string $applicationId The identity of the app in the form of Company-AppName-Version
-     */
-    public function __construct($client = null, $applicationName)
-    {
-        $this->registerPackage('Zend_Gdata_Docs');
-        $this->registerPackage('Zend_Gdata_Docs_Extension_WritersCanInvite');
-        parent::__construct($client, $applicationName);
-        $this->_httpClient->setParameterPost('service', self::AUTH_SERVICE_NAME);
-        $this->setMajorProtocolVersion(self::DEFAULT_MAJOR_PROTOCOL_VERSION);
-    }
-
-    /**
-     * Looks up the mime type based on the file name extension. For example,
-     * calling this method with 'csv' would return
-     * 'text/comma-separated-values'. The Mime type is sent as a header in
-     * the upload HTTP POST request.
-     *
-     * @param string $fileExtension
-     * @return string The mime type to be sent to the server to tell it how the
-     *          multipart mime data should be interpreted.
-     */
-    public static function lookupMimeType($fileExtension) {
-      return self::$SUPPORTED_FILETYPES[strtoupper($fileExtension)];
-    }
-
-    /**
-     * Retrieve feed object containing entries for the user's documents.
-     *
-     * @param mixed $location The location for the feed, as a URL or Query
-     * @return Zend_Gdata_Docs_DocumentListFeed
-     */
-    public function getDocumentListFeed($location = null)
-    {
-        if ($location === null) {
-            $uri = self::DOCUMENTS_LIST_FEED_URI;
-        } else if ($location instanceof Zend_Gdata_Query) {
-            $uri = $location->getQueryUrl();
-        } else {
-            $uri = $location;
-        }
-        return parent::getFeed($uri, 'Zend_Gdata_Docs_DocumentListFeed');
-    }
-
-    /**
-     * Retrieve entry object representing a single document.
-     *
-     * @param mixed $location The location for the entry, as a URL or Query
-     * @return Zend_Gdata_Docs_DocumentListEntry
-     */
-    public function getDocumentListEntry($location = null)
-    {
-        if ($location === null) {
-            require_once 'Zend/Gdata/App/InvalidArgumentException.php';
-            throw new Zend_Gdata_App_InvalidArgumentException(
-                    'Location must not be null');
-        } else if ($location instanceof Zend_Gdata_Query) {
-            $uri = $location->getQueryUrl();
-        } else {
-            $uri = $location;
-        }
-        return parent::getEntry($uri, 'Zend_Gdata_Docs_DocumentListEntry');
-    }
-
-    /**
-         * Retrieve a document entry representing a single document.
-         *
-         * @param string $resourceId The document resource id. Examples:
-         *     document:dcmg89gw_62hfjj8m, spreadsheet:pKq0CzjiF3YmGd0AIlHKqeg,
-         *     pdf:asdf89hfjjddfg
-         * @return Zend_Gdata_Docs_DocumentListEntry
-         */
-        public function getResource($resourceId) {
-                $uri = 'https://docs.google.com/feeds/documents/private/full/' . $resourceId;
-                return $this->getDocumentListEntry($uri);
-    }
-
-    /**
-     * Retrieve entry object representing a single document.
-     *
-     * This method builds the URL where this item is stored using the type
-     * and the id of the document.
-     * @param string $docId The URL key for the document. Examples:
-     *     dcmg89gw_62hfjj8m, pKq0CzjiF3YmGd0AIlHKqeg
-     * @param string $docType The type of the document as used in the Google
-     *     Document List URLs. Examples: document, spreadsheet, presentation
-     * @return Zend_Gdata_Docs_DocumentListEntry
-     * @deprecated Use getResource($resourceId) instead.
-     */
-    public function getDoc($docId, $docType) {
-        $location = 'https://docs.google.com/feeds/documents/private/full/' .
-            $docType . '%3A' . $docId;
-        return $this->getDocumentListEntry($location);
-    }
-
-    /**
-     * Retrieve entry object for the desired word processing document.
-     *
-     * @param string $id The URL id for the document. Example:
-     *     dcmg89gw_62hfjj8m
-     * @deprecated Use getResource($resourceId) instead.
-     */
-    public function getDocument($id) {
-        return $this->getDoc('document%3A' . $id);
-    }
-
-    /**
-     * Retrieve entry object for the desired spreadsheet.
-     *
-     * @param string $id The URL id for the spreadsheet. Example:
-     *     pKq0CzjiF3YmGd0AIlHKqeg
-     * @deprecated Use getResource($resourceId) instead.
-     */
-    public function getSpreadsheet($id) {
-        return $this->getDoc('spreadsheet%3A' . $id);
-    }
-
-    /**
-     * Retrieve entry object for the desired presentation.
-     *
-     * @param string $id The URL id for the presentation. Example:
-     *     dcmg89gw_21gtrjcn
-     * @deprecated Use getResource($resourceId) instead.
-     */
-    public function getPresentation($id) {
-        return $this->getDoc('presentation%3A' . $id);
-    }
-
-    /**
-     * Upload a local file to create a new Google Document entry.
-     *
-     * @param string $fileLocation The full or relative path of the file to
-     *         be uploaded.
-     * @param string $title The name that this document should have on the
-     *         server. If set, the title is used as the slug header in the
-     *         POST request. If no title is provided, the location of the
-     *         file will be used as the slug header in the request. If no
-     *         mimeType is provided, this method attempts to determine the
-     *         mime type based on the slugHeader by looking for .doc,
-     *         .csv, .txt, etc. at the end of the file name.
-     *         Example value: 'test.doc'.
-     * @param string $mimeType Describes the type of data which is being sent
-     *         to the server. This must be one of the accepted mime types
-     *         which are enumerated in SUPPORTED_FILETYPES.
-     * @param string $uri (optional) The URL to which the upload should be
-     *         made.
-     *         Example: 'http://docs.google.com/feeds/default/private/full'.
-     * @return Zend_Gdata_Docs_DocumentListEntry The entry for the newly
-     *         created Google Document.
-     */
-    public function uploadFile($fileLocation, $title=null, $mimeType=null,
-                               $uri=null)
-    {
-        // Set the URI to which the file will be uploaded.
-        if ($uri === null) {
-            $uri = $this->_defaultPostUri;
-        }
-
-        // Create the media source which describes the file.
-        $fs = $this->newMediaFileSource($fileLocation);
-        if ($title !== null) {
-            $slugHeader = $title;
-        } else {
-            $slugHeader = $fileLocation;
-        }
-
-        // Set the slug header to tell the Google Documents server what the
-        // title of the document should be and what the file extension was
-        // for the original file.
-        $fs->setSlug($slugHeader);
-
-        // Set the mime type of the data.
-        if ($mimeType === null) {
-          $slugHeader =  $fs->getSlug();
-          $filenameParts = explode('.', $slugHeader);
-          $fileExtension = end($filenameParts);
-          $mimeType = self::lookupMimeType($fileExtension);
-        }
-
-        // Set the mime type for the upload request.
-        $fs->setContentType($mimeType);
-
-        // Send the data to the server.
-        return $this->insertDocument($fs, $uri);
-    }
-
-    /**
-     * Inserts an entry to a given URI and returns the response as an Entry.
-     *
-     * @param mixed  $data The Zend_Gdata_Docs_DocumentListEntry or media
-     *         source to post. If it is a DocumentListEntry, the mediaSource
-     *         should already have been set. If $data is a mediaSource, it
-     *         should have the correct slug header and mime type.
-     * @param string $uri POST URI
-     * @param string $className (optional) The class of entry to be returned.
-     *         The default is a 'Zend_Gdata_Docs_DocumentListEntry'.
-     * @return Zend_Gdata_Docs_DocumentListEntry The entry returned by the
-     *     service after insertion.
-     */
-    public function insertDocument($data, $uri,
-        $className='Zend_Gdata_Docs_DocumentListEntry')
-    {
-        return $this->insertEntry($data, $uri, $className);
-    }
-    
-    /**
-     * Return the supported mime types and file extensions.
-     *
-     * @return array
-     * @author Andreas Sandberg
-     */
-    public static function getSupportedMimeTypes() {
-      return self::$SUPPORTED_FILETYPES;
-    }
-
-}
-=======
->>>>>>> 58a53380
