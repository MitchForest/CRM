<?php
/**
 * Class for backwards compatibility only
 */
<<<<<<< HEAD

/**
 * @see Zend_Gdata
 */
require_once 'Zend/Gdata.php';

/**
 * @see Zend_Gdata_Photos_UserFeed
 */
require_once 'Zend/Gdata/Photos/UserFeed.php';

/**
 * @see Zend_Gdata_Photos_AlbumFeed
 */
require_once 'Zend/Gdata/Photos/AlbumFeed.php';

/**
 * @see Zend_Gdata_Photos_PhotoFeed
 */
require_once 'Zend/Gdata/Photos/PhotoFeed.php';

/**
 * Service class for interacting with the Google Photos Data API.
 *
 * Like other service classes in this module, this class provides access via
 * an HTTP client to Google servers for working with entries and feeds.
 *
 * @link http://code.google.com/apis/picasaweb/gdata.html
 *
 * @category   Zend
 * @package    Zend_Gdata
 * @subpackage Photos
 * @copyright  Copyright (c) 2005-2010 Zend Technologies USA Inc. (http://www.zend.com)
 * @license    http://framework.zend.com/license/new-bsd     New BSD License
 */
class Zend_Gdata_Photos extends Zend_Gdata
{

    const PICASA_BASE_URI = 'http://picasaweb.google.com/data';
    const PICASA_BASE_FEED_URI = 'http://picasaweb.google.com/data/feed';
    const AUTH_SERVICE_NAME = 'lh2';

    /**
     * Default projection when interacting with the Picasa server.
     */
    const DEFAULT_PROJECTION = 'api';

    /**
     * The default visibility to filter events by.
     */
    const DEFAULT_VISIBILITY = 'all';

    /**
     * The default user to retrieve feeds for.
     */
    const DEFAULT_USER = 'default';

    /**
     * Path to the user feed on the Picasa server.
     */
    const USER_PATH = 'user';

    /**
     * Path to album feeds on the Picasa server.
     */
    const ALBUM_PATH = 'albumid';

    /**
     * Path to photo feeds on the Picasa server.
     */
    const PHOTO_PATH = 'photoid';

    /**
     * The path to the community search feed on the Picasa server.
     */
    const COMMUNITY_SEARCH_PATH = 'all';

    /**
     * The path to use for finding links to feeds within entries
     */
    const FEED_LINK_PATH = 'http://schemas.google.com/g/2005#feed';

    /**
     * The path to use for the determining type of an entry
     */
    const KIND_PATH = 'http://schemas.google.com/g/2005#kind';

    /**
     * Namespaces used for Zend_Gdata_Photos
     *
     * @var array
     */
    public static $namespaces = array(
        array('gphoto', 'http://schemas.google.com/photos/2007', 1, 0),
        array('photo', 'http://www.pheed.com/pheed/', 1, 0),
        array('exif', 'http://schemas.google.com/photos/exif/2007', 1, 0),
        array('georss', 'http://www.georss.org/georss', 1, 0),
        array('gml', 'http://www.opengis.net/gml', 1, 0),
        array('media', 'http://search.yahoo.com/mrss/', 1, 0)
    );

    /**
     * Create Zend_Gdata_Photos object
     *
     * @param Zend_Http_Client $client (optional) The HTTP client to use when
     *          when communicating with the servers.
     * @param string $applicationId The identity of the app in the form of Company-AppName-Version
     */
    public function __construct($client = null, $applicationId = 'MyCompany-MyApp-1.0')
    {
        $this->registerPackage('Zend_Gdata_Photos');
        $this->registerPackage('Zend_Gdata_Photos_Extension');
        parent::__construct($client, $applicationId);
        $this->_httpClient->setParameterPost('service', self::AUTH_SERVICE_NAME);
    }

    /**
     * Retrieve a UserFeed containing AlbumEntries, PhotoEntries and
     * TagEntries associated with a given user.
     *
     * @param string $userName The userName of interest
     * @param mixed $location (optional) The location for the feed, as a URL
     *          or Query. If not provided, a default URL will be used instead.
     * @return Zend_Gdata_Photos_UserFeed
     * @throws Zend_Gdata_App_Exception
     * @throws Zend_Gdata_App_HttpException
     */
    public function getUserFeed($userName = null, $location = null)
    {
        if ($location instanceof Zend_Gdata_Photos_UserQuery) {
            $location->setType('feed');
            if ($userName !== null) {
                $location->setUser($userName);
            }
            $uri = $location->getQueryUrl();
        } else if ($location instanceof Zend_Gdata_Query) {
            if ($userName !== null) {
                $location->setUser($userName);
            }
            $uri = $location->getQueryUrl();
        } else if ($location !== null) {
            $uri = $location;
        } else if ($userName !== null) {
            $uri = self::PICASA_BASE_FEED_URI . '/' .
                self::DEFAULT_PROJECTION . '/' . self::USER_PATH . '/' .
                $userName;
        } else {
            $uri = self::PICASA_BASE_FEED_URI . '/' .
                self::DEFAULT_PROJECTION . '/' . self::USER_PATH . '/' .
                self::DEFAULT_USER;
        }

        return parent::getFeed($uri, 'Zend_Gdata_Photos_UserFeed');
    }

    /**
     * Retreive AlbumFeed object containing multiple PhotoEntry or TagEntry
     * objects.
     *
     * @param mixed $location (optional) The location for the feed, as a URL or Query.
     * @return Zend_Gdata_Photos_AlbumFeed
     * @throws Zend_Gdata_App_Exception
     * @throws Zend_Gdata_App_HttpException
     */
    public function getAlbumFeed($location = null)
    {
        if ($location === null) {
            require_once 'Zend/Gdata/App/InvalidArgumentException.php';
            throw new Zend_Gdata_App_InvalidArgumentException(
                    'Location must not be null');
        } else if ($location instanceof Zend_Gdata_Photos_UserQuery) {
            $location->setType('feed');
            $uri = $location->getQueryUrl();
        } else if ($location instanceof Zend_Gdata_Query) {
            $uri = $location->getQueryUrl();
        } else {
            $uri = $location;
        }
        return parent::getFeed($uri, 'Zend_Gdata_Photos_AlbumFeed');
    }

    /**
     * Retreive PhotoFeed object containing comments and tags associated
     * with a given photo.
     *
     * @param mixed $location (optional) The location for the feed, as a URL
     *          or Query. If not specified, the community search feed will
     *          be returned instead.
     * @return Zend_Gdata_Photos_PhotoFeed
     * @throws Zend_Gdata_App_Exception
     * @throws Zend_Gdata_App_HttpException
     */
    public function getPhotoFeed($location = null)
    {
        if ($location === null) {
            $uri = self::PICASA_BASE_FEED_URI . '/' .
                self::DEFAULT_PROJECTION . '/' .
                self::COMMUNITY_SEARCH_PATH;
        } else if ($location instanceof Zend_Gdata_Photos_UserQuery) {
            $location->setType('feed');
            $uri = $location->getQueryUrl();
        } else if ($location instanceof Zend_Gdata_Query) {
            $uri = $location->getQueryUrl();
        } else {
            $uri = $location;
        }
        return parent::getFeed($uri, 'Zend_Gdata_Photos_PhotoFeed');
    }

    /**
     * Retreive a single UserEntry object.
     *
     * @param mixed $location The location for the feed, as a URL or Query.
     * @return Zend_Gdata_Photos_UserEntry
     * @throws Zend_Gdata_App_Exception
     * @throws Zend_Gdata_App_HttpException
     */
    public function getUserEntry($location)
    {
        if ($location === null) {
            require_once 'Zend/Gdata/App/InvalidArgumentException.php';
            throw new Zend_Gdata_App_InvalidArgumentException(
                    'Location must not be null');
        } else if ($location instanceof Zend_Gdata_Photos_UserQuery) {
            $location->setType('entry');
            $uri = $location->getQueryUrl();
        } else if ($location instanceof Zend_Gdata_Query) {
            $uri = $location->getQueryUrl();
        } else {
            $uri = $location;
        }
        return parent::getEntry($uri, 'Zend_Gdata_Photos_UserEntry');
    }

    /**
     * Retreive a single AlbumEntry object.
     *
     * @param mixed $location The location for the feed, as a URL or Query.
     * @return Zend_Gdata_Photos_AlbumEntry
     * @throws Zend_Gdata_App_Exception
     * @throws Zend_Gdata_App_HttpException
     */
    public function getAlbumEntry($location)
    {
        if ($location === null) {
            require_once 'Zend/Gdata/App/InvalidArgumentException.php';
            throw new Zend_Gdata_App_InvalidArgumentException(
                    'Location must not be null');
        } else if ($location instanceof Zend_Gdata_Photos_UserQuery) {
            $location->setType('entry');
            $uri = $location->getQueryUrl();
        } else if ($location instanceof Zend_Gdata_Query) {
            $uri = $location->getQueryUrl();
        } else {
            $uri = $location;
        }
        return parent::getEntry($uri, 'Zend_Gdata_Photos_AlbumEntry');
    }

    /**
     * Retreive a single PhotoEntry object.
     *
     * @param mixed $location The location for the feed, as a URL or Query.
     * @return Zend_Gdata_Photos_PhotoEntry
     * @throws Zend_Gdata_App_Exception
     * @throws Zend_Gdata_App_HttpException
     */
    public function getPhotoEntry($location)
    {
        if ($location === null) {
            require_once 'Zend/Gdata/App/InvalidArgumentException.php';
            throw new Zend_Gdata_App_InvalidArgumentException(
                    'Location must not be null');
        } else if ($location instanceof Zend_Gdata_Photos_UserQuery) {
            $location->setType('entry');
            $uri = $location->getQueryUrl();
        } else if ($location instanceof Zend_Gdata_Query) {
            $uri = $location->getQueryUrl();
        } else {
            $uri = $location;
        }
        return parent::getEntry($uri, 'Zend_Gdata_Photos_PhotoEntry');
    }

    /**
     * Retreive a single TagEntry object.
     *
     * @param mixed $location The location for the feed, as a URL or Query.
     * @return Zend_Gdata_Photos_TagEntry
     * @throws Zend_Gdata_App_Exception
     * @throws Zend_Gdata_App_HttpException
     */
    public function getTagEntry($location)
    {
        if ($location === null) {
            require_once 'Zend/Gdata/App/InvalidArgumentException.php';
            throw new Zend_Gdata_App_InvalidArgumentException(
                    'Location must not be null');
        } else if ($location instanceof Zend_Gdata_Photos_UserQuery) {
            $location->setType('entry');
            $uri = $location->getQueryUrl();
        } else if ($location instanceof Zend_Gdata_Query) {
            $uri = $location->getQueryUrl();
        } else {
            $uri = $location;
        }
        return parent::getEntry($uri, 'Zend_Gdata_Photos_TagEntry');
    }

    /**
     * Retreive a single CommentEntry object.
     *
     * @param mixed $location The location for the feed, as a URL or Query.
     * @return Zend_Gdata_Photos_CommentEntry
     * @throws Zend_Gdata_App_Exception
     * @throws Zend_Gdata_App_HttpException
     */
    public function getCommentEntry($location)
    {
        if ($location === null) {
            require_once 'Zend/Gdata/App/InvalidArgumentException.php';
            throw new Zend_Gdata_App_InvalidArgumentException(
                    'Location must not be null');
        } else if ($location instanceof Zend_Gdata_Photos_UserQuery) {
            $location->setType('entry');
            $uri = $location->getQueryUrl();
        } else if ($location instanceof Zend_Gdata_Query) {
            $uri = $location->getQueryUrl();
        } else {
            $uri = $location;
        }
        return parent::getEntry($uri, 'Zend_Gdata_Photos_CommentEntry');
    }

    /**
     * Create a new album from a AlbumEntry.
     *
     * @param Zend_Gdata_Photos_AlbumEntry $album The album entry to
     *          insert.
     * @param string $url (optional) The URI that the album should be
     *          uploaded to. If null, the default album creation URI for
     *          this domain will be used.
     * @return Zend_Gdata_Photos_AlbumEntry The inserted album entry as
     *          returned by the server.
     * @throws Zend_Gdata_App_Exception
     * @throws Zend_Gdata_App_HttpException
     */
    public function insertAlbumEntry($album, $uri = null)
    {
        if ($uri === null) {
            $uri = self::PICASA_BASE_FEED_URI . '/' .
                self::DEFAULT_PROJECTION . '/' . self::USER_PATH . '/' .
                self::DEFAULT_USER;
        }
        $newEntry = $this->insertEntry($album, $uri, 'Zend_Gdata_Photos_AlbumEntry');
        return $newEntry;
    }

    /**
     * Create a new photo from a PhotoEntry.
     *
     * @param Zend_Gdata_Photos_PhotoEntry $photo The photo to insert.
     * @param string $url The URI that the photo should be uploaded
     *          to. Alternatively, an AlbumEntry can be provided and the
     *          photo will be added to that album.
     * @return Zend_Gdata_Photos_PhotoEntry The inserted photo entry
     *          as returned by the server.
     * @throws Zend_Gdata_App_Exception
     * @throws Zend_Gdata_App_HttpException
     */
    public function insertPhotoEntry($photo, $uri = null)
    {
        if ($uri instanceof Zend_Gdata_Photos_AlbumEntry) {
            $uri = $uri->getLink(self::FEED_LINK_PATH)->href;
        }
        if ($uri === null) {
            require_once 'Zend/Gdata/App/InvalidArgumentException.php';
            throw new Zend_Gdata_App_InvalidArgumentException(
                    'URI must not be null');
        }
        $newEntry = $this->insertEntry($photo, $uri, 'Zend_Gdata_Photos_PhotoEntry');
        return $newEntry;
    }

    /**
     * Create a new tag from a TagEntry.
     *
     * @param Zend_Gdata_Photos_TagEntry $tag The tag entry to insert.
     * @param string $url The URI where the tag should be
     *          uploaded to. Alternatively, a PhotoEntry can be provided and
     *          the tag will be added to that photo.
     * @return Zend_Gdata_Photos_TagEntry The inserted tag entry as returned
     *          by the server.
     * @throws Zend_Gdata_App_Exception
     * @throws Zend_Gdata_App_HttpException
     */
    public function insertTagEntry($tag, $uri = null)
    {
        if ($uri instanceof Zend_Gdata_Photos_PhotoEntry) {
            $uri = $uri->getLink(self::FEED_LINK_PATH)->href;
        }
        if ($uri === null) {
            require_once 'Zend/Gdata/App/InvalidArgumentException.php';
            throw new Zend_Gdata_App_InvalidArgumentException(
                    'URI must not be null');
        }
        $newEntry = $this->insertEntry($tag, $uri, 'Zend_Gdata_Photos_TagEntry');
        return $newEntry;
    }

    /**
     * Create a new comment from a CommentEntry.
     *
     * @param Zend_Gdata_Photos_CommentEntry $comment The comment entry to
     *          insert.
     * @param string $url The URI where the comment should be uploaded to.
     *          Alternatively, a PhotoEntry can be provided and
     *          the comment will be added to that photo.
     * @return Zend_Gdata_Photos_CommentEntry The inserted comment entry
     *          as returned by the server.
     * @throws Zend_Gdata_App_Exception
     * @throws Zend_Gdata_App_HttpException
     */
    public function insertCommentEntry($comment, $uri = null)
    {
        if ($uri instanceof Zend_Gdata_Photos_PhotoEntry) {
            $uri = $uri->getLink(self::FEED_LINK_PATH)->href;
        }
        if ($uri === null) {
            require_once 'Zend/Gdata/App/InvalidArgumentException.php';
            throw new Zend_Gdata_App_InvalidArgumentException(
                    'URI must not be null');
        }
        $newEntry = $this->insertEntry($comment, $uri, 'Zend_Gdata_Photos_CommentEntry');
        return $newEntry;
    }

    /**
     * Delete an AlbumEntry.
     *
     * @param Zend_Gdata_Photos_AlbumEntry $album The album entry to
     *          delete.
     * @param boolean $catch Whether to catch an exception when
     *            modified and re-delete or throw
     * @return void.
     * @throws Zend_Gdata_App_Exception
     * @throws Zend_Gdata_App_HttpException
     */
    public function deleteAlbumEntry($album, $catch)
    {
        if ($catch) {
            try {
                $this->delete($album);
            } catch (Zend_Gdata_App_HttpException $e) {
                if ($e->getResponse()->getStatus() === 409) {
                    $entry = new Zend_Gdata_Photos_AlbumEntry($e->getResponse()->getBody());
                    $this->delete($entry->getLink('edit')->href);
                } else {
                    throw $e;
                }
            }
        } else {
            $this->delete($album);
        }
    }

    /**
     * Delete a PhotoEntry.
     *
     * @param Zend_Gdata_Photos_PhotoEntry $photo The photo entry to
     *          delete.
     * @param boolean $catch Whether to catch an exception when
     *            modified and re-delete or throw
     * @return void.
     * @throws Zend_Gdata_App_Exception
     * @throws Zend_Gdata_App_HttpException
     */
    public function deletePhotoEntry($photo, $catch)
    {
        if ($catch) {
            try {
                $this->delete($photo);
            } catch (Zend_Gdata_App_HttpException $e) {
                if ($e->getResponse()->getStatus() === 409) {
                    $entry = new Zend_Gdata_Photos_PhotoEntry($e->getResponse()->getBody());
                    $this->delete($entry->getLink('edit')->href);
                } else {
                    throw $e;
                }
            }
        } else {
            $this->delete($photo);
        }
    }

    /**
     * Delete a CommentEntry.
     *
     * @param Zend_Gdata_Photos_CommentEntry $comment The comment entry to
     *          delete.
     * @param boolean $catch Whether to catch an exception when
     *            modified and re-delete or throw
     * @return void.
     * @throws Zend_Gdata_App_Exception
     * @throws Zend_Gdata_App_HttpException
     */
    public function deleteCommentEntry($comment, $catch)
    {
        if ($catch) {
            try {
                $this->delete($comment);
            } catch (Zend_Gdata_App_HttpException $e) {
                if ($e->getResponse()->getStatus() === 409) {
                    $entry = new Zend_Gdata_Photos_CommentEntry($e->getResponse()->getBody());
                    $this->delete($entry->getLink('edit')->href);
                } else {
                    throw $e;
                }
            }
        } else {
            $this->delete($comment);
        }
    }

    /**
     * Delete a TagEntry.
     *
     * @param Zend_Gdata_Photos_TagEntry $tag The tag entry to
     *          delete.
     * @param boolean $catch Whether to catch an exception when
     *            modified and re-delete or throw
     * @return void.
     * @throws Zend_Gdata_App_Exception
     * @throws Zend_Gdata_App_HttpException
     */
    public function deleteTagEntry($tag, $catch)
    {
        if ($catch) {
            try {
                $this->delete($tag);
            } catch (Zend_Gdata_App_HttpException $e) {
                if ($e->getResponse()->getStatus() === 409) {
                    $entry = new Zend_Gdata_Photos_TagEntry($e->getResponse()->getBody());
                    $this->delete($entry->getLink('edit')->href);
                } else {
                    throw $e;
                }
            }
        } else {
            $this->delete($tag);
        }
    }

}
=======
>>>>>>> 58a53380
<|MERGE_RESOLUTION|>--- conflicted
+++ resolved
@@ -2,560 +2,3 @@
 /**
  * Class for backwards compatibility only
  */
-<<<<<<< HEAD
-
-/**
- * @see Zend_Gdata
- */
-require_once 'Zend/Gdata.php';
-
-/**
- * @see Zend_Gdata_Photos_UserFeed
- */
-require_once 'Zend/Gdata/Photos/UserFeed.php';
-
-/**
- * @see Zend_Gdata_Photos_AlbumFeed
- */
-require_once 'Zend/Gdata/Photos/AlbumFeed.php';
-
-/**
- * @see Zend_Gdata_Photos_PhotoFeed
- */
-require_once 'Zend/Gdata/Photos/PhotoFeed.php';
-
-/**
- * Service class for interacting with the Google Photos Data API.
- *
- * Like other service classes in this module, this class provides access via
- * an HTTP client to Google servers for working with entries and feeds.
- *
- * @link http://code.google.com/apis/picasaweb/gdata.html
- *
- * @category   Zend
- * @package    Zend_Gdata
- * @subpackage Photos
- * @copyright  Copyright (c) 2005-2010 Zend Technologies USA Inc. (http://www.zend.com)
- * @license    http://framework.zend.com/license/new-bsd     New BSD License
- */
-class Zend_Gdata_Photos extends Zend_Gdata
-{
-
-    const PICASA_BASE_URI = 'http://picasaweb.google.com/data';
-    const PICASA_BASE_FEED_URI = 'http://picasaweb.google.com/data/feed';
-    const AUTH_SERVICE_NAME = 'lh2';
-
-    /**
-     * Default projection when interacting with the Picasa server.
-     */
-    const DEFAULT_PROJECTION = 'api';
-
-    /**
-     * The default visibility to filter events by.
-     */
-    const DEFAULT_VISIBILITY = 'all';
-
-    /**
-     * The default user to retrieve feeds for.
-     */
-    const DEFAULT_USER = 'default';
-
-    /**
-     * Path to the user feed on the Picasa server.
-     */
-    const USER_PATH = 'user';
-
-    /**
-     * Path to album feeds on the Picasa server.
-     */
-    const ALBUM_PATH = 'albumid';
-
-    /**
-     * Path to photo feeds on the Picasa server.
-     */
-    const PHOTO_PATH = 'photoid';
-
-    /**
-     * The path to the community search feed on the Picasa server.
-     */
-    const COMMUNITY_SEARCH_PATH = 'all';
-
-    /**
-     * The path to use for finding links to feeds within entries
-     */
-    const FEED_LINK_PATH = 'http://schemas.google.com/g/2005#feed';
-
-    /**
-     * The path to use for the determining type of an entry
-     */
-    const KIND_PATH = 'http://schemas.google.com/g/2005#kind';
-
-    /**
-     * Namespaces used for Zend_Gdata_Photos
-     *
-     * @var array
-     */
-    public static $namespaces = array(
-        array('gphoto', 'http://schemas.google.com/photos/2007', 1, 0),
-        array('photo', 'http://www.pheed.com/pheed/', 1, 0),
-        array('exif', 'http://schemas.google.com/photos/exif/2007', 1, 0),
-        array('georss', 'http://www.georss.org/georss', 1, 0),
-        array('gml', 'http://www.opengis.net/gml', 1, 0),
-        array('media', 'http://search.yahoo.com/mrss/', 1, 0)
-    );
-
-    /**
-     * Create Zend_Gdata_Photos object
-     *
-     * @param Zend_Http_Client $client (optional) The HTTP client to use when
-     *          when communicating with the servers.
-     * @param string $applicationId The identity of the app in the form of Company-AppName-Version
-     */
-    public function __construct($client = null, $applicationId = 'MyCompany-MyApp-1.0')
-    {
-        $this->registerPackage('Zend_Gdata_Photos');
-        $this->registerPackage('Zend_Gdata_Photos_Extension');
-        parent::__construct($client, $applicationId);
-        $this->_httpClient->setParameterPost('service', self::AUTH_SERVICE_NAME);
-    }
-
-    /**
-     * Retrieve a UserFeed containing AlbumEntries, PhotoEntries and
-     * TagEntries associated with a given user.
-     *
-     * @param string $userName The userName of interest
-     * @param mixed $location (optional) The location for the feed, as a URL
-     *          or Query. If not provided, a default URL will be used instead.
-     * @return Zend_Gdata_Photos_UserFeed
-     * @throws Zend_Gdata_App_Exception
-     * @throws Zend_Gdata_App_HttpException
-     */
-    public function getUserFeed($userName = null, $location = null)
-    {
-        if ($location instanceof Zend_Gdata_Photos_UserQuery) {
-            $location->setType('feed');
-            if ($userName !== null) {
-                $location->setUser($userName);
-            }
-            $uri = $location->getQueryUrl();
-        } else if ($location instanceof Zend_Gdata_Query) {
-            if ($userName !== null) {
-                $location->setUser($userName);
-            }
-            $uri = $location->getQueryUrl();
-        } else if ($location !== null) {
-            $uri = $location;
-        } else if ($userName !== null) {
-            $uri = self::PICASA_BASE_FEED_URI . '/' .
-                self::DEFAULT_PROJECTION . '/' . self::USER_PATH . '/' .
-                $userName;
-        } else {
-            $uri = self::PICASA_BASE_FEED_URI . '/' .
-                self::DEFAULT_PROJECTION . '/' . self::USER_PATH . '/' .
-                self::DEFAULT_USER;
-        }
-
-        return parent::getFeed($uri, 'Zend_Gdata_Photos_UserFeed');
-    }
-
-    /**
-     * Retreive AlbumFeed object containing multiple PhotoEntry or TagEntry
-     * objects.
-     *
-     * @param mixed $location (optional) The location for the feed, as a URL or Query.
-     * @return Zend_Gdata_Photos_AlbumFeed
-     * @throws Zend_Gdata_App_Exception
-     * @throws Zend_Gdata_App_HttpException
-     */
-    public function getAlbumFeed($location = null)
-    {
-        if ($location === null) {
-            require_once 'Zend/Gdata/App/InvalidArgumentException.php';
-            throw new Zend_Gdata_App_InvalidArgumentException(
-                    'Location must not be null');
-        } else if ($location instanceof Zend_Gdata_Photos_UserQuery) {
-            $location->setType('feed');
-            $uri = $location->getQueryUrl();
-        } else if ($location instanceof Zend_Gdata_Query) {
-            $uri = $location->getQueryUrl();
-        } else {
-            $uri = $location;
-        }
-        return parent::getFeed($uri, 'Zend_Gdata_Photos_AlbumFeed');
-    }
-
-    /**
-     * Retreive PhotoFeed object containing comments and tags associated
-     * with a given photo.
-     *
-     * @param mixed $location (optional) The location for the feed, as a URL
-     *          or Query. If not specified, the community search feed will
-     *          be returned instead.
-     * @return Zend_Gdata_Photos_PhotoFeed
-     * @throws Zend_Gdata_App_Exception
-     * @throws Zend_Gdata_App_HttpException
-     */
-    public function getPhotoFeed($location = null)
-    {
-        if ($location === null) {
-            $uri = self::PICASA_BASE_FEED_URI . '/' .
-                self::DEFAULT_PROJECTION . '/' .
-                self::COMMUNITY_SEARCH_PATH;
-        } else if ($location instanceof Zend_Gdata_Photos_UserQuery) {
-            $location->setType('feed');
-            $uri = $location->getQueryUrl();
-        } else if ($location instanceof Zend_Gdata_Query) {
-            $uri = $location->getQueryUrl();
-        } else {
-            $uri = $location;
-        }
-        return parent::getFeed($uri, 'Zend_Gdata_Photos_PhotoFeed');
-    }
-
-    /**
-     * Retreive a single UserEntry object.
-     *
-     * @param mixed $location The location for the feed, as a URL or Query.
-     * @return Zend_Gdata_Photos_UserEntry
-     * @throws Zend_Gdata_App_Exception
-     * @throws Zend_Gdata_App_HttpException
-     */
-    public function getUserEntry($location)
-    {
-        if ($location === null) {
-            require_once 'Zend/Gdata/App/InvalidArgumentException.php';
-            throw new Zend_Gdata_App_InvalidArgumentException(
-                    'Location must not be null');
-        } else if ($location instanceof Zend_Gdata_Photos_UserQuery) {
-            $location->setType('entry');
-            $uri = $location->getQueryUrl();
-        } else if ($location instanceof Zend_Gdata_Query) {
-            $uri = $location->getQueryUrl();
-        } else {
-            $uri = $location;
-        }
-        return parent::getEntry($uri, 'Zend_Gdata_Photos_UserEntry');
-    }
-
-    /**
-     * Retreive a single AlbumEntry object.
-     *
-     * @param mixed $location The location for the feed, as a URL or Query.
-     * @return Zend_Gdata_Photos_AlbumEntry
-     * @throws Zend_Gdata_App_Exception
-     * @throws Zend_Gdata_App_HttpException
-     */
-    public function getAlbumEntry($location)
-    {
-        if ($location === null) {
-            require_once 'Zend/Gdata/App/InvalidArgumentException.php';
-            throw new Zend_Gdata_App_InvalidArgumentException(
-                    'Location must not be null');
-        } else if ($location instanceof Zend_Gdata_Photos_UserQuery) {
-            $location->setType('entry');
-            $uri = $location->getQueryUrl();
-        } else if ($location instanceof Zend_Gdata_Query) {
-            $uri = $location->getQueryUrl();
-        } else {
-            $uri = $location;
-        }
-        return parent::getEntry($uri, 'Zend_Gdata_Photos_AlbumEntry');
-    }
-
-    /**
-     * Retreive a single PhotoEntry object.
-     *
-     * @param mixed $location The location for the feed, as a URL or Query.
-     * @return Zend_Gdata_Photos_PhotoEntry
-     * @throws Zend_Gdata_App_Exception
-     * @throws Zend_Gdata_App_HttpException
-     */
-    public function getPhotoEntry($location)
-    {
-        if ($location === null) {
-            require_once 'Zend/Gdata/App/InvalidArgumentException.php';
-            throw new Zend_Gdata_App_InvalidArgumentException(
-                    'Location must not be null');
-        } else if ($location instanceof Zend_Gdata_Photos_UserQuery) {
-            $location->setType('entry');
-            $uri = $location->getQueryUrl();
-        } else if ($location instanceof Zend_Gdata_Query) {
-            $uri = $location->getQueryUrl();
-        } else {
-            $uri = $location;
-        }
-        return parent::getEntry($uri, 'Zend_Gdata_Photos_PhotoEntry');
-    }
-
-    /**
-     * Retreive a single TagEntry object.
-     *
-     * @param mixed $location The location for the feed, as a URL or Query.
-     * @return Zend_Gdata_Photos_TagEntry
-     * @throws Zend_Gdata_App_Exception
-     * @throws Zend_Gdata_App_HttpException
-     */
-    public function getTagEntry($location)
-    {
-        if ($location === null) {
-            require_once 'Zend/Gdata/App/InvalidArgumentException.php';
-            throw new Zend_Gdata_App_InvalidArgumentException(
-                    'Location must not be null');
-        } else if ($location instanceof Zend_Gdata_Photos_UserQuery) {
-            $location->setType('entry');
-            $uri = $location->getQueryUrl();
-        } else if ($location instanceof Zend_Gdata_Query) {
-            $uri = $location->getQueryUrl();
-        } else {
-            $uri = $location;
-        }
-        return parent::getEntry($uri, 'Zend_Gdata_Photos_TagEntry');
-    }
-
-    /**
-     * Retreive a single CommentEntry object.
-     *
-     * @param mixed $location The location for the feed, as a URL or Query.
-     * @return Zend_Gdata_Photos_CommentEntry
-     * @throws Zend_Gdata_App_Exception
-     * @throws Zend_Gdata_App_HttpException
-     */
-    public function getCommentEntry($location)
-    {
-        if ($location === null) {
-            require_once 'Zend/Gdata/App/InvalidArgumentException.php';
-            throw new Zend_Gdata_App_InvalidArgumentException(
-                    'Location must not be null');
-        } else if ($location instanceof Zend_Gdata_Photos_UserQuery) {
-            $location->setType('entry');
-            $uri = $location->getQueryUrl();
-        } else if ($location instanceof Zend_Gdata_Query) {
-            $uri = $location->getQueryUrl();
-        } else {
-            $uri = $location;
-        }
-        return parent::getEntry($uri, 'Zend_Gdata_Photos_CommentEntry');
-    }
-
-    /**
-     * Create a new album from a AlbumEntry.
-     *
-     * @param Zend_Gdata_Photos_AlbumEntry $album The album entry to
-     *          insert.
-     * @param string $url (optional) The URI that the album should be
-     *          uploaded to. If null, the default album creation URI for
-     *          this domain will be used.
-     * @return Zend_Gdata_Photos_AlbumEntry The inserted album entry as
-     *          returned by the server.
-     * @throws Zend_Gdata_App_Exception
-     * @throws Zend_Gdata_App_HttpException
-     */
-    public function insertAlbumEntry($album, $uri = null)
-    {
-        if ($uri === null) {
-            $uri = self::PICASA_BASE_FEED_URI . '/' .
-                self::DEFAULT_PROJECTION . '/' . self::USER_PATH . '/' .
-                self::DEFAULT_USER;
-        }
-        $newEntry = $this->insertEntry($album, $uri, 'Zend_Gdata_Photos_AlbumEntry');
-        return $newEntry;
-    }
-
-    /**
-     * Create a new photo from a PhotoEntry.
-     *
-     * @param Zend_Gdata_Photos_PhotoEntry $photo The photo to insert.
-     * @param string $url The URI that the photo should be uploaded
-     *          to. Alternatively, an AlbumEntry can be provided and the
-     *          photo will be added to that album.
-     * @return Zend_Gdata_Photos_PhotoEntry The inserted photo entry
-     *          as returned by the server.
-     * @throws Zend_Gdata_App_Exception
-     * @throws Zend_Gdata_App_HttpException
-     */
-    public function insertPhotoEntry($photo, $uri = null)
-    {
-        if ($uri instanceof Zend_Gdata_Photos_AlbumEntry) {
-            $uri = $uri->getLink(self::FEED_LINK_PATH)->href;
-        }
-        if ($uri === null) {
-            require_once 'Zend/Gdata/App/InvalidArgumentException.php';
-            throw new Zend_Gdata_App_InvalidArgumentException(
-                    'URI must not be null');
-        }
-        $newEntry = $this->insertEntry($photo, $uri, 'Zend_Gdata_Photos_PhotoEntry');
-        return $newEntry;
-    }
-
-    /**
-     * Create a new tag from a TagEntry.
-     *
-     * @param Zend_Gdata_Photos_TagEntry $tag The tag entry to insert.
-     * @param string $url The URI where the tag should be
-     *          uploaded to. Alternatively, a PhotoEntry can be provided and
-     *          the tag will be added to that photo.
-     * @return Zend_Gdata_Photos_TagEntry The inserted tag entry as returned
-     *          by the server.
-     * @throws Zend_Gdata_App_Exception
-     * @throws Zend_Gdata_App_HttpException
-     */
-    public function insertTagEntry($tag, $uri = null)
-    {
-        if ($uri instanceof Zend_Gdata_Photos_PhotoEntry) {
-            $uri = $uri->getLink(self::FEED_LINK_PATH)->href;
-        }
-        if ($uri === null) {
-            require_once 'Zend/Gdata/App/InvalidArgumentException.php';
-            throw new Zend_Gdata_App_InvalidArgumentException(
-                    'URI must not be null');
-        }
-        $newEntry = $this->insertEntry($tag, $uri, 'Zend_Gdata_Photos_TagEntry');
-        return $newEntry;
-    }
-
-    /**
-     * Create a new comment from a CommentEntry.
-     *
-     * @param Zend_Gdata_Photos_CommentEntry $comment The comment entry to
-     *          insert.
-     * @param string $url The URI where the comment should be uploaded to.
-     *          Alternatively, a PhotoEntry can be provided and
-     *          the comment will be added to that photo.
-     * @return Zend_Gdata_Photos_CommentEntry The inserted comment entry
-     *          as returned by the server.
-     * @throws Zend_Gdata_App_Exception
-     * @throws Zend_Gdata_App_HttpException
-     */
-    public function insertCommentEntry($comment, $uri = null)
-    {
-        if ($uri instanceof Zend_Gdata_Photos_PhotoEntry) {
-            $uri = $uri->getLink(self::FEED_LINK_PATH)->href;
-        }
-        if ($uri === null) {
-            require_once 'Zend/Gdata/App/InvalidArgumentException.php';
-            throw new Zend_Gdata_App_InvalidArgumentException(
-                    'URI must not be null');
-        }
-        $newEntry = $this->insertEntry($comment, $uri, 'Zend_Gdata_Photos_CommentEntry');
-        return $newEntry;
-    }
-
-    /**
-     * Delete an AlbumEntry.
-     *
-     * @param Zend_Gdata_Photos_AlbumEntry $album The album entry to
-     *          delete.
-     * @param boolean $catch Whether to catch an exception when
-     *            modified and re-delete or throw
-     * @return void.
-     * @throws Zend_Gdata_App_Exception
-     * @throws Zend_Gdata_App_HttpException
-     */
-    public function deleteAlbumEntry($album, $catch)
-    {
-        if ($catch) {
-            try {
-                $this->delete($album);
-            } catch (Zend_Gdata_App_HttpException $e) {
-                if ($e->getResponse()->getStatus() === 409) {
-                    $entry = new Zend_Gdata_Photos_AlbumEntry($e->getResponse()->getBody());
-                    $this->delete($entry->getLink('edit')->href);
-                } else {
-                    throw $e;
-                }
-            }
-        } else {
-            $this->delete($album);
-        }
-    }
-
-    /**
-     * Delete a PhotoEntry.
-     *
-     * @param Zend_Gdata_Photos_PhotoEntry $photo The photo entry to
-     *          delete.
-     * @param boolean $catch Whether to catch an exception when
-     *            modified and re-delete or throw
-     * @return void.
-     * @throws Zend_Gdata_App_Exception
-     * @throws Zend_Gdata_App_HttpException
-     */
-    public function deletePhotoEntry($photo, $catch)
-    {
-        if ($catch) {
-            try {
-                $this->delete($photo);
-            } catch (Zend_Gdata_App_HttpException $e) {
-                if ($e->getResponse()->getStatus() === 409) {
-                    $entry = new Zend_Gdata_Photos_PhotoEntry($e->getResponse()->getBody());
-                    $this->delete($entry->getLink('edit')->href);
-                } else {
-                    throw $e;
-                }
-            }
-        } else {
-            $this->delete($photo);
-        }
-    }
-
-    /**
-     * Delete a CommentEntry.
-     *
-     * @param Zend_Gdata_Photos_CommentEntry $comment The comment entry to
-     *          delete.
-     * @param boolean $catch Whether to catch an exception when
-     *            modified and re-delete or throw
-     * @return void.
-     * @throws Zend_Gdata_App_Exception
-     * @throws Zend_Gdata_App_HttpException
-     */
-    public function deleteCommentEntry($comment, $catch)
-    {
-        if ($catch) {
-            try {
-                $this->delete($comment);
-            } catch (Zend_Gdata_App_HttpException $e) {
-                if ($e->getResponse()->getStatus() === 409) {
-                    $entry = new Zend_Gdata_Photos_CommentEntry($e->getResponse()->getBody());
-                    $this->delete($entry->getLink('edit')->href);
-                } else {
-                    throw $e;
-                }
-            }
-        } else {
-            $this->delete($comment);
-        }
-    }
-
-    /**
-     * Delete a TagEntry.
-     *
-     * @param Zend_Gdata_Photos_TagEntry $tag The tag entry to
-     *          delete.
-     * @param boolean $catch Whether to catch an exception when
-     *            modified and re-delete or throw
-     * @return void.
-     * @throws Zend_Gdata_App_Exception
-     * @throws Zend_Gdata_App_HttpException
-     */
-    public function deleteTagEntry($tag, $catch)
-    {
-        if ($catch) {
-            try {
-                $this->delete($tag);
-            } catch (Zend_Gdata_App_HttpException $e) {
-                if ($e->getResponse()->getStatus() === 409) {
-                    $entry = new Zend_Gdata_Photos_TagEntry($e->getResponse()->getBody());
-                    $this->delete($entry->getLink('edit')->href);
-                } else {
-                    throw $e;
-                }
-            }
-        } else {
-            $this->delete($tag);
-        }
-    }
-
-}
-=======
->>>>>>> 58a53380
