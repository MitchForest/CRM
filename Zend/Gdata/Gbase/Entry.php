--- conflicted
+++ resolved
@@ -2,135 +2,3 @@
 /**
  * Class for backwards compatibility only
  */
-<<<<<<< HEAD
-
-/**
- * @see Zend_Gdata_Entry
- */
-require_once 'Zend/Gdata/Entry.php';
-
-/**
- * @see Zend_Gdata_Gbase_Extension_BaseAttribute
- */
-require_once 'Zend/Gdata/Gbase/Extension/BaseAttribute.php';
-
-/**
- * Base class for working with Google Base entries.
- *
- * @link http://code.google.com/apis/base/
- *
- * @category   Zend
- * @package    Zend_Gdata
- * @subpackage Gbase
- * @copyright  Copyright (c) 2005-2010 Zend Technologies USA Inc. (http://www.zend.com)
- * @license    http://framework.zend.com/license/new-bsd     New BSD License
- */
-class Zend_Gdata_Gbase_Entry extends Zend_Gdata_Entry
-{
-
-    /**
-     * Name of the base class for Google Base entries
-     *
-     * var @string
-     */
-    protected $_entryClassName = 'Zend_Gdata_Gbase_Entry';
-
-    /**
-     * Google Base attribute elements in the 'g' namespace
-     *
-     * @var array
-     */
-    protected $_baseAttributes = array();
-
-    /**
-     * Constructs a new Zend_Gdata_Gbase_ItemEntry object.
-     * @param DOMElement $element (optional) The DOMElement on which to base this object.
-     */
-    public function __construct($element = null)
-    {
-        $this->registerAllNamespaces(Zend_Gdata_Gbase::$namespaces);
-        parent::__construct($element);
-    }
-
-    /**
-     * Retrieves a DOMElement which corresponds to this element and all
-     * child properties.  This is used to build an entry back into a DOM
-     * and eventually XML text for application storage/persistence.
-     *
-     * @param DOMDocument $doc The DOMDocument used to construct DOMElements
-     * @return DOMElement The DOMElement representing this element and all
-     *          child properties.
-     */
-    public function getDOM($doc = null, $majorVersion = 1, $minorVersion = null)
-    {
-        $element = parent::getDOM($doc, $majorVersion, $minorVersion);
-        foreach ($this->_baseAttributes as $baseAttribute) {
-            $element->appendChild($baseAttribute->getDOM($element->ownerDocument));
-        }
-        return $element;
-    }
-
-    /**
-     * Creates individual Entry objects of the appropriate type and
-     * stores them as members of this entry based upon DOM data.
-     *
-     * @param DOMNode $child The DOMNode to process
-     */
-    protected function takeChildFromDOM($child)
-    {
-        $absoluteNodeName = $child->namespaceURI . ':' . $child->localName;
-
-        if (strstr($absoluteNodeName, $this->lookupNamespace('g') . ':')) {
-            $baseAttribute = new Zend_Gdata_Gbase_Extension_BaseAttribute();
-            $baseAttribute->transferFromDOM($child);
-            $this->_baseAttributes[] = $baseAttribute;
-        } else {
-            parent::takeChildFromDOM($child);
-        }
-    }
-
-    /**
-     * Get the value of the itme_type
-     *
-     * @return Zend_Gdata_Gbase_Extension_ItemType The requested object.
-     */
-    public function getItemType()
-    {
-        $itemType = $this->getGbaseAttribute('item_type');
-        if (is_object($itemType[0])) {
-          return $itemType[0];
-        } else {
-          return null;
-        }
-    }
-
-    /**
-     * Return all the Base attributes
-     * @return Zend_Gdata_Gbase_Extension_BaseAttribute
-     */
-    public function getGbaseAttributes() {
-        return $this->_baseAttributes;
-    }
-
-    /**
-     * Return an array of Base attributes that match the given attribute name
-     *
-     * @param string $name The name of the Base attribute to look for
-     * @return array $matches Array that contains the matching list of Base attributes
-     */
-    public function getGbaseAttribute($name)
-    {
-        $matches = array();
-        for ($i = 0; $i < count($this->_baseAttributes); $i++) {
-            $baseAttribute = $this->_baseAttributes[$i];
-            if ($baseAttribute->rootElement == $name &&
-                $baseAttribute->rootNamespaceURI == $this->lookupNamespace('g')) {
-                $matches[] = &$this->_baseAttributes[$i];
-            }
-        }
-        return $matches;
-    }
-
-}
-=======
->>>>>>> 58a53380
