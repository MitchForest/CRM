<?php
/**
 * Class for backwards compatibility only
 */
<<<<<<< HEAD

/**
 * @see Zend_Gdata
 */
require_once 'Zend/Gdata.php';

/**
 * @see Zend_Gdata_Gbase_ItemFeed
 */
require_once 'Zend/Gdata/Gbase/ItemFeed.php';

/**
 * @see Zend_Gdata_Gbase_ItemEntry
 */
require_once 'Zend/Gdata/Gbase/ItemEntry.php';

/**
 * @see Zend_Gdata_Gbase_SnippetEntry
 */
require_once 'Zend/Gdata/Gbase/SnippetEntry.php';

/**
 * @see Zend_Gdata_Gbase_SnippetFeed
 */
require_once 'Zend/Gdata/Gbase/SnippetFeed.php';

/**
 * Service class for interacting with the Google Base data API
 *
 * @link http://code.google.com/apis/base
 *
 * @category   Zend
 * @package    Zend_Gdata
 * @subpackage Gbase
 * @copyright  Copyright (c) 2005-2010 Zend Technologies USA Inc. (http://www.zend.com)
 * @license    http://framework.zend.com/license/new-bsd     New BSD License
 */
class Zend_Gdata_Gbase extends Zend_Gdata
{

    /**
     * Path to the customer items feeds on the Google Base server.
     */
    const GBASE_ITEM_FEED_URI = 'http://www.google.com/base/feeds/items';

    /**
     * Path to the snippets feeds on the Google Base server.
     */
    const GBASE_SNIPPET_FEED_URI = 'http://www.google.com/base/feeds/snippets';

    /**
     * Authentication service name for Google Base
     */
    const AUTH_SERVICE_NAME = 'gbase';

    /**
     * The default URI for POST methods
     *
     * @var string
     */
    protected $_defaultPostUri = self::GBASE_ITEM_FEED_URI;

    /**
     * Namespaces used for Zend_Gdata_Gbase
     *
     * @var array
     */
    public static $namespaces = array(
        array('g', 'http://base.google.com/ns/1.0', 1, 0),
        array('batch', 'http://schemas.google.com/gdata/batch', 1, 0)
    );

    /**
     * Create Zend_Gdata_Gbase object
     *
     * @param Zend_Http_Client $client (optional) The HTTP client to use when
     *          when communicating with the Google Apps servers.
     * @param string $applicationId The identity of the app in the form of Company-AppName-Version
     */
    public function __construct($client = null, $applicationId = 'MyCompany-MyApp-1.0')
    {
        $this->registerPackage('Zend_Gdata_Gbase');
        $this->registerPackage('Zend_Gdata_Gbase_Extension');
        parent::__construct($client, $applicationId);
        $this->_httpClient->setParameterPost('service', self::AUTH_SERVICE_NAME);
    }

    /**
     * Retreive feed object
     *
     * @param mixed $location The location for the feed, as a URL or Query
     * @return Zend_Gdata_Gbase_ItemFeed
     */
    public function getGbaseItemFeed($location = null)
    {
        if ($location === null) {
            $uri = self::GBASE_ITEM_FEED_URI;
        } else if ($location instanceof Zend_Gdata_Query) {
            $uri = $location->getQueryUrl();
        } else {
            $uri = $location;
        }
        return parent::getFeed($uri, 'Zend_Gdata_Gbase_ItemFeed');
    }

    /**
     * Retreive entry object
     *
     * @param mixed $location The location for the feed, as a URL or Query
     * @return Zend_Gdata_Gbase_ItemEntry
     */
    public function getGbaseItemEntry($location = null)
    {
        if ($location === null) {
            require_once 'Zend/Gdata/App/InvalidArgumentException.php';
            throw new Zend_Gdata_App_InvalidArgumentException(
                    'Location must not be null');
        } else if ($location instanceof Zend_Gdata_Query) {
            $uri = $location->getQueryUrl();
        } else {
            $uri = $location;
        }
        return parent::getEntry($uri, 'Zend_Gdata_Gbase_ItemEntry');
    }

    /**
     * Insert an entry
     *
     * @param Zend_Gdata_Gbase_ItemEntry $entry The Base entry to upload
     * @param boolean $dryRun Flag for the 'dry-run' parameter
     * @return Zend_Gdata_Gbase_ItemFeed
     */
    public function insertGbaseItem($entry, $dryRun = false)
    {
        if ($dryRun == false) {
            $uri = $this->_defaultPostUri;
        } else {
            $uri = $this->_defaultPostUri . '?dry-run=true';
        }
        $newitem = $this->insertEntry($entry, $uri, 'Zend_Gdata_Gbase_ItemEntry');
        return $newitem;
    }

    /**
     * Update an entry
     *
     * @param Zend_Gdata_Gbase_ItemEntry $entry The Base entry to be updated
     * @param boolean $dryRun Flag for the 'dry-run' parameter
     * @return Zend_Gdata_Gbase_ItemEntry
     */
    public function updateGbaseItem($entry, $dryRun = false)
    {
        $returnedEntry = $entry->save($dryRun);
        return $returnedEntry;
    }

    /**
     * Delete an entry
     *
     * @param Zend_Gdata_Gbase_ItemEntry $entry The Base entry to remove
     * @param boolean $dryRun Flag for the 'dry-run' parameter
     * @return Zend_Gdata_Gbase_ItemFeed
     */
    public function deleteGbaseItem($entry, $dryRun = false)
    {
        $entry->delete($dryRun);
        return $this;
    }

    /**
     * Retrieve feed object
     *
     * @param mixed $location The location for the feed, as a URL or Query
     * @return Zend_Gdata_Gbase_SnippetFeed
     */
    public function getGbaseSnippetFeed($location = null)
    {
        if ($location === null) {
            $uri = self::GBASE_SNIPPET_FEED_URI;
        } else if ($location instanceof Zend_Gdata_Query) {
            $uri = $location->getQueryUrl();
        } else {
            $uri = $location;
        }
        return parent::getFeed($uri, 'Zend_Gdata_Gbase_SnippetFeed');
    }
}
=======
>>>>>>> 58a53380
<|MERGE_RESOLUTION|>--- conflicted
+++ resolved
@@ -2,193 +2,3 @@
 /**
  * Class for backwards compatibility only
  */
-<<<<<<< HEAD
-
-/**
- * @see Zend_Gdata
- */
-require_once 'Zend/Gdata.php';
-
-/**
- * @see Zend_Gdata_Gbase_ItemFeed
- */
-require_once 'Zend/Gdata/Gbase/ItemFeed.php';
-
-/**
- * @see Zend_Gdata_Gbase_ItemEntry
- */
-require_once 'Zend/Gdata/Gbase/ItemEntry.php';
-
-/**
- * @see Zend_Gdata_Gbase_SnippetEntry
- */
-require_once 'Zend/Gdata/Gbase/SnippetEntry.php';
-
-/**
- * @see Zend_Gdata_Gbase_SnippetFeed
- */
-require_once 'Zend/Gdata/Gbase/SnippetFeed.php';
-
-/**
- * Service class for interacting with the Google Base data API
- *
- * @link http://code.google.com/apis/base
- *
- * @category   Zend
- * @package    Zend_Gdata
- * @subpackage Gbase
- * @copyright  Copyright (c) 2005-2010 Zend Technologies USA Inc. (http://www.zend.com)
- * @license    http://framework.zend.com/license/new-bsd     New BSD License
- */
-class Zend_Gdata_Gbase extends Zend_Gdata
-{
-
-    /**
-     * Path to the customer items feeds on the Google Base server.
-     */
-    const GBASE_ITEM_FEED_URI = 'http://www.google.com/base/feeds/items';
-
-    /**
-     * Path to the snippets feeds on the Google Base server.
-     */
-    const GBASE_SNIPPET_FEED_URI = 'http://www.google.com/base/feeds/snippets';
-
-    /**
-     * Authentication service name for Google Base
-     */
-    const AUTH_SERVICE_NAME = 'gbase';
-
-    /**
-     * The default URI for POST methods
-     *
-     * @var string
-     */
-    protected $_defaultPostUri = self::GBASE_ITEM_FEED_URI;
-
-    /**
-     * Namespaces used for Zend_Gdata_Gbase
-     *
-     * @var array
-     */
-    public static $namespaces = array(
-        array('g', 'http://base.google.com/ns/1.0', 1, 0),
-        array('batch', 'http://schemas.google.com/gdata/batch', 1, 0)
-    );
-
-    /**
-     * Create Zend_Gdata_Gbase object
-     *
-     * @param Zend_Http_Client $client (optional) The HTTP client to use when
-     *          when communicating with the Google Apps servers.
-     * @param string $applicationId The identity of the app in the form of Company-AppName-Version
-     */
-    public function __construct($client = null, $applicationId = 'MyCompany-MyApp-1.0')
-    {
-        $this->registerPackage('Zend_Gdata_Gbase');
-        $this->registerPackage('Zend_Gdata_Gbase_Extension');
-        parent::__construct($client, $applicationId);
-        $this->_httpClient->setParameterPost('service', self::AUTH_SERVICE_NAME);
-    }
-
-    /**
-     * Retreive feed object
-     *
-     * @param mixed $location The location for the feed, as a URL or Query
-     * @return Zend_Gdata_Gbase_ItemFeed
-     */
-    public function getGbaseItemFeed($location = null)
-    {
-        if ($location === null) {
-            $uri = self::GBASE_ITEM_FEED_URI;
-        } else if ($location instanceof Zend_Gdata_Query) {
-            $uri = $location->getQueryUrl();
-        } else {
-            $uri = $location;
-        }
-        return parent::getFeed($uri, 'Zend_Gdata_Gbase_ItemFeed');
-    }
-
-    /**
-     * Retreive entry object
-     *
-     * @param mixed $location The location for the feed, as a URL or Query
-     * @return Zend_Gdata_Gbase_ItemEntry
-     */
-    public function getGbaseItemEntry($location = null)
-    {
-        if ($location === null) {
-            require_once 'Zend/Gdata/App/InvalidArgumentException.php';
-            throw new Zend_Gdata_App_InvalidArgumentException(
-                    'Location must not be null');
-        } else if ($location instanceof Zend_Gdata_Query) {
-            $uri = $location->getQueryUrl();
-        } else {
-            $uri = $location;
-        }
-        return parent::getEntry($uri, 'Zend_Gdata_Gbase_ItemEntry');
-    }
-
-    /**
-     * Insert an entry
-     *
-     * @param Zend_Gdata_Gbase_ItemEntry $entry The Base entry to upload
-     * @param boolean $dryRun Flag for the 'dry-run' parameter
-     * @return Zend_Gdata_Gbase_ItemFeed
-     */
-    public function insertGbaseItem($entry, $dryRun = false)
-    {
-        if ($dryRun == false) {
-            $uri = $this->_defaultPostUri;
-        } else {
-            $uri = $this->_defaultPostUri . '?dry-run=true';
-        }
-        $newitem = $this->insertEntry($entry, $uri, 'Zend_Gdata_Gbase_ItemEntry');
-        return $newitem;
-    }
-
-    /**
-     * Update an entry
-     *
-     * @param Zend_Gdata_Gbase_ItemEntry $entry The Base entry to be updated
-     * @param boolean $dryRun Flag for the 'dry-run' parameter
-     * @return Zend_Gdata_Gbase_ItemEntry
-     */
-    public function updateGbaseItem($entry, $dryRun = false)
-    {
-        $returnedEntry = $entry->save($dryRun);
-        return $returnedEntry;
-    }
-
-    /**
-     * Delete an entry
-     *
-     * @param Zend_Gdata_Gbase_ItemEntry $entry The Base entry to remove
-     * @param boolean $dryRun Flag for the 'dry-run' parameter
-     * @return Zend_Gdata_Gbase_ItemFeed
-     */
-    public function deleteGbaseItem($entry, $dryRun = false)
-    {
-        $entry->delete($dryRun);
-        return $this;
-    }
-
-    /**
-     * Retrieve feed object
-     *
-     * @param mixed $location The location for the feed, as a URL or Query
-     * @return Zend_Gdata_Gbase_SnippetFeed
-     */
-    public function getGbaseSnippetFeed($location = null)
-    {
-        if ($location === null) {
-            $uri = self::GBASE_SNIPPET_FEED_URI;
-        } else if ($location instanceof Zend_Gdata_Query) {
-            $uri = $location->getQueryUrl();
-        } else {
-            $uri = $location;
-        }
-        return parent::getFeed($uri, 'Zend_Gdata_Gbase_SnippetFeed');
-    }
-}
-=======
->>>>>>> 58a53380
