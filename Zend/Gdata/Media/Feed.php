<?php
/**
 * Class for backwards compatibility only
 */
<<<<<<< HEAD

/**
 * @see Zend_Gdata_eed
 */
require_once 'Zend/Gdata/Feed.php';

/**
 * @see Zend_Gdata_Media
 */
require_once 'Zend/Gdata/Media.php';

/**
 * @see Zend_Gdata_Media_Entry
 */
require_once 'Zend/Gdata/Media/Entry.php';

/**
 * The Gdata flavor of an Atom Feed with media support
 *
 * @category   Zend
 * @package    Zend_Gdata
 * @subpackage Media
 * @copyright  Copyright (c) 2005-2010 Zend Technologies USA Inc. (http://www.zend.com)
 * @license    http://framework.zend.com/license/new-bsd     New BSD License
 */
class Zend_Gdata_Media_Feed extends Zend_Gdata_Feed
{

    /**
     * The classname for individual feed elements.
     *
     * @var string
     */
    protected $_entryClassName = 'Zend_Gdata_Media_Entry';

    /**
     * Create a new instance.
     *
     * @param DOMElement $element (optional) DOMElement from which this
     *          object should be constructed.
     */
    public function __construct($element = null)
    {
        $this->registerAllNamespaces(Zend_Gdata_Media::$namespaces);
        parent::__construct($element);
    }

}
=======
>>>>>>> 58a53380
<|MERGE_RESOLUTION|>--- conflicted
+++ resolved
@@ -2,54 +2,3 @@
 /**
  * Class for backwards compatibility only
  */
-<<<<<<< HEAD
-
-/**
- * @see Zend_Gdata_eed
- */
-require_once 'Zend/Gdata/Feed.php';
-
-/**
- * @see Zend_Gdata_Media
- */
-require_once 'Zend/Gdata/Media.php';
-
-/**
- * @see Zend_Gdata_Media_Entry
- */
-require_once 'Zend/Gdata/Media/Entry.php';
-
-/**
- * The Gdata flavor of an Atom Feed with media support
- *
- * @category   Zend
- * @package    Zend_Gdata
- * @subpackage Media
- * @copyright  Copyright (c) 2005-2010 Zend Technologies USA Inc. (http://www.zend.com)
- * @license    http://framework.zend.com/license/new-bsd     New BSD License
- */
-class Zend_Gdata_Media_Feed extends Zend_Gdata_Feed
-{
-
-    /**
-     * The classname for individual feed elements.
-     *
-     * @var string
-     */
-    protected $_entryClassName = 'Zend_Gdata_Media_Entry';
-
-    /**
-     * Create a new instance.
-     *
-     * @param DOMElement $element (optional) DOMElement from which this
-     *          object should be constructed.
-     */
-    public function __construct($element = null)
-    {
-        $this->registerAllNamespaces(Zend_Gdata_Media::$namespaces);
-        parent::__construct($element);
-    }
-
-}
-=======
->>>>>>> 58a53380
