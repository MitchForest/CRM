<?php
/**
 * Class for backwards compatibility only
 */
<<<<<<< HEAD

/**
 * @see Zend_Gdata_App_Extension
 */
require_once 'Zend/Gdata/App/Extension.php';

/**
 * Represents the media:credit element
 *
 * @category   Zend
 * @package    Zend_Gdata
 * @subpackage Media
 * @copyright  Copyright (c) 2005-2010 Zend Technologies USA Inc. (http://www.zend.com)
 * @license    http://framework.zend.com/license/new-bsd     New BSD License
 */
class Zend_Gdata_Media_Extension_MediaCredit extends Zend_Gdata_Extension
{

    protected $_rootElement = 'credit';
    protected $_rootNamespace = 'media';

    /**
     * @var string
     */
    protected $_role = null;

    /**
     * @var string
     */
    protected $_scheme = null;

    /**
     * Creates an individual MediaCredit object.
     *
     * @param string $text
     * @param string $role
     * @param string $scheme
     */
    public function __construct($text = null, $role = null,  $scheme = null)
    {
        $this->registerAllNamespaces(Zend_Gdata_Media::$namespaces);
        parent::__construct();
        $this->_text = $text;
        $this->_role = $role;
        $this->_scheme = $scheme;
    }

    /**
     * Retrieves a DOMElement which corresponds to this element and all
     * child properties.  This is used to build an entry back into a DOM
     * and eventually XML text for sending to the server upon updates, or
     * for application storage/persistence.
     *
     * @param DOMDocument $doc The DOMDocument used to construct DOMElements
     * @return DOMElement The DOMElement representing this element and all
     * child properties.
     */
    public function getDOM($doc = null, $majorVersion = 1, $minorVersion = null)
    {
        $element = parent::getDOM($doc, $majorVersion, $minorVersion);
        if ($this->_role !== null) {
            $element->setAttribute('role', $this->_role);
        }
        if ($this->_scheme !== null) {
            $element->setAttribute('scheme', $this->_scheme);
        }
        return $element;
    }

    /**
     * Given a DOMNode representing an attribute, tries to map the data into
     * instance members.  If no mapping is defined, the name and value are
     * stored in an array.
     *
     * @param DOMNode $attribute The DOMNode attribute needed to be handled
     */
    protected function takeAttributeFromDOM($attribute)
    {
        switch ($attribute->localName) {
        case 'role':
            $this->_role = $attribute->nodeValue;
            break;
        case 'scheme':
            $this->_scheme = $attribute->nodeValue;
            break;
        default:
            parent::takeAttributeFromDOM($attribute);
        }
    }

    /**
     * @return string
     */
    public function getRole()
    {
        return $this->_role;
    }

    /**
     * @param string $value
     * @return Zend_Gdata_Media_Extension_MediaCredit Provides a fluent interface
     */
    public function setRole($value)
    {
        $this->_role = $value;
        return $this;
    }

    /**
     * @return string
     */
    public function getScheme()
    {
        return $this->_scheme;
    }

    /**
     * @param string $value
     * @return Zend_Gdata_Media_Extension_MediaCredit Provides a fluent interface
     */
    public function setScheme($value)
    {
        $this->_scheme = $value;
        return $this;
    }

}
=======
>>>>>>> 58a53380
<|MERGE_RESOLUTION|>--- conflicted
+++ resolved
@@ -2,133 +2,3 @@
 /**
  * Class for backwards compatibility only
  */
-<<<<<<< HEAD
-
-/**
- * @see Zend_Gdata_App_Extension
- */
-require_once 'Zend/Gdata/App/Extension.php';
-
-/**
- * Represents the media:credit element
- *
- * @category   Zend
- * @package    Zend_Gdata
- * @subpackage Media
- * @copyright  Copyright (c) 2005-2010 Zend Technologies USA Inc. (http://www.zend.com)
- * @license    http://framework.zend.com/license/new-bsd     New BSD License
- */
-class Zend_Gdata_Media_Extension_MediaCredit extends Zend_Gdata_Extension
-{
-
-    protected $_rootElement = 'credit';
-    protected $_rootNamespace = 'media';
-
-    /**
-     * @var string
-     */
-    protected $_role = null;
-
-    /**
-     * @var string
-     */
-    protected $_scheme = null;
-
-    /**
-     * Creates an individual MediaCredit object.
-     *
-     * @param string $text
-     * @param string $role
-     * @param string $scheme
-     */
-    public function __construct($text = null, $role = null,  $scheme = null)
-    {
-        $this->registerAllNamespaces(Zend_Gdata_Media::$namespaces);
-        parent::__construct();
-        $this->_text = $text;
-        $this->_role = $role;
-        $this->_scheme = $scheme;
-    }
-
-    /**
-     * Retrieves a DOMElement which corresponds to this element and all
-     * child properties.  This is used to build an entry back into a DOM
-     * and eventually XML text for sending to the server upon updates, or
-     * for application storage/persistence.
-     *
-     * @param DOMDocument $doc The DOMDocument used to construct DOMElements
-     * @return DOMElement The DOMElement representing this element and all
-     * child properties.
-     */
-    public function getDOM($doc = null, $majorVersion = 1, $minorVersion = null)
-    {
-        $element = parent::getDOM($doc, $majorVersion, $minorVersion);
-        if ($this->_role !== null) {
-            $element->setAttribute('role', $this->_role);
-        }
-        if ($this->_scheme !== null) {
-            $element->setAttribute('scheme', $this->_scheme);
-        }
-        return $element;
-    }
-
-    /**
-     * Given a DOMNode representing an attribute, tries to map the data into
-     * instance members.  If no mapping is defined, the name and value are
-     * stored in an array.
-     *
-     * @param DOMNode $attribute The DOMNode attribute needed to be handled
-     */
-    protected function takeAttributeFromDOM($attribute)
-    {
-        switch ($attribute->localName) {
-        case 'role':
-            $this->_role = $attribute->nodeValue;
-            break;
-        case 'scheme':
-            $this->_scheme = $attribute->nodeValue;
-            break;
-        default:
-            parent::takeAttributeFromDOM($attribute);
-        }
-    }
-
-    /**
-     * @return string
-     */
-    public function getRole()
-    {
-        return $this->_role;
-    }
-
-    /**
-     * @param string $value
-     * @return Zend_Gdata_Media_Extension_MediaCredit Provides a fluent interface
-     */
-    public function setRole($value)
-    {
-        $this->_role = $value;
-        return $this;
-    }
-
-    /**
-     * @return string
-     */
-    public function getScheme()
-    {
-        return $this->_scheme;
-    }
-
-    /**
-     * @param string $value
-     * @return Zend_Gdata_Media_Extension_MediaCredit Provides a fluent interface
-     */
-    public function setScheme($value)
-    {
-        $this->_scheme = $value;
-        return $this;
-    }
-
-}
-=======
->>>>>>> 58a53380
