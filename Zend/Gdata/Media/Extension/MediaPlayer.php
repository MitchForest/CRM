--- conflicted
+++ resolved
@@ -2,162 +2,3 @@
 /**
  * Class for backwards compatibility only
  */
-<<<<<<< HEAD
-
-/**
- * @see Zend_Gdata_App_Extension
- */
-require_once 'Zend/Gdata/App/Extension.php';
-
-/**
- * Represents the media:player element
- *
- * @category   Zend
- * @package    Zend_Gdata
- * @subpackage Media
- * @copyright  Copyright (c) 2005-2010 Zend Technologies USA Inc. (http://www.zend.com)
- * @license    http://framework.zend.com/license/new-bsd     New BSD License
- */
-class Zend_Gdata_Media_Extension_MediaPlayer extends Zend_Gdata_Extension
-{
-
-    protected $_rootElement = 'player';
-    protected $_rootNamespace = 'media';
-
-    /**
-     * @var string
-     */
-    protected $_url = null;
-
-    /**
-     * @var int
-     */
-    protected $_width = null;
-
-    /**
-     * @var int
-     */
-    protected $_height = null;
-
-    /**
-     * Constructs a new MediaPlayer element
-     *
-     * @param string $url
-     * @param int $width
-     * @param int $height
-     */
-    public function __construct($url = null, $width = null, $height = null)
-    {
-        $this->registerAllNamespaces(Zend_Gdata_Media::$namespaces);
-        parent::__construct();
-        $this->_url = $url;
-        $this->_width = $width;
-        $this->_height = $height;
-    }
-
-    /**
-     * Retrieves a DOMElement which corresponds to this element and all
-     * child properties.  This is used to build an entry back into a DOM
-     * and eventually XML text for sending to the server upon updates, or
-     * for application storage/persistence.
-     *
-     * @param DOMDocument $doc The DOMDocument used to construct DOMElements
-     * @return DOMElement The DOMElement representing this element and all
-     * child properties.
-     */
-    public function getDOM($doc = null, $majorVersion = 1, $minorVersion = null)
-    {
-        $element = parent::getDOM($doc, $majorVersion, $minorVersion);
-        if ($this->_url !== null) {
-            $element->setAttribute('url', $this->_url);
-        }
-        if ($this->_width !== null) {
-            $element->setAttribute('width', $this->_width);
-        }
-        if ($this->_height !== null) {
-            $element->setAttribute('height', $this->_height);
-        }
-        return $element;
-    }
-
-    /**
-     * Given a DOMNode representing an attribute, tries to map the data into
-     * instance members.  If no mapping is defined, the name and value are
-     * stored in an array.
-     *
-     * @param DOMNode $attribute The DOMNode attribute needed to be handled
-     */
-    protected function takeAttributeFromDOM($attribute)
-    {
-        switch ($attribute->localName) {
-        case 'url':
-            $this->_url = $attribute->nodeValue;
-            break;
-        case 'width':
-            $this->_width = $attribute->nodeValue;
-            break;
-        case 'height':
-            $this->_height = $attribute->nodeValue;
-            break;
-        default:
-            parent::takeAttributeFromDOM($attribute);
-        }
-    }
-
-    /**
-     * @return string
-     */
-    public function getUrl()
-    {
-        return $this->_url;
-    }
-
-    /**
-     * @param string $value
-     * @return Zend_Gdata_Media_Extension_MediaPlayer Provides a fluent interface
-     */
-    public function setUrl($value)
-    {
-        $this->_url = $value;
-        return $this;
-    }
-
-    /**
-     * @return int
-     */
-    public function getWidth()
-    {
-        return $this->_width;
-    }
-
-    /**
-     * @param int $value
-     * @return Zend_Gdata_Media_Extension_MediaPlayer Provides a fluent interface
-     */
-    public function setWidth($value)
-    {
-        $this->_width = $value;
-        return $this;
-    }
-
-    /**
-     * @return int
-     */
-    public function getHeight()
-    {
-        return $this->_height;
-    }
-
-    /**
-     * @param int $value
-     * @return Zend_Gdata_Media_Extension_MediaPlayer Provides a fluent interface
-     */
-    public function setHeight($value)
-    {
-        $this->_height = $value;
-        return $this;
-    }
-
-}
-=======
->>>>>>> 58a53380
