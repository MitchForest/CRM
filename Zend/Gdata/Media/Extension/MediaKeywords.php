--- conflicted
+++ resolved
@@ -2,36 +2,3 @@
 /**
  * Class for backwards compatibility only
  */
-<<<<<<< HEAD
-
-/**
- * @see Zend_Gdata_App_Extension
- */
-require_once 'Zend/Gdata/App/Extension.php';
-
-/**
- * Represents the media:keywords element
- *
- * @category   Zend
- * @package    Zend_Gdata
- * @subpackage Media
- * @copyright  Copyright (c) 2005-2010 Zend Technologies USA Inc. (http://www.zend.com)
- * @license    http://framework.zend.com/license/new-bsd     New BSD License
- */
-class Zend_Gdata_Media_Extension_MediaKeywords extends Zend_Gdata_Extension
-{
-    protected $_rootElement = 'keywords';
-    protected $_rootNamespace = 'media';
-
-    /**
-     * Constructs a new MediaKeywords element
-     */
-    public function __construct()
-    {
-        $this->registerAllNamespaces(Zend_Gdata_Media::$namespaces);
-        parent::__construct();
-    }
-
-}
-=======
->>>>>>> 58a53380
