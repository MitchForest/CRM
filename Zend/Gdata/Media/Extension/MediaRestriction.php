<?php
/**
 * Class for backwards compatibility only
 */
<<<<<<< HEAD

/**
 * @see Zend_Gdata_App_Extension
 */
require_once 'Zend/Gdata/App/Extension.php';

/**
 * Represents the media:restriction element
 *
 * @category   Zend
 * @package    Zend_Gdata
 * @subpackage Media
 * @copyright  Copyright (c) 2005-2010 Zend Technologies USA Inc. (http://www.zend.com)
 * @license    http://framework.zend.com/license/new-bsd     New BSD License
 */
class Zend_Gdata_Media_Extension_MediaRestriction extends Zend_Gdata_Extension
{

    protected $_rootElement = 'restriction';
    protected $_rootNamespace = 'media';

    /**
     * @var string
     */
    protected $_relationship = null;

    /**
     * @var string
     */
    protected $_type = null;

    /**
     * Constructs a new MediaRestriction element
     *
     * @param string $text
     * @param string $relationship
     * @param string $type
     */
    public function __construct($text = null, $relationship = null,  $type = null)
    {
        $this->registerAllNamespaces(Zend_Gdata_Media::$namespaces);
        parent::__construct();
        $this->_text = $text;
        $this->_relationship = $relationship;
        $this->_type = $type;
    }

    /**
     * Retrieves a DOMElement which corresponds to this element and all
     * child properties.  This is used to build an entry back into a DOM
     * and eventually XML text for sending to the server upon updates, or
     * for application storage/persistence.
     *
     * @param DOMDocument $doc The DOMDocument used to construct DOMElements
     * @return DOMElement The DOMElement representing this element and all
     * child properties.
     */
    public function getDOM($doc = null, $majorVersion = 1, $minorVersion = null)
    {
        $element = parent::getDOM($doc, $majorVersion, $minorVersion);
        if ($this->_relationship !== null) {
            $element->setAttribute('relationship', $this->_relationship);
        }
        if ($this->_type !== null) {
            $element->setAttribute('type', $this->_type);
        }
        return $element;
    }

    /**
     * Given a DOMNode representing an attribute, tries to map the data into
     * instance members.  If no mapping is defined, the name and value are
     * stored in an array.
     *
     * @param DOMNode $attribute The DOMNode attribute needed to be handled
     */
    protected function takeAttributeFromDOM($attribute)
    {
        switch ($attribute->localName) {
        case 'relationship':
            $this->_relationship = $attribute->nodeValue;
            break;
        case 'type':
            $this->_type = $attribute->nodeValue;
            break;
        default:
            parent::takeAttributeFromDOM($attribute);
        }
    }

    /**
     * @return string
     */
    public function getRelationship()
    {
        return $this->_relationship;
    }

    /**
     * @param string $value
     * @return Zend_Gdata_Media_Extension_MediaRestriction Provides a fluent interface
     */
    public function setRelationship($value)
    {
        $this->_relationship = $value;
        return $this;
    }

    /**
     * @return string
     */
    public function getType()
    {
        return $this->_type;
    }

    /**
     * @param string $value
     * @return Zend_Gdata_Media_Extension_MediaRestriction Provides a fluent interface
     */
    public function setType($value)
    {
        $this->_type = $value;
        return $this;
    }

}
=======
>>>>>>> 58a53380
<|MERGE_RESOLUTION|>--- conflicted
+++ resolved
@@ -2,133 +2,3 @@
 /**
  * Class for backwards compatibility only
  */
-<<<<<<< HEAD
-
-/**
- * @see Zend_Gdata_App_Extension
- */
-require_once 'Zend/Gdata/App/Extension.php';
-
-/**
- * Represents the media:restriction element
- *
- * @category   Zend
- * @package    Zend_Gdata
- * @subpackage Media
- * @copyright  Copyright (c) 2005-2010 Zend Technologies USA Inc. (http://www.zend.com)
- * @license    http://framework.zend.com/license/new-bsd     New BSD License
- */
-class Zend_Gdata_Media_Extension_MediaRestriction extends Zend_Gdata_Extension
-{
-
-    protected $_rootElement = 'restriction';
-    protected $_rootNamespace = 'media';
-
-    /**
-     * @var string
-     */
-    protected $_relationship = null;
-
-    /**
-     * @var string
-     */
-    protected $_type = null;
-
-    /**
-     * Constructs a new MediaRestriction element
-     *
-     * @param string $text
-     * @param string $relationship
-     * @param string $type
-     */
-    public function __construct($text = null, $relationship = null,  $type = null)
-    {
-        $this->registerAllNamespaces(Zend_Gdata_Media::$namespaces);
-        parent::__construct();
-        $this->_text = $text;
-        $this->_relationship = $relationship;
-        $this->_type = $type;
-    }
-
-    /**
-     * Retrieves a DOMElement which corresponds to this element and all
-     * child properties.  This is used to build an entry back into a DOM
-     * and eventually XML text for sending to the server upon updates, or
-     * for application storage/persistence.
-     *
-     * @param DOMDocument $doc The DOMDocument used to construct DOMElements
-     * @return DOMElement The DOMElement representing this element and all
-     * child properties.
-     */
-    public function getDOM($doc = null, $majorVersion = 1, $minorVersion = null)
-    {
-        $element = parent::getDOM($doc, $majorVersion, $minorVersion);
-        if ($this->_relationship !== null) {
-            $element->setAttribute('relationship', $this->_relationship);
-        }
-        if ($this->_type !== null) {
-            $element->setAttribute('type', $this->_type);
-        }
-        return $element;
-    }
-
-    /**
-     * Given a DOMNode representing an attribute, tries to map the data into
-     * instance members.  If no mapping is defined, the name and value are
-     * stored in an array.
-     *
-     * @param DOMNode $attribute The DOMNode attribute needed to be handled
-     */
-    protected function takeAttributeFromDOM($attribute)
-    {
-        switch ($attribute->localName) {
-        case 'relationship':
-            $this->_relationship = $attribute->nodeValue;
-            break;
-        case 'type':
-            $this->_type = $attribute->nodeValue;
-            break;
-        default:
-            parent::takeAttributeFromDOM($attribute);
-        }
-    }
-
-    /**
-     * @return string
-     */
-    public function getRelationship()
-    {
-        return $this->_relationship;
-    }
-
-    /**
-     * @param string $value
-     * @return Zend_Gdata_Media_Extension_MediaRestriction Provides a fluent interface
-     */
-    public function setRelationship($value)
-    {
-        $this->_relationship = $value;
-        return $this;
-    }
-
-    /**
-     * @return string
-     */
-    public function getType()
-    {
-        return $this->_type;
-    }
-
-    /**
-     * @param string $value
-     * @return Zend_Gdata_Media_Extension_MediaRestriction Provides a fluent interface
-     */
-    public function setType($value)
-    {
-        $this->_type = $value;
-        return $this;
-    }
-
-}
-=======
->>>>>>> 58a53380
