--- conflicted
+++ resolved
@@ -2,550 +2,3 @@
 /**
  * Class for backwards compatibility only
  */
-<<<<<<< HEAD
-
-/**
- * @see Zend_Gdata_Extension
- */
-require_once 'Zend/Gdata/Extension.php';
-
-/**
- * @see Zend_Gdata_Entry
- */
-require_once 'Zend/Gdata/Entry.php';
-
-/**
- * @see Zend_Gdata_Media_Extension_MediaContent
- */
-require_once 'Zend/Gdata/Media/Extension/MediaContent.php';
-
-/**
- * @see Zend_Gdata_Media_Extension_MediaCategory
- */
-require_once 'Zend/Gdata/Media/Extension/MediaCategory.php';
-
-/**
- * @see Zend_Gdata_Media_Extension_MediaCopyright
- */
-require_once 'Zend/Gdata/Media/Extension/MediaCopyright.php';
-
-/**
- * @see Zend_Gdata_Media_Extension_MediaCredit
- */
-require_once 'Zend/Gdata/Media/Extension/MediaCredit.php';
-
-/**
- * @see Zend_Gdata_Media_Extension_MediaDescription
- */
-require_once 'Zend/Gdata/Media/Extension/MediaDescription.php';
-
-/**
- * @see Zend_Gdata_Media_Extension_MediaHash
- */
-require_once 'Zend/Gdata/Media/Extension/MediaHash.php';
-
-/**
- * @see Zend_Gdata_Media_Extension_MediaKeywords
- */
-require_once 'Zend/Gdata/Media/Extension/MediaKeywords.php';
-
-/**
- * @see Zend_Gdata_Media_Extension_MediaPlayer
- */
-require_once 'Zend/Gdata/Media/Extension/MediaPlayer.php';
-
-/**
- * @see Zend_Gdata_Media_Extension_MediaRating
- */
-require_once 'Zend/Gdata/Media/Extension/MediaRating.php';
-
-/**
- * @see Zend_Gdata_Media_Extension_MediaRestriction
- */
-require_once 'Zend/Gdata/Media/Extension/MediaRestriction.php';
-
-/**
- * @see Zend_Gdata_Media_Extension_MediaText
- */
-require_once 'Zend/Gdata/Media/Extension/MediaText.php';
-
-/**
- * @see Zend_Gdata_Media_Extension_MediaThumbnail
- */
-require_once 'Zend/Gdata/Media/Extension/MediaThumbnail.php';
-
-/**
- * @see Zend_Gdata_Media_Extension_MediaTitle
- */
-require_once 'Zend/Gdata/Media/Extension/MediaTitle.php';
-
-
-/**
- * This class represents the media:group element of Media RSS.
- * It allows the grouping of media:content elements that are
- * different representations of the same content.  When it exists,
- * it is a child of an Entry (Atom) or Item (RSS).
- *
- * @category   Zend
- * @package    Zend_Gdata
- * @subpackage Media
- * @copyright  Copyright (c) 2005-2010 Zend Technologies USA Inc. (http://www.zend.com)
- * @license    http://framework.zend.com/license/new-bsd     New BSD License
- */
-class Zend_Gdata_Media_Extension_MediaGroup extends Zend_Gdata_Extension
-{
-
-    protected $_rootElement = 'group';
-    protected $_rootNamespace = 'media';
-
-    /**
-     * @var array
-     */
-    protected $_content = array();
-
-    /**
-     * @var array
-     */
-    protected $_category = array();
-
-    /**
-     * @var Zend_Gdata_Media_Extension_MediaCopyright
-     */
-    protected $_copyright = null;
-
-    /**
-     * @var array
-     */
-    protected $_credit = array();
-
-    /**
-     * @var Zend_Gdata_Media_Extension_MediaDescription
-     */
-    protected $_description = null;
-
-    /**
-     * @var array
-     */
-    protected $_hash = array();
-
-    /**
-     * @var Zend_Gdata_Media_Extension_MediaKeywords
-     */
-    protected $_keywords = null;
-
-    /**
-     * @var array
-     */
-    protected $_player = array();
-
-    /**
-     * @var array
-     */
-    protected $_rating = array();
-
-    /**
-     * @var array
-     */
-    protected $_restriction = array();
-
-    /**
-     * @var array
-     */
-    protected $_mediaText = array();
-
-    /**
-     * @var array
-     */
-    protected $_thumbnail = array();
-
-    /**
-     * @var string
-     */
-    protected $_title = null;
-
-    /**
-     * Creates an individual MediaGroup object.
-     */
-    public function __construct($element = null)
-    {
-        $this->registerAllNamespaces(Zend_Gdata_Media::$namespaces);
-        parent::__construct($element);
-    }
-
-    /**
-     * Retrieves a DOMElement which corresponds to this element and all
-     * child properties.  This is used to build an entry back into a DOM
-     * and eventually XML text for sending to the server upon updates, or
-     * for application storage/persistence.
-     *
-     * @param DOMDocument $doc The DOMDocument used to construct DOMElements
-     * @return DOMElement The DOMElement representing this element and all
-     * child properties.
-     */
-    public function getDOM($doc = null, $majorVersion = 1, $minorVersion = null)
-    {
-        $element = parent::getDOM($doc, $majorVersion, $minorVersion);
-        foreach ($this->_content as $content) {
-            $element->appendChild($content->getDOM($element->ownerDocument));
-        }
-        foreach ($this->_category as $category) {
-            $element->appendChild($category->getDOM($element->ownerDocument));
-        }
-        foreach ($this->_credit as $credit) {
-            $element->appendChild($credit->getDOM($element->ownerDocument));
-        }
-        foreach ($this->_player as $player) {
-            $element->appendChild($player->getDOM($element->ownerDocument));
-        }
-        foreach ($this->_rating as $rating) {
-            $element->appendChild($rating->getDOM($element->ownerDocument));
-        }
-        foreach ($this->_restriction as $restriction) {
-            $element->appendChild($restriction->getDOM($element->ownerDocument));
-        }
-        foreach ($this->_mediaText as $text) {
-            $element->appendChild($text->getDOM($element->ownerDocument));
-        }
-        foreach ($this->_thumbnail as $thumbnail) {
-            $element->appendChild($thumbnail->getDOM($element->ownerDocument));
-        }
-        if ($this->_copyright != null) {
-            $element->appendChild(
-                    $this->_copyright->getDOM($element->ownerDocument));
-        }
-        if ($this->_description != null) {
-            $element->appendChild(
-                    $this->_description->getDOM($element->ownerDocument));
-        }
-        foreach ($this->_hash as $hash) {
-            $element->appendChild($hash->getDOM($element->ownerDocument));
-        }
-        if ($this->_keywords != null) {
-            $element->appendChild(
-                    $this->_keywords->getDOM($element->ownerDocument));
-        }
-        if ($this->_title != null) {
-            $element->appendChild(
-                    $this->_title->getDOM($element->ownerDocument));
-        }
-        return $element;
-    }
-
-    /**
-     * Creates individual Entry objects of the appropriate type and
-     * stores them in the $_entry array based upon DOM data.
-     *
-     * @param DOMNode $child The DOMNode to process
-     */
-    protected function takeChildFromDOM($child)
-    {
-        $absoluteNodeName = $child->namespaceURI . ':' . $child->localName;
-        switch ($absoluteNodeName) {
-            case $this->lookupNamespace('media') . ':' . 'content';
-                $content = new Zend_Gdata_Media_Extension_MediaContent();
-                $content->transferFromDOM($child);
-                $this->_content[] = $content;
-                break;
-            case $this->lookupNamespace('media') . ':' . 'category';
-                $category = new Zend_Gdata_Media_Extension_MediaCategory();
-                $category->transferFromDOM($child);
-                $this->_category[] = $category;
-                break;
-            case $this->lookupNamespace('media') . ':' . 'copyright';
-                $copyright = new Zend_Gdata_Media_Extension_MediaCopyright();
-                $copyright->transferFromDOM($child);
-                $this->_copyright = $copyright;
-                break;
-            case $this->lookupNamespace('media') . ':' . 'credit';
-                $credit = new Zend_Gdata_Media_Extension_MediaCredit();
-                $credit->transferFromDOM($child);
-                $this->_credit[] = $credit;
-                break;
-            case $this->lookupNamespace('media') . ':' . 'description';
-                $description = new Zend_Gdata_Media_Extension_MediaDescription();
-                $description->transferFromDOM($child);
-                $this->_description = $description;
-                break;
-            case $this->lookupNamespace('media') . ':' . 'hash';
-                $hash = new Zend_Gdata_Media_Extension_MediaHash();
-                $hash->transferFromDOM($child);
-                $this->_hash[] = $hash;
-                break;
-            case $this->lookupNamespace('media') . ':' . 'keywords';
-                $keywords = new Zend_Gdata_Media_Extension_MediaKeywords();
-                $keywords->transferFromDOM($child);
-                $this->_keywords = $keywords;
-                break;
-            case $this->lookupNamespace('media') . ':' . 'player';
-                $player = new Zend_Gdata_Media_Extension_MediaPlayer();
-                $player->transferFromDOM($child);
-                $this->_player[] = $player;
-                break;
-            case $this->lookupNamespace('media') . ':' . 'rating';
-                $rating = new Zend_Gdata_Media_Extension_MediaRating();
-                $rating->transferFromDOM($child);
-                $this->_rating[] = $rating;
-                break;
-            case $this->lookupNamespace('media') . ':' . 'restriction';
-                $restriction = new Zend_Gdata_Media_Extension_MediaRestriction();
-                $restriction->transferFromDOM($child);
-                $this->_restriction[] = $restriction;
-                break;
-            case $this->lookupNamespace('media') . ':' . 'text';
-                $text = new Zend_Gdata_Media_Extension_MediaText();
-                $text->transferFromDOM($child);
-                $this->_mediaText[] = $text;
-                break;
-            case $this->lookupNamespace('media') . ':' . 'thumbnail';
-                $thumbnail = new Zend_Gdata_Media_Extension_MediaThumbnail();
-                $thumbnail->transferFromDOM($child);
-                $this->_thumbnail[] = $thumbnail;
-                break;
-            case $this->lookupNamespace('media') . ':' . 'title';
-                $title = new Zend_Gdata_Media_Extension_MediaTitle();
-                $title->transferFromDOM($child);
-                $this->_title = $title;
-                break;
-        default:
-            parent::takeChildFromDOM($child);
-            break;
-        }
-    }
-
-    /**
-     * @return array
-     */
-    public function getContent()
-    {
-        return $this->_content;
-    }
-
-    /**
-     * @param array $value
-     * @return Zend_Gdata_Media_MediaGroup Provides a fluent interface
-     */
-    public function setContent($value)
-    {
-        $this->_content = $value;
-        return $this;
-    }
-
-    /**
-     * @return array
-     */
-    public function getCategory()
-    {
-        return $this->_category;
-    }
-
-    /**
-     * @param array $value
-     * @return Zend_Gdata_Media_Extension_MediaGroup
-     */
-    public function setCategory($value)
-    {
-        $this->_category = $value;
-        return $this;
-    }
-
-    /**
-     * @return Zend_Gdata_Media_Extension_MediaCopyright
-     */
-    public function getCopyright()
-    {
-        return $this->_copyright;
-    }
-
-    /**
-     * @param Zend_Gdata_Media_Extension_MediaCopyright $value
-     * @return Zend_Gdata_Media_Extension_MediaGroup
-     */
-    public function setCopyright($value)
-    {
-        $this->_copyright = $value;
-        return $this;
-    }
-
-    /**
-     * @return array
-     */
-    public function getCredit()
-    {
-        return $this->_credit;
-    }
-
-    /**
-     * @param array $value
-     * @return Zend_Gdata_Media_Extension_MediaGroup
-     */
-    public function setCredit($value)
-    {
-        $this->_credit = $value;
-        return $this;
-    }
-
-    /**
-     * @return Zend_Gdata_Media_Extension_MediaTitle
-     */
-    public function getTitle()
-    {
-        return $this->_title;
-    }
-
-    /**
-     * @param Zend_Gdata_Media_Extension_MediaTitle $value
-     * @return Zend_Gdata_Media_Extension_MediaGroup
-     */
-    public function setTitle($value)
-    {
-        $this->_title = $value;
-        return $this;
-    }
-
-    /**
-     * @return Zend_Gdata_Media_Extension_MediaDescription
-     */
-    public function getDescription()
-    {
-        return $this->_description;
-    }
-
-    /**
-     * @param Zend_Gdata_Media_Extension_MediaDescription $value
-     * @return Zend_Gdata_Media_Extension_MediaGroup
-     */
-    public function setDescription($value)
-    {
-        $this->_description = $value;
-        return $this;
-    }
-
-    /**
-     * @return array
-     */
-    public function getHash()
-    {
-        return $this->_hash;
-    }
-
-    /**
-     * @param array $value
-     * @return Zend_Gdata_Media_Extension_MediaGroup
-     */
-    public function setHash($value)
-    {
-        $this->_hash = $value;
-        return $this;
-    }
-
-    /**
-     * @return Zend_Gdata_Media_Extension_MediaKeywords
-     */
-    public function getKeywords()
-    {
-        return $this->_keywords;
-    }
-
-    /**
-     * @param array $value
-     * @return Zend_Gdata_Media_Extension_MediaGroup Provides a fluent interface
-     */
-    public function setKeywords($value)
-    {
-        $this->_keywords = $value;
-        return $this;
-    }
-
-    /**
-     * @return array
-     */
-    public function getPlayer()
-    {
-        return $this->_player;
-    }
-
-    /**
-     * @param array
-     * @return Zend_Gdata_Media_Extension_MediaGroup
-     */
-    public function setPlayer($value)
-    {
-        $this->_player = $value;
-        return $this;
-    }
-
-    /**
-     * @return array
-     */
-    public function getRating()
-    {
-        return $this->_rating;
-    }
-
-    /**
-     * @param array
-     * @return Zend_Gdata_Media_Extension_MediaGroup
-     */
-    public function setRating($value)
-    {
-        $this->_rating = $value;
-        return $this;
-    }
-
-    /**
-     * @return array
-     */
-    public function getRestriction()
-    {
-        return $this->_restriction;
-    }
-
-    /**
-     * @param array
-     * @return Zend_Gdata_Media_Extension_MediaGroup
-     */
-    public function setRestriction($value)
-    {
-        $this->_restriction = $value;
-        return $this;
-    }
-
-    /**
-     * @return array
-     */
-    public function getThumbnail()
-    {
-        return $this->_thumbnail;
-    }
-
-    /**
-     * @param array
-     * @return Zend_Gdata_Media_Extension_MediaGroup
-     */
-    public function setThumbnail($value)
-    {
-        $this->_thumbnail = $value;
-        return $this;
-    }
-
-    /**
-     * @return array
-     */
-    public function getMediaText()
-    {
-        return $this->_mediaText;
-    }
-
-    /**
-     * @param array
-     * @return Zend_Gdata_Media_Extension_MediaGroup
-     */
-    public function setMediaText($value)
-    {
-        $this->_mediaText = $value;
-        return $this;
-    }
-
-}
-=======
->>>>>>> 58a53380
