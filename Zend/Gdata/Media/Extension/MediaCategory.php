--- conflicted
+++ resolved
@@ -2,132 +2,3 @@
 /**
  * Class for backwards compatibility only
  */
-<<<<<<< HEAD
-
-/**
- * @see Zend_Gdata_App_Extension
- */
-require_once 'Zend/Gdata/App/Extension.php';
-
-/**
- * Represents the media:category element
- *
- * @category   Zend
- * @package    Zend_Gdata
- * @subpackage Media
- * @copyright  Copyright (c) 2005-2010 Zend Technologies USA Inc. (http://www.zend.com)
- * @license    http://framework.zend.com/license/new-bsd     New BSD License
- */
-class Zend_Gdata_Media_Extension_MediaCategory extends Zend_Gdata_Extension
-{
-
-    protected $_rootElement = 'category';
-    protected $_rootNamespace = 'media';
-
-    /**
-     * @var string
-     */
-    protected $_scheme = null;
-    protected $_label = null;
-
-    /**
-     * Creates an individual MediaCategory object.
-     *
-     * @param string $text      Indication of the type and content of the media
-     * @param string $scheme    URI that identifies the categorization scheme
-     * @param string $label     Human-readable label to be displayed in applications
-     */
-    public function __construct($text = null, $scheme = null, $label = null)
-    {
-        $this->registerAllNamespaces(Zend_Gdata_Media::$namespaces);
-        parent::__construct();
-        $this->_text = $text;
-        $this->_scheme = $scheme;
-        $this->_label = $label;
-    }
-
-    /**
-     * Retrieves a DOMElement which corresponds to this element and all
-     * child properties.  This is used to build an entry back into a DOM
-     * and eventually XML text for sending to the server upon updates, or
-     * for application storage/persistence.
-     *
-     * @param DOMDocument $doc The DOMDocument used to construct DOMElements
-     * @return DOMElement The DOMElement representing this element and all
-     * child properties.
-     */
-    public function getDOM($doc = null, $majorVersion = 1, $minorVersion = null)
-    {
-        $element = parent::getDOM($doc, $majorVersion, $minorVersion);
-        if ($this->_scheme !== null) {
-            $element->setAttribute('scheme', $this->_scheme);
-        }
-        if ($this->_label !== null) {
-            $element->setAttribute('label', $this->_label);
-        }
-        return $element;
-    }
-
-    /**
-     * Given a DOMNode representing an attribute, tries to map the data into
-     * instance members.  If no mapping is defined, the name and value are
-     * stored in an array.
-     *
-     * @param DOMNode $attribute The DOMNode attribute needed to be handled
-     */
-    protected function takeAttributeFromDOM($attribute)
-    {
-        switch ($attribute->localName) {
-        case 'scheme':
-            $this->_scheme = $attribute->nodeValue;
-            break;
-        case 'label':
-            $this->_label = $attribute->nodeValue;
-            break;
-        default:
-            parent::takeAttributeFromDOM($attribute);
-        }
-    }
-
-    /**
-     * Returns the URI that identifies the categorization scheme
-     * Optional.
-     *
-     * @return string URI that identifies the categorization scheme
-     */
-    public function getScheme()
-    {
-        return $this->_scheme;
-    }
-
-    /**
-     * @param string $value     URI that identifies the categorization scheme
-     * @return Zend_Gdata_Media_Extension_MediaCategory Provides a fluent interface
-     */
-    public function setScheme($value)
-    {
-        $this->_scheme = $value;
-        return $this;
-    }
-
-    /**
-     * @return string Human-readable label to be displayed in applications
-     */
-    public function getLabel()
-    {
-        return $this->_label;
-    }
-
-    /**
-     * @param string $value     Human-readable label to be displayed in applications
-     * @return Zend_Gdata_Media_Extension_MediaCategory Provides a fluent interface
-     */
-    public function setLabel($value)
-    {
-        $this->_label = $value;
-        return $this;
-    }
-
-}
-=======
->>>>>>> 58a53380
