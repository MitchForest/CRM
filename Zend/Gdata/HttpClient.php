<?php
/**
 * Class for backwards compatibility only
 */
<<<<<<< HEAD

/**
 * Zend_Http_Client
 */
require_once 'Zend/Http/Client.php';

/**
 * Gdata Http Client object.
 *
 * Class to extend the generic Zend Http Client with the ability to perform
 * secure AuthSub requests
 *
 * @category   Zend
 * @package    Zend_Gdata
 * @subpackage Gdata
 * @copyright  Copyright (c) 2005-2010 Zend Technologies USA Inc. (http://www.zend.com)
 * @license    http://framework.zend.com/license/new-bsd     New BSD License
 */
class Zend_Gdata_HttpClient extends Zend_Http_Client
{

    /**
     * OpenSSL private key resource id
     * This key is used for AuthSub authentication.  If this value is set,
     * it is assuemd that secure AuthSub is desired.
     *
     * @var resource
     */
    private $_authSubPrivateKeyId = null;

    /**
     * Token for AuthSub authentication.
     * If this token is set, AuthSub authentication is used.
     *
     * @var string
     */
    private $_authSubToken = null;

    /**
     * Token for ClientLogin authentication.
     * If only this token is set, ClientLogin authentication is used.
     *
     * @var string
     */
    private $_clientLoginToken = null;

    /**
     * Token for ClientLogin authentication.
     * If this token is set, and the AuthSub key is not set,
     * ClientLogin authentication is used
     *
     * @var string
     */
    private $_clientLoginKey = null;

    /**
     * True if this request is being made with data supplied by
     * a stream object instead of a raw encoded string.
     *
     * @var bool
     */
    protected $_streamingRequest = null;

    /**
     * Sets the PEM formatted private key, as read from a file.
     *
     * This method reads the file and then calls setAuthSubPrivateKey()
     * with the file contents.
     *
     * @param string $file The location of the file containing the PEM key
     * @param string $passphrase The optional private key passphrase
     * @param bool $useIncludePath Whether to search the include_path
     *                             for the file
     * @return void
     */
    public function setAuthSubPrivateKeyFile($file, $passphrase = null,
                                             $useIncludePath = false) {
        $fp = @fopen($file, "r", $useIncludePath);
        if (!$fp) {
            require_once 'Zend/Gdata/App/InvalidArgumentException.php';
            throw new Zend_Gdata_App_InvalidArgumentException('Failed to open private key file for AuthSub.');
        }

        $key = '';
        while (!feof($fp)) {
            $key .= fread($fp, 8192);
        }
        $this->setAuthSubPrivateKey($key, $passphrase);
        fclose($fp);
    }

    /**
     * Sets the PEM formatted private key to be used for secure AuthSub auth.
     *
     * In order to call this method, openssl must be enabled in your PHP
     * installation.  Otherwise, a Zend_Gdata_App_InvalidArgumentException
     * will be thrown.
     *
     * @param string $key The private key
     * @param string $passphrase The optional private key passphrase
     * @throws Zend_Gdata_App_InvalidArgumentException
     * @return Zend_Gdata_HttpClient Provides a fluent interface
     */
    public function setAuthSubPrivateKey($key, $passphrase = null) {
        if ($key != null && !function_exists('openssl_pkey_get_private')) {
            require_once 'Zend/Gdata/App/InvalidArgumentException.php';
            throw new Zend_Gdata_App_InvalidArgumentException(
                    'You cannot enable secure AuthSub if the openssl module ' .
                    'is not enabled in your PHP installation.');
        }
        $this->_authSubPrivateKeyId = openssl_pkey_get_private(
                $key, $passphrase);
        return $this;
    }

    /**
     * Gets the openssl private key id
     *
     * @return string The private key
     */
    public function getAuthSubPrivateKeyId() {
        return $this->_authSubPrivateKeyId;
    }

    /**
     * Gets the AuthSub token used for authentication
     *
     * @return string The token
     */
    public function getAuthSubToken() {
        return $this->_authSubToken;
    }

    /**
     * Sets the AuthSub token used for authentication
     *
     * @param string $token The token
     * @return Zend_Gdata_HttpClient Provides a fluent interface
     */
    public function setAuthSubToken($token) {
        $this->_authSubToken = $token;
        return $this;
    }

    /**
     * Gets the ClientLogin token used for authentication
     *
     * @return string The token
     */
    public function getClientLoginToken() {
        return $this->_clientLoginToken;
    }

    /**
     * Sets the ClientLogin token used for authentication
     *
     * @param string $token The token
     * @return Zend_Gdata_HttpClient Provides a fluent interface
     */
    public function setClientLoginToken($token) {
        $this->_clientLoginToken = $token;
        return $this;
    }

    /**
     * Filters the HTTP requests being sent to add the Authorization header.
     *
     * If both AuthSub and ClientLogin tokens are set,
     * AuthSub takes precedence.  If an AuthSub key is set, then
     * secure AuthSub authentication is used, and the request is signed.
     * Requests must be signed only with the private key corresponding to the
     * public key registered with Google.  If an AuthSub key is set, but
     * openssl support is not enabled in the PHP installation, an exception is
     * thrown.
     *
     * @param string $method The HTTP method
     * @param string $url The URL
     * @param array $headers An associate array of headers to be
     *                       sent with the request or null
     * @param string $body The body of the request or null
     * @param string $contentType The MIME content type of the body or null
     * @throws Zend_Gdata_App_Exception if there was a signing failure
     * @return array The processed values in an associative array,
     *               using the same names as the params
     */
    public function filterHttpRequest($method, $url, $headers = array(), $body = null, $contentType = null) {
        if ($this->getAuthSubToken() != null) {
            // AuthSub authentication
            if ($this->getAuthSubPrivateKeyId() != null) {
                // secure AuthSub
                $time = time();
                $nonce = mt_rand(0, 999999999);
                $dataToSign = $method . ' ' . $url . ' ' . $time . ' ' . $nonce;

                // compute signature
                $pKeyId = $this->getAuthSubPrivateKeyId();
                $signSuccess = openssl_sign($dataToSign, $signature, $pKeyId,
                                            OPENSSL_ALGO_SHA1);
                if (!$signSuccess) {
                    require_once 'Zend/Gdata/App/Exception.php';
                    throw new Zend_Gdata_App_Exception(
                            'openssl_signing failure - returned false');
                }
                // encode signature
                $encodedSignature = base64_encode($signature);

                // final header
                $headers['authorization'] = 'AuthSub token="' . $this->getAuthSubToken() . '" ' .
                                            'data="' . $dataToSign . '" ' .
                                            'sig="' . $encodedSignature . '" ' .
                                            'sigalg="rsa-sha1"';
            } else {
                // AuthSub without secure tokens
                $headers['authorization'] = 'AuthSub token="' . $this->getAuthSubToken() . '"';
            }
        } elseif ($this->getClientLoginToken() != null) {
            $headers['authorization'] = 'GoogleLogin auth=' . $this->getClientLoginToken();
        }
        return array('method' => $method, 'url' => $url, 'body' => $body, 'headers' => $headers, 'contentType' => $contentType);
    }

    /**
     * Method for filtering the HTTP response, though no filtering is
     * currently done.
     *
     * @param Zend_Http_Response $response The response object to filter
     * @return Zend_Http_Response The filterd response object
     */
    public function filterHttpResponse($response) {
        return $response;
    }

    /**
     * Return the current connection adapter
     *
     * @return Zend_Http_Client_Adapter_Interface|string $adapter
     */
    public function getAdapter()
    {
        return $this->adapter;
    }

   /**
     * Load the connection adapter
     *
     * @param Zend_Http_Client_Adapter_Interface $adapter
     * @return void
     */
    public function setAdapter($adapter)
    {
        if ($adapter == null) {
            $this->adapter = $adapter;
        } else {
              parent::setAdapter($adapter);
        }
    }

    /**
     * Set the streamingRequest variable which controls whether we are
     * sending the raw (already encoded) POST data from a stream source.
     *
     * @param boolean $value The value to set.
     * @return void
     */
    public function setStreamingRequest($value)
    {
        $this->_streamingRequest = $value;
    }

    /**
     * Check whether the client is set to perform streaming requests.
     *
     * @return boolean True if yes, false otherwise.
     */
    public function getStreamingRequest()
    {
        if ($this->_streamingRequest()) {
            return true;
        } else {
            return false;
        }
    }

    /**
     * Prepare the request body (for POST and PUT requests)
     *
     * @return string
     * @throws Zend_Http_Client_Exception
     */
    protected function _prepareBody()
    {
        if($this->_streamingRequest) {
            $this->setHeaders(self::CONTENT_LENGTH,
                $this->raw_post_data->getTotalSize());
            return $this->raw_post_data;
        }
        else {
            return parent::_prepareBody();
        }
    }

    /**
     * Clear all custom parameters we set.
     *
     * @return Zend_Http_Client
     */
    public function resetParameters($clearAll = false)
    {
        $this->_streamingRequest = false;

        return parent::resetParameters($clearAll);
    }

    /**
     * Set the raw (already encoded) POST data from a stream source.
     *
     * This is used to support POSTing from open file handles without
     * caching the entire body into memory. It is a wrapper around
     * Zend_Http_Client::setRawData().
     *
     * @param string $data The request data
     * @param string $enctype The encoding type
     * @return Zend_Http_Client
     */
    public function setRawDataStream($data, $enctype = null)
    {
        $this->_streamingRequest = true;
        return $this->setRawData($data, $enctype);
    }

}
=======
>>>>>>> 58a53380
<|MERGE_RESOLUTION|>--- conflicted
+++ resolved
@@ -2,337 +2,3 @@
 /**
  * Class for backwards compatibility only
  */
-<<<<<<< HEAD
-
-/**
- * Zend_Http_Client
- */
-require_once 'Zend/Http/Client.php';
-
-/**
- * Gdata Http Client object.
- *
- * Class to extend the generic Zend Http Client with the ability to perform
- * secure AuthSub requests
- *
- * @category   Zend
- * @package    Zend_Gdata
- * @subpackage Gdata
- * @copyright  Copyright (c) 2005-2010 Zend Technologies USA Inc. (http://www.zend.com)
- * @license    http://framework.zend.com/license/new-bsd     New BSD License
- */
-class Zend_Gdata_HttpClient extends Zend_Http_Client
-{
-
-    /**
-     * OpenSSL private key resource id
-     * This key is used for AuthSub authentication.  If this value is set,
-     * it is assuemd that secure AuthSub is desired.
-     *
-     * @var resource
-     */
-    private $_authSubPrivateKeyId = null;
-
-    /**
-     * Token for AuthSub authentication.
-     * If this token is set, AuthSub authentication is used.
-     *
-     * @var string
-     */
-    private $_authSubToken = null;
-
-    /**
-     * Token for ClientLogin authentication.
-     * If only this token is set, ClientLogin authentication is used.
-     *
-     * @var string
-     */
-    private $_clientLoginToken = null;
-
-    /**
-     * Token for ClientLogin authentication.
-     * If this token is set, and the AuthSub key is not set,
-     * ClientLogin authentication is used
-     *
-     * @var string
-     */
-    private $_clientLoginKey = null;
-
-    /**
-     * True if this request is being made with data supplied by
-     * a stream object instead of a raw encoded string.
-     *
-     * @var bool
-     */
-    protected $_streamingRequest = null;
-
-    /**
-     * Sets the PEM formatted private key, as read from a file.
-     *
-     * This method reads the file and then calls setAuthSubPrivateKey()
-     * with the file contents.
-     *
-     * @param string $file The location of the file containing the PEM key
-     * @param string $passphrase The optional private key passphrase
-     * @param bool $useIncludePath Whether to search the include_path
-     *                             for the file
-     * @return void
-     */
-    public function setAuthSubPrivateKeyFile($file, $passphrase = null,
-                                             $useIncludePath = false) {
-        $fp = @fopen($file, "r", $useIncludePath);
-        if (!$fp) {
-            require_once 'Zend/Gdata/App/InvalidArgumentException.php';
-            throw new Zend_Gdata_App_InvalidArgumentException('Failed to open private key file for AuthSub.');
-        }
-
-        $key = '';
-        while (!feof($fp)) {
-            $key .= fread($fp, 8192);
-        }
-        $this->setAuthSubPrivateKey($key, $passphrase);
-        fclose($fp);
-    }
-
-    /**
-     * Sets the PEM formatted private key to be used for secure AuthSub auth.
-     *
-     * In order to call this method, openssl must be enabled in your PHP
-     * installation.  Otherwise, a Zend_Gdata_App_InvalidArgumentException
-     * will be thrown.
-     *
-     * @param string $key The private key
-     * @param string $passphrase The optional private key passphrase
-     * @throws Zend_Gdata_App_InvalidArgumentException
-     * @return Zend_Gdata_HttpClient Provides a fluent interface
-     */
-    public function setAuthSubPrivateKey($key, $passphrase = null) {
-        if ($key != null && !function_exists('openssl_pkey_get_private')) {
-            require_once 'Zend/Gdata/App/InvalidArgumentException.php';
-            throw new Zend_Gdata_App_InvalidArgumentException(
-                    'You cannot enable secure AuthSub if the openssl module ' .
-                    'is not enabled in your PHP installation.');
-        }
-        $this->_authSubPrivateKeyId = openssl_pkey_get_private(
-                $key, $passphrase);
-        return $this;
-    }
-
-    /**
-     * Gets the openssl private key id
-     *
-     * @return string The private key
-     */
-    public function getAuthSubPrivateKeyId() {
-        return $this->_authSubPrivateKeyId;
-    }
-
-    /**
-     * Gets the AuthSub token used for authentication
-     *
-     * @return string The token
-     */
-    public function getAuthSubToken() {
-        return $this->_authSubToken;
-    }
-
-    /**
-     * Sets the AuthSub token used for authentication
-     *
-     * @param string $token The token
-     * @return Zend_Gdata_HttpClient Provides a fluent interface
-     */
-    public function setAuthSubToken($token) {
-        $this->_authSubToken = $token;
-        return $this;
-    }
-
-    /**
-     * Gets the ClientLogin token used for authentication
-     *
-     * @return string The token
-     */
-    public function getClientLoginToken() {
-        return $this->_clientLoginToken;
-    }
-
-    /**
-     * Sets the ClientLogin token used for authentication
-     *
-     * @param string $token The token
-     * @return Zend_Gdata_HttpClient Provides a fluent interface
-     */
-    public function setClientLoginToken($token) {
-        $this->_clientLoginToken = $token;
-        return $this;
-    }
-
-    /**
-     * Filters the HTTP requests being sent to add the Authorization header.
-     *
-     * If both AuthSub and ClientLogin tokens are set,
-     * AuthSub takes precedence.  If an AuthSub key is set, then
-     * secure AuthSub authentication is used, and the request is signed.
-     * Requests must be signed only with the private key corresponding to the
-     * public key registered with Google.  If an AuthSub key is set, but
-     * openssl support is not enabled in the PHP installation, an exception is
-     * thrown.
-     *
-     * @param string $method The HTTP method
-     * @param string $url The URL
-     * @param array $headers An associate array of headers to be
-     *                       sent with the request or null
-     * @param string $body The body of the request or null
-     * @param string $contentType The MIME content type of the body or null
-     * @throws Zend_Gdata_App_Exception if there was a signing failure
-     * @return array The processed values in an associative array,
-     *               using the same names as the params
-     */
-    public function filterHttpRequest($method, $url, $headers = array(), $body = null, $contentType = null) {
-        if ($this->getAuthSubToken() != null) {
-            // AuthSub authentication
-            if ($this->getAuthSubPrivateKeyId() != null) {
-                // secure AuthSub
-                $time = time();
-                $nonce = mt_rand(0, 999999999);
-                $dataToSign = $method . ' ' . $url . ' ' . $time . ' ' . $nonce;
-
-                // compute signature
-                $pKeyId = $this->getAuthSubPrivateKeyId();
-                $signSuccess = openssl_sign($dataToSign, $signature, $pKeyId,
-                                            OPENSSL_ALGO_SHA1);
-                if (!$signSuccess) {
-                    require_once 'Zend/Gdata/App/Exception.php';
-                    throw new Zend_Gdata_App_Exception(
-                            'openssl_signing failure - returned false');
-                }
-                // encode signature
-                $encodedSignature = base64_encode($signature);
-
-                // final header
-                $headers['authorization'] = 'AuthSub token="' . $this->getAuthSubToken() . '" ' .
-                                            'data="' . $dataToSign . '" ' .
-                                            'sig="' . $encodedSignature . '" ' .
-                                            'sigalg="rsa-sha1"';
-            } else {
-                // AuthSub without secure tokens
-                $headers['authorization'] = 'AuthSub token="' . $this->getAuthSubToken() . '"';
-            }
-        } elseif ($this->getClientLoginToken() != null) {
-            $headers['authorization'] = 'GoogleLogin auth=' . $this->getClientLoginToken();
-        }
-        return array('method' => $method, 'url' => $url, 'body' => $body, 'headers' => $headers, 'contentType' => $contentType);
-    }
-
-    /**
-     * Method for filtering the HTTP response, though no filtering is
-     * currently done.
-     *
-     * @param Zend_Http_Response $response The response object to filter
-     * @return Zend_Http_Response The filterd response object
-     */
-    public function filterHttpResponse($response) {
-        return $response;
-    }
-
-    /**
-     * Return the current connection adapter
-     *
-     * @return Zend_Http_Client_Adapter_Interface|string $adapter
-     */
-    public function getAdapter()
-    {
-        return $this->adapter;
-    }
-
-   /**
-     * Load the connection adapter
-     *
-     * @param Zend_Http_Client_Adapter_Interface $adapter
-     * @return void
-     */
-    public function setAdapter($adapter)
-    {
-        if ($adapter == null) {
-            $this->adapter = $adapter;
-        } else {
-              parent::setAdapter($adapter);
-        }
-    }
-
-    /**
-     * Set the streamingRequest variable which controls whether we are
-     * sending the raw (already encoded) POST data from a stream source.
-     *
-     * @param boolean $value The value to set.
-     * @return void
-     */
-    public function setStreamingRequest($value)
-    {
-        $this->_streamingRequest = $value;
-    }
-
-    /**
-     * Check whether the client is set to perform streaming requests.
-     *
-     * @return boolean True if yes, false otherwise.
-     */
-    public function getStreamingRequest()
-    {
-        if ($this->_streamingRequest()) {
-            return true;
-        } else {
-            return false;
-        }
-    }
-
-    /**
-     * Prepare the request body (for POST and PUT requests)
-     *
-     * @return string
-     * @throws Zend_Http_Client_Exception
-     */
-    protected function _prepareBody()
-    {
-        if($this->_streamingRequest) {
-            $this->setHeaders(self::CONTENT_LENGTH,
-                $this->raw_post_data->getTotalSize());
-            return $this->raw_post_data;
-        }
-        else {
-            return parent::_prepareBody();
-        }
-    }
-
-    /**
-     * Clear all custom parameters we set.
-     *
-     * @return Zend_Http_Client
-     */
-    public function resetParameters($clearAll = false)
-    {
-        $this->_streamingRequest = false;
-
-        return parent::resetParameters($clearAll);
-    }
-
-    /**
-     * Set the raw (already encoded) POST data from a stream source.
-     *
-     * This is used to support POSTing from open file handles without
-     * caching the entire body into memory. It is a wrapper around
-     * Zend_Http_Client::setRawData().
-     *
-     * @param string $data The request data
-     * @param string $enctype The encoding type
-     * @return Zend_Http_Client
-     */
-    public function setRawDataStream($data, $enctype = null)
-    {
-        $this->_streamingRequest = true;
-        return $this->setRawData($data, $enctype);
-    }
-
-}
-=======
->>>>>>> 58a53380
