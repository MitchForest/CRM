--- conflicted
+++ resolved
@@ -2,235 +2,3 @@
 /**
  * Class for backwards compatibility only
  */
-<<<<<<< HEAD
-
-/**
- * @see Zend_Gdata
- */
-require_once 'Zend/Gdata.php';
-
-/**
- * @see Zend_Gdata_App_Feed
- */
-require_once 'Zend/Gdata/App/Feed.php';
-
-/**
- * @see Zend_Gdata_Entry
- */
-require_once 'Zend/Gdata/Entry.php';
-
-/**
- * @see Zend_Gdata_Extension_OpenSearchTotalResults
- */
-require_once 'Zend/Gdata/Extension/OpenSearchTotalResults.php';
-
-/**
- * @see Zend_Gdata_Extension_OpenSearchStartIndex
- */
-require_once 'Zend/Gdata/Extension/OpenSearchStartIndex.php';
-
-/**
- * @see Zend_Gdata_Extension_OpenSearchItemsPerPage
- */
-require_once 'Zend/Gdata/Extension/OpenSearchItemsPerPage.php';
-
-/**
- * The Gdata flavor of an Atom Feed
- *
- * @category   Zend
- * @package    Zend_Gdata
- * @subpackage Gdata
- * @copyright  Copyright (c) 2005-2010 Zend Technologies USA Inc. (http://www.zend.com)
- * @license    http://framework.zend.com/license/new-bsd     New BSD License
- */
-class Zend_Gdata_Feed extends Zend_Gdata_App_Feed
-{
-
-    /**
-     * The classname for individual feed elements.
-     *
-     * @var string
-     */
-    protected $_entryClassName = 'Zend_Gdata_Entry';
-
-    /**
-     * The openSearch:totalResults element
-     *
-     * @var Zend_Gdata_Extension_OpenSearchTotalResults|null
-     */
-    protected $_totalResults = null;
-
-    /**
-     * The openSearch:startIndex element
-     *
-     * @var Zend_Gdata_Extension_OpenSearchStartIndex|null
-     */
-    protected $_startIndex = null;
-
-    /**
-     * The openSearch:itemsPerPage element
-     *
-     * @var Zend_Gdata_Extension_OpenSearchItemsPerPage|null
-     */
-    protected $_itemsPerPage = null;
-
-    public function __construct($element = null)
-    {
-        $this->registerAllNamespaces(Zend_Gdata::$namespaces);
-        parent::__construct($element);
-    }
-
-    public function getDOM($doc = null, $majorVersion = 1, $minorVersion = null)
-    {
-        $element = parent::getDOM($doc, $majorVersion, $minorVersion);
-        if ($this->_totalResults != null) {
-            $element->appendChild($this->_totalResults->getDOM($element->ownerDocument));
-        }
-        if ($this->_startIndex != null) {
-            $element->appendChild($this->_startIndex->getDOM($element->ownerDocument));
-        }
-        if ($this->_itemsPerPage != null) {
-            $element->appendChild($this->_itemsPerPage->getDOM($element->ownerDocument));
-        }
-
-        // ETags are special. We only support them in protocol >= 2.X.
-        // This will be duplicated by the HTTP ETag header.
-        if ($majorVersion >= 2) {
-            if ($this->_etag != null) {
-                $element->setAttributeNS($this->lookupNamespace('gd'),
-                                         'gd:etag',
-                                         $this->_etag);
-            }
-        }
-
-        return $element;
-    }
-
-    /**
-     * Creates individual Entry objects of the appropriate type and
-     * stores them in the $_entry array based upon DOM data.
-     *
-     * @param DOMNode $child The DOMNode to process
-     */
-    protected function takeChildFromDOM($child)
-    {
-        $absoluteNodeName = $child->namespaceURI . ':' . $child->localName;
-        switch ($absoluteNodeName) {
-        case $this->lookupNamespace('openSearch') . ':' . 'totalResults':
-            $totalResults = new Zend_Gdata_Extension_OpenSearchTotalResults();
-            $totalResults->transferFromDOM($child);
-            $this->_totalResults = $totalResults;
-            break;
-        case $this->lookupNamespace('openSearch') . ':' . 'startIndex':
-            $startIndex = new Zend_Gdata_Extension_OpenSearchStartIndex();
-            $startIndex->transferFromDOM($child);
-            $this->_startIndex = $startIndex;
-            break;
-        case $this->lookupNamespace('openSearch') . ':' . 'itemsPerPage':
-            $itemsPerPage = new Zend_Gdata_Extension_OpenSearchItemsPerPage();
-            $itemsPerPage->transferFromDOM($child);
-            $this->_itemsPerPage = $itemsPerPage;
-            break;
-        default:
-            parent::takeChildFromDOM($child);
-            break;
-        }
-    }
-
-    /**
-     * Given a DOMNode representing an attribute, tries to map the data into
-     * instance members.  If no mapping is defined, the name and value are
-     * stored in an array.
-     *
-     * @param DOMNode $attribute The DOMNode attribute needed to be handled
-     */
-    protected function takeAttributeFromDOM($attribute)
-    {
-        switch ($attribute->localName) {
-        case 'etag':
-            // ETags are special, since they can be conveyed by either the
-            // HTTP ETag header or as an XML attribute.
-            $etag = $attribute->nodeValue;
-            if ($this->_etag === null) {
-                $this->_etag = $etag;
-            }
-            elseif ($this->_etag != $etag) {
-                require_once('Zend/Gdata/App/IOException.php');
-                throw new Zend_Gdata_App_IOException("ETag mismatch");
-            }
-            break;
-        default:
-            parent::takeAttributeFromDOM($attribute);
-            break;
-        }
-    }
-
-    /**
-     *  Set the value of the totalResults property.
-     *
-     * @param Zend_Gdata_Extension_OpenSearchTotalResults|null $value The
-     *        value of the totalResults property. Use null to unset.
-     * @return Zend_Gdata_Feed Provides a fluent interface.
-     */
-    function setTotalResults($value) {
-        $this->_totalResults = $value;
-        return $this;
-    }
-
-    /**
-     * Get the value of the totalResults property.
-     *
-     * @return Zend_Gdata_Extension_OpenSearchTotalResults|null The value of
-     *         the totalResults property, or null if unset.
-     */
-    function getTotalResults() {
-        return $this->_totalResults;
-    }
-
-    /**
-     * Set the start index property for feed paging.
-     *
-     * @param Zend_Gdata_Extension_OpenSearchStartIndex|null $value The value
-     *        for the startIndex property. Use null to unset.
-     * @return Zend_Gdata_Feed Provides a fluent interface.
-     */
-    function setStartIndex($value) {
-        $this->_startIndex = $value;
-        return $this;
-    }
-
-    /**
-     * Get the value of the startIndex property.
-     *
-     * @return Zend_Gdata_Extension_OpenSearchStartIndex|null The value of the
-     *         startIndex property, or null if unset.
-     */
-    function getStartIndex() {
-        return $this->_startIndex;
-    }
-
-    /**
-     * Set the itemsPerPage property.
-     *
-     * @param Zend_Gdata_Extension_OpenSearchItemsPerPage|null $value The
-     *        value for the itemsPerPage property. Use nul to unset.
-     * @return Zend_Gdata_Feed Provides a fluent interface.
-     */
-    function setItemsPerPage($value) {
-        $this->_itemsPerPage = $value;
-        return $this;
-    }
-
-    /**
-     * Get the value of the itemsPerPage property.
-     *
-     * @return Zend_Gdata_Extension_OpenSearchItemsPerPage|null The value of
-     *         the itemsPerPage property, or null if unset.
-     */
-    function getItemsPerPage() {
-        return $this->_itemsPerPage;
-    }
-
-}
-=======
->>>>>>> 58a53380
