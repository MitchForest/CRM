<?php
/**
 * Class for backwards compatibility only
 */
<<<<<<< HEAD

/**
 * @see Zend_Gdata_Extension
 */
require_once 'Zend/Gdata/Extension.php';

/**
 * @see Zend_Gdata_Extension_Reminder
 */
require_once 'Zend/Gdata/Extension/Reminder.php';

/**
 * Represents the gd:when element
 *
 * @category   Zend
 * @package    Zend_Gdata
 * @subpackage Gdata
 * @copyright  Copyright (c) 2005-2010 Zend Technologies USA Inc. (http://www.zend.com)
 * @license    http://framework.zend.com/license/new-bsd     New BSD License
 */
class Zend_Gdata_Extension_When extends Zend_Gdata_Extension
{

    protected $_rootElement = 'when';
    protected $_reminders = array();
    protected $_startTime = null;
    protected $_valueString = null;
    protected $_endTime = null;

    public function __construct($startTime = null, $endTime = null,
            $valueString = null, $reminders = null)
    {
        parent::__construct();
        $this->_startTime = $startTime;
        $this->_endTime = $endTime;
        $this->_valueString = $valueString;
        $this->_reminders = $reminders;
    }

    public function getDOM($doc = null, $majorVersion = 1, $minorVersion = null)
    {
        $element = parent::getDOM($doc, $majorVersion, $minorVersion);
        if ($this->_startTime !== null) {
            $element->setAttribute('startTime', $this->_startTime);
        }
        if ($this->_endTime !== null) {
            $element->setAttribute('endTime', $this->_endTime);
        }
        if ($this->_valueString !== null) {
            $element->setAttribute('valueString', $this->_valueString);
        }
        if ($this->_reminders !== null) {
            foreach ($this->_reminders as $reminder) {
                $element->appendChild(
                        $reminder->getDOM($element->ownerDocument));
            }
        }
        return $element;
    }

    protected function takeChildFromDOM($child)
    {
        $absoluteNodeName = $child->namespaceURI . ':' . $child->localName;
        switch ($absoluteNodeName) {
            case $this->lookupNamespace('gd') . ':' . 'reminder';
                $reminder = new Zend_Gdata_Extension_Reminder();
                $reminder->transferFromDOM($child);
                $this->_reminders[] = $reminder;
                break;
        default:
            parent::takeChildFromDOM($child);
            break;
        }
    }

    protected function takeAttributeFromDOM($attribute)
    {
        switch ($attribute->localName) {
            case 'startTime':
                $this->_startTime = $attribute->nodeValue;
                break;
            case 'endTime':
                $this->_endTime = $attribute->nodeValue;
                break;
            case 'valueString':
                $this->_valueString = $attribute->nodeValue;
                break;
            default:
                parent::takeAttributeFromDOM($attribute);
        }
    }

    public function __toString()
    {
        if ($this->_valueString)
            return $this->_valueString;
        else {
            return 'Starts: ' . $this->getStartTime() . ' ' .
                   'Ends: ' .  $this->getEndTime();
        }
    }

    public function getStartTime()
    {
        return $this->_startTime;
    }

    public function setStartTime($value)
    {
        $this->_startTime = $value;
        return $this;
    }

    public function getEndTime()
    {
        return $this->_endTime;
    }

    public function setEndTime($value)
    {
        $this->_endTime = $value;
        return $this;
    }

    public function getValueString()
    {
        return $this->_valueString;
    }

    public function setValueString($value)
    {
        $this->_valueString = $value;
        return $this;
    }

    public function getReminders()
    {
        return $this->_reminders;
    }

    public function setReminders($value)
    {
        $this->_reminders = $value;
        return $this;
    }

}
=======
>>>>>>> 58a53380
<|MERGE_RESOLUTION|>--- conflicted
+++ resolved
@@ -2,153 +2,3 @@
 /**
  * Class for backwards compatibility only
  */
-<<<<<<< HEAD
-
-/**
- * @see Zend_Gdata_Extension
- */
-require_once 'Zend/Gdata/Extension.php';
-
-/**
- * @see Zend_Gdata_Extension_Reminder
- */
-require_once 'Zend/Gdata/Extension/Reminder.php';
-
-/**
- * Represents the gd:when element
- *
- * @category   Zend
- * @package    Zend_Gdata
- * @subpackage Gdata
- * @copyright  Copyright (c) 2005-2010 Zend Technologies USA Inc. (http://www.zend.com)
- * @license    http://framework.zend.com/license/new-bsd     New BSD License
- */
-class Zend_Gdata_Extension_When extends Zend_Gdata_Extension
-{
-
-    protected $_rootElement = 'when';
-    protected $_reminders = array();
-    protected $_startTime = null;
-    protected $_valueString = null;
-    protected $_endTime = null;
-
-    public function __construct($startTime = null, $endTime = null,
-            $valueString = null, $reminders = null)
-    {
-        parent::__construct();
-        $this->_startTime = $startTime;
-        $this->_endTime = $endTime;
-        $this->_valueString = $valueString;
-        $this->_reminders = $reminders;
-    }
-
-    public function getDOM($doc = null, $majorVersion = 1, $minorVersion = null)
-    {
-        $element = parent::getDOM($doc, $majorVersion, $minorVersion);
-        if ($this->_startTime !== null) {
-            $element->setAttribute('startTime', $this->_startTime);
-        }
-        if ($this->_endTime !== null) {
-            $element->setAttribute('endTime', $this->_endTime);
-        }
-        if ($this->_valueString !== null) {
-            $element->setAttribute('valueString', $this->_valueString);
-        }
-        if ($this->_reminders !== null) {
-            foreach ($this->_reminders as $reminder) {
-                $element->appendChild(
-                        $reminder->getDOM($element->ownerDocument));
-            }
-        }
-        return $element;
-    }
-
-    protected function takeChildFromDOM($child)
-    {
-        $absoluteNodeName = $child->namespaceURI . ':' . $child->localName;
-        switch ($absoluteNodeName) {
-            case $this->lookupNamespace('gd') . ':' . 'reminder';
-                $reminder = new Zend_Gdata_Extension_Reminder();
-                $reminder->transferFromDOM($child);
-                $this->_reminders[] = $reminder;
-                break;
-        default:
-            parent::takeChildFromDOM($child);
-            break;
-        }
-    }
-
-    protected function takeAttributeFromDOM($attribute)
-    {
-        switch ($attribute->localName) {
-            case 'startTime':
-                $this->_startTime = $attribute->nodeValue;
-                break;
-            case 'endTime':
-                $this->_endTime = $attribute->nodeValue;
-                break;
-            case 'valueString':
-                $this->_valueString = $attribute->nodeValue;
-                break;
-            default:
-                parent::takeAttributeFromDOM($attribute);
-        }
-    }
-
-    public function __toString()
-    {
-        if ($this->_valueString)
-            return $this->_valueString;
-        else {
-            return 'Starts: ' . $this->getStartTime() . ' ' .
-                   'Ends: ' .  $this->getEndTime();
-        }
-    }
-
-    public function getStartTime()
-    {
-        return $this->_startTime;
-    }
-
-    public function setStartTime($value)
-    {
-        $this->_startTime = $value;
-        return $this;
-    }
-
-    public function getEndTime()
-    {
-        return $this->_endTime;
-    }
-
-    public function setEndTime($value)
-    {
-        $this->_endTime = $value;
-        return $this;
-    }
-
-    public function getValueString()
-    {
-        return $this->_valueString;
-    }
-
-    public function setValueString($value)
-    {
-        $this->_valueString = $value;
-        return $this;
-    }
-
-    public function getReminders()
-    {
-        return $this->_reminders;
-    }
-
-    public function setReminders($value)
-    {
-        $this->_reminders = $value;
-        return $this;
-    }
-
-}
-=======
->>>>>>> 58a53380
