--- conflicted
+++ resolved
@@ -2,224 +2,3 @@
 /**
  * Class for backwards compatibility only
  */
-<<<<<<< HEAD
-
-/**
- * @see Zend_Gdata_Extension
- */
-require_once 'Zend/Gdata/Extension.php';
-
-/**
- * Implements the gd:rating element
- *
- *
- * @category   Zend
- * @package    Zend_Gdata
- * @subpackage Gdata
- * @copyright  Copyright (c) 2005-2010 Zend Technologies USA Inc. (http://www.zend.com)
- * @license    http://framework.zend.com/license/new-bsd     New BSD License
- */
-class Zend_Gdata_Extension_Rating extends Zend_Gdata_Extension
-{
-
-    protected $_rootElement = 'rating';
-    protected $_min = null;
-    protected $_max = null;
-    protected $_numRaters = null;
-    protected $_average = null;
-    protected $_value = null;
-
-    /**
-     * Constructs a new Zend_Gdata_Extension_Rating object.
-     *
-     * @param integer $average (optional) Average rating.
-     * @param integer $min (optional) Minimum rating.
-     * @param integer $max (optional) Maximum rating.
-     * @param integer $numRaters (optional) Number of raters.
-     * @param integer $value (optional) The value of the rating.
-     */
-    public function __construct($average = null, $min = null,
-            $max = null, $numRaters = null, $value = null)
-    {
-        parent::__construct();
-        $this->_average = $average;
-        $this->_min = $min;
-        $this->_max = $max;
-        $this->_numRaters = $numRaters;
-        $this->_value = $value;
-    }
-
-    /**
-     * Retrieves a DOMElement which corresponds to this element and all
-     * child properties.  This is used to build an entry back into a DOM
-     * and eventually XML text for sending to the server upon updates, or
-     * for application storage/persistence.
-     *
-     * @param DOMDocument $doc The DOMDocument used to construct DOMElements
-     * @return DOMElement The DOMElement representing this element and all
-     *          child properties.
-     */
-    public function getDOM($doc = null, $majorVersion = 1, $minorVersion = null)
-    {
-        $element = parent::getDOM($doc, $majorVersion, $minorVersion);
-        if ($this->_min !== null) {
-            $element->setAttribute('min', $this->_min);
-        }
-        if ($this->_max !== null) {
-            $element->setAttribute('max', $this->_max);
-        }
-        if ($this->_numRaters !== null) {
-            $element->setAttribute('numRaters', $this->_numRaters);
-        }
-        if ($this->_average !== null) {
-            $element->setAttribute('average', $this->_average);
-        }
-        if ($this->_value !== null) {
-            $element->setAttribute('value', $this->_value);
-        }
-
-        return $element;
-    }
-
-    /**
-     * Given a DOMNode representing an attribute, tries to map the data into
-     * instance members.  If no mapping is defined, the name and value are
-     * stored in an array.
-     *
-     * @param DOMNode $attribute The DOMNode attribute needed to be handled
-     */
-    protected function takeAttributeFromDOM($attribute)
-    {
-        switch ($attribute->localName) {
-            case 'min':
-                $this->_min = $attribute->nodeValue;
-                break;
-            case 'max':
-                $this->_max = $attribute->nodeValue;
-                break;
-            case 'numRaters':
-                $this->_numRaters = $attribute->nodeValue;
-                break;
-            case 'average':
-                $this->_average = $attribute->nodeValue;
-                break;
-            case 'value':
-                $this->_value = $attribute->nodeValue;
-            default:
-                parent::takeAttributeFromDOM($attribute);
-        }
-    }
-
-    /**
-     * Get the value for this element's min attribute.
-     *
-     * @return integer The requested attribute.
-     */
-    public function getMin()
-    {
-        return $this->_min;
-    }
-
-    /**
-     * Set the value for this element's min attribute.
-     *
-     * @param bool $value The desired value for this attribute.
-     * @return Zend_Gdata_Extension_Rating The element being modified.
-     */
-    public function setMin($value)
-    {
-        $this->_min = $value;
-        return $this;
-    }
-
-    /**
-     * Get the value for this element's numRaters attribute.
-     *
-     * @return integer The requested attribute.
-     */
-    public function getNumRaters()
-    {
-        return $this->_numRaters;
-    }
-
-    /**
-     * Set the value for this element's numRaters attribute.
-     *
-     * @param bool $value The desired value for this attribute.
-     * @return Zend_Gdata_Extension_Rating The element being modified.
-     */
-    public function setNumRaters($value)
-    {
-        $this->_numRaters = $value;
-        return $this;
-    }
-
-    /**
-     * Get the value for this element's average attribute.
-     *
-     * @return integer The requested attribute.
-     */
-    public function getAverage()
-    {
-        return $this->_average;
-    }
-
-    /**
-     * Set the value for this element's average attribute.
-     *
-     * @param bool $value The desired value for this attribute.
-     * @return Zend_Gdata_Extension_Rating The element being modified.
-     */
-    public function setAverage($value)
-    {
-        $this->_average = $value;
-        return $this;
-    }
-
-    /**
-     * Get the value for this element's max attribute.
-     *
-     * @return integer The requested attribute.
-     */
-    public function getMax()
-    {
-        return $this->_max;
-    }
-
-    /**
-     * Set the value for this element's max attribute.
-     *
-     * @param bool $value The desired value for this attribute.
-     * @return Zend_Gdata_Extension_Rating The element being modified.
-     */
-    public function setMax($value)
-    {
-        $this->_max = $value;
-        return $this;
-    }
-
-    /**
-     * Get the value for this element's value attribute.
-     *
-     * @return integer The requested attribute.
-     */
-    public function getValue()
-    {
-        return $this->_value;
-    }
-
-    /**
-     * Set the value for this element's value attribute.
-     *
-     * @param bool $value The desired value for this attribute.
-     * @return Zend_Gdata_Extension_Rating The element being modified.
-     */
-    public function setValue($value)
-    {
-        $this->_value = $value;
-        return $this;
-    }
-
-}
-=======
->>>>>>> 58a53380
