--- conflicted
+++ resolved
@@ -2,101 +2,3 @@
 /**
  * Class for backwards compatibility only
  */
-<<<<<<< HEAD
-
-/**
- * @see Zend_Gdata_Extension
- */
-require_once 'Zend/Gdata/Extension.php';
-
-/**
- * @see Zend_Gdata_Extension_FeedLink
- */
-require_once 'Zend/Gdata/Extension/FeedLink.php';
-
-/**
- * Represents the gd:comments element
- *
- * @category   Zend
- * @package    Zend_Gdata
- * @subpackage Gdata
- * @copyright  Copyright (c) 2005-2010 Zend Technologies USA Inc. (http://www.zend.com)
- * @license    http://framework.zend.com/license/new-bsd     New BSD License
- */
-class Zend_Gdata_Extension_Comments extends Zend_Gdata_Extension
-{
-
-    protected $_rootElement = 'comments';
-    protected $_rel = null;
-    protected $_feedLink = null;
-
-    public function __construct($rel = null, $feedLink = null)
-    {
-        parent::__construct();
-        $this->_rel = $rel;
-        $this->_feedLink = $feedLink;
-    }
-
-    public function getDOM($doc = null, $majorVersion = 1, $minorVersion = null)
-    {
-        $element = parent::getDOM($doc, $majorVersion, $minorVersion);
-        if ($this->_rel !== null) {
-            $element->setAttribute('rel', $this->_rel);
-        }
-        if ($this->_feedLink !== null) {
-            $element->appendChild($this->_feedLink->getDOM($element->ownerDocument));
-        }
-        return $element;
-    }
-
-    protected function takeChildFromDOM($child)
-    {
-        $absoluteNodeName = $child->namespaceURI . ':' . $child->localName;
-        switch ($absoluteNodeName) {
-            case $this->lookupNamespace('gd') . ':' . 'feedLink';
-                $feedLink = new Zend_Gdata_Extension_FeedLink();
-                $feedLink->transferFromDOM($child);
-                $this->_feedLink = $feedLink;
-                break;
-            default:
-                parent::takeChildFromDOM($child);
-                break;
-        }
-    }
-
-    protected function takeAttributeFromDOM($attribute)
-    {
-        switch ($attribute->localName) {
-        case 'rel':
-            $this->_rel = $attribute->nodeValue;
-            break;
-        default:
-            parent::takeAttributeFromDOM($attribute);
-        }
-    }
-
-    public function getRel()
-    {
-        return $this->_rel;
-    }
-
-    public function setRel($value)
-    {
-        $this->_rel = $value;
-        return $this;
-    }
-
-    public function getFeedLink()
-    {
-        return $this->_feedLink;
-    }
-
-    public function setFeedLink($value)
-    {
-        $this->_feedLink = $value;
-        return $this;
-    }
-
-}
-=======
->>>>>>> 58a53380
