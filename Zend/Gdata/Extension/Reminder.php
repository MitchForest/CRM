--- conflicted
+++ resolved
@@ -2,155 +2,3 @@
 /**
  * Class for backwards compatibility only
  */
-<<<<<<< HEAD
-
-/**
- * @see Zend_Gdata_Extension
- */
-require_once 'Zend/Gdata/Extension.php';
-
-/**
- * Implements the gd:reminder element used to set/retrieve notifications
- *
- * @category   Zend
- * @package    Zend_Gdata
- * @subpackage Gdata
- * @copyright  Copyright (c) 2005-2010 Zend Technologies USA Inc. (http://www.zend.com)
- * @license    http://framework.zend.com/license/new-bsd     New BSD License
- */
-class Zend_Gdata_Extension_Reminder extends Zend_Gdata_Extension
-{
-
-    protected $_rootElement = 'reminder';
-    protected $_absoluteTime = null;
-    protected $_method = null;
-    protected $_days = null;
-    protected $_hours = null;
-    protected $_minutes = null;
-
-    public function __construct($absoluteTime = null, $method = null, $days = null,
-            $hours = null, $minutes = null)
-    {
-        parent::__construct();
-        $this->_absoluteTime = $absoluteTime;
-        $this->_method = $method;
-        $this->_days = $days;
-        $this->_hours = $hours;
-        $this->_minutes = $minutes;
-    }
-
-    public function getDOM($doc = null, $majorVersion = 1, $minorVersion = null)
-    {
-        $element = parent::getDOM($doc, $majorVersion, $minorVersion);
-        if ($this->_absoluteTime !== null) {
-            $element->setAttribute('absoluteTime', $this->_absoluteTime);
-        }
-        if ($this->_method !== null) {
-            $element->setAttribute('method', $this->_method);
-        }
-        if ($this->_days !== null) {
-            $element->setAttribute('days', $this->_days);
-        }
-        if ($this->_hours !== null) {
-            $element->setAttribute('hours', $this->_hours);
-        }
-        if ($this->_minutes !== null) {
-            $element->setAttribute('minutes', $this->_minutes);
-        }
-        return $element;
-    }
-
-    protected function takeAttributeFromDOM($attribute)
-    {
-        switch ($attribute->localName) {
-            case 'absoluteTime':
-                $this->_absoluteTime = $attribute->nodeValue;
-                break;
-            case 'method':
-                $this->_method = $attribute->nodeValue;
-                break;
-            case 'days':
-                $this->_days = $attribute->nodeValue;
-                break;
-            case 'hours':
-                $this->_hours = $attribute->nodeValue;
-                break;
-            case 'minutes':
-                $this->_minutes = $attribute->nodeValue;
-                break;
-            default:
-                parent::takeAttributeFromDOM($attribute);
-        }
-    }
-
-    public function __toString()
-    {
-        $s = '';
-        if ($this->_absoluteTime)
-            $s = " at " . $this->_absoluteTime;
-        else if ($this->_days)
-            $s = " in " . $this->_days . " days";
-        else if ($this->_hours)
-            $s = " in " . $this->_hours . " hours";
-        else if ($this->_minutes)
-            $s = " in " . $this->_minutes . " minutes";
-        return $this->_method . $s;
-    }
-
-    public function getAbsoluteTime()
-    {
-        return $this->_absoluteTime;
-    }
-
-    public function setAbsoluteTime($value)
-    {
-        $this->_absoluteTime = $value;
-        return $this;
-    }
-
-    public function getDays()
-    {
-        return $this->_days;
-    }
-
-    public function setDays($value)
-    {
-        $this->_days = $value;
-        return $this;
-    }
-    public function getHours()
-    {
-        return $this->_hours;
-    }
-
-    public function setHours($value)
-    {
-        $this->_hours = $value;
-        return $this;
-    }
-
-    public function getMinutes()
-    {
-        return $this->_minutes;
-    }
-
-    public function setMinutes($value)
-    {
-        $this->_minutes = $value;
-        return $this;
-    }
-
-    public function getMethod()
-    {
-        return $this->_method;
-    }
-
-    public function setMethod($value)
-    {
-        $this->_method = $value;
-        return $this;
-    }
-
-}
-=======
->>>>>>> 58a53380
