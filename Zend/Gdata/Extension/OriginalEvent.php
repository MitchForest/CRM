--- conflicted
+++ resolved
@@ -2,126 +2,3 @@
 /**
  * Class for backwards compatibility only
  */
-<<<<<<< HEAD
-
-/**
- * @see Zend_Gdata_Extension
- */
-require_once 'Zend/Gdata/Extension.php';
-
-/**
- * @see Zend_Gdata_Feed
- */
-require_once 'Zend/Gdata/Feed.php';
-
-/**
- * @see Zend_Gdata_When
- */
-require_once 'Zend/Gdata/Extension/When.php';
-
-/**
- * Represents the gd:originalEvent element
- *
- * @category   Zend
- * @package    Zend_Gdata
- * @subpackage Gdata
- * @copyright  Copyright (c) 2005-2010 Zend Technologies USA Inc. (http://www.zend.com)
- * @license    http://framework.zend.com/license/new-bsd     New BSD License
- */
-class Zend_Gdata_Extension_OriginalEvent extends Zend_Gdata_Extension
-{
-
-    protected $_rootElement = 'originalEvent';
-    protected $_id = null;
-    protected $_href = null;
-    protected $_when = null;
-
-    public function __construct($id = null, $href = null, $when = null)
-    {
-        parent::__construct();
-        $this->_id = $id;
-        $this->_href = $href;
-        $this->_when = $when;
-    }
-
-    public function getDOM($doc = null, $majorVersion = 1, $minorVersion = null)
-    {
-        $element = parent::getDOM($doc, $majorVersion, $minorVersion);
-        if ($this->_id !== null) {
-            $element->setAttribute('id', $this->_id);
-        }
-        if ($this->_href !== null) {
-            $element->setAttribute('href', $this->_href);
-        }
-        if ($this->_when !== null) {
-            $element->appendChild($this->_when->getDOM($element->ownerDocument));
-        }
-        return $element;
-    }
-
-    protected function takeAttributeFromDOM($attribute)
-    {
-        switch ($attribute->localName) {
-        case 'id':
-            $this->_id = $attribute->nodeValue;
-            break;
-        case 'href':
-            $this->_href = $attribute->nodeValue;
-            break;
-        default:
-            parent::takeAttributeFromDOM($attribute);
-        }
-    }
-
-    protected function takeChildFromDOM($child)
-    {
-        $absoluteNodeName = $child->namespaceURI . ':' . $child->localName;
-        switch ($absoluteNodeName) {
-            case $this->lookupNamespace('gd') . ':' . 'when';
-                $when = new Zend_Gdata_Extension_When();
-                $when->transferFromDOM($child);
-                $this->_when = $when;
-                break;
-        default:
-            parent::takeChildFromDOM($child);
-            break;
-        }
-    }
-
-    public function getId()
-    {
-        return $this->_id;
-    }
-
-    public function setId($value)
-    {
-        $this->_id = $value;
-        return $this;
-    }
-
-    public function getHref()
-    {
-        return $this->_href;
-    }
-
-    public function setHref($value)
-    {
-        $this->_href = $value;
-        return $this;
-    }
-
-    public function getWhen()
-    {
-        return $this->_when;
-    }
-
-    public function setWhen($value)
-    {
-        $this->_when = $value;
-        return $this;
-    }
-
-
-}
-=======
->>>>>>> 58a53380
