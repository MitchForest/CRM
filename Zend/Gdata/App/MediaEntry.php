<?php
/**
 * Class for backwards compatibility only
 */
<<<<<<< HEAD

/**
 * @see Zend_Gdata_App_Entry
 */
require_once 'Zend/Gdata/App/Entry.php';

/**
 * @see Zend_Gdata_App_MediaSource
 */
require_once 'Zend/Gdata/App/MediaSource.php';

/**
 * @see Zend_Gdata_MediaMimeStream
 */
require_once 'Zend/Gdata/MediaMimeStream.php';

/**
 * Concrete class for working with Atom entries containing multi-part data.
 *
 * @category   Zend
 * @package    Zend_Gdata
 * @subpackage App
 * @copyright  Copyright (c) 2005-2010 Zend Technologies USA Inc. (http://www.zend.com)
 * @license    http://framework.zend.com/license/new-bsd     New BSD License
 */
class Zend_Gdata_App_MediaEntry extends Zend_Gdata_App_Entry
{
    /**
     * The attached MediaSource/file
     *
     * @var Zend_Gdata_App_MediaSource
     */
    protected $_mediaSource = null;

    /**
     * Constructs a new MediaEntry, representing XML data and optional
     * file to upload
     *
     * @param DOMElement $element (optional) DOMElement from which this
     *          object should be constructed.
     */
    public function __construct($element = null, $mediaSource = null)
    {
        parent::__construct($element);
        $this->_mediaSource = $mediaSource;
    }

    /**
     * Return the MIME multipart representation of this MediaEntry.
     *
     * @return string|Zend_Gdata_MediaMimeStream The MIME multipart
     *         representation of this MediaEntry. If the entry consisted only
     *         of XML, a string is returned.
     */
    public function encode()
    {
        $xmlData = $this->saveXML();
        $mediaSource = $this->getMediaSource();
        if ($mediaSource === null) {
            // No attachment, just send XML for entry
            return $xmlData;
        } else {
            return new Zend_Gdata_MediaMimeStream($xmlData,
                $mediaSource->getFilename(), $mediaSource->getContentType());
        }
    }

    /**
     * Return the MediaSource object representing the file attached to this
     * MediaEntry.
     *
     * @return Zend_Gdata_App_MediaSource The attached MediaSource/file
     */
    public function getMediaSource()
    {
        return $this->_mediaSource;
    }

    /**
     * Set the MediaSource object (file) for this MediaEntry
     *
     * @param Zend_Gdata_App_MediaSource $value The attached MediaSource/file
     * @return Zend_Gdata_App_MediaEntry Provides a fluent interface
     */
    public function setMediaSource($value)
    {
        if ($value instanceof Zend_Gdata_App_MediaSource) {
            $this->_mediaSource = $value;
        } else {
            require_once 'Zend/Gdata/App/InvalidArgumentException.php';
            throw new Zend_Gdata_App_InvalidArgumentException(
                    'You must specify the media data as a class that conforms to Zend_Gdata_App_MediaSource.');
        }
        return $this;
    }

}
=======
>>>>>>> 58a53380
<|MERGE_RESOLUTION|>--- conflicted
+++ resolved
@@ -2,103 +2,3 @@
 /**
  * Class for backwards compatibility only
  */
-<<<<<<< HEAD
-
-/**
- * @see Zend_Gdata_App_Entry
- */
-require_once 'Zend/Gdata/App/Entry.php';
-
-/**
- * @see Zend_Gdata_App_MediaSource
- */
-require_once 'Zend/Gdata/App/MediaSource.php';
-
-/**
- * @see Zend_Gdata_MediaMimeStream
- */
-require_once 'Zend/Gdata/MediaMimeStream.php';
-
-/**
- * Concrete class for working with Atom entries containing multi-part data.
- *
- * @category   Zend
- * @package    Zend_Gdata
- * @subpackage App
- * @copyright  Copyright (c) 2005-2010 Zend Technologies USA Inc. (http://www.zend.com)
- * @license    http://framework.zend.com/license/new-bsd     New BSD License
- */
-class Zend_Gdata_App_MediaEntry extends Zend_Gdata_App_Entry
-{
-    /**
-     * The attached MediaSource/file
-     *
-     * @var Zend_Gdata_App_MediaSource
-     */
-    protected $_mediaSource = null;
-
-    /**
-     * Constructs a new MediaEntry, representing XML data and optional
-     * file to upload
-     *
-     * @param DOMElement $element (optional) DOMElement from which this
-     *          object should be constructed.
-     */
-    public function __construct($element = null, $mediaSource = null)
-    {
-        parent::__construct($element);
-        $this->_mediaSource = $mediaSource;
-    }
-
-    /**
-     * Return the MIME multipart representation of this MediaEntry.
-     *
-     * @return string|Zend_Gdata_MediaMimeStream The MIME multipart
-     *         representation of this MediaEntry. If the entry consisted only
-     *         of XML, a string is returned.
-     */
-    public function encode()
-    {
-        $xmlData = $this->saveXML();
-        $mediaSource = $this->getMediaSource();
-        if ($mediaSource === null) {
-            // No attachment, just send XML for entry
-            return $xmlData;
-        } else {
-            return new Zend_Gdata_MediaMimeStream($xmlData,
-                $mediaSource->getFilename(), $mediaSource->getContentType());
-        }
-    }
-
-    /**
-     * Return the MediaSource object representing the file attached to this
-     * MediaEntry.
-     *
-     * @return Zend_Gdata_App_MediaSource The attached MediaSource/file
-     */
-    public function getMediaSource()
-    {
-        return $this->_mediaSource;
-    }
-
-    /**
-     * Set the MediaSource object (file) for this MediaEntry
-     *
-     * @param Zend_Gdata_App_MediaSource $value The attached MediaSource/file
-     * @return Zend_Gdata_App_MediaEntry Provides a fluent interface
-     */
-    public function setMediaSource($value)
-    {
-        if ($value instanceof Zend_Gdata_App_MediaSource) {
-            $this->_mediaSource = $value;
-        } else {
-            require_once 'Zend/Gdata/App/InvalidArgumentException.php';
-            throw new Zend_Gdata_App_InvalidArgumentException(
-                    'You must specify the media data as a class that conforms to Zend_Gdata_App_MediaSource.');
-        }
-        return $this;
-    }
-
-}
-=======
->>>>>>> 58a53380
