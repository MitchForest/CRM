--- conflicted
+++ resolved
@@ -2,96 +2,3 @@
 /**
  * Class for backwards compatibility only
  */
-<<<<<<< HEAD
-
-/**
- * Utility class for static functions needed by Zend_Gdata_App
- *
- * @category   Zend
- * @package    Zend_Gdata
- * @subpackage App
- * @copyright  Copyright (c) 2005-2010 Zend Technologies USA Inc. (http://www.zend.com)
- * @license    http://framework.zend.com/license/new-bsd     New BSD License
- */
-class Zend_Gdata_App_Util
-{
-
-    /**
-     *  Convert timestamp into RFC 3339 date string.
-     *  2005-04-19T15:30:00
-     *
-     * @param int $timestamp
-     * @throws Zend_Gdata_App_InvalidArgumentException
-     */
-    public static function formatTimestamp($timestamp)
-    {
-        $rfc3339 = '/^(\d{4})\-?(\d{2})\-?(\d{2})((T|t)(\d{2})\:?(\d{2})' .
-                   '\:?(\d{2})(\.\d{1,})?((Z|z)|([\+\-])(\d{2})\:?(\d{2})))?$/';
-
-        if (ctype_digit($timestamp)) {
-            return gmdate('Y-m-d\TH:i:sP', $timestamp);
-        } elseif (preg_match($rfc3339, $timestamp) > 0) {
-            // timestamp is already properly formatted
-            return $timestamp;
-        } else {
-            $ts = strtotime($timestamp);
-            if ($ts === false) {
-                require_once 'Zend/Gdata/App/InvalidArgumentException.php';
-                throw new Zend_Gdata_App_InvalidArgumentException("Invalid timestamp: $timestamp.");
-            }
-            return date('Y-m-d\TH:i:s', $ts);
-        }
-    }
-
-    /** Find the greatest key that is less than or equal to a given upper
-      * bound, and return the value associated with that key.
-      *
-      * @param integer|null $maximumKey The upper bound for keys. If null, the
-      *        maxiumum valued key will be found.
-      * @param array $collection An two-dimensional array of key/value pairs
-      *        to search through.
-      * @returns mixed The value corresponding to the located key.
-      * @throws Zend_Gdata_App_Exception Thrown if $collection is empty.
-      */
-    public static function findGreatestBoundedValue($maximumKey, $collection)
-    {
-        $found = false;
-        $foundKey = $maximumKey;
-
-        // Sanity check: Make sure that the collection isn't empty
-        if (sizeof($collection) == 0) {
-            require_once 'Zend/Gdata/App/Exception.php';
-            throw new Zend_Gdata_App_Exception("Empty namespace collection encountered.");
-        }
-
-        if ($maximumKey === null) {
-            // If the key is null, then we return the maximum available
-            $keys = array_keys($collection);
-            sort($keys);
-            $found = true;
-            $foundKey = end($keys);
-        } else {
-            // Otherwise, we optimistically guess that the current version
-            // will have a matching namespce. If that fails, we decrement the
-            // version until we find a match.
-            while (!$found && $foundKey >= 0) {
-                if (array_key_exists($foundKey, $collection))
-                    $found = true;
-                else
-                    $foundKey--;
-            }
-        }
-
-        // Guard: A namespace wasn't found. Either none were registered, or
-        // the current protcol version is lower than the maximum namespace.
-        if (!$found) {
-            require_once 'Zend/Gdata/App/Exception.php';
-            throw new Zend_Gdata_App_Exception("Namespace compatible with current protocol not found.");
-        }
-
-        return $foundKey;
-    }
-
-}
-=======
->>>>>>> 58a53380
