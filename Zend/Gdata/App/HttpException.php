<?php
/**
 * Class for backwards compatibility only
 */
<<<<<<< HEAD

/**
 * Zend_Gdata_App_Exception
 */
require_once 'Zend/Gdata/App/Exception.php';

/**
 * Zend_Http_Client_Exception
 */
require_once 'Zend/Http/Client/Exception.php';

/**
 * Gdata exceptions
 *
 * Class to represent exceptions that occur during Gdata operations.
 *
 * @category   Zend
 * @package    Zend_Gdata
 * @subpackage App
 * @copyright  Copyright (c) 2005-2010 Zend Technologies USA Inc. (http://www.zend.com)
 * @license    http://framework.zend.com/license/new-bsd     New BSD License
 */
class Zend_Gdata_App_HttpException extends Zend_Gdata_App_Exception
{

    protected $_httpClientException = null;
    protected $_response = null;

    /**
     * Create a new Zend_Gdata_App_HttpException
     *
     * @param  string $message Optionally set a message
     * @param Zend_Http_Client_Exception Optionally pass in a Zend_Http_Client_Exception
     * @param Zend_Http_Response Optionally pass in a Zend_Http_Response
     */
    public function __construct($message = null, $e = null, $response = null)
    {
        $this->_httpClientException = $e;
        $this->_response = $response;
        parent::__construct($message);
    }

    /**
     * Get the Zend_Http_Client_Exception.
     *
     * @return Zend_Http_Client_Exception
     */
    public function getHttpClientException()
    {
        return $this->_httpClientException;
    }

    /**
     * Set the Zend_Http_Client_Exception.
     *
     * @param Zend_Http_Client_Exception $value
     */
    public function setHttpClientException($value)
    {
        $this->_httpClientException = $value;
        return $this;
    }

    /**
     * Set the Zend_Http_Response.
     *
     * @param Zend_Http_Response $response
     */
    public function setResponse($response)
    {
        $this->_response = $response;
        return $this;
    }

    /**
     * Get the Zend_Http_Response.
     *
     * @return Zend_Http_Response
     */
    public function getResponse()
    {
        return $this->_response;
    }

    /**
     * Get the body of the Zend_Http_Response
     *
     * @return string
     */
    public function getRawResponseBody()
    {
        if ($this->getResponse()) {
            $response = $this->getResponse();
            return $response->getRawBody();
        }
        return null;
    }

}
=======
>>>>>>> 58a53380
<|MERGE_RESOLUTION|>--- conflicted
+++ resolved
@@ -2,105 +2,3 @@
 /**
  * Class for backwards compatibility only
  */
-<<<<<<< HEAD
-
-/**
- * Zend_Gdata_App_Exception
- */
-require_once 'Zend/Gdata/App/Exception.php';
-
-/**
- * Zend_Http_Client_Exception
- */
-require_once 'Zend/Http/Client/Exception.php';
-
-/**
- * Gdata exceptions
- *
- * Class to represent exceptions that occur during Gdata operations.
- *
- * @category   Zend
- * @package    Zend_Gdata
- * @subpackage App
- * @copyright  Copyright (c) 2005-2010 Zend Technologies USA Inc. (http://www.zend.com)
- * @license    http://framework.zend.com/license/new-bsd     New BSD License
- */
-class Zend_Gdata_App_HttpException extends Zend_Gdata_App_Exception
-{
-
-    protected $_httpClientException = null;
-    protected $_response = null;
-
-    /**
-     * Create a new Zend_Gdata_App_HttpException
-     *
-     * @param  string $message Optionally set a message
-     * @param Zend_Http_Client_Exception Optionally pass in a Zend_Http_Client_Exception
-     * @param Zend_Http_Response Optionally pass in a Zend_Http_Response
-     */
-    public function __construct($message = null, $e = null, $response = null)
-    {
-        $this->_httpClientException = $e;
-        $this->_response = $response;
-        parent::__construct($message);
-    }
-
-    /**
-     * Get the Zend_Http_Client_Exception.
-     *
-     * @return Zend_Http_Client_Exception
-     */
-    public function getHttpClientException()
-    {
-        return $this->_httpClientException;
-    }
-
-    /**
-     * Set the Zend_Http_Client_Exception.
-     *
-     * @param Zend_Http_Client_Exception $value
-     */
-    public function setHttpClientException($value)
-    {
-        $this->_httpClientException = $value;
-        return $this;
-    }
-
-    /**
-     * Set the Zend_Http_Response.
-     *
-     * @param Zend_Http_Response $response
-     */
-    public function setResponse($response)
-    {
-        $this->_response = $response;
-        return $this;
-    }
-
-    /**
-     * Get the Zend_Http_Response.
-     *
-     * @return Zend_Http_Response
-     */
-    public function getResponse()
-    {
-        return $this->_response;
-    }
-
-    /**
-     * Get the body of the Zend_Http_Response
-     *
-     * @return string
-     */
-    public function getRawResponseBody()
-    {
-        if ($this->getResponse()) {
-            $response = $this->getResponse();
-            return $response->getRawBody();
-        }
-        return null;
-    }
-
-}
-=======
->>>>>>> 58a53380
