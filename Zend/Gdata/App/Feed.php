<?php
/**
 * Class for backwards compatibility only
 */
<<<<<<< HEAD

/**
 * @see Zend_Gdata_App_Entry
 */
require_once 'Zend/Gdata/App/Entry.php';

/**
 * @see Zend_Gdata_App_FeedSourceParent
 */
require_once 'Zend/Gdata/App/FeedSourceParent.php';

/**
 * Atom feed class
 *
 * @category   Zend
 * @package    Zend_Gdata
 * @subpackage App
 * @copyright  Copyright (c) 2005-2010 Zend Technologies USA Inc. (http://www.zend.com)
 * @license    http://framework.zend.com/license/new-bsd     New BSD License
 */
class Zend_Gdata_App_Feed extends Zend_Gdata_App_FeedSourceParent
        implements Iterator, ArrayAccess
{

    /**
     * The root xml element of this data element
     *
     * @var string
     */
    protected $_rootElement = 'feed';

    /**
     * Cache of feed entries.
     *
     * @var array
     */
    protected $_entry = array();

    /**
     * Current location in $_entry array
     *
     * @var int
     */
    protected $_entryIndex = 0;

    /**
     * Make accessing some individual elements of the feed easier.
     *
     * Special accessors 'entry' and 'entries' are provided so that if
     * you wish to iterate over an Atom feed's entries, you can do so
     * using foreach ($feed->entries as $entry) or foreach
     * ($feed->entry as $entry).
     *
     * @param  string $var The property to get.
     * @return mixed
     */
    public function __get($var)
    {
        switch ($var) {
            case 'entries':
                return $this;
            default:
                return parent::__get($var);
        }
    }

    /**
     * Retrieves the DOM model representing this object and all children
     *
     * @param DOMDocument $doc
     * @return DOMElement
     */
    public function getDOM($doc = null, $majorVersion = 1, $minorVersion = null)
    {
        $element = parent::getDOM($doc, $majorVersion, $minorVersion);
        foreach ($this->_entry as $entry) {
            $element->appendChild($entry->getDOM($element->ownerDocument));
        }
        return $element;
    }

    /**
     * Creates individual Entry objects of the appropriate type and
     * stores them in the $_entry array based upon DOM data.
     *
     * @param DOMNode $child The DOMNode to process
     */
    protected function takeChildFromDOM($child)
    {
        $absoluteNodeName = $child->namespaceURI . ':' . $child->localName;
        switch ($absoluteNodeName) {
        case $this->lookupNamespace('atom') . ':' . 'entry':
            $newEntry = new $this->_entryClassName($child);
            $newEntry->setHttpClient($this->getHttpClient());
            $newEntry->setMajorProtocolVersion($this->getMajorProtocolVersion());
            $newEntry->setMinorProtocolVersion($this->getMinorProtocolVersion());
            $this->_entry[] = $newEntry;
            break;
        default:
            parent::takeChildFromDOM($child);
            break;
        }
    }

    /**
     * Get the number of entries in this feed object.
     *
     * @return integer Entry count.
     */
    public function count()
    {
        return count($this->_entry);
    }

    /**
     * Required by the Iterator interface.
     *
     * @return void
     */
    public function rewind()
    {
        $this->_entryIndex = 0;
    }

    /**
     * Required by the Iterator interface.
     *
     * @return mixed The current row, or null if no rows.
     */
    public function current()
    {
        return $this->_entry[$this->_entryIndex];
    }

    /**
     * Required by the Iterator interface.
     *
     * @return mixed The current row number (starts at 0), or NULL if no rows
     */
    public function key()
    {
        return $this->_entryIndex;
    }

    /**
     * Required by the Iterator interface.
     *
     * @return mixed The next row, or null if no more rows.
     */
    public function next()
    {
        ++$this->_entryIndex;
    }

    /**
     * Required by the Iterator interface.
     *
     * @return boolean Whether the iteration is valid
     */
    public function valid()
    {
        return 0 <= $this->_entryIndex && $this->_entryIndex < $this->count();
    }

    /**
     * Gets the array of atom:entry elements contained within this
     * atom:feed representation
     *
     * @return array Zend_Gdata_App_Entry array
     */
    public function getEntry()
    {
        return $this->_entry;
    }

    /**
     * Sets the array of atom:entry elements contained within this
     * atom:feed representation
     *
     * @param array $value The array of Zend_Gdata_App_Entry elements
     * @return Zend_Gdata_App_Feed Provides a fluent interface
     */
    public function setEntry($value)
    {
        $this->_entry = $value;
        return $this;
    }

    /**
     * Adds an entry representation to the array of entries
     * contained within this feed
     *
     * @param Zend_Gdata_App_Entry An individual entry to add.
     * @return Zend_Gdata_App_Feed Provides a fluent interface
     */
    public function addEntry($value)
    {
        $this->_entry[] = $value;
        return $this;
    }

    /**
     * Required by the ArrayAccess interface
     *
     * @param int $key The index to set
     * @param Zend_Gdata_App_Entry $value The value to set
     * @return void
     */
    public function offsetSet($key, $value)
    {
        $this->_entry[$key] = $value;
    }

    /**
     * Required by the ArrayAccess interface
     *
     * @param int $key The index to get
     * @param Zend_Gdata_App_Entry $value The value to set
     */
    public function offsetGet($key)
    {
        if (array_key_exists($key, $this->_entry)) {
            return $this->_entry[$key];
        }
    }

    /**
     * Required by the ArrayAccess interface
     *
     * @param int $key The index to set
     * @param Zend_Gdata_App_Entry $value The value to set
     */
    public function offsetUnset($key)
    {
        if (array_key_exists($key, $this->_entry)) {
            unset($this->_entry[$key]);
        }
    }

    /**
     * Required by the ArrayAccess interface
     *
     * @param int $key The index to check for existence
     * @return boolean
     */
    public function offsetExists($key)
    {
        return (array_key_exists($key, $this->_entry));
    }

   /**
     * Retrieve the next set of results from this feed.
     *
     * @throws Zend_Gdata_App_Exception
     * @return mixed|null Returns the next set of results as a feed of the same
     *          class as this feed, or null if no results exist.
     */
    public function getNextFeed()
    {
        $nextLink = $this->getNextLink();
        if (!$nextLink) {
            require_once 'Zend/Gdata/App/HttpException.php';
            throw new Zend_Gdata_App_Exception('No link to next set ' .
            'of results found.');
        }
        $nextLinkHref = $nextLink->getHref();
        $service = new Zend_Gdata_App($this->getHttpClient());

        return $service->getFeed($nextLinkHref, get_class($this));
    }

   /**
     * Retrieve the previous set of results from this feed.
     *
     * @throws Zend_Gdata_App_Exception
     * @return mixed|null Returns the previous set of results as a feed of
     *          the same class as this feed, or null if no results exist.
     */
    public function getPreviousFeed()
    {
        $previousLink = $this->getPreviousLink();
        if (!$previousLink) {
            require_once 'Zend/Gdata/App/HttpException.php';
            throw new Zend_Gdata_App_Exception('No link to previous set ' .
            'of results found.');
        }
        $previousLinkHref = $previousLink->getHref();
        $service = new Zend_Gdata_App($this->getHttpClient());

        return $service->getFeed($previousLinkHref, get_class($this));
    }

    /**
     * Set the major protocol version that should be used. Values < 1 will
     * cause a Zend_Gdata_App_InvalidArgumentException to be thrown.
     *
     * This value will be propogated to all child entries.
     *
     * @see _majorProtocolVersion
     * @param (int|NULL) $value The major protocol version to use.
     * @throws Zend_Gdata_App_InvalidArgumentException
     */
    public function setMajorProtocolVersion($value)
    {
        parent::setMajorProtocolVersion($value);
        foreach ($this->entries as $entry) {
            $entry->setMajorProtocolVersion($value);
        }
    }

    /**
     * Set the minor protocol version that should be used. If set to NULL, no
     * minor protocol version will be sent to the server. Values < 0 will
     * cause a Zend_Gdata_App_InvalidArgumentException to be thrown.
     *
     * This value will be propogated to all child entries.
     *
     * @see _minorProtocolVersion
     * @param (int|NULL) $value The minor protocol version to use.
     * @throws Zend_Gdata_App_InvalidArgumentException
     */
    public function setMinorProtocolVersion($value)
    {
        parent::setMinorProtocolVersion($value);
        foreach ($this->entries as $entry) {
            $entry->setMinorProtocolVersion($value);
        }
    }

}
=======
>>>>>>> 58a53380
<|MERGE_RESOLUTION|>--- conflicted
+++ resolved
@@ -2,336 +2,3 @@
 /**
  * Class for backwards compatibility only
  */
-<<<<<<< HEAD
-
-/**
- * @see Zend_Gdata_App_Entry
- */
-require_once 'Zend/Gdata/App/Entry.php';
-
-/**
- * @see Zend_Gdata_App_FeedSourceParent
- */
-require_once 'Zend/Gdata/App/FeedSourceParent.php';
-
-/**
- * Atom feed class
- *
- * @category   Zend
- * @package    Zend_Gdata
- * @subpackage App
- * @copyright  Copyright (c) 2005-2010 Zend Technologies USA Inc. (http://www.zend.com)
- * @license    http://framework.zend.com/license/new-bsd     New BSD License
- */
-class Zend_Gdata_App_Feed extends Zend_Gdata_App_FeedSourceParent
-        implements Iterator, ArrayAccess
-{
-
-    /**
-     * The root xml element of this data element
-     *
-     * @var string
-     */
-    protected $_rootElement = 'feed';
-
-    /**
-     * Cache of feed entries.
-     *
-     * @var array
-     */
-    protected $_entry = array();
-
-    /**
-     * Current location in $_entry array
-     *
-     * @var int
-     */
-    protected $_entryIndex = 0;
-
-    /**
-     * Make accessing some individual elements of the feed easier.
-     *
-     * Special accessors 'entry' and 'entries' are provided so that if
-     * you wish to iterate over an Atom feed's entries, you can do so
-     * using foreach ($feed->entries as $entry) or foreach
-     * ($feed->entry as $entry).
-     *
-     * @param  string $var The property to get.
-     * @return mixed
-     */
-    public function __get($var)
-    {
-        switch ($var) {
-            case 'entries':
-                return $this;
-            default:
-                return parent::__get($var);
-        }
-    }
-
-    /**
-     * Retrieves the DOM model representing this object and all children
-     *
-     * @param DOMDocument $doc
-     * @return DOMElement
-     */
-    public function getDOM($doc = null, $majorVersion = 1, $minorVersion = null)
-    {
-        $element = parent::getDOM($doc, $majorVersion, $minorVersion);
-        foreach ($this->_entry as $entry) {
-            $element->appendChild($entry->getDOM($element->ownerDocument));
-        }
-        return $element;
-    }
-
-    /**
-     * Creates individual Entry objects of the appropriate type and
-     * stores them in the $_entry array based upon DOM data.
-     *
-     * @param DOMNode $child The DOMNode to process
-     */
-    protected function takeChildFromDOM($child)
-    {
-        $absoluteNodeName = $child->namespaceURI . ':' . $child->localName;
-        switch ($absoluteNodeName) {
-        case $this->lookupNamespace('atom') . ':' . 'entry':
-            $newEntry = new $this->_entryClassName($child);
-            $newEntry->setHttpClient($this->getHttpClient());
-            $newEntry->setMajorProtocolVersion($this->getMajorProtocolVersion());
-            $newEntry->setMinorProtocolVersion($this->getMinorProtocolVersion());
-            $this->_entry[] = $newEntry;
-            break;
-        default:
-            parent::takeChildFromDOM($child);
-            break;
-        }
-    }
-
-    /**
-     * Get the number of entries in this feed object.
-     *
-     * @return integer Entry count.
-     */
-    public function count()
-    {
-        return count($this->_entry);
-    }
-
-    /**
-     * Required by the Iterator interface.
-     *
-     * @return void
-     */
-    public function rewind()
-    {
-        $this->_entryIndex = 0;
-    }
-
-    /**
-     * Required by the Iterator interface.
-     *
-     * @return mixed The current row, or null if no rows.
-     */
-    public function current()
-    {
-        return $this->_entry[$this->_entryIndex];
-    }
-
-    /**
-     * Required by the Iterator interface.
-     *
-     * @return mixed The current row number (starts at 0), or NULL if no rows
-     */
-    public function key()
-    {
-        return $this->_entryIndex;
-    }
-
-    /**
-     * Required by the Iterator interface.
-     *
-     * @return mixed The next row, or null if no more rows.
-     */
-    public function next()
-    {
-        ++$this->_entryIndex;
-    }
-
-    /**
-     * Required by the Iterator interface.
-     *
-     * @return boolean Whether the iteration is valid
-     */
-    public function valid()
-    {
-        return 0 <= $this->_entryIndex && $this->_entryIndex < $this->count();
-    }
-
-    /**
-     * Gets the array of atom:entry elements contained within this
-     * atom:feed representation
-     *
-     * @return array Zend_Gdata_App_Entry array
-     */
-    public function getEntry()
-    {
-        return $this->_entry;
-    }
-
-    /**
-     * Sets the array of atom:entry elements contained within this
-     * atom:feed representation
-     *
-     * @param array $value The array of Zend_Gdata_App_Entry elements
-     * @return Zend_Gdata_App_Feed Provides a fluent interface
-     */
-    public function setEntry($value)
-    {
-        $this->_entry = $value;
-        return $this;
-    }
-
-    /**
-     * Adds an entry representation to the array of entries
-     * contained within this feed
-     *
-     * @param Zend_Gdata_App_Entry An individual entry to add.
-     * @return Zend_Gdata_App_Feed Provides a fluent interface
-     */
-    public function addEntry($value)
-    {
-        $this->_entry[] = $value;
-        return $this;
-    }
-
-    /**
-     * Required by the ArrayAccess interface
-     *
-     * @param int $key The index to set
-     * @param Zend_Gdata_App_Entry $value The value to set
-     * @return void
-     */
-    public function offsetSet($key, $value)
-    {
-        $this->_entry[$key] = $value;
-    }
-
-    /**
-     * Required by the ArrayAccess interface
-     *
-     * @param int $key The index to get
-     * @param Zend_Gdata_App_Entry $value The value to set
-     */
-    public function offsetGet($key)
-    {
-        if (array_key_exists($key, $this->_entry)) {
-            return $this->_entry[$key];
-        }
-    }
-
-    /**
-     * Required by the ArrayAccess interface
-     *
-     * @param int $key The index to set
-     * @param Zend_Gdata_App_Entry $value The value to set
-     */
-    public function offsetUnset($key)
-    {
-        if (array_key_exists($key, $this->_entry)) {
-            unset($this->_entry[$key]);
-        }
-    }
-
-    /**
-     * Required by the ArrayAccess interface
-     *
-     * @param int $key The index to check for existence
-     * @return boolean
-     */
-    public function offsetExists($key)
-    {
-        return (array_key_exists($key, $this->_entry));
-    }
-
-   /**
-     * Retrieve the next set of results from this feed.
-     *
-     * @throws Zend_Gdata_App_Exception
-     * @return mixed|null Returns the next set of results as a feed of the same
-     *          class as this feed, or null if no results exist.
-     */
-    public function getNextFeed()
-    {
-        $nextLink = $this->getNextLink();
-        if (!$nextLink) {
-            require_once 'Zend/Gdata/App/HttpException.php';
-            throw new Zend_Gdata_App_Exception('No link to next set ' .
-            'of results found.');
-        }
-        $nextLinkHref = $nextLink->getHref();
-        $service = new Zend_Gdata_App($this->getHttpClient());
-
-        return $service->getFeed($nextLinkHref, get_class($this));
-    }
-
-   /**
-     * Retrieve the previous set of results from this feed.
-     *
-     * @throws Zend_Gdata_App_Exception
-     * @return mixed|null Returns the previous set of results as a feed of
-     *          the same class as this feed, or null if no results exist.
-     */
-    public function getPreviousFeed()
-    {
-        $previousLink = $this->getPreviousLink();
-        if (!$previousLink) {
-            require_once 'Zend/Gdata/App/HttpException.php';
-            throw new Zend_Gdata_App_Exception('No link to previous set ' .
-            'of results found.');
-        }
-        $previousLinkHref = $previousLink->getHref();
-        $service = new Zend_Gdata_App($this->getHttpClient());
-
-        return $service->getFeed($previousLinkHref, get_class($this));
-    }
-
-    /**
-     * Set the major protocol version that should be used. Values < 1 will
-     * cause a Zend_Gdata_App_InvalidArgumentException to be thrown.
-     *
-     * This value will be propogated to all child entries.
-     *
-     * @see _majorProtocolVersion
-     * @param (int|NULL) $value The major protocol version to use.
-     * @throws Zend_Gdata_App_InvalidArgumentException
-     */
-    public function setMajorProtocolVersion($value)
-    {
-        parent::setMajorProtocolVersion($value);
-        foreach ($this->entries as $entry) {
-            $entry->setMajorProtocolVersion($value);
-        }
-    }
-
-    /**
-     * Set the minor protocol version that should be used. If set to NULL, no
-     * minor protocol version will be sent to the server. Values < 0 will
-     * cause a Zend_Gdata_App_InvalidArgumentException to be thrown.
-     *
-     * This value will be propogated to all child entries.
-     *
-     * @see _minorProtocolVersion
-     * @param (int|NULL) $value The minor protocol version to use.
-     * @throws Zend_Gdata_App_InvalidArgumentException
-     */
-    public function setMinorProtocolVersion($value)
-    {
-        parent::setMinorProtocolVersion($value);
-        foreach ($this->entries as $entry) {
-            $entry->setMinorProtocolVersion($value);
-        }
-    }
-
-}
-=======
->>>>>>> 58a53380
