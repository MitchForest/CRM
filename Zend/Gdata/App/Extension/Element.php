<?php
/**
 * Class for backwards compatibility only
 */
<<<<<<< HEAD

/**
 * @see Zend_Gdata_App_Extension
 */
require_once 'Zend/Gdata/App/Extension.php';

/**
 * Class that represents elements which were not handled by other parsing
 * code in the library.
 *
 * @category   Zend
 * @package    Zend_Gdata
 * @subpackage App
 * @copyright  Copyright (c) 2005-2010 Zend Technologies USA Inc. (http://www.zend.com)
 * @license    http://framework.zend.com/license/new-bsd     New BSD License
 */
class Zend_Gdata_App_Extension_Element extends Zend_Gdata_App_Extension
{

    public function __construct($rootElement=null, $rootNamespace=null, $rootNamespaceURI=null, $text=null){
        parent::__construct();
        $this->_rootElement = $rootElement;
        $this->_rootNamespace = $rootNamespace;
        $this->_rootNamespaceURI = $rootNamespaceURI;
        $this->_text = $text;
    }

    public function transferFromDOM($node)
    {
        parent::transferFromDOM($node);
        $this->_rootNamespace = null;
        $this->_rootNamespaceURI = $node->namespaceURI;
        $this->_rootElement = $node->localName;
    }

}
=======
>>>>>>> 58a53380
<|MERGE_RESOLUTION|>--- conflicted
+++ resolved
@@ -2,42 +2,3 @@
 /**
  * Class for backwards compatibility only
  */
-<<<<<<< HEAD
-
-/**
- * @see Zend_Gdata_App_Extension
- */
-require_once 'Zend/Gdata/App/Extension.php';
-
-/**
- * Class that represents elements which were not handled by other parsing
- * code in the library.
- *
- * @category   Zend
- * @package    Zend_Gdata
- * @subpackage App
- * @copyright  Copyright (c) 2005-2010 Zend Technologies USA Inc. (http://www.zend.com)
- * @license    http://framework.zend.com/license/new-bsd     New BSD License
- */
-class Zend_Gdata_App_Extension_Element extends Zend_Gdata_App_Extension
-{
-
-    public function __construct($rootElement=null, $rootNamespace=null, $rootNamespaceURI=null, $text=null){
-        parent::__construct();
-        $this->_rootElement = $rootElement;
-        $this->_rootNamespace = $rootNamespace;
-        $this->_rootNamespaceURI = $rootNamespaceURI;
-        $this->_text = $text;
-    }
-
-    public function transferFromDOM($node)
-    {
-        parent::transferFromDOM($node);
-        $this->_rootNamespace = null;
-        $this->_rootNamespaceURI = $node->namespaceURI;
-        $this->_rootElement = $node->localName;
-    }
-
-}
-=======
->>>>>>> 58a53380
