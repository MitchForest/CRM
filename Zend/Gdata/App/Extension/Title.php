--- conflicted
+++ resolved
@@ -2,27 +2,3 @@
 /**
  * Class for backwards compatibility only
  */
-<<<<<<< HEAD
-
-/**
- * @see Zend_Gdata_App_Extension_Text
- */
-require_once 'Zend/Gdata/App/Extension/Text.php';
-
-/**
- * Represents the atom:title element
- *
- * @category   Zend
- * @package    Zend_Gdata
- * @subpackage App
- * @copyright  Copyright (c) 2005-2010 Zend Technologies USA Inc. (http://www.zend.com)
- * @license    http://framework.zend.com/license/new-bsd     New BSD License
- */
-class Zend_Gdata_App_Extension_Title extends Zend_Gdata_App_Extension_Text
-{
-
-    protected $_rootElement = 'title';
-
-}
-=======
->>>>>>> 58a53380
