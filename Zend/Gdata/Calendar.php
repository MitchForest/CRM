<?php
/**
 * Class for backwards compatibility only
 */
<<<<<<< HEAD

/**
 * @see Zend_Gdata
 */
require_once 'Zend/Gdata.php';

/**
 * @see Zend_Gdata_Calendar_EventFeed
 */
require_once 'Zend/Gdata/Calendar/EventFeed.php';

/**
 * @see Zend_Gdata_Calendar_EventEntry
 */
require_once 'Zend/Gdata/Calendar/EventEntry.php';

/**
 * @see Zend_Gdata_Calendar_ListFeed
 */
require_once 'Zend/Gdata/Calendar/ListFeed.php';

/**
 * @see Zend_Gdata_Calendar_ListEntry
 */
require_once 'Zend/Gdata/Calendar/ListEntry.php';

/**
 * Service class for interacting with the Google Calendar data API
 * @link http://code.google.com/apis/gdata/calendar.html
 *
 * @category   Zend
 * @package    Zend_Gdata
 * @subpackage Calendar
 * @copyright  Copyright (c) 2005-2010 Zend Technologies USA Inc. (http://www.zend.com)
 * @license    http://framework.zend.com/license/new-bsd     New BSD License
 */
class Zend_Gdata_Calendar extends Zend_Gdata
{

    const CALENDAR_FEED_URI = 'http://www.google.com/calendar/feeds';
    const CALENDAR_EVENT_FEED_URI = 'http://www.google.com/calendar/feeds/default/private/full';
    const AUTH_SERVICE_NAME = 'cl';

    protected $_defaultPostUri = self::CALENDAR_EVENT_FEED_URI;

    /**
     * Namespaces used for Zend_Gdata_Calendar
     *
     * @var array
     */
    public static $namespaces = array(
        array('gCal', 'http://schemas.google.com/gCal/2005', 1, 0)
    );

    /**
     * Create Gdata_Calendar object
     *
     * @param Zend_Http_Client $client (optional) The HTTP client to use when
     *          when communicating with the Google servers.
     * @param string $applicationId The identity of the app in the form of Company-AppName-Version
     */
    public function __construct($client = null, $applicationId = 'MyCompany-MyApp-1.0')
    {
        $this->registerPackage('Zend_Gdata_Calendar');
        $this->registerPackage('Zend_Gdata_Calendar_Extension');
        parent::__construct($client, $applicationId);
        $this->_httpClient->setParameterPost('service', self::AUTH_SERVICE_NAME);
    }

    /**
     * Retreive feed object
     *
     * @param mixed $location The location for the feed, as a URL or Query
     * @return Zend_Gdata_Calendar_EventFeed
     */
    public function getCalendarEventFeed($location = null)
    {
        if ($location == null) {
            $uri = self::CALENDAR_EVENT_FEED_URI;
        } else if ($location instanceof Zend_Gdata_Query) {
            $uri = $location->getQueryUrl();
        } else {
            $uri = $location;
        }
        return parent::getFeed($uri, 'Zend_Gdata_Calendar_EventFeed');
    }

    /**
     * Retreive entry object
     *
     * @return Zend_Gdata_Calendar_EventEntry
     */
    public function getCalendarEventEntry($location = null)
    {
        if ($location == null) {
            require_once 'Zend/Gdata/App/InvalidArgumentException.php';
            throw new Zend_Gdata_App_InvalidArgumentException(
                    'Location must not be null');
        } else if ($location instanceof Zend_Gdata_Query) {
            $uri = $location->getQueryUrl();
        } else {
            $uri = $location;
        }
        return parent::getEntry($uri, 'Zend_Gdata_Calendar_EventEntry');
    }


    /**
     * Retrieve feed object
     *
     * @return Zend_Gdata_Calendar_ListFeed
     */
    public function getCalendarListFeed()
    {
        $uri = self::CALENDAR_FEED_URI . '/default';
        return parent::getFeed($uri,'Zend_Gdata_Calendar_ListFeed');
    }

    /**
     * Retreive entryobject
     *
     * @return Zend_Gdata_Calendar_ListEntry
     */
    public function getCalendarListEntry($location = null)
    {
        if ($location == null) {
            require_once 'Zend/Gdata/App/InvalidArgumentException.php';
            throw new Zend_Gdata_App_InvalidArgumentException(
                    'Location must not be null');
        } else if ($location instanceof Zend_Gdata_Query) {
            $uri = $location->getQueryUrl();
        } else {
            $uri = $location;
        }
        return parent::getEntry($uri,'Zend_Gdata_Calendar_ListEntry');
    }

    public function insertEvent($event, $uri=null)
    {
        if ($uri == null) {
            $uri = $this->_defaultPostUri;
        }
        $newEvent = $this->insertEntry($event, $uri, 'Zend_Gdata_Calendar_EventEntry');
        return $newEvent;
    }

}
=======
>>>>>>> 58a53380
<|MERGE_RESOLUTION|>--- conflicted
+++ resolved
@@ -2,153 +2,3 @@
 /**
  * Class for backwards compatibility only
  */
-<<<<<<< HEAD
-
-/**
- * @see Zend_Gdata
- */
-require_once 'Zend/Gdata.php';
-
-/**
- * @see Zend_Gdata_Calendar_EventFeed
- */
-require_once 'Zend/Gdata/Calendar/EventFeed.php';
-
-/**
- * @see Zend_Gdata_Calendar_EventEntry
- */
-require_once 'Zend/Gdata/Calendar/EventEntry.php';
-
-/**
- * @see Zend_Gdata_Calendar_ListFeed
- */
-require_once 'Zend/Gdata/Calendar/ListFeed.php';
-
-/**
- * @see Zend_Gdata_Calendar_ListEntry
- */
-require_once 'Zend/Gdata/Calendar/ListEntry.php';
-
-/**
- * Service class for interacting with the Google Calendar data API
- * @link http://code.google.com/apis/gdata/calendar.html
- *
- * @category   Zend
- * @package    Zend_Gdata
- * @subpackage Calendar
- * @copyright  Copyright (c) 2005-2010 Zend Technologies USA Inc. (http://www.zend.com)
- * @license    http://framework.zend.com/license/new-bsd     New BSD License
- */
-class Zend_Gdata_Calendar extends Zend_Gdata
-{
-
-    const CALENDAR_FEED_URI = 'http://www.google.com/calendar/feeds';
-    const CALENDAR_EVENT_FEED_URI = 'http://www.google.com/calendar/feeds/default/private/full';
-    const AUTH_SERVICE_NAME = 'cl';
-
-    protected $_defaultPostUri = self::CALENDAR_EVENT_FEED_URI;
-
-    /**
-     * Namespaces used for Zend_Gdata_Calendar
-     *
-     * @var array
-     */
-    public static $namespaces = array(
-        array('gCal', 'http://schemas.google.com/gCal/2005', 1, 0)
-    );
-
-    /**
-     * Create Gdata_Calendar object
-     *
-     * @param Zend_Http_Client $client (optional) The HTTP client to use when
-     *          when communicating with the Google servers.
-     * @param string $applicationId The identity of the app in the form of Company-AppName-Version
-     */
-    public function __construct($client = null, $applicationId = 'MyCompany-MyApp-1.0')
-    {
-        $this->registerPackage('Zend_Gdata_Calendar');
-        $this->registerPackage('Zend_Gdata_Calendar_Extension');
-        parent::__construct($client, $applicationId);
-        $this->_httpClient->setParameterPost('service', self::AUTH_SERVICE_NAME);
-    }
-
-    /**
-     * Retreive feed object
-     *
-     * @param mixed $location The location for the feed, as a URL or Query
-     * @return Zend_Gdata_Calendar_EventFeed
-     */
-    public function getCalendarEventFeed($location = null)
-    {
-        if ($location == null) {
-            $uri = self::CALENDAR_EVENT_FEED_URI;
-        } else if ($location instanceof Zend_Gdata_Query) {
-            $uri = $location->getQueryUrl();
-        } else {
-            $uri = $location;
-        }
-        return parent::getFeed($uri, 'Zend_Gdata_Calendar_EventFeed');
-    }
-
-    /**
-     * Retreive entry object
-     *
-     * @return Zend_Gdata_Calendar_EventEntry
-     */
-    public function getCalendarEventEntry($location = null)
-    {
-        if ($location == null) {
-            require_once 'Zend/Gdata/App/InvalidArgumentException.php';
-            throw new Zend_Gdata_App_InvalidArgumentException(
-                    'Location must not be null');
-        } else if ($location instanceof Zend_Gdata_Query) {
-            $uri = $location->getQueryUrl();
-        } else {
-            $uri = $location;
-        }
-        return parent::getEntry($uri, 'Zend_Gdata_Calendar_EventEntry');
-    }
-
-
-    /**
-     * Retrieve feed object
-     *
-     * @return Zend_Gdata_Calendar_ListFeed
-     */
-    public function getCalendarListFeed()
-    {
-        $uri = self::CALENDAR_FEED_URI . '/default';
-        return parent::getFeed($uri,'Zend_Gdata_Calendar_ListFeed');
-    }
-
-    /**
-     * Retreive entryobject
-     *
-     * @return Zend_Gdata_Calendar_ListEntry
-     */
-    public function getCalendarListEntry($location = null)
-    {
-        if ($location == null) {
-            require_once 'Zend/Gdata/App/InvalidArgumentException.php';
-            throw new Zend_Gdata_App_InvalidArgumentException(
-                    'Location must not be null');
-        } else if ($location instanceof Zend_Gdata_Query) {
-            $uri = $location->getQueryUrl();
-        } else {
-            $uri = $location;
-        }
-        return parent::getEntry($uri,'Zend_Gdata_Calendar_ListEntry');
-    }
-
-    public function insertEvent($event, $uri=null)
-    {
-        if ($uri == null) {
-            $uri = $this->_defaultPostUri;
-        }
-        $newEvent = $this->insertEntry($event, $uri, 'Zend_Gdata_Calendar_EventEntry');
-        return $newEvent;
-    }
-
-}
-=======
->>>>>>> 58a53380
