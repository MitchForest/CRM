<?php
/**
 * Class for backwards compatibility only
 */
<<<<<<< HEAD

/**
 * A wrapper for strings for buffered reading.
 *
 * @category   Zend
 * @package    Zend_Gdata
 * @subpackage Gdata
 * @copyright  Copyright (c) 2005-2010 Zend Technologies USA Inc. (http://www.zend.com)
 * @license    http://framework.zend.com/license/new-bsd     New BSD License
 */
class Zend_Gdata_MimeFile
{

    /**
     * A handle to the file that is part of the message.
     *
     * @var resource
     */
    protected $_fileHandle = null;

    /**
     * Create a new MimeFile object.
     *
     * @param string $fileHandle An open file handle to the file being
     *               read.
     */
    public function __construct($fileHandle)
    {
        $this->_fileHandle = $fileHandle;
    }

    /**
     * Read the next chunk of the file.
     *
     * @param integer $bytesRequested The size of the chunk that is to be read.
     * @return string A corresponding piece of the message. This could be
     *                binary or regular text.
     */
    public function read($bytesRequested)
    {
      return fread($this->_fileHandle, $bytesRequested);
    }

}
=======
>>>>>>> 58a53380
<|MERGE_RESOLUTION|>--- conflicted
+++ resolved
@@ -2,50 +2,3 @@
 /**
  * Class for backwards compatibility only
  */
-<<<<<<< HEAD
-
-/**
- * A wrapper for strings for buffered reading.
- *
- * @category   Zend
- * @package    Zend_Gdata
- * @subpackage Gdata
- * @copyright  Copyright (c) 2005-2010 Zend Technologies USA Inc. (http://www.zend.com)
- * @license    http://framework.zend.com/license/new-bsd     New BSD License
- */
-class Zend_Gdata_MimeFile
-{
-
-    /**
-     * A handle to the file that is part of the message.
-     *
-     * @var resource
-     */
-    protected $_fileHandle = null;
-
-    /**
-     * Create a new MimeFile object.
-     *
-     * @param string $fileHandle An open file handle to the file being
-     *               read.
-     */
-    public function __construct($fileHandle)
-    {
-        $this->_fileHandle = $fileHandle;
-    }
-
-    /**
-     * Read the next chunk of the file.
-     *
-     * @param integer $bytesRequested The size of the chunk that is to be read.
-     * @return string A corresponding piece of the message. This could be
-     *                binary or regular text.
-     */
-    public function read($bytesRequested)
-    {
-      return fread($this->_fileHandle, $bytesRequested);
-    }
-
-}
-=======
->>>>>>> 58a53380
