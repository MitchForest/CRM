--- conflicted
+++ resolved
@@ -2,858 +2,3 @@
 /**
  * Class for backwards compatibility only
  */
-<<<<<<< HEAD
-
-/**
- * @see Zend_Gdata_Media
- */
-require_once 'Zend/Gdata/Media.php';
-
-/**
- * @see Zend_Gdata_YouTube_VideoEntry
- */
-require_once 'Zend/Gdata/YouTube/VideoEntry.php';
-
-/**
- * @see Zend_Gdata_YouTube_VideoFeed
- */
-require_once 'Zend/Gdata/YouTube/VideoFeed.php';
-
-/**
- * @see Zend_Gdata_YouTube_CommentFeed
- */
-require_once 'Zend/Gdata/YouTube/CommentFeed.php';
-
-/**
- * @see Zend_Gdata_YouTube_PlaylistListFeed
- */
-require_once 'Zend/Gdata/YouTube/PlaylistListFeed.php';
-
-/**
- * @see Zend_Gdata_YouTube_SubscriptionFeed
- */
-require_once 'Zend/Gdata/YouTube/SubscriptionFeed.php';
-
-/**
- * @see Zend_Gdata_YouTube_ContactFeed
- */
-require_once 'Zend/Gdata/YouTube/ContactFeed.php';
-
-/**
- * @see Zend_Gdata_YouTube_PlaylistVideoFeed
- */
-require_once 'Zend/Gdata/YouTube/PlaylistVideoFeed.php';
-
-/**
- * @see Zend_Gdata_YouTube_ActivityFeed
- */
-require_once 'Zend/Gdata/YouTube/ActivityFeed.php';
-
-/**
- * @see Zend_Gdata_YouTube_InboxFeed
- */
-require_once 'Zend/Gdata/YouTube/InboxFeed.php';
-
-
-/**
- * Service class for interacting with the YouTube Data API.
- * @link http://code.google.com/apis/youtube/
- *
- * @category   Zend
- * @package    Zend_Gdata
- * @subpackage YouTube
- * @copyright  Copyright (c) 2005-2010 Zend Technologies USA Inc. (http://www.zend.com)
- * @license    http://framework.zend.com/license/new-bsd     New BSD License
- */
-class Zend_Gdata_YouTube extends Zend_Gdata_Media
-{
-
-    const AUTH_SERVICE_NAME = 'youtube';
-    const CLIENTLOGIN_URL = 'https://www.google.com/youtube/accounts/ClientLogin';
-
-    const STANDARD_TOP_RATED_URI = 'http://gdata.youtube.com/feeds/api/standardfeeds/top_rated';
-    const STANDARD_MOST_VIEWED_URI = 'http://gdata.youtube.com/feeds/api/standardfeeds/most_viewed';
-    const STANDARD_RECENTLY_FEATURED_URI = 'http://gdata.youtube.com/feeds/api/standardfeeds/recently_featured';
-    const STANDARD_WATCH_ON_MOBILE_URI = 'http://gdata.youtube.com/feeds/api/standardfeeds/watch_on_mobile';
-
-    const STANDARD_TOP_RATED_URI_V2 =
-        'http://gdata.youtube.com/feeds/api/standardfeeds/top_rated';
-    const STANDARD_MOST_VIEWED_URI_V2 =
-        'http://gdata.youtube.com/feeds/api/standardfeeds/most_viewed';
-    const STANDARD_RECENTLY_FEATURED_URI_V2 =
-        'http://gdata.youtube.com/feeds/api/standardfeeds/recently_featured';
-    const STANDARD_WATCH_ON_MOBILE_URI_V2 =
-        'http://gdata.youtube.com/feeds/api/standardfeeds/watch_on_mobile';
-
-    const USER_URI = 'http://gdata.youtube.com/feeds/api/users';
-    const VIDEO_URI = 'http://gdata.youtube.com/feeds/api/videos';
-    const PLAYLIST_REL = 'http://gdata.youtube.com/schemas/2007#playlist';
-    const USER_UPLOADS_REL = 'http://gdata.youtube.com/schemas/2007#user.uploads';
-    const USER_PLAYLISTS_REL = 'http://gdata.youtube.com/schemas/2007#user.playlists';
-    const USER_SUBSCRIPTIONS_REL = 'http://gdata.youtube.com/schemas/2007#user.subscriptions';
-    const USER_CONTACTS_REL = 'http://gdata.youtube.com/schemas/2007#user.contacts';
-    const USER_FAVORITES_REL = 'http://gdata.youtube.com/schemas/2007#user.favorites';
-    const VIDEO_RESPONSES_REL = 'http://gdata.youtube.com/schemas/2007#video.responses';
-    const VIDEO_RATINGS_REL = 'http://gdata.youtube.com/schemas/2007#video.ratings';
-    const VIDEO_COMPLAINTS_REL = 'http://gdata.youtube.com/schemas/2007#video.complaints';
-    const ACTIVITY_FEED_URI = 'http://gdata.youtube.com/feeds/api/events';
-    const FRIEND_ACTIVITY_FEED_URI =
-        'http://gdata.youtube.com/feeds/api/users/default/friendsactivity';
-
-    /**
-     * The URI of the in-reply-to schema for comments in reply to
-     * other comments.
-     *
-     * @var string
-     */
-     const IN_REPLY_TO_SCHEME =
-         'http://gdata.youtube.com/schemas/2007#in-reply-to';
-
-    /**
-     * The URI of the inbox feed for the currently authenticated user.
-     *
-     * @var string
-     */
-    const INBOX_FEED_URI =
-        'http://gdata.youtube.com/feeds/api/users/default/inbox';
-
-    /**
-     * The maximum number of users for which activity can be requested for,
-     * as enforced by the API.
-     *
-     * @var integer
-     */
-    const ACTIVITY_FEED_MAX_USERS = 20;
-
-    /**
-     * The suffix for a feed of favorites.
-     *
-     * @var string
-     */
-    const FAVORITES_URI_SUFFIX = 'favorites';
-
-    /**
-     * The suffix for the user's upload feed.
-     *
-     * @var string
-     */
-    const UPLOADS_URI_SUFFIX = 'uploads';
-
-    /**
-     * The suffix for a feed of video responses.
-     *
-     * @var string
-     */
-    const RESPONSES_URI_SUFFIX = 'responses';
-
-    /**
-     * The suffix for a feed of related videos.
-     *
-     * @var string
-     */
-    const RELATED_URI_SUFFIX = 'related';
-
-    /**
-     * The suffix for a feed of messages (inbox entries).
-     *
-     * @var string
-     */
-    const INBOX_URI_SUFFIX = 'inbox';
-
-    /**
-     * Namespaces used for Zend_Gdata_YouTube
-     *
-     * @var array
-     */
-    public static $namespaces = array(
-        array('yt', 'http://gdata.youtube.com/schemas/2007', 1, 0),
-        array('georss', 'http://www.georss.org/georss', 1, 0),
-        array('gml', 'http://www.opengis.net/gml', 1, 0),
-        array('media', 'http://search.yahoo.com/mrss/', 1, 0)
-    );
-
-    /**
-     * Create Zend_Gdata_YouTube object
-     *
-     * @param Zend_Http_Client $client (optional) The HTTP client to use when
-     *          when communicating with the Google servers.
-     * @param string $applicationId The identity of the app in the form of
-     *        Company-AppName-Version
-     * @param string $clientId The clientId issued by the YouTube dashboard
-     * @param string $developerKey The developerKey issued by the YouTube dashboard
-     */
-    public function __construct($client = null,
-        $applicationId = 'MyCompany-MyApp-1.0', $clientId = null,
-        $developerKey = null)
-    {
-        $this->registerPackage('Zend_Gdata_YouTube');
-        $this->registerPackage('Zend_Gdata_YouTube_Extension');
-        $this->registerPackage('Zend_Gdata_Media');
-        $this->registerPackage('Zend_Gdata_Media_Extension');
-
-        // NOTE This constructor no longer calls the parent constructor
-        $this->setHttpClient($client, $applicationId, $clientId, $developerKey);
-    }
-
-    /**
-     * Set the Zend_Http_Client object used for communication
-     *
-     * @param Zend_Http_Client $client The client to use for communication
-     * @throws Zend_Gdata_App_HttpException
-     * @return Zend_Gdata_App Provides a fluent interface
-     */
-    public function setHttpClient($client,
-        $applicationId = 'MyCompany-MyApp-1.0', $clientId = null,
-        $developerKey = null)
-    {
-        if ($client === null) {
-            $client = new Zend_Http_Client();
-        }
-        if (!$client instanceof Zend_Http_Client) {
-            require_once 'Zend/Gdata/App/HttpException.php';
-            throw new Zend_Gdata_App_HttpException(
-                'Argument is not an instance of Zend_Http_Client.');
-        }
-
-        if ($clientId != null) {
-            $client->setHeaders('X-GData-Client', $clientId);
-        }
-
-        if ($developerKey != null) {
-            $client->setHeaders('X-GData-Key', 'key='. $developerKey);
-        }
-
-        return parent::setHttpClient($client, $applicationId);
-    }
-
-    /**
-     * Retrieves a feed of videos.
-     *
-     * @param mixed $location (optional) The URL to query or a
-     *         Zend_Gdata_Query object from which a URL can be determined
-     * @return Zend_Gdata_YouTube_VideoFeed The feed of videos found at the
-     *         specified URL.
-     */
-    public function getVideoFeed($location = null)
-    {
-        if ($location == null) {
-            $uri = self::VIDEO_URI;
-        } else if ($location instanceof Zend_Gdata_Query) {
-            $uri = $location->getQueryUrl();
-        } else {
-            $uri = $location;
-        }
-        return parent::getFeed($uri, 'Zend_Gdata_YouTube_VideoFeed');
-    }
-
-    /**
-     * Retrieves a specific video entry.
-     *
-     * @param mixed $videoId The ID of the video to retrieve.
-     * @param mixed $location (optional) The URL to query or a
-     *         Zend_Gdata_Query object from which a URL can be determined.
-     * @param boolean $fullEntry (optional) Retrieve the full metadata for the
-     *         entry. Only possible if entry belongs to currently authenticated
-     *         user. An exception will be thrown otherwise.
-     * @throws Zend_Gdata_App_HttpException
-     * @return Zend_Gdata_YouTube_VideoEntry The video entry found at the
-     *         specified URL.
-     */
-    public function getVideoEntry($videoId = null, $location = null,
-        $fullEntry = false)
-    {
-        if ($videoId !== null) {
-            if ($fullEntry) {
-                return $this->getFullVideoEntry($videoId);
-            } else {
-                $uri = self::VIDEO_URI . "/" . $videoId;
-            }
-        } else if ($location instanceof Zend_Gdata_Query) {
-            $uri = $location->getQueryUrl();
-        } else {
-            $uri = $location;
-        }
-        return parent::getEntry($uri, 'Zend_Gdata_YouTube_VideoEntry');
-    }
-
-    /**
-     * Retrieves a video entry from the user's upload feed.
-     *
-     * @param mixed $videoID The ID of the video to retrieve.
-     * @throws Zend_Gdata_App_HttpException
-     * @return Zend_Gdata_YouTube_VideoEntry|null The video entry to be
-     *          retrieved, or null if it was not found or the user requesting it
-     *          did not have the appropriate permissions.
-     */
-    public function getFullVideoEntry($videoId)
-    {
-        $uri = self::USER_URI . "/default/" .
-            self::UPLOADS_URI_SUFFIX . "/$videoId";
-        return parent::getEntry($uri, 'Zend_Gdata_YouTube_VideoEntry');
-    }
-
-    /**
-     * Retrieves a feed of videos related to the specified video ID.
-     *
-     * @param string $videoId The videoId of interest
-     * @param mixed $location (optional) The URL to query or a
-     *         Zend_Gdata_Query object from which a URL can be determined
-     * @return Zend_Gdata_YouTube_VideoFeed The feed of videos found at the
-     *         specified URL.
-     */
-    public function getRelatedVideoFeed($videoId = null, $location = null)
-    {
-        if ($videoId !== null) {
-            $uri = self::VIDEO_URI . "/" . $videoId . "/" .
-                self::RELATED_URI_SUFFIX;
-        } else if ($location instanceof Zend_Gdata_Query) {
-            $uri = $location->getQueryUrl();
-        } else {
-            $uri = $location;
-        }
-        return parent::getFeed($uri, 'Zend_Gdata_YouTube_VideoFeed');
-    }
-
-    /**
-     * Retrieves a feed of video responses related to the specified video ID.
-     *
-     * @param string $videoId The videoId of interest
-     * @param mixed $location (optional) The URL to query or a
-     *         Zend_Gdata_Query object from which a URL can be determined
-     * @return Zend_Gdata_YouTube_VideoFeed The feed of videos found at the
-     *         specified URL.
-     */
-    public function getVideoResponseFeed($videoId = null, $location = null)
-    {
-        if ($videoId !== null) {
-            $uri = self::VIDEO_URI . "/" . $videoId . "/" .
-                self::RESPONSES_URI_SUFFIX;
-        } else if ($location instanceof Zend_Gdata_Query) {
-            $uri = $location->getQueryUrl();
-        } else {
-            $uri = $location;
-        }
-        return parent::getFeed($uri, 'Zend_Gdata_YouTube_VideoFeed');
-    }
-
-    /**
-     * Retrieves a feed of comments related to the specified video ID.
-     *
-     * @param string $videoId The videoId of interest
-     * @param mixed $location (optional) The URL to query or a
-     *         Zend_Gdata_Query object from which a URL can be determined
-     * @return Zend_Gdata_YouTube_CommentFeed The feed of videos found at the
-     *         specified URL.
-     */
-    public function getVideoCommentFeed($videoId = null, $location = null)
-    {
-        if ($videoId !== null) {
-            $uri = self::VIDEO_URI . "/" . $videoId . "/comments";
-        } else if ($location instanceof Zend_Gdata_Query) {
-            $uri = $location->getQueryUrl();
-        } else {
-            $uri = $location;
-        }
-        return parent::getFeed($uri, 'Zend_Gdata_YouTube_CommentFeed');
-    }
-
-    /**
-     * Retrieves a feed of comments related to the specified video ID.
-     *
-     * @param mixed $location (optional) The URL to query or a
-     *         Zend_Gdata_Query object from which a URL can be determined
-     * @return Zend_Gdata_YouTube_CommentFeed The feed of videos found at the
-     *         specified URL.
-     */
-    public function getTopRatedVideoFeed($location = null)
-    {
-        $standardFeedUri = self::STANDARD_TOP_RATED_URI;
-
-        if ($this->getMajorProtocolVersion() == 2) {
-            $standardFeedUri = self::STANDARD_TOP_RATED_URI_V2;
-        }
-
-        if ($location == null) {
-            $uri = $standardFeedUri;
-        } else if ($location instanceof Zend_Gdata_Query) {
-            if ($location instanceof Zend_Gdata_YouTube_VideoQuery) {
-                if (!isset($location->url)) {
-                    $location->setFeedType('top rated');
-                }
-            }
-            $uri = $location->getQueryUrl();
-        } else {
-            $uri = $location;
-        }
-        return parent::getFeed($uri, 'Zend_Gdata_YouTube_VideoFeed');
-    }
-
-
-    /**
-     * Retrieves a feed of the most viewed videos.
-     *
-     * @param mixed $location (optional) The URL to query or a
-     *         Zend_Gdata_Query object from which a URL can be determined
-     * @return Zend_Gdata_YouTube_VideoFeed The feed of videos found at the
-     *         specified URL.
-     */
-    public function getMostViewedVideoFeed($location = null)
-    {
-        $standardFeedUri = self::STANDARD_MOST_VIEWED_URI;
-
-        if ($this->getMajorProtocolVersion() == 2) {
-            $standardFeedUri = self::STANDARD_MOST_VIEWED_URI_V2;
-        }
-
-        if ($location == null) {
-            $uri = $standardFeedUri;
-        } else if ($location instanceof Zend_Gdata_Query) {
-            if ($location instanceof Zend_Gdata_YouTube_VideoQuery) {
-                if (!isset($location->url)) {
-                    $location->setFeedType('most viewed');
-                }
-            }
-            $uri = $location->getQueryUrl();
-        } else {
-            $uri = $location;
-        }
-        return parent::getFeed($uri, 'Zend_Gdata_YouTube_VideoFeed');
-    }
-
-    /**
-     * Retrieves a feed of recently featured videos.
-     *
-     * @param mixed $location (optional) The URL to query or a
-     *         Zend_Gdata_Query object from which a URL can be determined
-     * @return Zend_Gdata_YouTube_VideoFeed The feed of videos found at the
-     *         specified URL.
-     */
-    public function getRecentlyFeaturedVideoFeed($location = null)
-    {
-        $standardFeedUri = self::STANDARD_RECENTLY_FEATURED_URI;
-
-        if ($this->getMajorProtocolVersion() == 2) {
-            $standardFeedUri = self::STANDARD_RECENTLY_FEATURED_URI_V2;
-        }
-
-        if ($location == null) {
-            $uri = $standardFeedUri;
-        } else if ($location instanceof Zend_Gdata_Query) {
-            if ($location instanceof Zend_Gdata_YouTube_VideoQuery) {
-                if (!isset($location->url)) {
-                    $location->setFeedType('recently featured');
-                }
-            }
-            $uri = $location->getQueryUrl();
-        } else {
-            $uri = $location;
-        }
-        return parent::getFeed($uri, 'Zend_Gdata_YouTube_VideoFeed');
-    }
-
-    /**
-     * Retrieves a feed of videos recently featured for mobile devices.
-     * These videos will have RTSP links in the $entry->mediaGroup->content
-     *
-     * @param mixed $location (optional) The URL to query or a
-     *         Zend_Gdata_Query object from which a URL can be determined
-     * @return Zend_Gdata_YouTube_VideoFeed The feed of videos found at the
-     *         specified URL.
-     */
-    public function getWatchOnMobileVideoFeed($location = null)
-    {
-        $standardFeedUri = self::STANDARD_WATCH_ON_MOBILE_URI;
-
-        if ($this->getMajorProtocolVersion() == 2) {
-            $standardFeedUri = self::STANDARD_WATCH_ON_MOBILE_URI_V2;
-        }
-
-        if ($location == null) {
-            $uri = $standardFeedUri;
-        } else if ($location instanceof Zend_Gdata_Query) {
-            if ($location instanceof Zend_Gdata_YouTube_VideoQuery) {
-                if (!isset($location->url)) {
-                    $location->setFeedType('watch on mobile');
-                }
-            }
-            $uri = $location->getQueryUrl();
-        } else {
-            $uri = $location;
-        }
-        return parent::getFeed($uri, 'Zend_Gdata_YouTube_VideoFeed');
-    }
-
-    /**
-     * Retrieves a feed which lists a user's playlist
-     *
-     * @param string $user (optional) The username of interest
-     * @param mixed $location (optional) The URL to query or a
-     *         Zend_Gdata_Query object from which a URL can be determined
-     * @return Zend_Gdata_YouTube_PlaylistListFeed The feed of playlists
-     */
-    public function getPlaylistListFeed($user = null, $location = null)
-    {
-        if ($user !== null) {
-            $uri = self::USER_URI . '/' . $user . '/playlists';
-        } else if ($location instanceof Zend_Gdata_Query) {
-            $uri = $location->getQueryUrl();
-        } else {
-            $uri = $location;
-        }
-        return parent::getFeed($uri, 'Zend_Gdata_YouTube_PlaylistListFeed');
-    }
-
-    /**
-     * Retrieves a feed of videos in a particular playlist
-     *
-     * @param mixed $location (optional) The URL to query or a
-     *         Zend_Gdata_Query object from which a URL can be determined
-     * @return Zend_Gdata_YouTube_PlaylistVideoFeed The feed of videos found at
-     *         the specified URL.
-     */
-    public function getPlaylistVideoFeed($location)
-    {
-        if ($location instanceof Zend_Gdata_Query) {
-            $uri = $location->getQueryUrl();
-        } else {
-            $uri = $location;
-        }
-        return parent::getFeed($uri, 'Zend_Gdata_YouTube_PlaylistVideoFeed');
-    }
-
-    /**
-     * Retrieves a feed of a user's subscriptions
-     *
-     * @param string $user (optional) The username of interest
-     * @param mixed $location (optional) The URL to query or a
-     *         Zend_Gdata_Query object from which a URL can be determined
-     * @return Zend_Gdata_YouTube_SubscriptionListFeed The feed of subscriptions
-     */
-    public function getSubscriptionFeed($user = null, $location = null)
-    {
-        if ($user !== null) {
-            $uri = self::USER_URI . '/' . $user . '/subscriptions';
-        } else if ($location instanceof Zend_Gdata_Query) {
-            $uri = $location->getQueryUrl();
-        } else {
-            $uri = $location;
-        }
-        return parent::getFeed($uri, 'Zend_Gdata_YouTube_SubscriptionFeed');
-    }
-
-    /**
-     * Retrieves a feed of a user's contacts
-     *
-     * @param string $user (optional) The username of interest
-     * @param mixed $location (optional) The URL to query or a
-     *         Zend_Gdata_Query object from which a URL can be determined
-     * @return Zend_Gdata_YouTube_ContactFeed The feed of contacts
-     */
-    public function getContactFeed($user = null, $location = null)
-    {
-        if ($user !== null) {
-            $uri = self::USER_URI . '/' . $user . '/contacts';
-        } else if ($location instanceof Zend_Gdata_Query) {
-            $uri = $location->getQueryUrl();
-        } else {
-            $uri = $location;
-        }
-        return parent::getFeed($uri, 'Zend_Gdata_YouTube_ContactFeed');
-    }
-
-    /**
-     * Retrieves a user's uploads
-     *
-     * @param string $user (optional) The username of interest
-     * @param mixed $location (optional) The URL to query or a
-     *         Zend_Gdata_Query object from which a URL can be determined
-     * @return Zend_Gdata_YouTube_VideoFeed The videos uploaded by the user
-     */
-    public function getUserUploads($user = null, $location = null)
-    {
-        if ($user !== null) {
-            $uri = self::USER_URI . '/' . $user . '/' .
-                   self::UPLOADS_URI_SUFFIX;
-        } else if ($location instanceof Zend_Gdata_Query) {
-            $uri = $location->getQueryUrl();
-        } else {
-            $uri = $location;
-        }
-        return parent::getFeed($uri, 'Zend_Gdata_YouTube_VideoFeed');
-    }
-
-    /**
-     * Retrieves a user's favorites
-     *
-     * @param string $user (optional) The username of interest
-     * @param mixed $location (optional) The URL to query or a
-     *         Zend_Gdata_Query object from which a URL can be determined
-     * @return Zend_Gdata_YouTube_VideoFeed The videos favorited by the user
-     */
-    public function getUserFavorites($user = null, $location = null)
-    {
-        if ($user !== null) {
-            $uri = self::USER_URI . '/' . $user . '/' .
-                   self::FAVORITES_URI_SUFFIX;
-        } else if ($location instanceof Zend_Gdata_Query) {
-            $uri = $location->getQueryUrl();
-        } else {
-            $uri = $location;
-        }
-        return parent::getFeed($uri, 'Zend_Gdata_YouTube_VideoFeed');
-    }
-
-    /**
-     * Retrieves a user's profile as an entry
-     *
-     * @param string $user (optional) The username of interest
-     * @param mixed $location (optional) The URL to query or a
-     *         Zend_Gdata_Query object from which a URL can be determined
-     * @return Zend_Gdata_YouTube_UserProfileEntry The user profile entry
-     */
-    public function getUserProfile($user = null, $location = null)
-    {
-        if ($user !== null) {
-            $uri = self::USER_URI . '/' . $user;
-        } else if ($location instanceof Zend_Gdata_Query) {
-            $uri = $location->getQueryUrl();
-        } else {
-            $uri = $location;
-        }
-        return parent::getEntry($uri, 'Zend_Gdata_YouTube_UserProfileEntry');
-    }
-
-    /**
-     * Helper function for parsing a YouTube token response
-     *
-     * @param string $response The service response
-     * @throws Zend_Gdata_App_Exception
-     * @return array An array containing the token and URL
-     */
-    public static function parseFormUploadTokenResponse($response)
-    {
-        // Load the feed as an XML DOMDocument object
-        @ini_set('track_errors', 1);
-        $doc = new DOMDocument();
-        $success = @$doc->loadXML($response);
-        @ini_restore('track_errors');
-
-        if (!$success) {
-            require_once 'Zend/Gdata/App/Exception.php';
-            throw new Zend_Gdata_App_Exception(
-                "Zend_Gdata_YouTube::parseFormUploadTokenResponse - " .
-                "DOMDocument cannot parse XML: $php_errormsg");
-        }
-        $responseElement = $doc->getElementsByTagName('response')->item(0);
-
-        $urlText = null;
-        $tokenText = null;
-        if ($responseElement != null) {
-            $urlElement =
-                $responseElement->getElementsByTagName('url')->item(0);
-            $tokenElement =
-                $responseElement->getElementsByTagName('token')->item(0);
-
-            if ($urlElement && $urlElement->hasChildNodes() &&
-                $tokenElement && $tokenElement->hasChildNodes()) {
-
-                $urlText = $urlElement->firstChild->nodeValue;
-                $tokenText = $tokenElement->firstChild->nodeValue;
-            }
-        }
-
-        if ($tokenText != null && $urlText != null) {
-            return array('token' => $tokenText, 'url' => $urlText);
-        } else {
-            require_once 'Zend/Gdata/App/Exception.php';
-            throw new Zend_Gdata_App_Exception(
-                'Form upload token not found in response');
-        }
-    }
-
-    /**
-     * Retrieves a YouTube token
-     *
-     * @param Zend_Gdata_YouTube_VideoEntry $videoEntry The video entry
-     * @param string $url The location as a string URL
-     * @throws Zend_Gdata_App_Exception
-     * @return array An array containing a token and URL
-     */
-    public function getFormUploadToken($videoEntry,
-        $url='http://gdata.youtube.com/action/GetUploadToken')
-    {
-        if ($url != null && is_string($url)) {
-            // $response is a Zend_Http_response object
-            $response = $this->post($videoEntry, $url);
-            return self::parseFormUploadTokenResponse($response->getBody());
-        } else {
-            require_once 'Zend/Gdata/App/Exception.php';
-            throw new Zend_Gdata_App_Exception(
-                'Url must be provided as a string URL');
-        }
-    }
-
-    /**
-     * Retrieves the activity feed for users
-     *
-     * @param mixed $usernames A string identifying the usernames for which to
-     *              retrieve activity for. This can also be a Zend_Gdata_Query
-     *              object from which a URL can be determined.
-     * @throws Zend_Gdata_App_VersionException if using version less than 2.
-     * @return Zend_Gdata_YouTube_ActivityFeed
-     */
-    public function getActivityForUser($username)
-    {
-        if ($this->getMajorProtocolVersion() == 1) {
-            require_once 'Zend/Gdata/App/VersionException.php';
-            throw new Zend_Gdata_App_VersionException('User activity feeds ' .
-                'are not available in API version 1.');
-        }
-
-        $uri = null;
-        if ($username instanceof Zend_Gdata_Query) {
-            $uri = $username->getQueryUrl();
-        } else {
-            if (count(explode(',', $username)) >
-                self::ACTIVITY_FEED_MAX_USERS) {
-                require_once 'Zend/Gdata/App/InvalidArgumentException.php';
-                throw new Zend_Gdata_App_InvalidArgumentException(
-                    'Activity feed can only retrieve for activity for up to ' .
-                    self::ACTIVITY_FEED_MAX_USERS .  ' users per request');
-            }
-            $uri = self::ACTIVITY_FEED_URI . '?author=' . $username;
-        }
-
-        return parent::getFeed($uri, 'Zend_Gdata_YouTube_ActivityFeed');
-    }
-
-    /**
-     * Retrieve the activity of the currently authenticated users friend.
-     *
-     * @throws Zend_Gdata_App_Exception if not logged in.
-     * @return Zend_Gdata_YouTube_ActivityFeed
-     */
-    public function getFriendActivityForCurrentUser()
-    {
-        if (!$this->isAuthenticated()) {
-            require_once 'Zend/Gdata/App/Exception.php';
-            throw new Zend_Gdata_App_Exception('You must be authenticated to ' .
-                'use the getFriendActivityForCurrentUser function in Zend_' .
-                'Gdata_YouTube.');
-        }
-        return parent::getFeed(self::FRIEND_ACTIVITY_FEED_URI,
-            'Zend_Gdata_YouTube_ActivityFeed');
-    }
-
-    /**
-     * Retrieve a feed of messages in the currently authenticated user's inbox.
-     *
-     * @throws Zend_Gdata_App_Exception if not logged in.
-     * @return Zend_Gdata_YouTube_InboxFeed|null
-     */
-    public function getInboxFeedForCurrentUser()
-    {
-        if (!$this->isAuthenticated()) {
-            require_once 'Zend/Gdata/App/Exception.php';
-            throw new Zend_Gdata_App_Exception('You must be authenticated to ' .
-                'use the getInboxFeedForCurrentUser function in Zend_' .
-                'Gdata_YouTube.');
-        }
-
-        return parent::getFeed(self::INBOX_FEED_URI,
-            'Zend_Gdata_YouTube_InboxFeed');
-    }
-
-    /**
-     * Send a video message.
-     *
-     * Note: Either a Zend_Gdata_YouTube_VideoEntry or a valid video ID must
-     * be provided.
-     *
-     * @param string $body The body of the message
-     * @param Zend_Gdata_YouTube_VideoEntry (optional) The video entry to send
-     * @param string $videoId The id of the video to send
-     * @param string $recipientUserName The username of the recipient
-     * @throws Zend_Gdata_App_InvalidArgumentException if no valid
-     *         Zend_Gdata_YouTube_VideoEntry or videoId were provided
-     * @return Zend_Gdata_YouTube_InboxEntry|null The
-     *         Zend_Gdata_YouTube_Inbox_Entry representing the sent message.
-     *
-     */
-    public function sendVideoMessage($body, $videoEntry = null,
-        $videoId = null, $recipientUserName)
-    {
-        if (!$videoId && !$videoEntry) {
-            require_once 'Zend/Gdata/App/InvalidArgumentException.php';
-            throw new Zend_Gdata_App_InvalidArgumentException(
-                'Expecting either a valid videoID or a videoEntry object in ' .
-                'Zend_Gdata_YouTube->sendVideoMessage().');
-        }
-
-        $messageEntry = new Zend_Gdata_YouTube_InboxEntry();
-
-        if ($this->getMajorProtocolVersion() == null ||
-            $this->getMajorProtocolVersion() == 1) {
-
-            if (!$videoId) {
-                $videoId = $videoEntry->getVideoId();
-            } elseif (strlen($videoId) < 12) {
-                //Append the full URI
-                $videoId = self::VIDEO_URI . '/' . $videoId;
-            }
-
-            $messageEntry->setId($this->newId($videoId));
-            // TODO there seems to be a bug where v1 inbox entries dont
-            // retain their description...
-            $messageEntry->setDescription(
-                new Zend_Gdata_YouTube_Extension_Description($body));
-
-        } else {
-            if (!$videoId) {
-                $videoId = $videoEntry->getVideoId();
-                $videoId = substr($videoId, strrpos($videoId, ':'));
-            }
-            $messageEntry->setId($this->newId($videoId));
-            $messageEntry->setSummary($this->newSummary($body));
-        }
-
-        $insertUrl = 'http://gdata.youtube.com/feeds/api/users/' .
-            $recipientUserName . '/inbox';
-        $response = $this->insertEntry($messageEntry, $insertUrl,
-            'Zend_Gdata_YouTube_InboxEntry');
-        return $response;
-    }
-
-    /**
-     * Post a comment in reply to an existing comment
-     *
-     * @param $commentEntry Zend_Gdata_YouTube_CommentEntry The comment entry
-     *        to reply to
-     * @param $commentText string The text of the comment to post
-     * @return A Zend_Gdata_YouTube_CommentEntry representing the posted
-     *         comment
-     */
-    public function replyToCommentEntry($commentEntry, $commentText)
-    {
-        $newComment = $this->newCommentEntry();
-        $newComment->content = $this->newContent()->setText($commentText);
-        $commentId = $commentEntry->getId();
-        $commentIdArray = explode(':', $commentId);
-
-        // create a new link element
-        $inReplyToLinkHref = self::VIDEO_URI . '/' . $commentIdArray[3] .
-            '/comments/' . $commentIdArray[5];
-        $inReplyToLink = $this->newLink($inReplyToLinkHref,
-            self::IN_REPLY_TO_SCHEME, $type="application/atom+xml");
-        $links = $newComment->getLink();
-        $links[] = $inReplyToLink;
-        $newComment->setLink($links);
-        $commentFeedPostUrl = self::VIDEO_URI . '/' . $commentIdArray[3] .
-            '/comments';
-        return $this->insertEntry($newComment,
-            $commentFeedPostUrl, 'Zend_Gdata_YouTube_CommentEntry');
-    }
-
-}
-=======
->>>>>>> 58a53380
