<?php
/**
 * Class for backwards compatibility only
 */
<<<<<<< HEAD

/**
 * @see Zend_Gdata_YouTube_UserProfileEntry
 */
require_once 'Zend/Gdata/YouTube/UserProfileEntry.php';

/**
 * @see Zend_Gdata_YouTube_Extension_Status
 */
require_once 'Zend/Gdata/YouTube/Extension/Status.php';

/**
 * The YouTube contacts flavor of an Atom Entry with media support
 * Represents a an individual contact
 *
 * @category   Zend
 * @package    Zend_Gdata
 * @subpackage YouTube
 * @copyright  Copyright (c) 2005-2010 Zend Technologies USA Inc. (http://www.zend.com)
 * @license    http://framework.zend.com/license/new-bsd     New BSD License
 */
class Zend_Gdata_YouTube_ContactEntry extends Zend_Gdata_YouTube_UserProfileEntry
{

    /**
     * The classname for individual feed elements.
     *
     * @var string
     */
    protected $_entryClassName = 'Zend_Gdata_YouTube_ContactEntry';

    /**
     * Status of the user as a contact
     *
     * @var string
     */
    protected $_status = null;

    /**
     * Constructs a new Contact Entry object, to represent
     * an individual contact for a user
     *
     * @param DOMElement $element (optional) DOMElement from which this
     *          object should be constructed.
     */
    public function __construct($element = null)
    {
        $this->registerAllNamespaces(Zend_Gdata_YouTube::$namespaces);
        parent::__construct($element);
    }

    /**
     * Retrieves a DOMElement which corresponds to this element and all
     * child properties.  This is used to build an entry back into a DOM
     * and eventually XML text for sending to the server upon updates, or
     * for application storage/persistence.
     *
     * @param DOMDocument $doc The DOMDocument used to construct DOMElements
     * @return DOMElement The DOMElement representing this element and all
     * child properties.
     */
    public function getDOM($doc = null, $majorVersion = 1, $minorVersion = null)
    {
        $element = parent::getDOM($doc, $majorVersion, $minorVersion);
        if ($this->_status != null) {
            $element->appendChild($this->_status->getDOM($element->ownerDocument));
        }
        return $element;
    }

    /**
     * Creates individual Entry objects of the appropriate type and
     * stores them in the $_entry array based upon DOM data.
     *
     * @param DOMNode $child The DOMNode to process
     */
    protected function takeChildFromDOM($child)
    {
        $absoluteNodeName = $child->namespaceURI . ':' . $child->localName;
        switch ($absoluteNodeName) {
        case $this->lookupNamespace('yt') . ':' . 'status':
            $status = new Zend_Gdata_YouTube_Extension_Status();
            $status->transferFromDOM($child);
            $this->_status = $status;
            break;
        default:
            parent::takeChildFromDOM($child);
            break;
        }
    }

    /**
     * Sets the status
     *
     * @param Zend_Gdata_YouTube_Extension_Status $status The status
     * @return Zend_Gdata_YouTube_ContactEntry Provides a fluent interface
     */
    public function setStatus($status = null)
    {
        $this->_status = $status;
        return $this;
    }

    /**
     * Returns the status
     *
     * @return Zend_Gdata_YouTube_Extension_Status  The status
     */
    public function getStatus()
    {
        return $this->_status;
    }

}
=======
>>>>>>> 58a53380
<|MERGE_RESOLUTION|>--- conflicted
+++ resolved
@@ -2,120 +2,3 @@
 /**
  * Class for backwards compatibility only
  */
-<<<<<<< HEAD
-
-/**
- * @see Zend_Gdata_YouTube_UserProfileEntry
- */
-require_once 'Zend/Gdata/YouTube/UserProfileEntry.php';
-
-/**
- * @see Zend_Gdata_YouTube_Extension_Status
- */
-require_once 'Zend/Gdata/YouTube/Extension/Status.php';
-
-/**
- * The YouTube contacts flavor of an Atom Entry with media support
- * Represents a an individual contact
- *
- * @category   Zend
- * @package    Zend_Gdata
- * @subpackage YouTube
- * @copyright  Copyright (c) 2005-2010 Zend Technologies USA Inc. (http://www.zend.com)
- * @license    http://framework.zend.com/license/new-bsd     New BSD License
- */
-class Zend_Gdata_YouTube_ContactEntry extends Zend_Gdata_YouTube_UserProfileEntry
-{
-
-    /**
-     * The classname for individual feed elements.
-     *
-     * @var string
-     */
-    protected $_entryClassName = 'Zend_Gdata_YouTube_ContactEntry';
-
-    /**
-     * Status of the user as a contact
-     *
-     * @var string
-     */
-    protected $_status = null;
-
-    /**
-     * Constructs a new Contact Entry object, to represent
-     * an individual contact for a user
-     *
-     * @param DOMElement $element (optional) DOMElement from which this
-     *          object should be constructed.
-     */
-    public function __construct($element = null)
-    {
-        $this->registerAllNamespaces(Zend_Gdata_YouTube::$namespaces);
-        parent::__construct($element);
-    }
-
-    /**
-     * Retrieves a DOMElement which corresponds to this element and all
-     * child properties.  This is used to build an entry back into a DOM
-     * and eventually XML text for sending to the server upon updates, or
-     * for application storage/persistence.
-     *
-     * @param DOMDocument $doc The DOMDocument used to construct DOMElements
-     * @return DOMElement The DOMElement representing this element and all
-     * child properties.
-     */
-    public function getDOM($doc = null, $majorVersion = 1, $minorVersion = null)
-    {
-        $element = parent::getDOM($doc, $majorVersion, $minorVersion);
-        if ($this->_status != null) {
-            $element->appendChild($this->_status->getDOM($element->ownerDocument));
-        }
-        return $element;
-    }
-
-    /**
-     * Creates individual Entry objects of the appropriate type and
-     * stores them in the $_entry array based upon DOM data.
-     *
-     * @param DOMNode $child The DOMNode to process
-     */
-    protected function takeChildFromDOM($child)
-    {
-        $absoluteNodeName = $child->namespaceURI . ':' . $child->localName;
-        switch ($absoluteNodeName) {
-        case $this->lookupNamespace('yt') . ':' . 'status':
-            $status = new Zend_Gdata_YouTube_Extension_Status();
-            $status->transferFromDOM($child);
-            $this->_status = $status;
-            break;
-        default:
-            parent::takeChildFromDOM($child);
-            break;
-        }
-    }
-
-    /**
-     * Sets the status
-     *
-     * @param Zend_Gdata_YouTube_Extension_Status $status The status
-     * @return Zend_Gdata_YouTube_ContactEntry Provides a fluent interface
-     */
-    public function setStatus($status = null)
-    {
-        $this->_status = $status;
-        return $this;
-    }
-
-    /**
-     * Returns the status
-     *
-     * @return Zend_Gdata_YouTube_Extension_Status  The status
-     */
-    public function getStatus()
-    {
-        return $this->_status;
-    }
-
-}
-=======
->>>>>>> 58a53380
