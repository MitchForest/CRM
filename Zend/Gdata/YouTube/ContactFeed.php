--- conflicted
+++ resolved
@@ -2,52 +2,3 @@
 /**
  * Class for backwards compatibility only
  */
-<<<<<<< HEAD
-
-/**
- * @see Zend_Gdata_Media_Feed
- */
-require_once 'Zend/Gdata/Media/Feed.php';
-
-/**
- * @see Zend_Gdata_YouTube_ContactEntry
- */
-require_once 'Zend/Gdata/YouTube/ContactEntry.php';
-
-/**
- * The YouTube contacts flavor of an Atom Feed with media support
- * Represents a list of individual contacts, where each contained entry is
- * a contact.
- *
- * @category   Zend
- * @package    Zend_Gdata
- * @subpackage YouTube
- * @copyright  Copyright (c) 2005-2010 Zend Technologies USA Inc. (http://www.zend.com)
- * @license    http://framework.zend.com/license/new-bsd     New BSD License
- */
-class Zend_Gdata_YouTube_ContactFeed extends Zend_Gdata_Media_Feed
-{
-
-    /**
-     * The classname for individual feed elements.
-     *
-     * @var string
-     */
-    protected $_entryClassName = 'Zend_Gdata_YouTube_ContactEntry';
-
-    /**
-     * Constructs a new YouTube Contact Feed object, to represent
-     * a feed of contacts for a user
-     *
-     * @param DOMElement $element (optional) DOMElement from which this
-     *          object should be constructed.
-     */
-    public function __construct($element = null)
-    {
-        $this->registerAllNamespaces(Zend_Gdata_YouTube::$namespaces);
-        parent::__construct($element);
-    }
-
-}
-=======
->>>>>>> 58a53380
