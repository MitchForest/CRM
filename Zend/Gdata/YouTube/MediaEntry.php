<?php
/**
 * Class for backwards compatibility only
 */
<<<<<<< HEAD

/**
 * @see Zend_Gdata_Media
 */
require_once 'Zend/Gdata/Media.php';

/**
 * @see Zend_Gdata_Media_Entry
 */
require_once 'Zend/Gdata/Media/Entry.php';

/**
 * @see Zend_Gdata_YouTube_Extension_MediaGroup
 */
require_once 'Zend/Gdata/YouTube/Extension/MediaGroup.php';

/**
 * Represents the YouTube flavor of a Gdata Media Entry
 *
 * @category   Zend
 * @package    Zend_Gdata
 * @subpackage YouTube
 * @copyright  Copyright (c) 2005-2010 Zend Technologies USA Inc. (http://www.zend.com)
 * @license    http://framework.zend.com/license/new-bsd     New BSD License
 */
class Zend_Gdata_YouTube_MediaEntry extends Zend_Gdata_Media_Entry
{

    protected $_entryClassName = 'Zend_Gdata_YouTube_MediaEntry';

    /**
     * media:group element
     *
     * @var Zend_Gdata_YouTube_Extension_MediaGroup
     */
    protected $_mediaGroup = null;

    /**
     * Creates individual Entry objects of the appropriate type and
     * stores them as members of this entry based upon DOM data.
     *
     * @param DOMNode $child The DOMNode to process
     */
    protected function takeChildFromDOM($child)
    {
        $absoluteNodeName = $child->namespaceURI . ':' . $child->localName;
        switch ($absoluteNodeName) {
        case $this->lookupNamespace('media') . ':' . 'group':
            $mediaGroup = new Zend_Gdata_YouTube_Extension_MediaGroup();
            $mediaGroup->transferFromDOM($child);
            $this->_mediaGroup = $mediaGroup;
            break;
        default:
            parent::takeChildFromDOM($child);
            break;
        }
    }

}
=======
>>>>>>> 58a53380
<|MERGE_RESOLUTION|>--- conflicted
+++ resolved
@@ -2,65 +2,3 @@
 /**
  * Class for backwards compatibility only
  */
-<<<<<<< HEAD
-
-/**
- * @see Zend_Gdata_Media
- */
-require_once 'Zend/Gdata/Media.php';
-
-/**
- * @see Zend_Gdata_Media_Entry
- */
-require_once 'Zend/Gdata/Media/Entry.php';
-
-/**
- * @see Zend_Gdata_YouTube_Extension_MediaGroup
- */
-require_once 'Zend/Gdata/YouTube/Extension/MediaGroup.php';
-
-/**
- * Represents the YouTube flavor of a Gdata Media Entry
- *
- * @category   Zend
- * @package    Zend_Gdata
- * @subpackage YouTube
- * @copyright  Copyright (c) 2005-2010 Zend Technologies USA Inc. (http://www.zend.com)
- * @license    http://framework.zend.com/license/new-bsd     New BSD License
- */
-class Zend_Gdata_YouTube_MediaEntry extends Zend_Gdata_Media_Entry
-{
-
-    protected $_entryClassName = 'Zend_Gdata_YouTube_MediaEntry';
-
-    /**
-     * media:group element
-     *
-     * @var Zend_Gdata_YouTube_Extension_MediaGroup
-     */
-    protected $_mediaGroup = null;
-
-    /**
-     * Creates individual Entry objects of the appropriate type and
-     * stores them as members of this entry based upon DOM data.
-     *
-     * @param DOMNode $child The DOMNode to process
-     */
-    protected function takeChildFromDOM($child)
-    {
-        $absoluteNodeName = $child->namespaceURI . ':' . $child->localName;
-        switch ($absoluteNodeName) {
-        case $this->lookupNamespace('media') . ':' . 'group':
-            $mediaGroup = new Zend_Gdata_YouTube_Extension_MediaGroup();
-            $mediaGroup->transferFromDOM($child);
-            $this->_mediaGroup = $mediaGroup;
-            break;
-        default:
-            parent::takeChildFromDOM($child);
-            break;
-        }
-    }
-
-}
-=======
->>>>>>> 58a53380
