--- conflicted
+++ resolved
@@ -2,116 +2,3 @@
 /**
  * Class for backwards compatibility only
  */
-<<<<<<< HEAD
-
-/**
- * @see Zend_Gdata_YouTube_VideoEntry
- */
-require_once 'Zend/Gdata/YouTube/VideoEntry.php';
-
-/**
- * @see Zend_Gdata_YouTube_Extension_Position
- */
-require_once 'Zend/Gdata/YouTube/Extension/Position.php';
-
-/**
- * Represents the YouTube video playlist flavor of an Atom entry
- *
- * @category   Zend
- * @package    Zend_Gdata
- * @subpackage YouTube
- * @copyright  Copyright (c) 2005-2010 Zend Technologies USA Inc. (http://www.zend.com)
- * @license    http://framework.zend.com/license/new-bsd     New BSD License
- */
-class Zend_Gdata_YouTube_PlaylistVideoEntry extends Zend_Gdata_YouTube_VideoEntry
-{
-
-    protected $_entryClassName = 'Zend_Gdata_YouTube_PlaylistVideoEntry';
-
-    /**
-     * Position of the entry in the feed, as specified by the user
-     *
-     * @var Zend_Gdata_YouTube_Extension_Position
-     */
-    protected $_position = null;
-
-    /**
-     * Creates a Playlist video entry, representing an individual video
-     * in a list of videos contained within a specific playlist
-     *
-     * @param DOMElement $element (optional) DOMElement from which this
-     *          object should be constructed.
-     */
-    public function __construct($element = null)
-    {
-        $this->registerAllNamespaces(Zend_Gdata_YouTube::$namespaces);
-        parent::__construct($element);
-    }
-
-    /**
-     * Retrieves a DOMElement which corresponds to this element and all
-     * child properties.  This is used to build an entry back into a DOM
-     * and eventually XML text for sending to the server upon updates, or
-     * for application storage/persistence.
-     *
-     * @param DOMDocument $doc The DOMDocument used to construct DOMElements
-     * @return DOMElement The DOMElement representing this element and all
-     * child properties.
-     */
-    public function getDOM($doc = null, $majorVersion = 1, $minorVersion = null)
-    {
-        $element = parent::getDOM($doc, $majorVersion, $minorVersion);
-        if ($this->_position !== null) {
-            $element->appendChild($this->_position->getDOM($element->ownerDocument));
-        }
-        return $element;
-    }
-
-    /**
-     * Creates individual Entry objects of the appropriate type and
-     * stores them in the $_entry array based upon DOM data.
-     *
-     * @param DOMNode $child The DOMNode to process
-     */
-    protected function takeChildFromDOM($child)
-    {
-        $absoluteNodeName = $child->namespaceURI . ':' . $child->localName;
-        switch ($absoluteNodeName) {
-        case $this->lookupNamespace('yt') . ':' . 'position':
-            $position = new Zend_Gdata_YouTube_Extension_Position();
-            $position->transferFromDOM($child);
-            $this->_position = $position;
-            break;
-        default:
-            parent::takeChildFromDOM($child);
-            break;
-        }
-    }
-
-
-    /**
-     * Sets the array of embedded feeds related to the video
-     *
-     * @param Zend_Gdata_YouTube_Extension_Position $position
-     *     The position of the entry in the feed, as specified by the user.
-     * @return Zend_Gdata_YouTube_PlaylistVideoEntry Provides a fluent interface
-     */
-    public function setPosition($position = null)
-    {
-        $this->_position = $position;
-        return $this;
-    }
-
-    /**
-     * Returns the position of the entry in the feed, as specified by the user
-     *
-     * @return Zend_Gdata_YouTube_Extension_Position The position
-     */
-    public function getPosition()
-    {
-        return $this->_position;
-    }
-
-}
-=======
->>>>>>> 58a53380
