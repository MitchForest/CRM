<?php
/**
 * Class for backwards compatibility only
 */
<<<<<<< HEAD

/**
 * @see Zend_Gdata_Entry
 */
require_once 'Zend/Gdata/Entry.php';

/**
 * @see Zend_Gdata_YouTube_Extension_VideoId
 */
require_once 'Zend/Gdata/YouTube/Extension/VideoId.php';

/**
 * @see Zend_Gdata_YouTube_Extension_Username
 */
require_once 'Zend/Gdata/YouTube/Extension/Username.php';

/**
 * @see Zend_Gdata_YouTube_Extension_Rating
 */
require_once 'Zend/Gdata/Extension/Rating.php';

/**
 * A concrete class for working with YouTube user activity entries.
 *
 * @link http://code.google.com/apis/youtube/
 *
 * @category   Zend
 * @package    Zend_Gdata
 * @subpackage YouTube
 * @copyright  Copyright (c) 2005-2010 Zend Technologies USA Inc. (http://www.zend.com)
 * @license    http://framework.zend.com/license/new-bsd     New BSD License
 */
class Zend_Gdata_YouTube_ActivityEntry extends Zend_Gdata_Entry
{
    const ACTIVITY_CATEGORY_SCHEME =
        'http://gdata.youtube.com/schemas/2007/userevents.cat';

    /**
     * The classname for individual user activity entry elements.
     *
     * @var string
     */
    protected $_entryClassName = 'Zend_Gdata_YouTube_ActivityEntry';

    /**
     * The ID of the video that was part of the activity
     *
     * @var Zend_Gdata_YouTube_VideoId
     */
    protected $_videoId = null;

    /**
     * The username for the user that was part of the activity
     *
     * @var Zend_Gdata_YouTube_Username
     */
    protected $_username = null;

    /**
     * The rating element that was part of the activity
     *
     * @var Zend_Gdata_Extension_Rating
     */
    protected $_rating = null;

    /**
     * Constructs a new Zend_Gdata_YouTube_ActivityEntry object.
     * @param DOMElement $element (optional) The DOMElement on which to
     * base this object.
     */
    public function __construct($element = null)
    {
        $this->registerAllNamespaces(Zend_Gdata_YouTube::$namespaces);
        parent::__construct($element);
    }

    /**
     * Retrieves a DOMElement which corresponds to this element and all
     * child properties.  This is used to build an entry back into a DOM
     * and eventually XML text for application storage/persistence.
     *
     * @param DOMDocument $doc The DOMDocument used to construct DOMElements
     * @return DOMElement The DOMElement representing this element and all
     *          child properties.
     */
    public function getDOM($doc = null, $majorVersion = 1, $minorVersion = null)
    {
        $element = parent::getDOM($doc, $majorVersion, $minorVersion);
        if ($this->_videoId !== null) {
          $element->appendChild($this->_videoId->getDOM(
              $element->ownerDocument));
        }
        if ($this->_username !== null) {
          $element->appendChild($this->_username->getDOM(
              $element->ownerDocument));
        }
        if ($this->_rating !== null) {
          $element->appendChild($this->_rating->getDOM(
              $element->ownerDocument));
        }
        return $element;
    }

    /**
     * Creates individual Entry objects of the appropriate type and
     * stores them as members of this entry based upon DOM data.
     *
     * @param DOMNode $child The DOMNode to process
     */
    protected function takeChildFromDOM($child)
    {
        $absoluteNodeName = $child->namespaceURI . ':' . $child->localName;
        switch ($absoluteNodeName) {
            case $this->lookupNamespace('yt') . ':' . 'videoid':
                $videoId = new Zend_Gdata_YouTube_Extension_VideoId();
                $videoId->transferFromDOM($child);
                $this->_videoId = $videoId;
                break;
            case $this->lookupNamespace('yt') . ':' . 'username':
                $username = new Zend_Gdata_YouTube_Extension_Username();
                $username->transferFromDOM($child);
                $this->_username = $username;
                break;
            case $this->lookupNamespace('gd') . ':' . 'rating':
                $rating = new Zend_Gdata_Extension_Rating();
                $rating->transferFromDOM($child);
                $this->_rating = $rating;
                break;
            default:
                parent::takeChildFromDOM($child);
                break;
        }
    }

    /**
     * Returns the video ID for this activity entry.
     *
     * @return null|Zend_Gdata_YouTube_Extension_VideoId
     */
    public function getVideoId()
    {
        return $this->_videoId;
    }

    /**
     * Returns the username for this activity entry.
     *
     * @return null|Zend_Gdata_YouTube_Extension_Username
     */
    public function getUsername()
    {
        return $this->_username;
    }

    /**
     * Returns the rating for this activity entry.
     *
     * @return null|Zend_Gdata_YouTube_Extension_Rating
     */
    public function getRating()
    {
        return $this->_rating;
    }

    /**
     * Return the value of the rating for this video entry.
     *
     * Convenience method to save needless typing.
     *
     * @return integer|null The value of the rating that was created, if found.
     */
    public function getRatingValue()
    {
        $rating = $this->_rating;
        if ($rating) {
            return $rating->getValue();
        }
        return null;
    }

    /**
     * Return the activity type that was performed.
     *
     * Convenience method that inspects category where scheme is
     * http://gdata.youtube.com/schemas/2007/userevents.cat.
     *
     * @return string|null The activity category if found.
     */
    public function getActivityType()
    {
        $categories = $this->getCategory();
        foreach($categories as $category) {
            if ($category->getScheme() == self::ACTIVITY_CATEGORY_SCHEME) {
                return $category->getTerm();
            }
        }
        return null;
    }

    /**
     * Convenience method to quickly get access to the author of the activity
     *
     * @return string The author of the activity
     */
    public function getAuthorName()
    {
        $authors = $this->getAuthor();
        return $authors[0]->getName()->getText();
    }
}
=======
>>>>>>> 58a53380
<|MERGE_RESOLUTION|>--- conflicted
+++ resolved
@@ -2,216 +2,3 @@
 /**
  * Class for backwards compatibility only
  */
-<<<<<<< HEAD
-
-/**
- * @see Zend_Gdata_Entry
- */
-require_once 'Zend/Gdata/Entry.php';
-
-/**
- * @see Zend_Gdata_YouTube_Extension_VideoId
- */
-require_once 'Zend/Gdata/YouTube/Extension/VideoId.php';
-
-/**
- * @see Zend_Gdata_YouTube_Extension_Username
- */
-require_once 'Zend/Gdata/YouTube/Extension/Username.php';
-
-/**
- * @see Zend_Gdata_YouTube_Extension_Rating
- */
-require_once 'Zend/Gdata/Extension/Rating.php';
-
-/**
- * A concrete class for working with YouTube user activity entries.
- *
- * @link http://code.google.com/apis/youtube/
- *
- * @category   Zend
- * @package    Zend_Gdata
- * @subpackage YouTube
- * @copyright  Copyright (c) 2005-2010 Zend Technologies USA Inc. (http://www.zend.com)
- * @license    http://framework.zend.com/license/new-bsd     New BSD License
- */
-class Zend_Gdata_YouTube_ActivityEntry extends Zend_Gdata_Entry
-{
-    const ACTIVITY_CATEGORY_SCHEME =
-        'http://gdata.youtube.com/schemas/2007/userevents.cat';
-
-    /**
-     * The classname for individual user activity entry elements.
-     *
-     * @var string
-     */
-    protected $_entryClassName = 'Zend_Gdata_YouTube_ActivityEntry';
-
-    /**
-     * The ID of the video that was part of the activity
-     *
-     * @var Zend_Gdata_YouTube_VideoId
-     */
-    protected $_videoId = null;
-
-    /**
-     * The username for the user that was part of the activity
-     *
-     * @var Zend_Gdata_YouTube_Username
-     */
-    protected $_username = null;
-
-    /**
-     * The rating element that was part of the activity
-     *
-     * @var Zend_Gdata_Extension_Rating
-     */
-    protected $_rating = null;
-
-    /**
-     * Constructs a new Zend_Gdata_YouTube_ActivityEntry object.
-     * @param DOMElement $element (optional) The DOMElement on which to
-     * base this object.
-     */
-    public function __construct($element = null)
-    {
-        $this->registerAllNamespaces(Zend_Gdata_YouTube::$namespaces);
-        parent::__construct($element);
-    }
-
-    /**
-     * Retrieves a DOMElement which corresponds to this element and all
-     * child properties.  This is used to build an entry back into a DOM
-     * and eventually XML text for application storage/persistence.
-     *
-     * @param DOMDocument $doc The DOMDocument used to construct DOMElements
-     * @return DOMElement The DOMElement representing this element and all
-     *          child properties.
-     */
-    public function getDOM($doc = null, $majorVersion = 1, $minorVersion = null)
-    {
-        $element = parent::getDOM($doc, $majorVersion, $minorVersion);
-        if ($this->_videoId !== null) {
-          $element->appendChild($this->_videoId->getDOM(
-              $element->ownerDocument));
-        }
-        if ($this->_username !== null) {
-          $element->appendChild($this->_username->getDOM(
-              $element->ownerDocument));
-        }
-        if ($this->_rating !== null) {
-          $element->appendChild($this->_rating->getDOM(
-              $element->ownerDocument));
-        }
-        return $element;
-    }
-
-    /**
-     * Creates individual Entry objects of the appropriate type and
-     * stores them as members of this entry based upon DOM data.
-     *
-     * @param DOMNode $child The DOMNode to process
-     */
-    protected function takeChildFromDOM($child)
-    {
-        $absoluteNodeName = $child->namespaceURI . ':' . $child->localName;
-        switch ($absoluteNodeName) {
-            case $this->lookupNamespace('yt') . ':' . 'videoid':
-                $videoId = new Zend_Gdata_YouTube_Extension_VideoId();
-                $videoId->transferFromDOM($child);
-                $this->_videoId = $videoId;
-                break;
-            case $this->lookupNamespace('yt') . ':' . 'username':
-                $username = new Zend_Gdata_YouTube_Extension_Username();
-                $username->transferFromDOM($child);
-                $this->_username = $username;
-                break;
-            case $this->lookupNamespace('gd') . ':' . 'rating':
-                $rating = new Zend_Gdata_Extension_Rating();
-                $rating->transferFromDOM($child);
-                $this->_rating = $rating;
-                break;
-            default:
-                parent::takeChildFromDOM($child);
-                break;
-        }
-    }
-
-    /**
-     * Returns the video ID for this activity entry.
-     *
-     * @return null|Zend_Gdata_YouTube_Extension_VideoId
-     */
-    public function getVideoId()
-    {
-        return $this->_videoId;
-    }
-
-    /**
-     * Returns the username for this activity entry.
-     *
-     * @return null|Zend_Gdata_YouTube_Extension_Username
-     */
-    public function getUsername()
-    {
-        return $this->_username;
-    }
-
-    /**
-     * Returns the rating for this activity entry.
-     *
-     * @return null|Zend_Gdata_YouTube_Extension_Rating
-     */
-    public function getRating()
-    {
-        return $this->_rating;
-    }
-
-    /**
-     * Return the value of the rating for this video entry.
-     *
-     * Convenience method to save needless typing.
-     *
-     * @return integer|null The value of the rating that was created, if found.
-     */
-    public function getRatingValue()
-    {
-        $rating = $this->_rating;
-        if ($rating) {
-            return $rating->getValue();
-        }
-        return null;
-    }
-
-    /**
-     * Return the activity type that was performed.
-     *
-     * Convenience method that inspects category where scheme is
-     * http://gdata.youtube.com/schemas/2007/userevents.cat.
-     *
-     * @return string|null The activity category if found.
-     */
-    public function getActivityType()
-    {
-        $categories = $this->getCategory();
-        foreach($categories as $category) {
-            if ($category->getScheme() == self::ACTIVITY_CATEGORY_SCHEME) {
-                return $category->getTerm();
-            }
-        }
-        return null;
-    }
-
-    /**
-     * Convenience method to quickly get access to the author of the activity
-     *
-     * @return string The author of the activity
-     */
-    public function getAuthorName()
-    {
-        $authors = $this->getAuthor();
-        return $authors[0]->getName()->getText();
-    }
-}
-=======
->>>>>>> 58a53380
