<?php
/**
 * Class for backwards compatibility only
 */
<<<<<<< HEAD

/**
 * @see Zend_Gdata_Extension_Comments
 */
require_once 'Zend/Gdata/Extension/Comments.php';

/**
 * @see Zend_Gdata_Extension_FeedLink
 */
require_once 'Zend/Gdata/Extension/FeedLink.php';

/**
 * @see Zend_Gdata_YouTube_MediaEntry
 */
require_once 'Zend/Gdata/YouTube/MediaEntry.php';

/**
 * @see Zend_Gdata_YouTube_Extension_MediaGroup
 */
require_once 'Zend/Gdata/YouTube/Extension/MediaGroup.php';

/**
 * @see Zend_Gdata_YouTube_Extension_NoEmbed
 */
require_once 'Zend/Gdata/YouTube/Extension/NoEmbed.php';

/**
 * @see Zend_Gdata_YouTube_Extension_Statistics
 */
require_once 'Zend/Gdata/YouTube/Extension/Statistics.php';

/**
 * @see Zend_Gdata_YouTube_Extension_Link
 */
require_once 'Zend/Gdata/YouTube/Extension/Link.php';

/**
 * @see Zend_Gdata_YouTube_Extension_Racy
 */
require_once 'Zend/Gdata/YouTube/Extension/Racy.php';

/**
 * @see Zend_Gdata_Extension_Rating
 */
require_once 'Zend/Gdata/Extension/Rating.php';

/**
 * @see Zend_Gdata_Geo_Extension_GeoRssWhere
 */
require_once 'Zend/Gdata/Geo/Extension/GeoRssWhere.php';

/**
 * @see Zend_Gdata_YouTube_Extension_Control
 */
require_once 'Zend/Gdata/YouTube/Extension/Control.php';

/**
 * @see Zend_Gdata_YouTube_Extension_Recorded
 */
require_once 'Zend/Gdata/YouTube/Extension/Recorded.php';

/**
 * @see Zend_Gdata_YouTube_Extension_Location
 */
require_once 'Zend/Gdata/YouTube/Extension/Location.php';

/**
 * Represents the YouTube video flavor of an Atom entry
 *
 * @category   Zend
 * @package    Zend_Gdata
 * @subpackage YouTube
 * @copyright  Copyright (c) 2005-2010 Zend Technologies USA Inc. (http://www.zend.com)
 * @license    http://framework.zend.com/license/new-bsd     New BSD License
 */
class Zend_Gdata_YouTube_VideoEntry extends Zend_Gdata_YouTube_MediaEntry
{

    const YOUTUBE_DEVELOPER_TAGS_SCHEMA = 'http://gdata.youtube.com/schemas/2007/developertags.cat';
    const YOUTUBE_CATEGORY_SCHEMA = 'http://gdata.youtube.com/schemas/2007/categories.cat';
    protected $_entryClassName = 'Zend_Gdata_YouTube_VideoEntry';

    /**
     * If null, the video can be embedded
     *
     * @var Zend_Gdata_YouTube_Extension_NoEmbed|null
     */
    protected $_noEmbed = null;

    /**
     * Specifies the statistics relating to the video.
     *
     * @var Zend_Gdata_YouTube_Extension_Statistics
     */
    protected $_statistics = null;

    /**
     * If not null, specifies that the video has racy content.
     *
     * @var Zend_Gdata_YouTube_Extension_Racy|null
     */
    protected $_racy = null;

    /**
     * If not null, specifies that the video is private.
     *
     * @var Zend_Gdata_YouTube_Extension_Private|null
     */
    protected $_private = null;

    /**
     * Specifies the video's rating.
     *
     * @var Zend_Gdata_Extension_Rating
     */
    protected $_rating = null;

    /**
     * Specifies the comments associated with a video.
     *
     * @var Zend_Gdata_Extensions_Comments
     */
    protected $_comments = null;

    /**
     * Nested feed links
     *
     * @var array
     */
    protected $_feedLink = array();

    /**
     * Geo location for the video
     *
     * @var Zend_Gdata_Geo_Extension_GeoRssWhere
     */
    protected $_where = null;

    /**
     * Recording date for the video
     *
     * @var Zend_Gdata_YouTube_Extension_Recorded|null
     */
    protected $_recorded = null;

    /**
     * Location informtion for the video
     *
     * @var Zend_Gdata_YouTube_Extension_Location|null
     */
    protected $_location = null;

    /**
     * Creates a Video entry, representing an individual video
     *
     * @param DOMElement $element (optional) DOMElement from which this
     *          object should be constructed.
     */
    public function __construct($element = null)
    {
        $this->registerAllNamespaces(Zend_Gdata_YouTube::$namespaces);
        parent::__construct($element);
    }

    /**
     * Retrieves a DOMElement which corresponds to this element and all
     * child properties.  This is used to build an entry back into a DOM
     * and eventually XML text for sending to the server upon updates, or
     * for application storage/persistence.
     *
     * @param DOMDocument $doc The DOMDocument used to construct DOMElements
     * @return DOMElement The DOMElement representing this element and all
     * child properties.
     */
    public function getDOM($doc = null, $majorVersion = 1, $minorVersion = null)
    {
        $element = parent::getDOM($doc, $majorVersion, $minorVersion);
        if ($this->_noEmbed != null) {
            $element->appendChild($this->_noEmbed->getDOM(
                $element->ownerDocument));
        }
        if ($this->_statistics != null) {
            $element->appendChild($this->_statistics->getDOM(
                $element->ownerDocument));
        }
        if ($this->_racy != null) {
            $element->appendChild($this->_racy->getDOM(
                $element->ownerDocument));
        }
        if ($this->_recorded != null) {
            $element->appendChild($this->_recorded->getDOM(
                $element->ownerDocument));
        }
        if ($this->_location != null) {
            $element->appendChild($this->_location->getDOM(
                $element->ownerDocument));
        }
        if ($this->_rating != null) {
            $element->appendChild($this->_rating->getDOM(
                $element->ownerDocument));
        }
        if ($this->_comments != null) {
            $element->appendChild($this->_comments->getDOM(
                $element->ownerDocument));
        }
        if ($this->_feedLink != null) {
            foreach ($this->_feedLink as $feedLink) {
                $element->appendChild($feedLink->getDOM(
                    $element->ownerDocument));
            }
        }
        if ($this->_where != null) {
           $element->appendChild($this->_where->getDOM(
                $element->ownerDocument));
        }
        return $element;
    }

    /**
     * Creates individual Entry objects of the appropriate type and
     * stores them in the $_entry array based upon DOM data.
     *
     * @param DOMNode $child The DOMNode to process
     */
    protected function takeChildFromDOM($child)
    {
        $absoluteNodeName = $child->namespaceURI . ':' . $child->localName;

        switch ($absoluteNodeName) {
        case $this->lookupNamespace('yt') . ':' . 'statistics':
            $statistics = new Zend_Gdata_YouTube_Extension_Statistics();
            $statistics->transferFromDOM($child);
            $this->_statistics = $statistics;
            break;
        case $this->lookupNamespace('yt') . ':' . 'racy':
            $racy = new Zend_Gdata_YouTube_Extension_Racy();
            $racy->transferFromDOM($child);
            $this->_racy = $racy;
            break;
        case $this->lookupNamespace('yt') . ':' . 'recorded':
            $recorded = new Zend_Gdata_YouTube_Extension_Recorded();
            $recorded->transferFromDOM($child);
            $this->_recorded = $recorded;
            break;
        case $this->lookupNamespace('yt') . ':' . 'location':
            $location = new Zend_Gdata_YouTube_Extension_Location();
            $location->transferFromDOM($child);
            $this->_location = $location;
            break;
        case $this->lookupNamespace('gd') . ':' . 'rating':
            $rating = new Zend_Gdata_Extension_Rating();
            $rating->transferFromDOM($child);
            $this->_rating = $rating;
            break;
        case $this->lookupNamespace('gd') . ':' . 'comments':
            $comments = new Zend_Gdata_Extension_Comments();
            $comments->transferFromDOM($child);
            $this->_comments = $comments;
            break;
        case $this->lookupNamespace('yt') . ':' . 'noembed':
            $noEmbed = new Zend_Gdata_YouTube_Extension_NoEmbed();
            $noEmbed->transferFromDOM($child);
            $this->_noEmbed = $noEmbed;
            break;
        case $this->lookupNamespace('gd') . ':' . 'feedLink':
            $feedLink = new Zend_Gdata_Extension_FeedLink();
            $feedLink->transferFromDOM($child);
            $this->_feedLink[] = $feedLink;
            break;
        case $this->lookupNamespace('georss') . ':' . 'where':
            $where = new Zend_Gdata_Geo_Extension_GeoRssWhere();
            $where->transferFromDOM($child);
            $this->_where = $where;
            break;
        case $this->lookupNamespace('atom') . ':' . 'link';
            $link = new Zend_Gdata_YouTube_Extension_Link();
            $link->transferFromDOM($child);
            $this->_link[] = $link;
            break;
        case $this->lookupNamespace('app') . ':' . 'control':
            $control = new Zend_Gdata_YouTube_Extension_Control();
            $control->transferFromDOM($child);
            $this->_control = $control;
            break;
        default:
            parent::takeChildFromDOM($child);
            break;
        }
    }

    /**
     * Sets when the video was recorded.
     *
     * @param Zend_Gdata_YouTube_Extension_Recorded $recorded When the video was recorded
     * @return Zend_Gdata_YouTube_VideoEntry Provides a fluent interface
     */
    public function setRecorded($recorded = null)
    {
        $this->_recorded = $recorded;
        return $this;
    }

    /**
     * Gets the date that the video was recorded.
     *
     * @return Zend_Gdata_YouTube_Extension_Recorded|null
     */
    public function getRecorded()
    {
        return $this->_recorded;
    }

    /**
     * Sets the location information.
     *
     * @param Zend_Gdata_YouTube_Extension_Location $location Where the video
     *        was recorded
     * @return Zend_Gdata_YouTube_VideoEntry Provides a fluent interface
     */
    public function setLocation($location = null)
    {
        $this->_location = $location;
        return $this;
    }

    /**
     * Gets the location where the video was recorded.
     *
     * @return Zend_Gdata_YouTube_Extension_Location|null
     */
    public function getLocation()
    {
        return $this->_location;
    }

    /**
     * If an instance of Zend_Gdata_YouTube_Extension_NoEmbed is passed in,
     * the video cannot be embedded.  Otherwise, if null is passsed in, the
     * video is able to be embedded.
     *
     * @param Zend_Gdata_YouTube_Extension_NoEmbed $noEmbed Whether or not the
     *          video can be embedded.
     * @return Zend_Gdata_YouTube_VideoEntry Provides a fluent interface
     */
    public function setNoEmbed($noEmbed = null)
    {
        $this->_noEmbed = $noEmbed;
        return $this;
    }

    /**
     * If the return value is an instance of
     * Zend_Gdata_YouTube_Extension_NoEmbed, this video cannot be embedded.
     *
     * @return Zend_Gdata_YouTube_Extension_NoEmbed|null Whether or not the video can be embedded
     */
    public function getNoEmbed()
    {
        return $this->_noEmbed;
    }

    /**
     * Checks whether the video is embeddable.
     *
     * @return bool Returns true if the video is embeddable.
     */
    public function isVideoEmbeddable()
    {
        if ($this->getNoEmbed() == null) {
            return true;
        } else {
            return false;
        }
    }

    /**
     * Sets the statistics relating to the video.
     *
     * @param Zend_Gdata_YouTube_Extension_Statistics $statistics The statistics relating to the video
     * @return Zend_Gdata_YouTube_VideoEntry Provides a fluent interface
     */
    public function setStatistics($statistics = null)
    {
        $this->_statistics = $statistics;
        return $this;
    }

    /**
     * Returns the statistics relating to the video.
     *
     * @return Zend_Gdata_YouTube_Extension_Statistics  The statistics relating to the video
     */
    public function getStatistics()
    {
        return $this->_statistics;
    }

    /**
     * Specifies that the video has racy content.
     *
     * @param Zend_Gdata_YouTube_Extension_Racy $racy The racy flag object
     * @throws Zend_Gdata_App_VersionException
     * @return Zend_Gdata_YouTube_VideoEntry Provides a fluent interface
     */
    public function setRacy($racy = null)
    {
        if ($this->getMajorProtocolVersion() == 2) {
            require_once 'Zend/Gdata/App/VersionException.php';
            throw new Zend_Gdata_App_VersionException(
                'Calling getRacy() on a YouTube VideoEntry is deprecated ' .
                'as of version 2 of the API.');
        }

        $this->_racy = $racy;
        return $this;
    }

    /**
     * Returns the racy flag object.
     *
     * @throws Zend_Gdata_App_VersionException
     * @return Zend_Gdata_YouTube_Extension_Racy|null  The racy flag object
     */
    public function getRacy()
    {
        if ($this->getMajorProtocolVersion() == 2) {
            require_once 'Zend/Gdata/App/VersionException.php';
            throw new Zend_Gdata_App_VersionException(
                'Calling getRacy() on a YouTube VideoEntry is deprecated ' .
                'as of version 2 of the API.');
        }
        return $this->_racy;
    }

    /**
     * Sets the rating relating to the video.
     *
     * @param Zend_Gdata_Extension_Rating $rating The rating relating to the video
     * @return Zend_Gdata_YouTube_VideoEntry Provides a fluent interface
     */
    public function setRating($rating = null)
    {
        $this->_rating = $rating;
        return $this;
    }

    /**
     * Returns the rating relating to the video.
     *
     * @return Zend_Gdata_Extension_Rating  The rating relating to the video
     */
    public function getRating()
    {
        return $this->_rating;
    }

    /**
     * Sets the comments relating to the video.
     *
     * @param Zend_Gdata_Extension_Comments $comments The comments relating to the video
     * @return Zend_Gdata_YouTube_VideoEntry Provides a fluent interface
     */
    public function setComments($comments = null)
    {
        $this->_comments = $comments;
        return $this;
    }

    /**
     * Returns the comments relating to the video.
     *
     * @return Zend_Gdata_Extension_Comments  The comments relating to the video
     */
    public function getComments()
    {
        return $this->_comments;
    }

    /**
     * Sets the array of embedded feeds related to the video
     *
     * @param array $feedLink The array of embedded feeds relating to the video
     * @return Zend_Gdata_YouTube_VideoEntry Provides a fluent interface
     */
    public function setFeedLink($feedLink = null)
    {
        $this->_feedLink = $feedLink;
        return $this;
    }

    /**
     * Get the feed link property for this entry.
     *
     * @see setFeedLink
     * @param string $rel (optional) The rel value of the link to be found.
     *          If null, the array of links is returned.
     * @return mixed If $rel is specified, a Zend_Gdata_Extension_FeedLink
     *          object corresponding to the requested rel value is returned
     *          if found, or null if the requested value is not found. If
     *          $rel is null or not specified, an array of all available
     *          feed links for this entry is returned, or null if no feed
     *          links are set.
     */
    public function getFeedLink($rel = null)
    {
        if ($rel == null) {
            return $this->_feedLink;
        } else {
            foreach ($this->_feedLink as $feedLink) {
                if ($feedLink->rel == $rel) {
                    return $feedLink;
                }
            }
            return null;
        }
    }

    /**
     * Returns the link element relating to video responses.
     *
     * @return Zend_Gdata_App_Extension_Link
     */
    public function getVideoResponsesLink()
    {
        return $this->getLink(Zend_Gdata_YouTube::VIDEO_RESPONSES_REL);
    }

    /**
     * Returns the link element relating to video ratings.
     *
     * @return Zend_Gdata_App_Extension_Link
     */
    public function getVideoRatingsLink()
    {
        return $this->getLink(Zend_Gdata_YouTube::VIDEO_RATINGS_REL);
    }

    /**
     * Returns the link element relating to video complaints.
     *
     * @return Zend_Gdata_App_Extension_Link
     */
    public function getVideoComplaintsLink()
    {
        return $this->getLink(Zend_Gdata_YouTube::VIDEO_COMPLAINTS_REL);
    }

    /**
     * Gets the YouTube video ID based upon the atom:id value
     *
     * @return string The video ID
     */
    public function getVideoId()
    {
        if ($this->getMajorProtocolVersion() == 2) {
            $videoId = $this->getMediaGroup()->getVideoId()->text;
        } else {
            $fullId = $this->getId()->getText();
            $position = strrpos($fullId, '/');
            if ($position === false) {
                require_once 'Zend/Gdata/App/Exception.php';
                throw new Zend_Gdata_App_Exception(
                    'Slash not found in atom:id of ' . $fullId);
            } else {
                $videoId = substr($fullId, $position + 1);
            }
        }
        return $videoId;
    }

    /**
     * Gets the date that the video was recorded.
     *
     * @return string|null The date that the video was recorded
     */
    public function getVideoRecorded()
    {
        $recorded = $this->getRecorded();
        if ($recorded != null) {
          return $recorded->getText();
        } else {
          return null;
        }
    }

    /**
     * Sets the date that the video was recorded.
     *
     * @param string $recorded The date that the video was recorded, in the
     *          format of '2001-06-19'
     */
    public function setVideoRecorded($recorded)
    {
        $this->setRecorded(
            new Zend_Gdata_YouTube_Extension_Recorded($recorded));
        return $this;
    }

    /**
     * Gets the georss:where element
     *
     * @return Zend_Gdata_Geo_Extension_GeoRssWhere
     */
    public function getWhere()
    {
        return $this->_where;
    }

    /**
     * Sets the georss:where element
     *
     * @param Zend_Gdata_Geo_Extension_GeoRssWhere $value The georss:where class value
     * @return Zend_Gdata_YouTube_VideoEntry Provides a fluent interface
     */
    public function setWhere($value)
    {
        $this->_where = $value;
        return $this;
    }

    /**
     * Gets the title of the video as a string.  null is returned
     * if the video title is not available.
     *
     * @return string|null The title of the video
     */
    public function getVideoTitle()
    {
        $this->ensureMediaGroupIsNotNull();
        if ($this->getMediaGroup()->getTitle() != null) {
            return $this->getMediaGroup()->getTitle()->getText();
        } else {
            return null;
        }
    }

    /**
     * Sets the title of the video as a string.
     *
     * @param string $title Title for the video
     * @return Zend_Gdata_YouTube_VideoEntry Provides a fluent interface
     */
    public function setVideoTitle($title)
    {
        $this->ensureMediaGroupIsNotNull();
        $this->getMediaGroup()->setTitle(
            new Zend_Gdata_Media_Extension_MediaTitle($title));
        return $this;
    }

    /**
     * Sets the description of the video as a string.
     *
     * @param string $description Description for the video
     * @return Zend_Gdata_YouTube_VideoEntry Provides a fluent interface
     */
    public function setVideoDescription($description)
    {
        $this->ensureMediaGroupIsNotNull();
        $this->getMediaGroup()->setDescription(
            new Zend_Gdata_Media_Extension_MediaDescription($description));
        return $this;
    }


    /**
     * Gets the description  of the video as a string.  null is returned
     * if the video description is not available.
     *
     * @return string|null The description of the video
     */
    public function getVideoDescription()
    {
        $this->ensureMediaGroupIsNotNull();
        if ($this->getMediaGroup()->getDescription() != null) {
            return $this->getMediaGroup()->getDescription()->getText();
        } else {
            return null;
        }
    }

    /**
     * Gets the URL of the YouTube video watch page.  null is returned
     * if the video watch page URL is not available.
     *
     * @return string|null The URL of the YouTube video watch page
     */
    public function getVideoWatchPageUrl()
    {
        $this->ensureMediaGroupIsNotNull();
        if ($this->getMediaGroup()->getPlayer() != null &&
             array_key_exists(0, $this->getMediaGroup()->getPlayer())) {
            $players = $this->getMediaGroup()->getPlayer();
            return $players[0]->getUrl();
        } else {
            return null;
        }
    }

    /**
     * Gets an array of the thumbnails representing the video.
     * Each thumbnail is an element of the array, and is an
     * array of the thumbnail properties - time, height, width,
     * and url.  For convient usage inside a foreach loop, an
     * empty array is returned if there are no thumbnails.
     *
     * @return array An array of video thumbnails.
     */
    public function getVideoThumbnails()
    {
        $this->ensureMediaGroupIsNotNull();
        if ($this->getMediaGroup()->getThumbnail() != null) {

            $thumbnailArray = array();

            foreach ($this->getMediaGroup()->getThumbnail() as $thumbnailObj) {
                $thumbnail = array();
                $thumbnail['time'] = $thumbnailObj->time;
                $thumbnail['height'] = $thumbnailObj->height;
                $thumbnail['width'] = $thumbnailObj->width;
                $thumbnail['url'] = $thumbnailObj->url;
                $thumbnailArray[] = $thumbnail;
            }
            return $thumbnailArray;
        } else {
            return array();
        }
    }

    /**
     * Gets the URL of the flash player SWF.  null is returned if the
     * duration value is not available.
     *
     * @return string|null The URL of the flash player SWF
     */
    public function getFlashPlayerUrl()
    {
        $this->ensureMediaGroupIsNotNull();
        foreach ($this->getMediaGroup()->getContent() as $content) {
                if ($content->getType() === 'application/x-shockwave-flash') {
                    return $content->getUrl();
                }
            }
        return null;
    }

    /**
     * Gets the duration of the video, in seconds.  null is returned
     * if the duration value is not available.
     *
     * @return string|null The duration of the video, in seconds.
     */
    public function getVideoDuration()
    {
        $this->ensureMediaGroupIsNotNull();
        if ($this->getMediaGroup()->getDuration() != null) {
            return $this->getMediaGroup()->getDuration()->getSeconds();
        } else {
            return null;
        }
    }

    /**
     * Checks whether the video is private.
     *
     * @return bool Return true if video is private
     */
    public function isVideoPrivate()
    {
        $this->ensureMediaGroupIsNotNull();
        if ($this->getMediaGroup()->getPrivate() != null) {
            return true;
        } else {
            return false;
        }
    }

    /**
     * Sets video to private.
     *
     * @return Zend_Gdata_YouTube_VideoEntry Provides a fluent interface
     */
    public function setVideoPrivate()
    {
        $this->ensureMediaGroupIsNotNull();
        $this->getMediaGroup()->setPrivate(new Zend_Gdata_YouTube_Extension_Private());
        return $this;
    }

    /**
     * Sets a private video to be public.
     *
     * @return Zend_Gdata_YouTube_VideoEntry Provides a fluent interface
     */
    public function setVideoPublic()
    {
        $this->ensureMediaGroupIsNotNull();
        $this->getMediaGroup()->private = null;
        return $this;
    }

    /**
     * Gets an array of the tags assigned to this video.  For convient
     * usage inside a foreach loop, an empty array is returned when there
     * are no tags assigned.
     *
     * @return array An array of the tags assigned to this video
     */
    public function getVideoTags()
    {
        $this->ensureMediaGroupIsNotNull();
        if ($this->getMediaGroup()->getKeywords() != null) {

            $keywords = $this->getMediaGroup()->getKeywords();
            $keywordsString = $keywords->getText();
            if (strlen(trim($keywordsString)) > 0) {
                return preg_split('/(, *)|,/', $keywordsString);
            }
        }
        return array();
    }

    /**
     * Sets the keyword tags for a video.
     *
     * @param mixed $tags Either a comma-separated string or an array
     * of tags for the video
     * @return Zend_Gdata_YouTube_VideoEntry Provides a fluent interface
     */
    public function setVideoTags($tags)
    {
        $this->ensureMediaGroupIsNotNull();
        $keywords = new Zend_Gdata_Media_Extension_MediaKeywords();
        if (is_array($tags)) {
            $tags = implode(', ', $tags);
        }
        $keywords->setText($tags);
        $this->getMediaGroup()->setKeywords($keywords);
        return $this;
    }

    /**
     * Gets the number of views for this video.  null is returned if the
     * number of views is not available.
     *
     * @return string|null The number of views for this video
     */
    public function getVideoViewCount()
    {
        if ($this->getStatistics() != null) {
            return $this->getStatistics()->getViewCount();
        } else {
            return null;
        }
    }

    /**
     * Gets the location specified for this video, if available.  The location
     * is returned as an array containing the keys 'longitude' and 'latitude'.
     * null is returned if the location is not available.
     *
     * @return array|null The location specified for this video
     */
    public function getVideoGeoLocation()
    {
        if ($this->getWhere() != null &&
            $this->getWhere()->getPoint() != null &&
            ($position = $this->getWhere()->getPoint()->getPos()) != null) {

            $positionString = $position->__toString();

            if (strlen(trim($positionString)) > 0) {
                $positionArray = explode(' ', trim($positionString));
                if (count($positionArray) == 2) {
                    $returnArray = array();
                    $returnArray['latitude'] = $positionArray[0];
                    $returnArray['longitude'] = $positionArray[1];
                    return $returnArray;
                }
            }
        }
        return null;
    }

    /**
     * Gets the rating information for this video, if available.  The rating
     * is returned as an array containing the keys 'average' and 'numRaters'.
     * null is returned if the rating information is not available.
     *
     * @return array|null The rating information for this video
     */
    public function getVideoRatingInfo()
    {
        if ($this->getRating() != null) {
            $returnArray = array();
            $returnArray['average'] = $this->getRating()->getAverage();
            $returnArray['numRaters'] = $this->getRating()->getNumRaters();
            return $returnArray;
        } else {
            return null;
        }
    }

    /**
     * Gets the category of this video, if available.  The category is returned
     * as a string. Valid categories are found at:
     * http://gdata.youtube.com/schemas/2007/categories.cat
     * If the category is not set, null is returned.
     *
     * @return string|null The category of this video
     */
    public function getVideoCategory()
    {
        $this->ensureMediaGroupIsNotNull();
        $categories = $this->getMediaGroup()->getCategory();
        if ($categories != null) {
            foreach($categories as $category) {
                if ($category->getScheme() == self::YOUTUBE_CATEGORY_SCHEMA) {
                    return $category->getText();
                }
            }
        }
        return null;
    }

    /**
     * Sets the category of the video as a string.
     *
     * @param string $category Categories for the video
     * @return Zend_Gdata_YouTube_VideoEntry Provides a fluent interface
     */
    public function setVideoCategory($category)
    {
        $this->ensureMediaGroupIsNotNull();
        $this->getMediaGroup()->setCategory(array(new Zend_Gdata_Media_Extension_MediaCategory($category, self::YOUTUBE_CATEGORY_SCHEMA)));
        return $this;
    }

    /**
     * Gets the developer tags for the video, if available and if client is
     * authenticated with a valid developerKey. The tags are returned
     * as an array.
     * If no tags are set, null is returned.
     *
     * @return array|null The developer tags for this video or null if none were set.
     */
    public function getVideoDeveloperTags()
    {
        $developerTags = null;
        $this->ensureMediaGroupIsNotNull();

        $categoryArray = $this->getMediaGroup()->getCategory();
        if ($categoryArray != null) {
            foreach ($categoryArray as $category) {
                if ($category instanceof Zend_Gdata_Media_Extension_MediaCategory) {
                    if ($category->getScheme() == self::YOUTUBE_DEVELOPER_TAGS_SCHEMA) {
                        $developerTags[] = $category->getText();
                    }
                }
            }
            return $developerTags;
        }
        return null;
    }

    /**
     * Adds a developer tag to array of tags for the video.
     *
     * @param string $developerTag DeveloperTag for the video
     * @return Zend_Gdata_YouTube_VideoEntry Provides a fluent interface
     */
    public function addVideoDeveloperTag($developerTag)
    {
        $this->ensureMediaGroupIsNotNull();
        $newCategory = new Zend_Gdata_Media_Extension_MediaCategory($developerTag, self::YOUTUBE_DEVELOPER_TAGS_SCHEMA);

        if ($this->getMediaGroup()->getCategory() == null) {
            $this->getMediaGroup()->setCategory($newCategory);
        } else {
            $categories = $this->getMediaGroup()->getCategory();
            $categories[] = $newCategory;
            $this->getMediaGroup()->setCategory($categories);
        }
        return $this;
    }

    /**
     * Set multiple developer tags for the video as strings.
     *
     * @param array $developerTags Array of developerTag for the video
     * @return Zend_Gdata_YouTube_VideoEntry Provides a fluent interface
     */
    public function setVideoDeveloperTags($developerTags)
    {
        foreach($developerTags as $developerTag) {
            $this->addVideoDeveloperTag($developerTag);
        }
        return $this;
    }


    /**
     * Get the current publishing state of the video.
     *
     * @return Zend_Gdata_YouTube_Extension_State|null The publishing state of this video
     */
    public function getVideoState()
    {
        $control = $this->getControl();
        if ($control != null &&
            $control->getDraft() != null &&
            $control->getDraft()->getText() == 'yes') {

            return $control->getState();
        }
        return null;
    }

    /**
     * Get the VideoEntry's Zend_Gdata_YouTube_Extension_MediaGroup object.
     * If the mediaGroup does not exist, then set it.
     *
     * @return void
     */
    public function ensureMediaGroupIsNotNull()
    {
        if ($this->getMediagroup() == null) {
            $this->setMediagroup(new Zend_Gdata_YouTube_Extension_MediaGroup());
        }
    }

    /**
     * Helper function to conveniently set a video's rating.
     *
     * @param integer $ratingValue A number representing the rating. Must
     *          be between 1 and 5 inclusive.
     * @throws Zend_Gdata_Exception
     * @return Zend_Gdata_YouTube_VideoEntry Provides a fluent interface.
     */
    public function setVideoRating($ratingValue)
    {
        if ($ratingValue < 1 || $ratingValue > 5) {
            require_once 'Zend/Gdata/App/InvalidArgumentException.php';
            throw new Zend_Gdata_App_InvalidArgumentException(
                'Rating for video entry must be between 1 and 5 inclusive.');
        }

         require_once 'Zend/Gdata/Extension/Rating.php';
         $rating = new Zend_Gdata_Extension_Rating(null, 1, 5, null,
            $ratingValue);
        $this->setRating($rating);
        return $this;
    }

    /**
     * Retrieve the URL for a video's comment feed.
     *
     * @return string|null The URL if found, or null if not found.
     */
    public function getVideoCommentFeedUrl()
    {
        $commentsExtension = $this->getComments();
        $commentsFeedUrl = null;
        if ($commentsExtension) {
            $commentsFeedLink = $commentsExtension->getFeedLink();
            if ($commentsFeedLink) {
                $commentsFeedUrl = $commentsFeedLink->getHref();
            }
        }
        return $commentsFeedUrl;
    }

}
=======
>>>>>>> 58a53380
<|MERGE_RESOLUTION|>--- conflicted
+++ resolved
@@ -2,1079 +2,3 @@
 /**
  * Class for backwards compatibility only
  */
-<<<<<<< HEAD
-
-/**
- * @see Zend_Gdata_Extension_Comments
- */
-require_once 'Zend/Gdata/Extension/Comments.php';
-
-/**
- * @see Zend_Gdata_Extension_FeedLink
- */
-require_once 'Zend/Gdata/Extension/FeedLink.php';
-
-/**
- * @see Zend_Gdata_YouTube_MediaEntry
- */
-require_once 'Zend/Gdata/YouTube/MediaEntry.php';
-
-/**
- * @see Zend_Gdata_YouTube_Extension_MediaGroup
- */
-require_once 'Zend/Gdata/YouTube/Extension/MediaGroup.php';
-
-/**
- * @see Zend_Gdata_YouTube_Extension_NoEmbed
- */
-require_once 'Zend/Gdata/YouTube/Extension/NoEmbed.php';
-
-/**
- * @see Zend_Gdata_YouTube_Extension_Statistics
- */
-require_once 'Zend/Gdata/YouTube/Extension/Statistics.php';
-
-/**
- * @see Zend_Gdata_YouTube_Extension_Link
- */
-require_once 'Zend/Gdata/YouTube/Extension/Link.php';
-
-/**
- * @see Zend_Gdata_YouTube_Extension_Racy
- */
-require_once 'Zend/Gdata/YouTube/Extension/Racy.php';
-
-/**
- * @see Zend_Gdata_Extension_Rating
- */
-require_once 'Zend/Gdata/Extension/Rating.php';
-
-/**
- * @see Zend_Gdata_Geo_Extension_GeoRssWhere
- */
-require_once 'Zend/Gdata/Geo/Extension/GeoRssWhere.php';
-
-/**
- * @see Zend_Gdata_YouTube_Extension_Control
- */
-require_once 'Zend/Gdata/YouTube/Extension/Control.php';
-
-/**
- * @see Zend_Gdata_YouTube_Extension_Recorded
- */
-require_once 'Zend/Gdata/YouTube/Extension/Recorded.php';
-
-/**
- * @see Zend_Gdata_YouTube_Extension_Location
- */
-require_once 'Zend/Gdata/YouTube/Extension/Location.php';
-
-/**
- * Represents the YouTube video flavor of an Atom entry
- *
- * @category   Zend
- * @package    Zend_Gdata
- * @subpackage YouTube
- * @copyright  Copyright (c) 2005-2010 Zend Technologies USA Inc. (http://www.zend.com)
- * @license    http://framework.zend.com/license/new-bsd     New BSD License
- */
-class Zend_Gdata_YouTube_VideoEntry extends Zend_Gdata_YouTube_MediaEntry
-{
-
-    const YOUTUBE_DEVELOPER_TAGS_SCHEMA = 'http://gdata.youtube.com/schemas/2007/developertags.cat';
-    const YOUTUBE_CATEGORY_SCHEMA = 'http://gdata.youtube.com/schemas/2007/categories.cat';
-    protected $_entryClassName = 'Zend_Gdata_YouTube_VideoEntry';
-
-    /**
-     * If null, the video can be embedded
-     *
-     * @var Zend_Gdata_YouTube_Extension_NoEmbed|null
-     */
-    protected $_noEmbed = null;
-
-    /**
-     * Specifies the statistics relating to the video.
-     *
-     * @var Zend_Gdata_YouTube_Extension_Statistics
-     */
-    protected $_statistics = null;
-
-    /**
-     * If not null, specifies that the video has racy content.
-     *
-     * @var Zend_Gdata_YouTube_Extension_Racy|null
-     */
-    protected $_racy = null;
-
-    /**
-     * If not null, specifies that the video is private.
-     *
-     * @var Zend_Gdata_YouTube_Extension_Private|null
-     */
-    protected $_private = null;
-
-    /**
-     * Specifies the video's rating.
-     *
-     * @var Zend_Gdata_Extension_Rating
-     */
-    protected $_rating = null;
-
-    /**
-     * Specifies the comments associated with a video.
-     *
-     * @var Zend_Gdata_Extensions_Comments
-     */
-    protected $_comments = null;
-
-    /**
-     * Nested feed links
-     *
-     * @var array
-     */
-    protected $_feedLink = array();
-
-    /**
-     * Geo location for the video
-     *
-     * @var Zend_Gdata_Geo_Extension_GeoRssWhere
-     */
-    protected $_where = null;
-
-    /**
-     * Recording date for the video
-     *
-     * @var Zend_Gdata_YouTube_Extension_Recorded|null
-     */
-    protected $_recorded = null;
-
-    /**
-     * Location informtion for the video
-     *
-     * @var Zend_Gdata_YouTube_Extension_Location|null
-     */
-    protected $_location = null;
-
-    /**
-     * Creates a Video entry, representing an individual video
-     *
-     * @param DOMElement $element (optional) DOMElement from which this
-     *          object should be constructed.
-     */
-    public function __construct($element = null)
-    {
-        $this->registerAllNamespaces(Zend_Gdata_YouTube::$namespaces);
-        parent::__construct($element);
-    }
-
-    /**
-     * Retrieves a DOMElement which corresponds to this element and all
-     * child properties.  This is used to build an entry back into a DOM
-     * and eventually XML text for sending to the server upon updates, or
-     * for application storage/persistence.
-     *
-     * @param DOMDocument $doc The DOMDocument used to construct DOMElements
-     * @return DOMElement The DOMElement representing this element and all
-     * child properties.
-     */
-    public function getDOM($doc = null, $majorVersion = 1, $minorVersion = null)
-    {
-        $element = parent::getDOM($doc, $majorVersion, $minorVersion);
-        if ($this->_noEmbed != null) {
-            $element->appendChild($this->_noEmbed->getDOM(
-                $element->ownerDocument));
-        }
-        if ($this->_statistics != null) {
-            $element->appendChild($this->_statistics->getDOM(
-                $element->ownerDocument));
-        }
-        if ($this->_racy != null) {
-            $element->appendChild($this->_racy->getDOM(
-                $element->ownerDocument));
-        }
-        if ($this->_recorded != null) {
-            $element->appendChild($this->_recorded->getDOM(
-                $element->ownerDocument));
-        }
-        if ($this->_location != null) {
-            $element->appendChild($this->_location->getDOM(
-                $element->ownerDocument));
-        }
-        if ($this->_rating != null) {
-            $element->appendChild($this->_rating->getDOM(
-                $element->ownerDocument));
-        }
-        if ($this->_comments != null) {
-            $element->appendChild($this->_comments->getDOM(
-                $element->ownerDocument));
-        }
-        if ($this->_feedLink != null) {
-            foreach ($this->_feedLink as $feedLink) {
-                $element->appendChild($feedLink->getDOM(
-                    $element->ownerDocument));
-            }
-        }
-        if ($this->_where != null) {
-           $element->appendChild($this->_where->getDOM(
-                $element->ownerDocument));
-        }
-        return $element;
-    }
-
-    /**
-     * Creates individual Entry objects of the appropriate type and
-     * stores them in the $_entry array based upon DOM data.
-     *
-     * @param DOMNode $child The DOMNode to process
-     */
-    protected function takeChildFromDOM($child)
-    {
-        $absoluteNodeName = $child->namespaceURI . ':' . $child->localName;
-
-        switch ($absoluteNodeName) {
-        case $this->lookupNamespace('yt') . ':' . 'statistics':
-            $statistics = new Zend_Gdata_YouTube_Extension_Statistics();
-            $statistics->transferFromDOM($child);
-            $this->_statistics = $statistics;
-            break;
-        case $this->lookupNamespace('yt') . ':' . 'racy':
-            $racy = new Zend_Gdata_YouTube_Extension_Racy();
-            $racy->transferFromDOM($child);
-            $this->_racy = $racy;
-            break;
-        case $this->lookupNamespace('yt') . ':' . 'recorded':
-            $recorded = new Zend_Gdata_YouTube_Extension_Recorded();
-            $recorded->transferFromDOM($child);
-            $this->_recorded = $recorded;
-            break;
-        case $this->lookupNamespace('yt') . ':' . 'location':
-            $location = new Zend_Gdata_YouTube_Extension_Location();
-            $location->transferFromDOM($child);
-            $this->_location = $location;
-            break;
-        case $this->lookupNamespace('gd') . ':' . 'rating':
-            $rating = new Zend_Gdata_Extension_Rating();
-            $rating->transferFromDOM($child);
-            $this->_rating = $rating;
-            break;
-        case $this->lookupNamespace('gd') . ':' . 'comments':
-            $comments = new Zend_Gdata_Extension_Comments();
-            $comments->transferFromDOM($child);
-            $this->_comments = $comments;
-            break;
-        case $this->lookupNamespace('yt') . ':' . 'noembed':
-            $noEmbed = new Zend_Gdata_YouTube_Extension_NoEmbed();
-            $noEmbed->transferFromDOM($child);
-            $this->_noEmbed = $noEmbed;
-            break;
-        case $this->lookupNamespace('gd') . ':' . 'feedLink':
-            $feedLink = new Zend_Gdata_Extension_FeedLink();
-            $feedLink->transferFromDOM($child);
-            $this->_feedLink[] = $feedLink;
-            break;
-        case $this->lookupNamespace('georss') . ':' . 'where':
-            $where = new Zend_Gdata_Geo_Extension_GeoRssWhere();
-            $where->transferFromDOM($child);
-            $this->_where = $where;
-            break;
-        case $this->lookupNamespace('atom') . ':' . 'link';
-            $link = new Zend_Gdata_YouTube_Extension_Link();
-            $link->transferFromDOM($child);
-            $this->_link[] = $link;
-            break;
-        case $this->lookupNamespace('app') . ':' . 'control':
-            $control = new Zend_Gdata_YouTube_Extension_Control();
-            $control->transferFromDOM($child);
-            $this->_control = $control;
-            break;
-        default:
-            parent::takeChildFromDOM($child);
-            break;
-        }
-    }
-
-    /**
-     * Sets when the video was recorded.
-     *
-     * @param Zend_Gdata_YouTube_Extension_Recorded $recorded When the video was recorded
-     * @return Zend_Gdata_YouTube_VideoEntry Provides a fluent interface
-     */
-    public function setRecorded($recorded = null)
-    {
-        $this->_recorded = $recorded;
-        return $this;
-    }
-
-    /**
-     * Gets the date that the video was recorded.
-     *
-     * @return Zend_Gdata_YouTube_Extension_Recorded|null
-     */
-    public function getRecorded()
-    {
-        return $this->_recorded;
-    }
-
-    /**
-     * Sets the location information.
-     *
-     * @param Zend_Gdata_YouTube_Extension_Location $location Where the video
-     *        was recorded
-     * @return Zend_Gdata_YouTube_VideoEntry Provides a fluent interface
-     */
-    public function setLocation($location = null)
-    {
-        $this->_location = $location;
-        return $this;
-    }
-
-    /**
-     * Gets the location where the video was recorded.
-     *
-     * @return Zend_Gdata_YouTube_Extension_Location|null
-     */
-    public function getLocation()
-    {
-        return $this->_location;
-    }
-
-    /**
-     * If an instance of Zend_Gdata_YouTube_Extension_NoEmbed is passed in,
-     * the video cannot be embedded.  Otherwise, if null is passsed in, the
-     * video is able to be embedded.
-     *
-     * @param Zend_Gdata_YouTube_Extension_NoEmbed $noEmbed Whether or not the
-     *          video can be embedded.
-     * @return Zend_Gdata_YouTube_VideoEntry Provides a fluent interface
-     */
-    public function setNoEmbed($noEmbed = null)
-    {
-        $this->_noEmbed = $noEmbed;
-        return $this;
-    }
-
-    /**
-     * If the return value is an instance of
-     * Zend_Gdata_YouTube_Extension_NoEmbed, this video cannot be embedded.
-     *
-     * @return Zend_Gdata_YouTube_Extension_NoEmbed|null Whether or not the video can be embedded
-     */
-    public function getNoEmbed()
-    {
-        return $this->_noEmbed;
-    }
-
-    /**
-     * Checks whether the video is embeddable.
-     *
-     * @return bool Returns true if the video is embeddable.
-     */
-    public function isVideoEmbeddable()
-    {
-        if ($this->getNoEmbed() == null) {
-            return true;
-        } else {
-            return false;
-        }
-    }
-
-    /**
-     * Sets the statistics relating to the video.
-     *
-     * @param Zend_Gdata_YouTube_Extension_Statistics $statistics The statistics relating to the video
-     * @return Zend_Gdata_YouTube_VideoEntry Provides a fluent interface
-     */
-    public function setStatistics($statistics = null)
-    {
-        $this->_statistics = $statistics;
-        return $this;
-    }
-
-    /**
-     * Returns the statistics relating to the video.
-     *
-     * @return Zend_Gdata_YouTube_Extension_Statistics  The statistics relating to the video
-     */
-    public function getStatistics()
-    {
-        return $this->_statistics;
-    }
-
-    /**
-     * Specifies that the video has racy content.
-     *
-     * @param Zend_Gdata_YouTube_Extension_Racy $racy The racy flag object
-     * @throws Zend_Gdata_App_VersionException
-     * @return Zend_Gdata_YouTube_VideoEntry Provides a fluent interface
-     */
-    public function setRacy($racy = null)
-    {
-        if ($this->getMajorProtocolVersion() == 2) {
-            require_once 'Zend/Gdata/App/VersionException.php';
-            throw new Zend_Gdata_App_VersionException(
-                'Calling getRacy() on a YouTube VideoEntry is deprecated ' .
-                'as of version 2 of the API.');
-        }
-
-        $this->_racy = $racy;
-        return $this;
-    }
-
-    /**
-     * Returns the racy flag object.
-     *
-     * @throws Zend_Gdata_App_VersionException
-     * @return Zend_Gdata_YouTube_Extension_Racy|null  The racy flag object
-     */
-    public function getRacy()
-    {
-        if ($this->getMajorProtocolVersion() == 2) {
-            require_once 'Zend/Gdata/App/VersionException.php';
-            throw new Zend_Gdata_App_VersionException(
-                'Calling getRacy() on a YouTube VideoEntry is deprecated ' .
-                'as of version 2 of the API.');
-        }
-        return $this->_racy;
-    }
-
-    /**
-     * Sets the rating relating to the video.
-     *
-     * @param Zend_Gdata_Extension_Rating $rating The rating relating to the video
-     * @return Zend_Gdata_YouTube_VideoEntry Provides a fluent interface
-     */
-    public function setRating($rating = null)
-    {
-        $this->_rating = $rating;
-        return $this;
-    }
-
-    /**
-     * Returns the rating relating to the video.
-     *
-     * @return Zend_Gdata_Extension_Rating  The rating relating to the video
-     */
-    public function getRating()
-    {
-        return $this->_rating;
-    }
-
-    /**
-     * Sets the comments relating to the video.
-     *
-     * @param Zend_Gdata_Extension_Comments $comments The comments relating to the video
-     * @return Zend_Gdata_YouTube_VideoEntry Provides a fluent interface
-     */
-    public function setComments($comments = null)
-    {
-        $this->_comments = $comments;
-        return $this;
-    }
-
-    /**
-     * Returns the comments relating to the video.
-     *
-     * @return Zend_Gdata_Extension_Comments  The comments relating to the video
-     */
-    public function getComments()
-    {
-        return $this->_comments;
-    }
-
-    /**
-     * Sets the array of embedded feeds related to the video
-     *
-     * @param array $feedLink The array of embedded feeds relating to the video
-     * @return Zend_Gdata_YouTube_VideoEntry Provides a fluent interface
-     */
-    public function setFeedLink($feedLink = null)
-    {
-        $this->_feedLink = $feedLink;
-        return $this;
-    }
-
-    /**
-     * Get the feed link property for this entry.
-     *
-     * @see setFeedLink
-     * @param string $rel (optional) The rel value of the link to be found.
-     *          If null, the array of links is returned.
-     * @return mixed If $rel is specified, a Zend_Gdata_Extension_FeedLink
-     *          object corresponding to the requested rel value is returned
-     *          if found, or null if the requested value is not found. If
-     *          $rel is null or not specified, an array of all available
-     *          feed links for this entry is returned, or null if no feed
-     *          links are set.
-     */
-    public function getFeedLink($rel = null)
-    {
-        if ($rel == null) {
-            return $this->_feedLink;
-        } else {
-            foreach ($this->_feedLink as $feedLink) {
-                if ($feedLink->rel == $rel) {
-                    return $feedLink;
-                }
-            }
-            return null;
-        }
-    }
-
-    /**
-     * Returns the link element relating to video responses.
-     *
-     * @return Zend_Gdata_App_Extension_Link
-     */
-    public function getVideoResponsesLink()
-    {
-        return $this->getLink(Zend_Gdata_YouTube::VIDEO_RESPONSES_REL);
-    }
-
-    /**
-     * Returns the link element relating to video ratings.
-     *
-     * @return Zend_Gdata_App_Extension_Link
-     */
-    public function getVideoRatingsLink()
-    {
-        return $this->getLink(Zend_Gdata_YouTube::VIDEO_RATINGS_REL);
-    }
-
-    /**
-     * Returns the link element relating to video complaints.
-     *
-     * @return Zend_Gdata_App_Extension_Link
-     */
-    public function getVideoComplaintsLink()
-    {
-        return $this->getLink(Zend_Gdata_YouTube::VIDEO_COMPLAINTS_REL);
-    }
-
-    /**
-     * Gets the YouTube video ID based upon the atom:id value
-     *
-     * @return string The video ID
-     */
-    public function getVideoId()
-    {
-        if ($this->getMajorProtocolVersion() == 2) {
-            $videoId = $this->getMediaGroup()->getVideoId()->text;
-        } else {
-            $fullId = $this->getId()->getText();
-            $position = strrpos($fullId, '/');
-            if ($position === false) {
-                require_once 'Zend/Gdata/App/Exception.php';
-                throw new Zend_Gdata_App_Exception(
-                    'Slash not found in atom:id of ' . $fullId);
-            } else {
-                $videoId = substr($fullId, $position + 1);
-            }
-        }
-        return $videoId;
-    }
-
-    /**
-     * Gets the date that the video was recorded.
-     *
-     * @return string|null The date that the video was recorded
-     */
-    public function getVideoRecorded()
-    {
-        $recorded = $this->getRecorded();
-        if ($recorded != null) {
-          return $recorded->getText();
-        } else {
-          return null;
-        }
-    }
-
-    /**
-     * Sets the date that the video was recorded.
-     *
-     * @param string $recorded The date that the video was recorded, in the
-     *          format of '2001-06-19'
-     */
-    public function setVideoRecorded($recorded)
-    {
-        $this->setRecorded(
-            new Zend_Gdata_YouTube_Extension_Recorded($recorded));
-        return $this;
-    }
-
-    /**
-     * Gets the georss:where element
-     *
-     * @return Zend_Gdata_Geo_Extension_GeoRssWhere
-     */
-    public function getWhere()
-    {
-        return $this->_where;
-    }
-
-    /**
-     * Sets the georss:where element
-     *
-     * @param Zend_Gdata_Geo_Extension_GeoRssWhere $value The georss:where class value
-     * @return Zend_Gdata_YouTube_VideoEntry Provides a fluent interface
-     */
-    public function setWhere($value)
-    {
-        $this->_where = $value;
-        return $this;
-    }
-
-    /**
-     * Gets the title of the video as a string.  null is returned
-     * if the video title is not available.
-     *
-     * @return string|null The title of the video
-     */
-    public function getVideoTitle()
-    {
-        $this->ensureMediaGroupIsNotNull();
-        if ($this->getMediaGroup()->getTitle() != null) {
-            return $this->getMediaGroup()->getTitle()->getText();
-        } else {
-            return null;
-        }
-    }
-
-    /**
-     * Sets the title of the video as a string.
-     *
-     * @param string $title Title for the video
-     * @return Zend_Gdata_YouTube_VideoEntry Provides a fluent interface
-     */
-    public function setVideoTitle($title)
-    {
-        $this->ensureMediaGroupIsNotNull();
-        $this->getMediaGroup()->setTitle(
-            new Zend_Gdata_Media_Extension_MediaTitle($title));
-        return $this;
-    }
-
-    /**
-     * Sets the description of the video as a string.
-     *
-     * @param string $description Description for the video
-     * @return Zend_Gdata_YouTube_VideoEntry Provides a fluent interface
-     */
-    public function setVideoDescription($description)
-    {
-        $this->ensureMediaGroupIsNotNull();
-        $this->getMediaGroup()->setDescription(
-            new Zend_Gdata_Media_Extension_MediaDescription($description));
-        return $this;
-    }
-
-
-    /**
-     * Gets the description  of the video as a string.  null is returned
-     * if the video description is not available.
-     *
-     * @return string|null The description of the video
-     */
-    public function getVideoDescription()
-    {
-        $this->ensureMediaGroupIsNotNull();
-        if ($this->getMediaGroup()->getDescription() != null) {
-            return $this->getMediaGroup()->getDescription()->getText();
-        } else {
-            return null;
-        }
-    }
-
-    /**
-     * Gets the URL of the YouTube video watch page.  null is returned
-     * if the video watch page URL is not available.
-     *
-     * @return string|null The URL of the YouTube video watch page
-     */
-    public function getVideoWatchPageUrl()
-    {
-        $this->ensureMediaGroupIsNotNull();
-        if ($this->getMediaGroup()->getPlayer() != null &&
-             array_key_exists(0, $this->getMediaGroup()->getPlayer())) {
-            $players = $this->getMediaGroup()->getPlayer();
-            return $players[0]->getUrl();
-        } else {
-            return null;
-        }
-    }
-
-    /**
-     * Gets an array of the thumbnails representing the video.
-     * Each thumbnail is an element of the array, and is an
-     * array of the thumbnail properties - time, height, width,
-     * and url.  For convient usage inside a foreach loop, an
-     * empty array is returned if there are no thumbnails.
-     *
-     * @return array An array of video thumbnails.
-     */
-    public function getVideoThumbnails()
-    {
-        $this->ensureMediaGroupIsNotNull();
-        if ($this->getMediaGroup()->getThumbnail() != null) {
-
-            $thumbnailArray = array();
-
-            foreach ($this->getMediaGroup()->getThumbnail() as $thumbnailObj) {
-                $thumbnail = array();
-                $thumbnail['time'] = $thumbnailObj->time;
-                $thumbnail['height'] = $thumbnailObj->height;
-                $thumbnail['width'] = $thumbnailObj->width;
-                $thumbnail['url'] = $thumbnailObj->url;
-                $thumbnailArray[] = $thumbnail;
-            }
-            return $thumbnailArray;
-        } else {
-            return array();
-        }
-    }
-
-    /**
-     * Gets the URL of the flash player SWF.  null is returned if the
-     * duration value is not available.
-     *
-     * @return string|null The URL of the flash player SWF
-     */
-    public function getFlashPlayerUrl()
-    {
-        $this->ensureMediaGroupIsNotNull();
-        foreach ($this->getMediaGroup()->getContent() as $content) {
-                if ($content->getType() === 'application/x-shockwave-flash') {
-                    return $content->getUrl();
-                }
-            }
-        return null;
-    }
-
-    /**
-     * Gets the duration of the video, in seconds.  null is returned
-     * if the duration value is not available.
-     *
-     * @return string|null The duration of the video, in seconds.
-     */
-    public function getVideoDuration()
-    {
-        $this->ensureMediaGroupIsNotNull();
-        if ($this->getMediaGroup()->getDuration() != null) {
-            return $this->getMediaGroup()->getDuration()->getSeconds();
-        } else {
-            return null;
-        }
-    }
-
-    /**
-     * Checks whether the video is private.
-     *
-     * @return bool Return true if video is private
-     */
-    public function isVideoPrivate()
-    {
-        $this->ensureMediaGroupIsNotNull();
-        if ($this->getMediaGroup()->getPrivate() != null) {
-            return true;
-        } else {
-            return false;
-        }
-    }
-
-    /**
-     * Sets video to private.
-     *
-     * @return Zend_Gdata_YouTube_VideoEntry Provides a fluent interface
-     */
-    public function setVideoPrivate()
-    {
-        $this->ensureMediaGroupIsNotNull();
-        $this->getMediaGroup()->setPrivate(new Zend_Gdata_YouTube_Extension_Private());
-        return $this;
-    }
-
-    /**
-     * Sets a private video to be public.
-     *
-     * @return Zend_Gdata_YouTube_VideoEntry Provides a fluent interface
-     */
-    public function setVideoPublic()
-    {
-        $this->ensureMediaGroupIsNotNull();
-        $this->getMediaGroup()->private = null;
-        return $this;
-    }
-
-    /**
-     * Gets an array of the tags assigned to this video.  For convient
-     * usage inside a foreach loop, an empty array is returned when there
-     * are no tags assigned.
-     *
-     * @return array An array of the tags assigned to this video
-     */
-    public function getVideoTags()
-    {
-        $this->ensureMediaGroupIsNotNull();
-        if ($this->getMediaGroup()->getKeywords() != null) {
-
-            $keywords = $this->getMediaGroup()->getKeywords();
-            $keywordsString = $keywords->getText();
-            if (strlen(trim($keywordsString)) > 0) {
-                return preg_split('/(, *)|,/', $keywordsString);
-            }
-        }
-        return array();
-    }
-
-    /**
-     * Sets the keyword tags for a video.
-     *
-     * @param mixed $tags Either a comma-separated string or an array
-     * of tags for the video
-     * @return Zend_Gdata_YouTube_VideoEntry Provides a fluent interface
-     */
-    public function setVideoTags($tags)
-    {
-        $this->ensureMediaGroupIsNotNull();
-        $keywords = new Zend_Gdata_Media_Extension_MediaKeywords();
-        if (is_array($tags)) {
-            $tags = implode(', ', $tags);
-        }
-        $keywords->setText($tags);
-        $this->getMediaGroup()->setKeywords($keywords);
-        return $this;
-    }
-
-    /**
-     * Gets the number of views for this video.  null is returned if the
-     * number of views is not available.
-     *
-     * @return string|null The number of views for this video
-     */
-    public function getVideoViewCount()
-    {
-        if ($this->getStatistics() != null) {
-            return $this->getStatistics()->getViewCount();
-        } else {
-            return null;
-        }
-    }
-
-    /**
-     * Gets the location specified for this video, if available.  The location
-     * is returned as an array containing the keys 'longitude' and 'latitude'.
-     * null is returned if the location is not available.
-     *
-     * @return array|null The location specified for this video
-     */
-    public function getVideoGeoLocation()
-    {
-        if ($this->getWhere() != null &&
-            $this->getWhere()->getPoint() != null &&
-            ($position = $this->getWhere()->getPoint()->getPos()) != null) {
-
-            $positionString = $position->__toString();
-
-            if (strlen(trim($positionString)) > 0) {
-                $positionArray = explode(' ', trim($positionString));
-                if (count($positionArray) == 2) {
-                    $returnArray = array();
-                    $returnArray['latitude'] = $positionArray[0];
-                    $returnArray['longitude'] = $positionArray[1];
-                    return $returnArray;
-                }
-            }
-        }
-        return null;
-    }
-
-    /**
-     * Gets the rating information for this video, if available.  The rating
-     * is returned as an array containing the keys 'average' and 'numRaters'.
-     * null is returned if the rating information is not available.
-     *
-     * @return array|null The rating information for this video
-     */
-    public function getVideoRatingInfo()
-    {
-        if ($this->getRating() != null) {
-            $returnArray = array();
-            $returnArray['average'] = $this->getRating()->getAverage();
-            $returnArray['numRaters'] = $this->getRating()->getNumRaters();
-            return $returnArray;
-        } else {
-            return null;
-        }
-    }
-
-    /**
-     * Gets the category of this video, if available.  The category is returned
-     * as a string. Valid categories are found at:
-     * http://gdata.youtube.com/schemas/2007/categories.cat
-     * If the category is not set, null is returned.
-     *
-     * @return string|null The category of this video
-     */
-    public function getVideoCategory()
-    {
-        $this->ensureMediaGroupIsNotNull();
-        $categories = $this->getMediaGroup()->getCategory();
-        if ($categories != null) {
-            foreach($categories as $category) {
-                if ($category->getScheme() == self::YOUTUBE_CATEGORY_SCHEMA) {
-                    return $category->getText();
-                }
-            }
-        }
-        return null;
-    }
-
-    /**
-     * Sets the category of the video as a string.
-     *
-     * @param string $category Categories for the video
-     * @return Zend_Gdata_YouTube_VideoEntry Provides a fluent interface
-     */
-    public function setVideoCategory($category)
-    {
-        $this->ensureMediaGroupIsNotNull();
-        $this->getMediaGroup()->setCategory(array(new Zend_Gdata_Media_Extension_MediaCategory($category, self::YOUTUBE_CATEGORY_SCHEMA)));
-        return $this;
-    }
-
-    /**
-     * Gets the developer tags for the video, if available and if client is
-     * authenticated with a valid developerKey. The tags are returned
-     * as an array.
-     * If no tags are set, null is returned.
-     *
-     * @return array|null The developer tags for this video or null if none were set.
-     */
-    public function getVideoDeveloperTags()
-    {
-        $developerTags = null;
-        $this->ensureMediaGroupIsNotNull();
-
-        $categoryArray = $this->getMediaGroup()->getCategory();
-        if ($categoryArray != null) {
-            foreach ($categoryArray as $category) {
-                if ($category instanceof Zend_Gdata_Media_Extension_MediaCategory) {
-                    if ($category->getScheme() == self::YOUTUBE_DEVELOPER_TAGS_SCHEMA) {
-                        $developerTags[] = $category->getText();
-                    }
-                }
-            }
-            return $developerTags;
-        }
-        return null;
-    }
-
-    /**
-     * Adds a developer tag to array of tags for the video.
-     *
-     * @param string $developerTag DeveloperTag for the video
-     * @return Zend_Gdata_YouTube_VideoEntry Provides a fluent interface
-     */
-    public function addVideoDeveloperTag($developerTag)
-    {
-        $this->ensureMediaGroupIsNotNull();
-        $newCategory = new Zend_Gdata_Media_Extension_MediaCategory($developerTag, self::YOUTUBE_DEVELOPER_TAGS_SCHEMA);
-
-        if ($this->getMediaGroup()->getCategory() == null) {
-            $this->getMediaGroup()->setCategory($newCategory);
-        } else {
-            $categories = $this->getMediaGroup()->getCategory();
-            $categories[] = $newCategory;
-            $this->getMediaGroup()->setCategory($categories);
-        }
-        return $this;
-    }
-
-    /**
-     * Set multiple developer tags for the video as strings.
-     *
-     * @param array $developerTags Array of developerTag for the video
-     * @return Zend_Gdata_YouTube_VideoEntry Provides a fluent interface
-     */
-    public function setVideoDeveloperTags($developerTags)
-    {
-        foreach($developerTags as $developerTag) {
-            $this->addVideoDeveloperTag($developerTag);
-        }
-        return $this;
-    }
-
-
-    /**
-     * Get the current publishing state of the video.
-     *
-     * @return Zend_Gdata_YouTube_Extension_State|null The publishing state of this video
-     */
-    public function getVideoState()
-    {
-        $control = $this->getControl();
-        if ($control != null &&
-            $control->getDraft() != null &&
-            $control->getDraft()->getText() == 'yes') {
-
-            return $control->getState();
-        }
-        return null;
-    }
-
-    /**
-     * Get the VideoEntry's Zend_Gdata_YouTube_Extension_MediaGroup object.
-     * If the mediaGroup does not exist, then set it.
-     *
-     * @return void
-     */
-    public function ensureMediaGroupIsNotNull()
-    {
-        if ($this->getMediagroup() == null) {
-            $this->setMediagroup(new Zend_Gdata_YouTube_Extension_MediaGroup());
-        }
-    }
-
-    /**
-     * Helper function to conveniently set a video's rating.
-     *
-     * @param integer $ratingValue A number representing the rating. Must
-     *          be between 1 and 5 inclusive.
-     * @throws Zend_Gdata_Exception
-     * @return Zend_Gdata_YouTube_VideoEntry Provides a fluent interface.
-     */
-    public function setVideoRating($ratingValue)
-    {
-        if ($ratingValue < 1 || $ratingValue > 5) {
-            require_once 'Zend/Gdata/App/InvalidArgumentException.php';
-            throw new Zend_Gdata_App_InvalidArgumentException(
-                'Rating for video entry must be between 1 and 5 inclusive.');
-        }
-
-         require_once 'Zend/Gdata/Extension/Rating.php';
-         $rating = new Zend_Gdata_Extension_Rating(null, 1, 5, null,
-            $ratingValue);
-        $this->setRating($rating);
-        return $this;
-    }
-
-    /**
-     * Retrieve the URL for a video's comment feed.
-     *
-     * @return string|null The URL if found, or null if not found.
-     */
-    public function getVideoCommentFeedUrl()
-    {
-        $commentsExtension = $this->getComments();
-        $commentsFeedUrl = null;
-        if ($commentsExtension) {
-            $commentsFeedLink = $commentsExtension->getFeedLink();
-            if ($commentsFeedLink) {
-                $commentsFeedUrl = $commentsFeedLink->getHref();
-            }
-        }
-        return $commentsFeedUrl;
-    }
-
-}
-=======
->>>>>>> 58a53380
