--- conflicted
+++ resolved
@@ -2,430 +2,3 @@
 /**
  * Class for backwards compatibility only
  */
-<<<<<<< HEAD
-
-/**
- * @see Zend_Gdata_Entry
- */
-require_once 'Zend/Gdata/Entry.php';
-
-/**
- * @see Zend_Gdata_Extension_FeedLink
- */
-require_once 'Zend/Gdata/Extension/FeedLink.php';
-
-/**
- * @see Zend_Gdata_YouTube_Extension_Description
- */
-require_once 'Zend/Gdata/YouTube/Extension/Description.php';
-
-/**
- * @see Zend_Gdata_YouTube_Extension_PlaylistTitle
- */
-require_once 'Zend/Gdata/YouTube/Extension/PlaylistTitle.php';
-
-/**
- * @see Zend_Gdata_YouTube_Extension_PlaylistId
- */
-require_once 'Zend/Gdata/YouTube/Extension/PlaylistId.php';
-
-/**
- * @see Zend_Gdata_Media_Extension_MediaThumbnail
- */
-require_once 'Zend/Gdata/Media/Extension/MediaThumbnail.php';
-
-/**
- * @see Zend_Gdata_YouTube_Extension_Username
- */
-require_once 'Zend/Gdata/YouTube/Extension/Username.php';
-
-/**
- * @see Zend_Gdata_YouTube_Extension_CountHint
- */
-require_once 'Zend/Gdata/YouTube/Extension/CountHint.php';
-
-/**
- * @see Zend_Gdata_YouTube_Extension_QueryString
- */
-require_once 'Zend/Gdata/YouTube/Extension/QueryString.php';
-
-/**
- * Represents the YouTube video subscription flavor of an Atom entry
- *
- * @category   Zend
- * @package    Zend_Gdata
- * @subpackage YouTube
- * @copyright  Copyright (c) 2005-2010 Zend Technologies USA Inc. (http://www.zend.com)
- * @license    http://framework.zend.com/license/new-bsd     New BSD License
- */
-class Zend_Gdata_YouTube_SubscriptionEntry extends Zend_Gdata_Entry
-{
-
-    protected $_entryClassName = 'Zend_Gdata_YouTube_SubscriptionEntry';
-
-    /**
-     * Nested feed links
-     *
-     * @var array
-     */
-    protected $_feedLink = array();
-
-    /**
-     * The username of this entry.
-     *
-     * @var Zend_Gdata_YouTube_Extension_Username
-     */
-    protected $_username = null;
-
-    /**
-     * The playlist title for this entry.
-     *
-     * This element is only used on subscriptions to playlists.
-     *
-     * @var Zend_Gdata_YouTube_Extension_PlaylistTitle
-     */
-    protected $_playlistTitle = null;
-
-    /**
-     * The playlist id for this entry.
-     *
-     * This element is only used on subscriptions to playlists.
-     *
-     * @var Zend_Gdata_YouTube_Extension_PlaylistId
-     */
-    protected $_playlistId = null;
-
-    /**
-     * The media:thumbnail element for this entry.
-     *
-     * This element is only used on subscriptions to playlists.
-     *
-     * @var Zend_Gdata_Media_Extension_MediaThumbnail
-     */
-    protected $_mediaThumbnail = null;
-
-    /**
-     * The countHint for this entry.
-     *
-     * @var Zend_Gdata_YouTube_Extension_CountHint
-     */
-    protected $_countHint = null;
-
-    /**
-     * The queryString for this entry.
-     *
-     * @var Zend_Gdata_YouTube_Extension_QueryString
-     */
-    protected $_queryString = null;
-
-    /**
-     * Creates a subscription entry, representing an individual subscription
-     * in a list of subscriptions, usually associated with an individual user.
-     *
-     * @param DOMElement $element (optional) DOMElement from which this
-     *          object should be constructed.
-     */
-    public function __construct($element = null)
-    {
-        $this->registerAllNamespaces(Zend_Gdata_YouTube::$namespaces);
-        parent::__construct($element);
-    }
-
-    /**
-     * Retrieves a DOMElement which corresponds to this element and all
-     * child properties.  This is used to build an entry back into a DOM
-     * and eventually XML text for sending to the server upon updates, or
-     * for application storage/persistence.
-     *
-     * @param DOMDocument $doc The DOMDocument used to construct DOMElements
-     * @return DOMElement The DOMElement representing this element and all
-     * child properties.
-     */
-    public function getDOM($doc = null, $majorVersion = 1, $minorVersion = null)
-    {
-        $element = parent::getDOM($doc, $majorVersion, $minorVersion);
-        if ($this->_countHint != null) {
-            $element->appendChild($this->_countHint->getDOM($element->ownerDocument));
-        }
-        if ($this->_playlistTitle != null) {
-            $element->appendChild($this->_playlistTitle->getDOM($element->ownerDocument));
-        }
-        if ($this->_playlistId != null) {
-            $element->appendChild($this->_playlistId->getDOM($element->ownerDocument));
-        }
-        if ($this->_mediaThumbnail != null) {
-            $element->appendChild($this->_mediaThumbnail->getDOM($element->ownerDocument));
-        }
-        if ($this->_username != null) {
-            $element->appendChild($this->_username->getDOM($element->ownerDocument));
-        }
-        if ($this->_queryString != null) {
-            $element->appendChild($this->_queryString->getDOM($element->ownerDocument));
-        }
-        if ($this->_feedLink != null) {
-            foreach ($this->_feedLink as $feedLink) {
-                $element->appendChild($feedLink->getDOM($element->ownerDocument));
-            }
-        }
-        return $element;
-    }
-
-    /**
-     * Creates individual Entry objects of the appropriate type and
-     * stores them in the $_entry array based upon DOM data.
-     *
-     * @param DOMNode $child The DOMNode to process
-     */
-    protected function takeChildFromDOM($child)
-    {
-        $absoluteNodeName = $child->namespaceURI . ':' . $child->localName;
-        switch ($absoluteNodeName) {
-        case $this->lookupNamespace('gd') . ':' . 'feedLink':
-            $feedLink = new Zend_Gdata_Extension_FeedLink();
-            $feedLink->transferFromDOM($child);
-            $this->_feedLink[] = $feedLink;
-            break;
-        case $this->lookupNamespace('media') . ':' . 'thumbnail':
-            $mediaThumbnail = new Zend_Gdata_Media_Extension_MediaThumbnail();
-            $mediaThumbnail->transferFromDOM($child);
-            $this->_mediaThumbnail = $mediaThumbnail;
-            break;
-        case $this->lookupNamespace('yt') . ':' . 'countHint':
-            $countHint = new Zend_Gdata_YouTube_Extension_CountHint();
-            $countHint->transferFromDOM($child);
-            $this->_countHint = $countHint;
-            break;
-        case $this->lookupNamespace('yt') . ':' . 'playlistTitle':
-            $playlistTitle = new Zend_Gdata_YouTube_Extension_PlaylistTitle();
-            $playlistTitle->transferFromDOM($child);
-            $this->_playlistTitle = $playlistTitle;
-            break;
-        case $this->lookupNamespace('yt') . ':' . 'playlistId':
-            $playlistId = new Zend_Gdata_YouTube_Extension_PlaylistId();
-            $playlistId->transferFromDOM($child);
-            $this->_playlistId = $playlistId;
-            break;
-        case $this->lookupNamespace('yt') . ':' . 'queryString':
-            $queryString = new Zend_Gdata_YouTube_Extension_QueryString();
-            $queryString->transferFromDOM($child);
-            $this->_queryString = $queryString;
-            break;
-        case $this->lookupNamespace('yt') . ':' . 'username':
-            $username = new Zend_Gdata_YouTube_Extension_Username();
-            $username->transferFromDOM($child);
-            $this->_username = $username;
-            break;
-        default:
-            parent::takeChildFromDOM($child);
-            break;
-        }
-    }
-
-    /**
-     * Sets the array of embedded feeds related to the video
-     *
-     * @param array $feedLink The array of embedded feeds relating to the video
-     * @return Zend_Gdata_YouTube_SubscriptionEntry Provides a fluent interface
-     */
-    public function setFeedLink($feedLink = null)
-    {
-        $this->_feedLink = $feedLink;
-        return $this;
-    }
-
-    /**
-     * Get the feed link property for this entry.
-     *
-     * @see setFeedLink
-     * @param string $rel (optional) The rel value of the link to be found.
-     *          If null, the array of links is returned.
-     * @return mixed If $rel is specified, a Zend_Gdata_Extension_FeedLink
-     *          object corresponding to the requested rel value is returned
-     *          if found, or null if the requested value is not found. If
-     *          $rel is null or not specified, an array of all available
-     *          feed links for this entry is returned, or null if no feed
-     *          links are set.
-     */
-    public function getFeedLink($rel = null)
-    {
-        if ($rel == null) {
-            return $this->_feedLink;
-        } else {
-            foreach ($this->_feedLink as $feedLink) {
-                if ($feedLink->rel == $rel) {
-                    return $feedLink;
-                }
-            }
-            return null;
-        }
-    }
-
-    /**
-     * Get the playlist title for a 'playlist' subscription.
-     *
-     * @throws Zend_Gdata_App_VersionException
-     * @return Zend_Gdata_YouTube_Extension_PlaylistId
-     */
-    public function getPlaylistId()
-    {
-        if (($this->getMajorProtocolVersion() == null) ||
-           ($this->getMajorProtocolVersion() == 1)) {
-            require_once 'Zend/Gdata/App/VersionException.php';
-            throw new Zend_Gdata_App_VersionException('The getPlaylistId ' .
-                ' method is only supported as of version 2 of the YouTube ' .
-                'API.');
-        } else {
-            return $this->_playlistId;
-        }
-    }
-
-    /**
-     * Sets the yt:playlistId element for a new playlist subscription.
-     *
-     * @param Zend_Gdata_YouTube_Extension_PlaylistId $id The id of
-     *        the playlist to which to subscribe to.
-     * @throws Zend_Gdata_App_VersionException
-     * @return Zend_Gdata_YouTube_SubscriptionEntry Provides a fluent interface
-     */
-    public function setPlaylistId($id = null)
-    {
-        if (($this->getMajorProtocolVersion() == null) ||
-           ($this->getMajorProtocolVersion() == 1)) {
-            require_once 'Zend/Gdata/App/VersionException.php';
-            throw new Zend_Gdata_App_VersionException('The setPlaylistTitle ' .
-                ' method is only supported as of version 2 of the YouTube ' .
-                'API.');
-        } else {
-            $this->_playlistId = $id;
-            return $this;
-        }
-    }
-
-    /**
-     * Get the queryString of the subscription
-     *
-     * @return Zend_Gdata_YouTube_Extension_QueryString
-     */
-    public function getQueryString()
-    {
-        return $this->_queryString;
-    }
-
-    /**
-     * Sets the yt:queryString element for a new keyword subscription.
-     *
-     * @param Zend_Gdata_YouTube_Extension_QueryString $queryString The query
-     *        string to subscribe to
-     * @return Zend_Gdata_YouTube_SubscriptionEntry Provides a fluent interface
-     */
-    public function setQueryString($queryString = null)
-    {
-        $this->_queryString = $queryString;
-        return $this;
-    }
-
-    /**
-     * Get the playlist title for a 'playlist' subscription.
-     *
-     * @throws Zend_Gdata_App_VersionException
-     * @return Zend_Gdata_YouTube_Extension_PlaylistTitle
-     */
-    public function getPlaylistTitle()
-    {
-        if (($this->getMajorProtocolVersion() == null) ||
-           ($this->getMajorProtocolVersion() == 1)) {
-            require_once 'Zend/Gdata/App/VersionException.php';
-            throw new Zend_Gdata_App_VersionException('The getPlaylistTitle ' .
-                ' method is only supported as of version 2 of the YouTube ' .
-                'API.');
-        } else {
-            return $this->_playlistTitle;
-        }
-    }
-
-    /**
-     * Sets the yt:playlistTitle element for a new playlist subscription.
-     *
-     * @param Zend_Gdata_YouTube_Extension_PlaylistTitle $title The title of
-     *        the playlist to which to subscribe to.
-     * @throws Zend_Gdata_App_VersionException
-     * @return Zend_Gdata_YouTube_SubscriptionEntry Provides a fluent interface
-     */
-    public function setPlaylistTitle($title = null)
-    {
-        if (($this->getMajorProtocolVersion() == null) ||
-           ($this->getMajorProtocolVersion() == 1)) {
-            require_once 'Zend/Gdata/App/VersionException.php';
-            throw new Zend_Gdata_App_VersionException('The setPlaylistTitle ' .
-                ' method is only supported as of version 2 of the YouTube ' .
-                'API.');
-        } else {
-            $this->_playlistTitle = $title;
-            return $this;
-        }
-    }
-
-    /**
-     * Get the counthint for a subscription.
-     *
-     * @throws Zend_Gdata_App_VersionException
-     * @return Zend_Gdata_YouTube_Extension_CountHint
-     */
-    public function getCountHint()
-    {
-        if (($this->getMajorProtocolVersion() == null) ||
-           ($this->getMajorProtocolVersion() == 1)) {
-            require_once 'Zend/Gdata/App/VersionException.php';
-            throw new Zend_Gdata_App_VersionException('The getCountHint ' .
-                ' method is only supported as of version 2 of the YouTube ' .
-                'API.');
-        } else {
-            return $this->_countHint;
-        }
-    }
-
-    /**
-     * Get the thumbnail for a subscription.
-     *
-     * @throws Zend_Gdata_App_VersionException
-     * @return Zend_Gdata_Media_Extension_MediaThumbnail
-     */
-    public function getMediaThumbnail()
-    {
-        if (($this->getMajorProtocolVersion() == null) ||
-           ($this->getMajorProtocolVersion() == 1)) {
-            require_once 'Zend/Gdata/App/VersionException.php';
-            throw new Zend_Gdata_App_VersionException('The getMediaThumbnail ' .
-                ' method is only supported as of version 2 of the YouTube ' .
-                'API.');
-        } else {
-            return $this->_mediaThumbnail;
-        }
-    }
-
-    /**
-     * Get the username for a channel subscription.
-     *
-     * @return Zend_Gdata_YouTube_Extension_Username
-     */
-    public function getUsername()
-    {
-        return $this->_username;
-    }
-
-    /**
-     * Sets the username for a new channel subscription.
-     *
-     * @param Zend_Gdata_YouTube_Extension_Username $username The username of
-     *        the channel to which to subscribe to.
-     * @return Zend_Gdata_YouTube_SubscriptionEntry Provides a fluent interface
-     */
-    public function setUsername($username = null)
-    {
-        $this->_username = $username;
-        return $this;
-    }
-
-}
-=======
->>>>>>> 58a53380
