<?php
/**
 * Class for backwards compatibility only
 */
<<<<<<< HEAD

/**
 * Zend_Gdata_YouTube
 */
require_once('Zend/Gdata/YouTube.php');

/**
 * Zend_Gdata_Query
 */
require_once('Zend/Gdata/Query.php');

/**
 * Assists in constructing queries for YouTube videos
 *
 * @link http://code.google.com/apis/youtube/
 *
 * @category   Zend
 * @package    Zend_Gdata
 * @subpackage YouTube
 * @copyright  Copyright (c) 2005-2010 Zend Technologies USA Inc. (http://www.zend.com)
 * @license    http://framework.zend.com/license/new-bsd     New BSD License
 */
class Zend_Gdata_YouTube_VideoQuery extends Zend_Gdata_Query
{

    /**
     * Create Gdata_YouTube_VideoQuery object
     */
    public function __construct($url = null)
    {
        parent::__construct($url);
    }

    /**
     * Sets the type of feed this query should be used to search
     *
     * @param string $feedType The type of feed
     * @param string $videoId The ID of the video associated with this query
     * @param string $entry The ID of the entry associated with this query
     */
    public function setFeedType($feedType, $videoId = null, $entry = null)
    {
        switch ($feedType) {
        case 'top rated':
            $this->_url = Zend_Gdata_YouTube::STANDARD_TOP_RATED_URI;
            break;
        case 'most viewed':
            $this->_url = Zend_Gdata_YouTube::STANDARD_MOST_VIEWED_URI;
            break;
        case 'recently featured':
            $this->_url = Zend_Gdata_YouTube::STANDARD_RECENTLY_FEATURED_URI;
            break;
        case 'mobile':
            $this->_url = Zend_Gdata_YouTube::STANDARD_WATCH_ON_MOBILE_URI;
            break;
        case 'related':
            if ($videoId === null) {
                require_once 'Zend/Gdata/App/InvalidArgumentException.php';
                throw new Zend_Gdata_App_InvalidArgumentException(
                    'Video ID must be set for feed of type: ' . $feedType);
            } else {
                $this->_url = Zend_Gdata_YouTube::VIDEO_URI . '/' . $videoId .
                    '/related';
            }
            break;
        case 'responses':
            if ($videoId === null) {
                require_once 'Zend/Gdata/App/InvalidArgumentException.php';
                throw new Zend_Gdata_App_Exception(
                    'Video ID must be set for feed of type: ' . $feedType);
            } else {
                $this->_url = Zend_Gdata_YouTube::VIDEO_URI . '/' . $videoId .
                    'responses';
            }
            break;
        case 'comments':
            if ($videoId === null) {
                require_once 'Zend/Gdata/App/InvalidArgumentException.php';
                throw new Zend_Gdata_App_Exception(
                    'Video ID must be set for feed of type: ' . $feedType);
            } else {
                $this->_url = Zend_Gdata_YouTube::VIDEO_URI . '/' .
                    $videoId . 'comments';
                if ($entry !== null) {
                    $this->_url .= '/' . $entry;
                }
            }
            break;
        default:
            require_once 'Zend/Gdata/App/Exception.php';
            throw new Zend_Gdata_App_Exception('Unknown feed type');
            break;
        }
    }

    /**
     * Sets the location parameter for the query
     *
     * @param string $value
     * @throws Zend_Gdata_App_InvalidArgumentException
     * @return Zend_Gdata_YouTube_VideoQuery Provides a fluent interface
     */
    public function setLocation($value)
    {
        switch($value) {
            case null:
                unset($this->_params['location']);
            default:
                $parameters = explode(',', $value);
                if (count($parameters) != 2) {
                    require_once 'Zend/Gdata/App/InvalidArgumentException.php';
                    throw new Zend_Gdata_App_InvalidArgumentException(
                        'You must provide 2 coordinates to the location ' .
                        'URL parameter');
                }

                foreach($parameters as $param) {
                    $temp = trim($param);
                    // strip off the optional exclamation mark for numeric check
                    if (substr($temp, -1) == '!') {
                        $temp = substr($temp, 0, -1);
                    }
                    if (!is_numeric($temp)) {
                        require_once 'Zend/Gdata/App/InvalidArgumentException.php';
                        throw new Zend_Gdata_App_InvalidArgumentException(
                            'Value provided to location parameter must' .
                            ' be in the form of two coordinates');
                    }
                }
                $this->_params['location'] = $value;
        }
    }

    /**
     * Get the value of the location parameter
     *
     * @return string|null Return the location if it exists, null otherwise.
     */
    public function getLocation()
    {
        if (array_key_exists('location', $this->_params)) {
            return $this->_params['location'];
        } else {
            return null;
        }
    }


    /**
     * Sets the location-radius parameter for the query
     *
     * @param string $value
     * @return Zend_Gdata_YouTube_VideoQuery Provides a fluent interface
     */
    public function setLocationRadius($value)
    {
        switch($value) {
            case null:
                unset($this->_params['location-radius']);
            default:
                $this->_params['location-radius'] = $value;
        }
    }

    /**
     * Get the value of the location-radius parameter
     *
     * @return string|null Return the location-radius if it exists,
     * null otherwise.
     */
    public function getLocationRadius()
    {
        if (array_key_exists('location-radius', $this->_params)) {
            return $this->_params['location-radius'];
        } else {
            return null;
        }
    }

    /**
     * Sets the time period over which this query should apply
     *
     * @param string $value
     * @throws Zend_Gdata_App_InvalidArgumentException
     * @return Zend_Gdata_YouTube_VideoQuery Provides a fluent interface
     */
    public function setTime($value = null)
    {
        switch ($value) {
            case 'today':
                $this->_params['time'] = 'today';
                break;
            case 'this_week':
                $this->_params['time'] = 'this_week';
                break;
            case 'this_month':
                $this->_params['time'] = 'this_month';
                break;
            case 'all_time':
                $this->_params['time'] = 'all_time';
                break;
            case null:
                unset($this->_params['time']);
            default:
                require_once 'Zend/Gdata/App/InvalidArgumentException.php';
                throw new Zend_Gdata_App_InvalidArgumentException(
                    'Unknown time value');
                break;
        }
        return $this;
    }

    /**
     * Sets the value of the uploader parameter
     *
     * @param string $value The value of the uploader parameter. Currently this
     *        can only be set to the value of 'partner'.
     * @throws Zend_Gdata_App_InvalidArgumentException
     * @return Zend_Gdata_YouTube_VideoQuery Provides a fluent interface
     */
    public function setUploader($value = null)
    {
        switch ($value) {
            case 'partner':
                $this->_params['uploader'] = 'partner';
                break;
            case null:
                unset($this->_params['uploader']);
                break;
            default:
                require_once 'Zend/Gdata/App/InvalidArgumentException.php';
                throw new Zend_Gdata_App_InvalidArgumentException(
                    'Unknown value for uploader');
        }
        return $this;
    }

    /**
     * Sets the formatted video query (vq) URL param value
     *
     * @param string $value
     * @return Zend_Gdata_YouTube_VideoQuery Provides a fluent interface
     */
    public function setVideoQuery($value = null)
    {
        if ($value != null) {
            $this->_params['vq'] = $value;
        } else {
            unset($this->_params['vq']);
        }
        return $this;
    }

    /**
     * Sets the param to return videos of a specific format
     *
     * @param string $value
     * @return Zend_Gdata_YouTube_VideoQuery Provides a fluent interface
     */
    public function setFormat($value = null)
    {
        if ($value != null) {
            $this->_params['format'] = $value;
        } else {
            unset($this->_params['format']);
        }
        return $this;
    }

    /**
     * Sets whether or not to include racy videos in the search results
     *
     * @param string $value
     * @return Zend_Gdata_YouTube_VideoQuery Provides a fluent interface
     */
    public function setRacy($value = null)
    {
        switch ($value) {
            case 'include':
                $this->_params['racy'] = $value;
                break;
            case 'exclude':
                $this->_params['racy'] = $value;
                break;
            case null:
                unset($this->_params['racy']);
                break;
        }
        return $this;
    }

    /**
     * Whether or not to include racy videos in the search results
     *
     * @return string|null The value of racy if it exists, null otherwise.
     */
    public function getRacy()
    {
        if (array_key_exists('racy', $this->_params)) {
            return $this->_params['racy'];
        } else {
            return null;
        }
    }

    /**
     * Set the safeSearch parameter
     *
     * @param string $value The value of the parameter, currently only 'none',
     *        'moderate' or 'strict' are allowed values.
     * @throws Zend_Gdata_App_InvalidArgumentException
     * @return Zend_Gdata_YouTube_VideoQuery Provides a fluent interface
     */
    public function setSafeSearch($value)
    {
        switch ($value) {
            case 'none':
                $this->_params['safeSearch'] = 'none';
                break;
            case 'moderate':
                $this->_params['safeSearch'] = 'moderate';
                break;
            case 'strict':
                $this->_params['safeSearch'] = 'strict';
                break;
            case null:
                unset($this->_params['safeSearch']);
            default:
                require_once 'Zend/Gdata/App/InvalidArgumentException.php';
                throw new Zend_Gdata_App_InvalidArgumentException(
                    'The safeSearch parameter only supports the values '.
                    '\'none\', \'moderate\' or \'strict\'.');
        }
    }

    /**
     * Return the value of the safeSearch parameter
     *
     * @return string|null The value of the safeSearch parameter if it has been
     *         set, null otherwise.
     */
    public function getSafeSearch()
    {
        if (array_key_exists('safeSearch', $this->_params)) {
            return $this->_params['safeSearch'];
        }
        return $this;
    }

    /**
     * Set the value of the orderby parameter
     *
     * @param string $value
     * @return Zend_Gdata_YouTube_Query Provides a fluent interface
     */
    public function setOrderBy($value)
    {
        if ($value != null) {
            $this->_params['orderby'] = $value;
        } else {
            unset($this->_params['orderby']);
        }
        return $this;
    }

    /**
     * Return the value of the format parameter
     *
     * @return string|null The value of format if it exists, null otherwise.
     */
    public function getFormat()
    {
        if (array_key_exists('format', $this->_params)) {
            return $this->_params['format'];
        } else {
            return null;
        }
    }

    /**
     * Return the value of the video query that has been set
     *
     * @return string|null The value of the video query if it exists,
     *         null otherwise.
     */
    public function getVideoQuery()
    {
        if (array_key_exists('vq', $this->_params)) {
            return $this->_params['vq'];
        } else {
            return null;
        }
    }

    /**
     * Return the value of the time parameter
     *
     * @return string|null The time parameter if it exists, null otherwise.
     */
    public function getTime()
    {
        if (array_key_exists('time', $this->_params)) {
            return $this->_params['time'];
        } else {
            return null;
        }
    }

    /**
     * Return the value of the orderby parameter if it exists
     *
     * @return string|null The value of orderby if it exists, null otherwise.
     */
    public function getOrderBy()
    {
        if (array_key_exists('orderby', $this->_params)) {
            return $this->_params['orderby'];
        } else {
            return null;
        }
    }

    /**
     * Generate the query string from the URL parameters, optionally modifying
     * them based on protocol version.
     *
     * @param integer $majorProtocolVersion The major protocol version
     * @param integer $minorProtocolVersion The minor protocol version
     * @throws Zend_Gdata_App_VersionException
     * @return string querystring
     */
    public function getQueryString($majorProtocolVersion = null,
        $minorProtocolVersion = null)
    {
        $queryArray = array();

        foreach ($this->_params as $name => $value) {
            if (substr($name, 0, 1) == '_') {
                continue;
            }

            switch($name) {
                case 'location-radius':
                    if ($majorProtocolVersion == 1) {
                        require_once 'Zend/Gdata/App/VersionException.php';
                        throw new Zend_Gdata_App_VersionException("The $name " .
                            "parameter is only supported in version 2.");
                    }
                    break;

                case 'racy':
                    if ($majorProtocolVersion == 2) {
                        require_once 'Zend/Gdata/App/VersionException.php';
                        throw new Zend_Gdata_App_VersionException("The $name " .
                            "parameter is not supported in version 2. " .
                            "Please use 'safeSearch'.");
                    }
                    break;

                case 'safeSearch':
                    if ($majorProtocolVersion == 1) {
                        require_once 'Zend/Gdata/App/VersionException.php';
                        throw new Zend_Gdata_App_VersionException("The $name " .
                            "parameter is only supported in version 2. " .
                            "Please use 'racy'.");
                    }
                    break;

                case 'uploader':
                    if ($majorProtocolVersion == 1) {
                        require_once 'Zend/Gdata/App/VersionException.php';
                        throw new Zend_Gdata_App_VersionException("The $name " .
                            "parameter is only supported in version 2.");
                    }
                    break;

                case 'vq':
                    if ($majorProtocolVersion == 2) {
                        $name = 'q';
                    }
                    break;
            }

            $queryArray[] = urlencode($name) . '=' . urlencode($value);

        }
        if (count($queryArray) > 0) {
            return '?' . implode('&', $queryArray);
        } else {
            return '';
        }
    }

    /**
     * Returns the generated full query URL, optionally modifying it based on
     * the protocol version.
     *
     * @param integer $majorProtocolVersion The major protocol version
     * @param integer $minorProtocolVersion The minor protocol version
     * @return string The URL
     */
    public function getQueryUrl($majorProtocolVersion = null,
        $minorProtocolVersion = null)
    {
        if (isset($this->_url)) {
            $url = $this->_url;
        } else {
            $url = Zend_Gdata_YouTube::VIDEO_URI;
        }
        if ($this->getCategory() !== null) {
            $url .= '/-/' . $this->getCategory();
        }
        $url = $url . $this->getQueryString($majorProtocolVersion,
            $minorProtocolVersion);
        return $url;
    }

}
=======
>>>>>>> 58a53380
<|MERGE_RESOLUTION|>--- conflicted
+++ resolved
@@ -2,524 +2,3 @@
 /**
  * Class for backwards compatibility only
  */
-<<<<<<< HEAD
-
-/**
- * Zend_Gdata_YouTube
- */
-require_once('Zend/Gdata/YouTube.php');
-
-/**
- * Zend_Gdata_Query
- */
-require_once('Zend/Gdata/Query.php');
-
-/**
- * Assists in constructing queries for YouTube videos
- *
- * @link http://code.google.com/apis/youtube/
- *
- * @category   Zend
- * @package    Zend_Gdata
- * @subpackage YouTube
- * @copyright  Copyright (c) 2005-2010 Zend Technologies USA Inc. (http://www.zend.com)
- * @license    http://framework.zend.com/license/new-bsd     New BSD License
- */
-class Zend_Gdata_YouTube_VideoQuery extends Zend_Gdata_Query
-{
-
-    /**
-     * Create Gdata_YouTube_VideoQuery object
-     */
-    public function __construct($url = null)
-    {
-        parent::__construct($url);
-    }
-
-    /**
-     * Sets the type of feed this query should be used to search
-     *
-     * @param string $feedType The type of feed
-     * @param string $videoId The ID of the video associated with this query
-     * @param string $entry The ID of the entry associated with this query
-     */
-    public function setFeedType($feedType, $videoId = null, $entry = null)
-    {
-        switch ($feedType) {
-        case 'top rated':
-            $this->_url = Zend_Gdata_YouTube::STANDARD_TOP_RATED_URI;
-            break;
-        case 'most viewed':
-            $this->_url = Zend_Gdata_YouTube::STANDARD_MOST_VIEWED_URI;
-            break;
-        case 'recently featured':
-            $this->_url = Zend_Gdata_YouTube::STANDARD_RECENTLY_FEATURED_URI;
-            break;
-        case 'mobile':
-            $this->_url = Zend_Gdata_YouTube::STANDARD_WATCH_ON_MOBILE_URI;
-            break;
-        case 'related':
-            if ($videoId === null) {
-                require_once 'Zend/Gdata/App/InvalidArgumentException.php';
-                throw new Zend_Gdata_App_InvalidArgumentException(
-                    'Video ID must be set for feed of type: ' . $feedType);
-            } else {
-                $this->_url = Zend_Gdata_YouTube::VIDEO_URI . '/' . $videoId .
-                    '/related';
-            }
-            break;
-        case 'responses':
-            if ($videoId === null) {
-                require_once 'Zend/Gdata/App/InvalidArgumentException.php';
-                throw new Zend_Gdata_App_Exception(
-                    'Video ID must be set for feed of type: ' . $feedType);
-            } else {
-                $this->_url = Zend_Gdata_YouTube::VIDEO_URI . '/' . $videoId .
-                    'responses';
-            }
-            break;
-        case 'comments':
-            if ($videoId === null) {
-                require_once 'Zend/Gdata/App/InvalidArgumentException.php';
-                throw new Zend_Gdata_App_Exception(
-                    'Video ID must be set for feed of type: ' . $feedType);
-            } else {
-                $this->_url = Zend_Gdata_YouTube::VIDEO_URI . '/' .
-                    $videoId . 'comments';
-                if ($entry !== null) {
-                    $this->_url .= '/' . $entry;
-                }
-            }
-            break;
-        default:
-            require_once 'Zend/Gdata/App/Exception.php';
-            throw new Zend_Gdata_App_Exception('Unknown feed type');
-            break;
-        }
-    }
-
-    /**
-     * Sets the location parameter for the query
-     *
-     * @param string $value
-     * @throws Zend_Gdata_App_InvalidArgumentException
-     * @return Zend_Gdata_YouTube_VideoQuery Provides a fluent interface
-     */
-    public function setLocation($value)
-    {
-        switch($value) {
-            case null:
-                unset($this->_params['location']);
-            default:
-                $parameters = explode(',', $value);
-                if (count($parameters) != 2) {
-                    require_once 'Zend/Gdata/App/InvalidArgumentException.php';
-                    throw new Zend_Gdata_App_InvalidArgumentException(
-                        'You must provide 2 coordinates to the location ' .
-                        'URL parameter');
-                }
-
-                foreach($parameters as $param) {
-                    $temp = trim($param);
-                    // strip off the optional exclamation mark for numeric check
-                    if (substr($temp, -1) == '!') {
-                        $temp = substr($temp, 0, -1);
-                    }
-                    if (!is_numeric($temp)) {
-                        require_once 'Zend/Gdata/App/InvalidArgumentException.php';
-                        throw new Zend_Gdata_App_InvalidArgumentException(
-                            'Value provided to location parameter must' .
-                            ' be in the form of two coordinates');
-                    }
-                }
-                $this->_params['location'] = $value;
-        }
-    }
-
-    /**
-     * Get the value of the location parameter
-     *
-     * @return string|null Return the location if it exists, null otherwise.
-     */
-    public function getLocation()
-    {
-        if (array_key_exists('location', $this->_params)) {
-            return $this->_params['location'];
-        } else {
-            return null;
-        }
-    }
-
-
-    /**
-     * Sets the location-radius parameter for the query
-     *
-     * @param string $value
-     * @return Zend_Gdata_YouTube_VideoQuery Provides a fluent interface
-     */
-    public function setLocationRadius($value)
-    {
-        switch($value) {
-            case null:
-                unset($this->_params['location-radius']);
-            default:
-                $this->_params['location-radius'] = $value;
-        }
-    }
-
-    /**
-     * Get the value of the location-radius parameter
-     *
-     * @return string|null Return the location-radius if it exists,
-     * null otherwise.
-     */
-    public function getLocationRadius()
-    {
-        if (array_key_exists('location-radius', $this->_params)) {
-            return $this->_params['location-radius'];
-        } else {
-            return null;
-        }
-    }
-
-    /**
-     * Sets the time period over which this query should apply
-     *
-     * @param string $value
-     * @throws Zend_Gdata_App_InvalidArgumentException
-     * @return Zend_Gdata_YouTube_VideoQuery Provides a fluent interface
-     */
-    public function setTime($value = null)
-    {
-        switch ($value) {
-            case 'today':
-                $this->_params['time'] = 'today';
-                break;
-            case 'this_week':
-                $this->_params['time'] = 'this_week';
-                break;
-            case 'this_month':
-                $this->_params['time'] = 'this_month';
-                break;
-            case 'all_time':
-                $this->_params['time'] = 'all_time';
-                break;
-            case null:
-                unset($this->_params['time']);
-            default:
-                require_once 'Zend/Gdata/App/InvalidArgumentException.php';
-                throw new Zend_Gdata_App_InvalidArgumentException(
-                    'Unknown time value');
-                break;
-        }
-        return $this;
-    }
-
-    /**
-     * Sets the value of the uploader parameter
-     *
-     * @param string $value The value of the uploader parameter. Currently this
-     *        can only be set to the value of 'partner'.
-     * @throws Zend_Gdata_App_InvalidArgumentException
-     * @return Zend_Gdata_YouTube_VideoQuery Provides a fluent interface
-     */
-    public function setUploader($value = null)
-    {
-        switch ($value) {
-            case 'partner':
-                $this->_params['uploader'] = 'partner';
-                break;
-            case null:
-                unset($this->_params['uploader']);
-                break;
-            default:
-                require_once 'Zend/Gdata/App/InvalidArgumentException.php';
-                throw new Zend_Gdata_App_InvalidArgumentException(
-                    'Unknown value for uploader');
-        }
-        return $this;
-    }
-
-    /**
-     * Sets the formatted video query (vq) URL param value
-     *
-     * @param string $value
-     * @return Zend_Gdata_YouTube_VideoQuery Provides a fluent interface
-     */
-    public function setVideoQuery($value = null)
-    {
-        if ($value != null) {
-            $this->_params['vq'] = $value;
-        } else {
-            unset($this->_params['vq']);
-        }
-        return $this;
-    }
-
-    /**
-     * Sets the param to return videos of a specific format
-     *
-     * @param string $value
-     * @return Zend_Gdata_YouTube_VideoQuery Provides a fluent interface
-     */
-    public function setFormat($value = null)
-    {
-        if ($value != null) {
-            $this->_params['format'] = $value;
-        } else {
-            unset($this->_params['format']);
-        }
-        return $this;
-    }
-
-    /**
-     * Sets whether or not to include racy videos in the search results
-     *
-     * @param string $value
-     * @return Zend_Gdata_YouTube_VideoQuery Provides a fluent interface
-     */
-    public function setRacy($value = null)
-    {
-        switch ($value) {
-            case 'include':
-                $this->_params['racy'] = $value;
-                break;
-            case 'exclude':
-                $this->_params['racy'] = $value;
-                break;
-            case null:
-                unset($this->_params['racy']);
-                break;
-        }
-        return $this;
-    }
-
-    /**
-     * Whether or not to include racy videos in the search results
-     *
-     * @return string|null The value of racy if it exists, null otherwise.
-     */
-    public function getRacy()
-    {
-        if (array_key_exists('racy', $this->_params)) {
-            return $this->_params['racy'];
-        } else {
-            return null;
-        }
-    }
-
-    /**
-     * Set the safeSearch parameter
-     *
-     * @param string $value The value of the parameter, currently only 'none',
-     *        'moderate' or 'strict' are allowed values.
-     * @throws Zend_Gdata_App_InvalidArgumentException
-     * @return Zend_Gdata_YouTube_VideoQuery Provides a fluent interface
-     */
-    public function setSafeSearch($value)
-    {
-        switch ($value) {
-            case 'none':
-                $this->_params['safeSearch'] = 'none';
-                break;
-            case 'moderate':
-                $this->_params['safeSearch'] = 'moderate';
-                break;
-            case 'strict':
-                $this->_params['safeSearch'] = 'strict';
-                break;
-            case null:
-                unset($this->_params['safeSearch']);
-            default:
-                require_once 'Zend/Gdata/App/InvalidArgumentException.php';
-                throw new Zend_Gdata_App_InvalidArgumentException(
-                    'The safeSearch parameter only supports the values '.
-                    '\'none\', \'moderate\' or \'strict\'.');
-        }
-    }
-
-    /**
-     * Return the value of the safeSearch parameter
-     *
-     * @return string|null The value of the safeSearch parameter if it has been
-     *         set, null otherwise.
-     */
-    public function getSafeSearch()
-    {
-        if (array_key_exists('safeSearch', $this->_params)) {
-            return $this->_params['safeSearch'];
-        }
-        return $this;
-    }
-
-    /**
-     * Set the value of the orderby parameter
-     *
-     * @param string $value
-     * @return Zend_Gdata_YouTube_Query Provides a fluent interface
-     */
-    public function setOrderBy($value)
-    {
-        if ($value != null) {
-            $this->_params['orderby'] = $value;
-        } else {
-            unset($this->_params['orderby']);
-        }
-        return $this;
-    }
-
-    /**
-     * Return the value of the format parameter
-     *
-     * @return string|null The value of format if it exists, null otherwise.
-     */
-    public function getFormat()
-    {
-        if (array_key_exists('format', $this->_params)) {
-            return $this->_params['format'];
-        } else {
-            return null;
-        }
-    }
-
-    /**
-     * Return the value of the video query that has been set
-     *
-     * @return string|null The value of the video query if it exists,
-     *         null otherwise.
-     */
-    public function getVideoQuery()
-    {
-        if (array_key_exists('vq', $this->_params)) {
-            return $this->_params['vq'];
-        } else {
-            return null;
-        }
-    }
-
-    /**
-     * Return the value of the time parameter
-     *
-     * @return string|null The time parameter if it exists, null otherwise.
-     */
-    public function getTime()
-    {
-        if (array_key_exists('time', $this->_params)) {
-            return $this->_params['time'];
-        } else {
-            return null;
-        }
-    }
-
-    /**
-     * Return the value of the orderby parameter if it exists
-     *
-     * @return string|null The value of orderby if it exists, null otherwise.
-     */
-    public function getOrderBy()
-    {
-        if (array_key_exists('orderby', $this->_params)) {
-            return $this->_params['orderby'];
-        } else {
-            return null;
-        }
-    }
-
-    /**
-     * Generate the query string from the URL parameters, optionally modifying
-     * them based on protocol version.
-     *
-     * @param integer $majorProtocolVersion The major protocol version
-     * @param integer $minorProtocolVersion The minor protocol version
-     * @throws Zend_Gdata_App_VersionException
-     * @return string querystring
-     */
-    public function getQueryString($majorProtocolVersion = null,
-        $minorProtocolVersion = null)
-    {
-        $queryArray = array();
-
-        foreach ($this->_params as $name => $value) {
-            if (substr($name, 0, 1) == '_') {
-                continue;
-            }
-
-            switch($name) {
-                case 'location-radius':
-                    if ($majorProtocolVersion == 1) {
-                        require_once 'Zend/Gdata/App/VersionException.php';
-                        throw new Zend_Gdata_App_VersionException("The $name " .
-                            "parameter is only supported in version 2.");
-                    }
-                    break;
-
-                case 'racy':
-                    if ($majorProtocolVersion == 2) {
-                        require_once 'Zend/Gdata/App/VersionException.php';
-                        throw new Zend_Gdata_App_VersionException("The $name " .
-                            "parameter is not supported in version 2. " .
-                            "Please use 'safeSearch'.");
-                    }
-                    break;
-
-                case 'safeSearch':
-                    if ($majorProtocolVersion == 1) {
-                        require_once 'Zend/Gdata/App/VersionException.php';
-                        throw new Zend_Gdata_App_VersionException("The $name " .
-                            "parameter is only supported in version 2. " .
-                            "Please use 'racy'.");
-                    }
-                    break;
-
-                case 'uploader':
-                    if ($majorProtocolVersion == 1) {
-                        require_once 'Zend/Gdata/App/VersionException.php';
-                        throw new Zend_Gdata_App_VersionException("The $name " .
-                            "parameter is only supported in version 2.");
-                    }
-                    break;
-
-                case 'vq':
-                    if ($majorProtocolVersion == 2) {
-                        $name = 'q';
-                    }
-                    break;
-            }
-
-            $queryArray[] = urlencode($name) . '=' . urlencode($value);
-
-        }
-        if (count($queryArray) > 0) {
-            return '?' . implode('&', $queryArray);
-        } else {
-            return '';
-        }
-    }
-
-    /**
-     * Returns the generated full query URL, optionally modifying it based on
-     * the protocol version.
-     *
-     * @param integer $majorProtocolVersion The major protocol version
-     * @param integer $minorProtocolVersion The minor protocol version
-     * @return string The URL
-     */
-    public function getQueryUrl($majorProtocolVersion = null,
-        $minorProtocolVersion = null)
-    {
-        if (isset($this->_url)) {
-            $url = $this->_url;
-        } else {
-            $url = Zend_Gdata_YouTube::VIDEO_URI;
-        }
-        if ($this->getCategory() !== null) {
-            $url .= '/-/' . $this->getCategory();
-        }
-        $url = $url . $this->getQueryString($majorProtocolVersion,
-            $minorProtocolVersion);
-        return $url;
-    }
-
-}
-=======
->>>>>>> 58a53380
