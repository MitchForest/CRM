--- conflicted
+++ resolved
@@ -2,118 +2,3 @@
 /**
  * Class for backwards compatibility only
  */
-<<<<<<< HEAD
-
-/**
- * @see Zend_Gdata_App_Extension_Link
- */
-require_once 'Zend/Gdata/App/Extension/Link.php';
-
-/**
- * @see Zend_Gdata_YouTube_Extension_Token
- */
-require_once 'Zend/Gdata/YouTube/Extension/Token.php';
-
-
-/**
- * Specialized Link class for use with YouTube. Enables use of yt extension elements.
- *
- * @category   Zend
- * @package    Zend_Gdata
- * @subpackage YouTube
- * @copyright  Copyright (c) 2005-2010 Zend Technologies USA Inc. (http://www.zend.com)
- * @license    http://framework.zend.com/license/new-bsd     New BSD License
- */
-class Zend_Gdata_YouTube_Extension_Link extends Zend_Gdata_App_Extension_Link
-{
-
-    protected $_token = null;
-
-    /**
-     * Constructs a new Zend_Gdata_Calendar_Extension_Link object.
-     * @see Zend_Gdata_App_Extension_Link#__construct
-     * @param Zend_Gdata_YouTube_Extension_Token $token
-     */
-    public function __construct($href = null, $rel = null, $type = null,
-            $hrefLang = null, $title = null, $length = null, $token = null)
-    {
-        $this->registerAllNamespaces(Zend_Gdata_YouTube::$namespaces);
-        parent::__construct($href, $rel, $type, $hrefLang, $title, $length);
-        $this->_token = $token;
-    }
-
-    /**
-     * Retrieves a DOMElement which corresponds to this element and all
-     * child properties.  This is used to build an entry back into a DOM
-     * and eventually XML text for sending to the server upon updates, or
-     * for application storage/persistence.
-     *
-     * @param DOMDocument $doc The DOMDocument used to construct DOMElements
-     * @return DOMElement The DOMElement representing this element and all
-     * child properties.
-     */
-    public function getDOM($doc = null, $majorVersion = 1, $minorVersion = null)
-    {
-        $element = parent::getDOM($doc, $majorVersion, $minorVersion);
-        if ($this->_token != null) {
-            $element->appendChild($this->_token->getDOM($element->ownerDocument));
-        }
-        return $element;
-    }
-
-    /**
-     * Creates individual Entry objects of the appropriate type and
-     * stores them as members of this entry based upon DOM data.
-     *
-     * @param DOMNode $child The DOMNode to process
-     */
-    protected function takeChildFromDOM($child)
-    {
-        $absoluteNodeName = $child->namespaceURI . ':' . $child->localName;
-        switch ($absoluteNodeName) {
-        case $this->lookupNamespace('yt') . ':' . 'token':
-            $token = new Zend_Gdata_YouTube_Extension_Token();
-            $token->transferFromDOM($child);
-            $this->_token = $token;
-            break;
-        default:
-            parent::takeChildFromDOM($child);
-            break;
-        }
-    }
-
-    /**
-     * Get the value for this element's token attribute.
-     *
-     * @return Zend_Gdata_YouTube_Extension_Token The token element.
-     */
-    public function getToken()
-    {
-        return $this->_token;
-    }
-
-    /**
-     * Set the value for this element's token attribute.
-     *
-     * @param Zend_Gdata_YouTube_Extension_Token $value The desired value for this attribute.
-     * @return Zend_YouTube_Extension_Link The element being modified.
-     */
-    public function setToken($value)
-    {
-        $this->_token = $value;
-        return $this;
-    }
-
-    /**
-    * Get the value of this element's token attribute.
-    *
-    * @return string The token's text value
-    */
-    public function getTokenValue()
-    {
-      return $this->getToken()->getText();
-    }
-
-}
-=======
->>>>>>> 58a53380
