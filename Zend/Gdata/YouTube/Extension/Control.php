<?php
/**
 * Class for backwards compatibility only
 */
<<<<<<< HEAD

/**
 * @see Zend_Gdata_App_Extension_Control
 */
require_once 'Zend/Gdata/App/Extension/Control.php';

/**
 * @see Zend_Gdata_YouTube_Extension_State
 */
require_once 'Zend/Gdata/YouTube/Extension/State.php';


/**
 * Specialized Control class for use with YouTube. Enables use of yt extension elements.
 *
 * @category   Zend
 * @package    Zend_Gdata
 * @subpackage YouTube
 * @copyright  Copyright (c) 2005-2010 Zend Technologies USA Inc. (http://www.zend.com)
 * @license    http://framework.zend.com/license/new-bsd     New BSD License
 */
class Zend_Gdata_YouTube_Extension_Control extends Zend_Gdata_App_Extension_Control
{

    protected $_state = null;

    /**
     * Constructs a new Zend_Gdata_Calendar_Extension_Control object.
     * @see Zend_Gdata_App_Extension_Control#__construct
     * @param Zend_Gdata_App_Extension_Draft $draft
     * @param Zend_Gdata_YouTube_Extension_State $state
     */
    public function __construct($draft = null, $state = null)
    {
        $this->registerAllNamespaces(Zend_Gdata_YouTube::$namespaces);
        parent::__construct($draft);
        $this->_state = $state;
    }

    /**
     * Retrieves a DOMElement which corresponds to this element and all
     * child properties.  This is used to build an entry back into a DOM
     * and eventually XML text for sending to the server upon updates, or
     * for application storage/persistence.
     *
     * @param DOMDocument $doc The DOMDocument used to construct DOMElements
     * @return DOMElement The DOMElement representing this element and all
     * child properties.
     */
    public function getDOM($doc = null, $majorVersion = 1, $minorVersion = null)
    {
        $element = parent::getDOM($doc, $majorVersion, $minorVersion);
        if ($this->_state != null) {
            $element->appendChild($this->_state->getDOM($element->ownerDocument));
        }
        return $element;
    }

    /**
     * Creates individual Entry objects of the appropriate type and
     * stores them as members of this entry based upon DOM data.
     *
     * @param DOMNode $child The DOMNode to process
     */
    protected function takeChildFromDOM($child)
    {
        $absoluteNodeName = $child->namespaceURI . ':' . $child->localName;
        switch ($absoluteNodeName) {
        case $this->lookupNamespace('yt') . ':' . 'state':
            $state = new Zend_Gdata_YouTube_Extension_State();
            $state->transferFromDOM($child);
            $this->_state = $state;
            break;
        default:
            parent::takeChildFromDOM($child);
            break;
        }
    }

    /**
     * Get the value for this element's state attribute.
     *
     * @return Zend_Gdata_YouTube_Extension_State The state element.
     */
    public function getState()
    {
        return $this->_state;
    }

    /**
     * Set the value for this element's state attribute.
     *
     * @param Zend_Gdata_YouTube_Extension_State $value The desired value for this attribute.
     * @return Zend_YouTube_Extension_Control The element being modified.
     */
    public function setState($value)
    {
        $this->_state = $value;
        return $this;
    }

    /**
    * Get the value of this element's state attribute.
    *
    * @return string The state's text value
    */
    public function getStateValue()
    {
      return $this->getState()->getText();
    }

}
=======
>>>>>>> 58a53380
<|MERGE_RESOLUTION|>--- conflicted
+++ resolved
@@ -2,118 +2,3 @@
 /**
  * Class for backwards compatibility only
  */
-<<<<<<< HEAD
-
-/**
- * @see Zend_Gdata_App_Extension_Control
- */
-require_once 'Zend/Gdata/App/Extension/Control.php';
-
-/**
- * @see Zend_Gdata_YouTube_Extension_State
- */
-require_once 'Zend/Gdata/YouTube/Extension/State.php';
-
-
-/**
- * Specialized Control class for use with YouTube. Enables use of yt extension elements.
- *
- * @category   Zend
- * @package    Zend_Gdata
- * @subpackage YouTube
- * @copyright  Copyright (c) 2005-2010 Zend Technologies USA Inc. (http://www.zend.com)
- * @license    http://framework.zend.com/license/new-bsd     New BSD License
- */
-class Zend_Gdata_YouTube_Extension_Control extends Zend_Gdata_App_Extension_Control
-{
-
-    protected $_state = null;
-
-    /**
-     * Constructs a new Zend_Gdata_Calendar_Extension_Control object.
-     * @see Zend_Gdata_App_Extension_Control#__construct
-     * @param Zend_Gdata_App_Extension_Draft $draft
-     * @param Zend_Gdata_YouTube_Extension_State $state
-     */
-    public function __construct($draft = null, $state = null)
-    {
-        $this->registerAllNamespaces(Zend_Gdata_YouTube::$namespaces);
-        parent::__construct($draft);
-        $this->_state = $state;
-    }
-
-    /**
-     * Retrieves a DOMElement which corresponds to this element and all
-     * child properties.  This is used to build an entry back into a DOM
-     * and eventually XML text for sending to the server upon updates, or
-     * for application storage/persistence.
-     *
-     * @param DOMDocument $doc The DOMDocument used to construct DOMElements
-     * @return DOMElement The DOMElement representing this element and all
-     * child properties.
-     */
-    public function getDOM($doc = null, $majorVersion = 1, $minorVersion = null)
-    {
-        $element = parent::getDOM($doc, $majorVersion, $minorVersion);
-        if ($this->_state != null) {
-            $element->appendChild($this->_state->getDOM($element->ownerDocument));
-        }
-        return $element;
-    }
-
-    /**
-     * Creates individual Entry objects of the appropriate type and
-     * stores them as members of this entry based upon DOM data.
-     *
-     * @param DOMNode $child The DOMNode to process
-     */
-    protected function takeChildFromDOM($child)
-    {
-        $absoluteNodeName = $child->namespaceURI . ':' . $child->localName;
-        switch ($absoluteNodeName) {
-        case $this->lookupNamespace('yt') . ':' . 'state':
-            $state = new Zend_Gdata_YouTube_Extension_State();
-            $state->transferFromDOM($child);
-            $this->_state = $state;
-            break;
-        default:
-            parent::takeChildFromDOM($child);
-            break;
-        }
-    }
-
-    /**
-     * Get the value for this element's state attribute.
-     *
-     * @return Zend_Gdata_YouTube_Extension_State The state element.
-     */
-    public function getState()
-    {
-        return $this->_state;
-    }
-
-    /**
-     * Set the value for this element's state attribute.
-     *
-     * @param Zend_Gdata_YouTube_Extension_State $value The desired value for this attribute.
-     * @return Zend_YouTube_Extension_Control The element being modified.
-     */
-    public function setState($value)
-    {
-        $this->_state = $value;
-        return $this;
-    }
-
-    /**
-    * Get the value of this element's state attribute.
-    *
-    * @return string The state's text value
-    */
-    public function getStateValue()
-    {
-      return $this->getState()->getText();
-    }
-
-}
-=======
->>>>>>> 58a53380
