--- conflicted
+++ resolved
@@ -2,104 +2,3 @@
 /**
  * Class for backwards compatibility only
  */
-<<<<<<< HEAD
-
-/**
- * @see Zend_Gdata_Media_Extension_MediaContent
- */
-require_once 'Zend/Gdata/Media/Extension/MediaContent.php';
-
-/**
- * Represents the media:content element of Media RSS.
- * Represents media objects.  Multiple media objects representing
- * the same content can be represented using a
- * media:group (Zend_Gdata_Media_Extension_MediaGroup) element.
- *
- * @category   Zend
- * @package    Zend_Gdata
- * @subpackage YouTube
- * @copyright  Copyright (c) 2005-2010 Zend Technologies USA Inc. (http://www.zend.com)
- * @license    http://framework.zend.com/license/new-bsd     New BSD License
- */
-class Zend_Gdata_YouTube_Extension_MediaContent extends Zend_Gdata_Media_Extension_MediaContent
-{
-    protected $_rootElement = 'content';
-    protected $_rootNamespace = 'media';
-
-    /*
-     * Format of the video
-     * Optional.
-     *
-     * @var int
-     */
-    protected $_format = null;
-
-
-    function __construct() {
-        $this->registerAllNamespaces(Zend_Gdata_YouTube::$namespaces);
-        parent::__construct();
-    }
-
-    /**
-     * Retrieves a DOMElement which corresponds to this element and all
-     * child properties.  This is used to build an entry back into a DOM
-     * and eventually XML text for sending to the server upon updates, or
-     * for application storage/persistence.
-     *
-     * @param DOMDocument $doc The DOMDocument used to construct DOMElements
-     * @return DOMElement The DOMElement representing this element and all
-     * child properties.
-     */
-    public function getDOM($doc = null, $majorVersion = 1, $minorVersion = null)
-    {
-        $element = parent::getDOM($doc, $majorVersion, $minorVersion);
-        if ($this->_format!= null) {
-            $element->setAttributeNS($this->lookupNamespace('yt'), 'yt:format', $this->_format);
-        }
-        return $element;
-    }
-
-    /**
-     * Given a DOMNode representing an attribute, tries to map the data into
-     * instance members.  If no mapping is defined, the name and value are
-     * stored in an array.
-     *
-     * @param DOMNode $attribute The DOMNode attribute needed to be handled
-     */
-    protected function takeAttributeFromDOM($attribute)
-    {
-        $absoluteAttrName = $attribute->namespaceURI . ':' . $attribute->localName;
-        if ($absoluteAttrName == $this->lookupNamespace('yt') . ':' . 'format') {
-            $this->_format = $attribute->nodeValue;
-        } else {
-            parent::takeAttributeFromDOM($attribute);
-        }
-    }
-
-    /**
-     * Returns the format of the media
-     * Optional.
-     *
-     * @return int  The format of the media
-     */
-    public function getFormat()
-    {
-        return $this->_format;
-    }
-
-    /**
-     * Sets the format of the media
-     *
-     * @param int $value    Format of the media
-     * @return Zend_Gdata_YouTube_Extension_MediaContent  Provides a fluent interface
-     *
-     */
-    public function setFormat($value)
-    {
-        $this->_format = $value;
-        return $this;
-    }
-
-}
-=======
->>>>>>> 58a53380
