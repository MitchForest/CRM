--- conflicted
+++ resolved
@@ -2,320 +2,3 @@
 /**
  * Class for backwards compatibility only
  */
-<<<<<<< HEAD
-
-/**
- * @see Zend_Gdata_Media_Extension_MediaGroup
- */
-require_once 'Zend/Gdata/Media/Extension/MediaGroup.php';
-
-/**
- * @see Zend_Gdata_YouTube_Extension_MediaContent
- */
-require_once 'Zend/Gdata/YouTube/Extension/MediaContent.php';
-
-/**
- * @see Zend_Gdata_YouTube_Extension_Duration
- */
-require_once 'Zend/Gdata/YouTube/Extension/Duration.php';
-
-/**
- * @see Zend_Gdata_YouTube_Extension_MediaRating
- */
-require_once 'Zend/Gdata/YouTube/Extension/MediaRating.php';
-
-/**
- * @see Zend_Gdata_YouTube_Extension_MediaCredit
- */
-require_once 'Zend/Gdata/YouTube/Extension/MediaCredit.php';
-
-/**
- * @see Zend_Gdata_YouTube_Extension_Private
- */
-require_once 'Zend/Gdata/YouTube/Extension/Private.php';
-
-/**
- * @see Zend_Gdata_YouTube_Extension_VideoId
- */
-require_once 'Zend/Gdata/YouTube/Extension/VideoId.php';
-
-/**
- * @see Zend_Gdata_YouTube_Extension_Uploaded
- */
-require_once 'Zend/Gdata/YouTube/Extension/Uploaded.php';
-
-/**
- * This class represents the media:group element of Media RSS.
- * It allows the grouping of media:content elements that are
- * different representations of the same content.  When it exists,
- * it is a child of an Entry (Atom) or Item (RSS).
- *
- * @category   Zend
- * @package    Zend_Gdata
- * @subpackage YouTube
- * @copyright  Copyright (c) 2005-2010 Zend Technologies USA Inc. (http://www.zend.com)
- * @license    http://framework.zend.com/license/new-bsd     New BSD License
- */
-class Zend_Gdata_YouTube_Extension_MediaGroup extends Zend_Gdata_Media_Extension_MediaGroup
-{
-
-    protected $_rootElement = 'group';
-    protected $_rootNamespace = 'media';
-
-    /**
-     * @var Zend_Gdata_YouTube_Extension_Duration
-     */
-    protected $_duration = null;
-
-    /**
-     * @var Zend_Gdata_YouTube_Extension_Private
-     */
-    protected $_private = null;
-
-    /**
-     * @var Zend_Gdata_YouTube_Extension_VideoId
-     */
-    protected $_videoid = null;
-
-    /**
-     * @var Zend_Gdata_YouTube_Extension_MediaRating
-     */
-    protected $_mediarating = null;
-
-    /**
-     * @var Zend_Gdata_YouTube_Extension_MediaCredit
-     */
-    protected $_mediacredit = null;
-
-    /**
-     * @var Zend_Gdata_YouTube_Extension_Uploaded
-     */
-    protected $_uploaded = null;
-
-    public function __construct($element = null)
-    {
-        $this->registerAllNamespaces(Zend_Gdata_YouTube::$namespaces);
-        parent::__construct($element);
-    }
-
-    public function getDOM($doc = null, $majorVersion = 1, $minorVersion = null)
-    {
-        $element = parent::getDOM($doc, $majorVersion, $minorVersion);
-        if ($this->_duration !== null) {
-            $element->appendChild(
-                $this->_duration->getDOM($element->ownerDocument));
-        }
-        if ($this->_private !== null) {
-            $element->appendChild(
-                $this->_private->getDOM($element->ownerDocument));
-        }
-        if ($this->_videoid != null) {
-            $element->appendChild(
-                $this->_videoid->getDOM($element->ownerDocument));
-        }
-        if ($this->_uploaded != null) {
-            $element->appendChild(
-                $this->_uploaded->getDOM($element->ownerDocument));
-        }
-        if ($this->_mediacredit != null) {
-            $element->appendChild(
-                $this->_mediacredit->getDOM($element->ownerDocument));
-        }
-        if ($this->_mediarating != null) {
-            $element->appendChild(
-                $this->_mediarating->getDOM($element->ownerDocument));
-        }
-        return $element;
-    }
-
-    /**
-     * Creates individual Entry objects of the appropriate type and
-     * stores them in the $_entry array based upon DOM data.
-     *
-     * @param DOMNode $child The DOMNode to process
-     */
-    protected function takeChildFromDOM($child)
-    {
-        $absoluteNodeName = $child->namespaceURI . ':' . $child->localName;
-        switch ($absoluteNodeName) {
-            case $this->lookupNamespace('media') . ':' . 'content':
-                $content = new Zend_Gdata_YouTube_Extension_MediaContent();
-                $content->transferFromDOM($child);
-                $this->_content[] = $content;
-                break;
-            case $this->lookupNamespace('media') . ':' . 'rating':
-                $mediarating = new Zend_Gdata_YouTube_Extension_MediaRating();
-                $mediarating->transferFromDOM($child);
-                $this->_mediarating = $mediarating;
-                break;
-            case $this->lookupNamespace('media') . ':' . 'credit':
-                $mediacredit = new Zend_Gdata_YouTube_Extension_MediaCredit();
-                $mediacredit->transferFromDOM($child);
-                $this->_mediacredit = $mediacredit;
-                break;
-            case $this->lookupNamespace('yt') . ':' . 'duration':
-                $duration = new Zend_Gdata_YouTube_Extension_Duration();
-                $duration->transferFromDOM($child);
-                $this->_duration = $duration;
-                break;
-            case $this->lookupNamespace('yt') . ':' . 'private':
-                $private = new Zend_Gdata_YouTube_Extension_Private();
-                $private->transferFromDOM($child);
-                $this->_private = $private;
-                break;
-            case $this->lookupNamespace('yt') . ':' . 'videoid':
-                $videoid = new Zend_Gdata_YouTube_Extension_VideoId();
-                $videoid ->transferFromDOM($child);
-                $this->_videoid = $videoid;
-                break;
-            case $this->lookupNamespace('yt') . ':' . 'uploaded':
-                $uploaded = new Zend_Gdata_YouTube_Extension_Uploaded();
-                $uploaded ->transferFromDOM($child);
-                $this->_uploaded = $uploaded;
-                break;
-        default:
-            parent::takeChildFromDOM($child);
-            break;
-        }
-    }
-
-    /**
-     * Returns the duration value of this element
-     *
-     * @return Zend_Gdata_YouTube_Extension_Duration
-     */
-    public function getDuration()
-    {
-        return $this->_duration;
-    }
-
-    /**
-     * Sets the duration value of this element
-     *
-     * @param Zend_Gdata_YouTube_Extension_Duration $value The duration value
-     * @return Zend_Gdata_YouTube_Extension_MediaGroup Provides a fluent
-     *         interface
-     */
-    public function setDuration($value)
-    {
-        $this->_duration = $value;
-        return $this;
-    }
-
-    /**
-     * Returns the videoid value of this element
-     *
-     * @return Zend_Gdata_YouTube_Extension_VideoId
-     */
-    public function getVideoId()
-    {
-        return $this->_videoid;
-    }
-
-    /**
-     * Sets the videoid value of this element
-     *
-     * @param Zend_Gdata_YouTube_Extension_VideoId $value The video id value
-     * @return Zend_Gdata_YouTube_Extension_MediaGroup Provides a fluent
-     *         interface
-     */
-    public function setVideoId($value)
-    {
-        $this->_videoid = $value;
-        return $this;
-    }
-
-    /**
-     * Returns the yt:uploaded element
-     *
-     * @return Zend_Gdata_YouTube_Extension_Uploaded
-     */
-    public function getUploaded()
-    {
-        return $this->_uploaded;
-    }
-
-    /**
-     * Sets the yt:uploaded element
-     *
-     * @param Zend_Gdata_YouTube_Extension_Uploaded $value The uploaded value
-     * @return Zend_Gdata_YouTube_Extension_MediaGroup Provides a fluent
-     *         interface
-     */
-    public function setUploaded($value)
-    {
-        $this->_uploaded = $value;
-        return $this;
-    }
-
-    /**
-     * Returns the private value of this element
-     *
-     * @return Zend_Gdata_YouTube_Extension_Private
-     */
-    public function getPrivate()
-    {
-        return $this->_private;
-    }
-
-    /**
-     * Sets the private value of this element
-     *
-     * @param Zend_Gdata_YouTube_Extension_Private $value The private value
-     * @return Zend_Gdata_YouTube_Extension_MediaGroup Provides a fluent
-     *         interface
-     */
-    public function setPrivate($value)
-    {
-        $this->_private = $value;
-        return $this;
-    }
-
-    /**
-     * Returns the rating value of this element
-     *
-     * @return Zend_Gdata_YouTube_Extension_MediaRating
-     */
-    public function getMediaRating()
-    {
-        return $this->_mediarating;
-    }
-
-    /**
-     * Sets the media:rating value of this element
-     *
-     * @param Zend_Gdata_YouTube_Extension_MediaRating $value The rating element
-     * @return Zend_Gdata_YouTube_Extension_MediaGroup Provides a fluent
-     *         interface
-     */
-    public function setMediaRating($value)
-    {
-        $this->_mediarating = $value;
-        return $this;
-    }
-
-    /**
-     * Returns the media:credit value of this element
-     *
-     * @return Zend_Gdata_YouTube_Extension_MediaCredit
-     */
-    public function getMediaCredit()
-    {
-        return $this->_mediacredit;
-    }
-
-    /**
-     * Sets the media:credit value of this element
-     *
-     * @param Zend_Gdata_YouTube_Extension_MediaCredit $value The credit element
-     * @return Zend_Gdata_YouTube_Extension_MediaGroup Provides a fluent
-     *         interface
-     */
-    public function setMediaCredit($value)
-    {
-        $this->_mediacredit = $value;
-        return $this;
-    }
-}
-=======
->>>>>>> 58a53380
