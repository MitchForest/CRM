<?php
/**
 * Class for backwards compatibility only
 */
<<<<<<< HEAD

/**
 * @see Zend_Gdata_Extension
 */
require_once 'Zend/Gdata/Extension.php';

/**
 * Represents the yt:state element used by the YouTube data API
 *
 * @category   Zend
 * @package    Zend_Gdata
 * @subpackage YouTube
 * @copyright  Copyright (c) 2005-2010 Zend Technologies USA Inc. (http://www.zend.com)
 * @license    http://framework.zend.com/license/new-bsd     New BSD License
 */
class Zend_Gdata_YouTube_Extension_State extends Zend_Gdata_Extension
{

    protected $_rootNamespace = 'yt';
    protected $_rootElement = 'state';
    protected $_name = null;
    protected $_reasonCode = null;
    protected $_helpUrl = null;

    /**
     * Constructs a new Zend_Gdata_YouTube_Extension_State object.
     *
     * @param string $explanation(optional) The explanation of this state
     * @param string $name(optional) The name value
     * @param string $reasonCode(optional) The reasonCode value
     * @param string $helpUrl(optional) The helpUrl value
     */
    public function __construct($explanation = null, $name = null,
                                $reasonCode = null, $helpUrl = null)
    {
        $this->registerAllNamespaces(Zend_Gdata_YouTube::$namespaces);
        parent::__construct();
        $this->_text = $explanation;
        $this->_name = $name;
        $this->_reasonCode = $reasonCode;
        $this->_helpUrl = $reasonCode;
    }

    /**
     * Retrieves a DOMElement which corresponds to this element and all
     * child properties.  This is used to build an entry back into a DOM
     * and eventually XML text for sending to the server upon updates, or
     * for application storage/persistence.
     *
     * @param DOMDocument $doc The DOMDocument used to construct DOMElements
     * @return DOMElement The DOMElement representing this element and all
     * child properties.
     */
    public function getDOM($doc = null, $majorVersion = 1, $minorVersion = null)
    {
        $element = parent::getDOM($doc, $majorVersion, $minorVersion);
        if ($this->_name !== null) {
            $element->setAttribute('name', $this->_name);
        }
        if ($this->_reasonCode !== null) {
            $element->setAttribute('reasonCode', $this->_reasonCode);
        }
        if ($this->_helpUrl !== null) {
            $element->setAttribute('helpUrl', $this->_helpUrl);
        }
        return $element;
    }

    /**
     * Given a DOMNode representing an attribute, tries to map the data into
     * instance members.  If no mapping is defined, the name and valueare
     * stored in an array.
     * TODO: Convert attributes to proper types
     *
     * @param DOMNode $attribute The DOMNode attribute needed to be handled
     */
    protected function takeAttributeFromDOM($attribute)
    {
        switch ($attribute->localName) {
        case 'name':
            $this->_name = $attribute->nodeValue;
            break;
        case 'reasonCode':
            $this->_reasonCode = $attribute->nodeValue;
            break;
        case 'helpUrl':
            $this->_helpUrl = $attribute->nodeValue;
            break;
        default:
            parent::takeAttributeFromDOM($attribute);
        }
    }

    /**
     * Get the value for this element's name attribute.
     *
     * @return int The value associated with this attribute.
     */
    public function getName()
    {
        return $this->_name;
    }

    /**
     * Set the value for this element's name attribute.
     *
     * @param int $value The desired value for this attribute.
     * @return Zend_Gdata_YouTube_Extension_State The element being modified.
     */
    public function setName($value)
    {
        $this->_name = $value;
        return $this;
    }

    /**
     * Get the value for this element's reasonCode attribute.
     *
     * @return int The value associated with this attribute.
     */
    public function getReasonCode()
    {
        return $this->_reasonCode;
    }

    /**
     * Set the value for this element's reasonCode attribute.
     *
     * @param int $value The desired value for this attribute.
     * @return Zend_Gdata_YouTube_Extension_State The element being modified.
     */
    public function setReasonCode($value)
    {
        $this->_reasonCode = $value;
        return $this;
    }

    /**
     * Get the value for this element's helpUrl attribute.
     *
     * @return int The value associated with this attribute.
     */
    public function getHelpUrl()
    {
        return $this->_helpUrl;
    }

    /**
     * Set the value for this element's helpUrl attribute.
     *
     * @param int $value The desired value for this attribute.
     * @return Zend_Gdata_YouTube_Extension_State The element being modified.
     */
    public function setHelpUrl($value)
    {
        $this->_helpUrl = $value;
        return $this;
    }

    /**
     * Magic toString method allows using this directly via echo
     * Works best in PHP >= 4.2.0
     *
     * @return string
     */
    public function __toString()
    {
        return $this->_text;
    }

}
=======
>>>>>>> 58a53380
<|MERGE_RESOLUTION|>--- conflicted
+++ resolved
@@ -2,177 +2,3 @@
 /**
  * Class for backwards compatibility only
  */
-<<<<<<< HEAD
-
-/**
- * @see Zend_Gdata_Extension
- */
-require_once 'Zend/Gdata/Extension.php';
-
-/**
- * Represents the yt:state element used by the YouTube data API
- *
- * @category   Zend
- * @package    Zend_Gdata
- * @subpackage YouTube
- * @copyright  Copyright (c) 2005-2010 Zend Technologies USA Inc. (http://www.zend.com)
- * @license    http://framework.zend.com/license/new-bsd     New BSD License
- */
-class Zend_Gdata_YouTube_Extension_State extends Zend_Gdata_Extension
-{
-
-    protected $_rootNamespace = 'yt';
-    protected $_rootElement = 'state';
-    protected $_name = null;
-    protected $_reasonCode = null;
-    protected $_helpUrl = null;
-
-    /**
-     * Constructs a new Zend_Gdata_YouTube_Extension_State object.
-     *
-     * @param string $explanation(optional) The explanation of this state
-     * @param string $name(optional) The name value
-     * @param string $reasonCode(optional) The reasonCode value
-     * @param string $helpUrl(optional) The helpUrl value
-     */
-    public function __construct($explanation = null, $name = null,
-                                $reasonCode = null, $helpUrl = null)
-    {
-        $this->registerAllNamespaces(Zend_Gdata_YouTube::$namespaces);
-        parent::__construct();
-        $this->_text = $explanation;
-        $this->_name = $name;
-        $this->_reasonCode = $reasonCode;
-        $this->_helpUrl = $reasonCode;
-    }
-
-    /**
-     * Retrieves a DOMElement which corresponds to this element and all
-     * child properties.  This is used to build an entry back into a DOM
-     * and eventually XML text for sending to the server upon updates, or
-     * for application storage/persistence.
-     *
-     * @param DOMDocument $doc The DOMDocument used to construct DOMElements
-     * @return DOMElement The DOMElement representing this element and all
-     * child properties.
-     */
-    public function getDOM($doc = null, $majorVersion = 1, $minorVersion = null)
-    {
-        $element = parent::getDOM($doc, $majorVersion, $minorVersion);
-        if ($this->_name !== null) {
-            $element->setAttribute('name', $this->_name);
-        }
-        if ($this->_reasonCode !== null) {
-            $element->setAttribute('reasonCode', $this->_reasonCode);
-        }
-        if ($this->_helpUrl !== null) {
-            $element->setAttribute('helpUrl', $this->_helpUrl);
-        }
-        return $element;
-    }
-
-    /**
-     * Given a DOMNode representing an attribute, tries to map the data into
-     * instance members.  If no mapping is defined, the name and valueare
-     * stored in an array.
-     * TODO: Convert attributes to proper types
-     *
-     * @param DOMNode $attribute The DOMNode attribute needed to be handled
-     */
-    protected function takeAttributeFromDOM($attribute)
-    {
-        switch ($attribute->localName) {
-        case 'name':
-            $this->_name = $attribute->nodeValue;
-            break;
-        case 'reasonCode':
-            $this->_reasonCode = $attribute->nodeValue;
-            break;
-        case 'helpUrl':
-            $this->_helpUrl = $attribute->nodeValue;
-            break;
-        default:
-            parent::takeAttributeFromDOM($attribute);
-        }
-    }
-
-    /**
-     * Get the value for this element's name attribute.
-     *
-     * @return int The value associated with this attribute.
-     */
-    public function getName()
-    {
-        return $this->_name;
-    }
-
-    /**
-     * Set the value for this element's name attribute.
-     *
-     * @param int $value The desired value for this attribute.
-     * @return Zend_Gdata_YouTube_Extension_State The element being modified.
-     */
-    public function setName($value)
-    {
-        $this->_name = $value;
-        return $this;
-    }
-
-    /**
-     * Get the value for this element's reasonCode attribute.
-     *
-     * @return int The value associated with this attribute.
-     */
-    public function getReasonCode()
-    {
-        return $this->_reasonCode;
-    }
-
-    /**
-     * Set the value for this element's reasonCode attribute.
-     *
-     * @param int $value The desired value for this attribute.
-     * @return Zend_Gdata_YouTube_Extension_State The element being modified.
-     */
-    public function setReasonCode($value)
-    {
-        $this->_reasonCode = $value;
-        return $this;
-    }
-
-    /**
-     * Get the value for this element's helpUrl attribute.
-     *
-     * @return int The value associated with this attribute.
-     */
-    public function getHelpUrl()
-    {
-        return $this->_helpUrl;
-    }
-
-    /**
-     * Set the value for this element's helpUrl attribute.
-     *
-     * @param int $value The desired value for this attribute.
-     * @return Zend_Gdata_YouTube_Extension_State The element being modified.
-     */
-    public function setHelpUrl($value)
-    {
-        $this->_helpUrl = $value;
-        return $this;
-    }
-
-    /**
-     * Magic toString method allows using this directly via echo
-     * Works best in PHP >= 4.2.0
-     *
-     * @return string
-     */
-    public function __toString()
-    {
-        return $this->_text;
-    }
-
-}
-=======
->>>>>>> 58a53380
