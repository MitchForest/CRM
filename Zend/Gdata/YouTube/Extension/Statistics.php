<?php
/**
 * Class for backwards compatibility only
 */
<<<<<<< HEAD

/**
 * @see Zend_Gdata_Extension
 */
require_once 'Zend/Gdata/Extension.php';

/**
 * Represents the yt:statistics element used by the YouTube data API
 *
 * @category   Zend
 * @package    Zend_Gdata
 * @subpackage YouTube
 * @copyright  Copyright (c) 2005-2010 Zend Technologies USA Inc. (http://www.zend.com)
 * @license    http://framework.zend.com/license/new-bsd     New BSD License
 */
class Zend_Gdata_YouTube_Extension_Statistics extends Zend_Gdata_Extension
{

    protected $_rootNamespace = 'yt';
    protected $_rootElement = 'statistics';

    /**
     * The videoWatchCount attribute specifies the number of videos
     * that a user has watched on YouTube. The videoWatchCount attribute
     * is only specified when the <yt:statistics> tag appears within a
     * user profile entry.
     *
     * @var integer
     */
    protected $_videoWatchCount = null;

    /**
     * When the viewCount attribute refers to a video entry, the attribute
     * specifies the number of times that the video has been viewed.
     * When the viewCount attribute refers to a user profile, the attribute
     * specifies the number of times that the user's profile has been
     * viewed.
     *
     * @var integer
     */
    protected $_viewCount = null;

    /**
     * The subscriberCount attribute specifies the number of YouTube users
     * who have subscribed to a particular user's YouTube channel.
     * The subscriberCount attribute is only specified when the
     * <yt:statistics> tag appears within a user profile entry.
     *
     * @var integer
     */
    protected $_subscriberCount = null;

    /**
     * The lastWebAccess attribute indicates the most recent time that
     * a particular user used YouTube.
     *
     * @var string
     */
    protected $_lastWebAccess = null;

    /**
     * The favoriteCount attribute specifies the number of YouTube users
     * who have added a video to their list of favorite videos. The
     * favoriteCount attribute is only specified when the
     * <yt:statistics> tag appears within a video entry.
     *
     * @var integer
     */
    protected $_favoriteCount = null;

    /**
     * Constructs a new Zend_Gdata_YouTube_Extension_Statistics object.
     * @param string $viewCount(optional) The viewCount value
     * @param string $videoWatchCount(optional) The videoWatchCount value
     * @param string $subscriberCount(optional) The subscriberCount value
     * @param string $lastWebAccess(optional) The lastWebAccess value
     * @param string $favoriteCount(optional) The favoriteCount value
     */
    public function __construct($viewCount = null, $videoWatchCount = null,
        $subscriberCount = null, $lastWebAccess = null,
        $favoriteCount = null)
    {
        $this->registerAllNamespaces(Zend_Gdata_YouTube::$namespaces);
        parent::__construct();
        $this->_viewCount = $viewCount;
        $this->_videoWatchCount = $videoWatchCount;
        $this->_subscriberCount = $subscriberCount;
        $this->_lastWebAccess = $lastWebAccess;
        $this->_favoriteCount = $favoriteCount;
    }

    /**
     * Retrieves a DOMElement which corresponds to this element and all
     * child properties.  This is used to build an entry back into a DOM
     * and eventually XML text for sending to the server upon updates, or
     * for application storage/persistence.
     *
     * @param DOMDocument $doc The DOMDocument used to construct DOMElements
     * @return DOMElement The DOMElement representing this element and all
     * child properties.
     */
    public function getDOM($doc = null, $majorVersion = 1, $minorVersion = null)
    {
        $element = parent::getDOM($doc, $majorVersion, $minorVersion);
        if ($this->_videoWatchCount !== null) {
            $element->setAttribute('watchCount', $this->_videoWatchCount);
        }
        if ($this->_viewCount !== null) {
            $element->setAttribute('viewCount', $this->_viewCount);
        }
        if ($this->_subscriberCount !== null) {
            $element->setAttribute('subscriberCount',
                $this->_subscriberCount);
        }
        if ($this->_lastWebAccess !== null) {
            $element->setAttribute('lastWebAccess',
                $this->_lastWebAccess);
        }
        if ($this->_favoriteCount !== null) {
            $element->setAttribute('favoriteCount',
                $this->_favoriteCount);
        }
        return $element;
    }

    /**
     * Given a DOMNode representing an attribute, tries to map the data into
     * instance members.  If no mapping is defined, the name and valueare
     * stored in an array.
     * TODO: Convert attributes to proper types
     *
     * @param DOMNode $attribute The DOMNode attribute needed to be handled
     */
    protected function takeAttributeFromDOM($attribute)
    {
        switch ($attribute->localName) {
        case 'videoWatchCount':
            $this->_videoWatchCount = $attribute->nodeValue;
            break;
        case 'viewCount':
            $this->_viewCount = $attribute->nodeValue;
            break;
        case 'subscriberCount':
            $this->_subscriberCount = $attribute->nodeValue;
            break;
        case 'lastWebAccess':
            $this->_lastWebAccess = $attribute->nodeValue;
            break;
        case 'favoriteCount':
            $this->_favoriteCount = $attribute->nodeValue;
            break;
        default:
            parent::takeAttributeFromDOM($attribute);
        }
    }

    /**
     * Get the value for this element's viewCount attribute.
     *
     * @return int The value associated with this attribute.
     */
    public function getViewCount()
    {
        return $this->_viewCount;
    }

    /**
     * Set the value for this element's viewCount attribute.
     *
     * @param int $value The desired value for this attribute.
     * @return Zend_Gdata_YouTube_Extension_Statistics The element being
     * modified.
     */
    public function setViewCount($value)
    {
        $this->_viewCount = $value;
        return $this;
    }

    /**
     * Get the value for this element's videoWatchCount attribute.
     *
     * @return int The value associated with this attribute.
     */
    public function getVideoWatchCount()
    {
        return $this->_videoWatchCount;
    }

    /**
     * Set the value for this element's videoWatchCount attribute.
     *
     * @param int $value The desired value for this attribute.
     * @return Zend_Gdata_YouTube_Extension_Statistics The element being
     * modified.
     */
    public function setVideoWatchCount($value)
    {
        $this->_videoWatchCount = $value;
        return $this;
    }

    /**
     * Get the value for this element's subscriberCount attribute.
     *
     * @return int The value associated with this attribute.
     */
    public function getSubscriberCount()
    {
        return $this->_subscriberCount;
    }

    /**
     * Set the value for this element's subscriberCount attribute.
     *
     * @param int $value The desired value for this attribute.
     * @return Zend_Gdata_YouTube_Extension_Statistics The element being
     * modified.
     */
    public function setSubscriberCount($value)
    {
        $this->_subscriberCount = $value;
        return $this;
    }

    /**
     * Get the value for this element's lastWebAccess attribute.
     *
     * @return int The value associated with this attribute.
     */
    public function getLastWebAccess()
    {
        return $this->_lastWebAccess;
    }

    /**
     * Set the value for this element's lastWebAccess attribute.
     *
     * @param int $value The desired value for this attribute.
     * @return Zend_Gdata_YouTube_Extension_Statistics The element being
     * modified.
     */
    public function setLastWebAccess($value)
    {
        $this->_lastWebAccess = $value;
        return $this;
    }

    /**
     * Get the value for this element's favoriteCount attribute.
     *
     * @return int The value associated with this attribute.
     */
    public function getFavoriteCount()
    {
        return $this->_favoriteCount;
    }

    /**
     * Set the value for this element's favoriteCount attribute.
     *
     * @param int $value The desired value for this attribute.
     * @return Zend_Gdata_YouTube_Extension_Statistics The element being
     * modified.
     */
    public function setFavoriteCount($value)
    {
        $this->_favoriteCount = $value;
        return $this;
    }

    /**
     * Magic toString method allows using this directly via echo
     * Works best in PHP >= 4.2.0
     *
     * @return string
     */
    public function __toString()
    {
        return 'View Count=' . $this->_viewCount .
            ' VideoWatchCount=' . $this->_videoWatchCount .
            ' SubscriberCount=' . $this->_subscriberCount .
            ' LastWebAccess=' . $this->_lastWebAccess .
            ' FavoriteCount=' . $this->_favoriteCount;
    }

}
=======
>>>>>>> 58a53380
<|MERGE_RESOLUTION|>--- conflicted
+++ resolved
@@ -2,293 +2,3 @@
 /**
  * Class for backwards compatibility only
  */
-<<<<<<< HEAD
-
-/**
- * @see Zend_Gdata_Extension
- */
-require_once 'Zend/Gdata/Extension.php';
-
-/**
- * Represents the yt:statistics element used by the YouTube data API
- *
- * @category   Zend
- * @package    Zend_Gdata
- * @subpackage YouTube
- * @copyright  Copyright (c) 2005-2010 Zend Technologies USA Inc. (http://www.zend.com)
- * @license    http://framework.zend.com/license/new-bsd     New BSD License
- */
-class Zend_Gdata_YouTube_Extension_Statistics extends Zend_Gdata_Extension
-{
-
-    protected $_rootNamespace = 'yt';
-    protected $_rootElement = 'statistics';
-
-    /**
-     * The videoWatchCount attribute specifies the number of videos
-     * that a user has watched on YouTube. The videoWatchCount attribute
-     * is only specified when the <yt:statistics> tag appears within a
-     * user profile entry.
-     *
-     * @var integer
-     */
-    protected $_videoWatchCount = null;
-
-    /**
-     * When the viewCount attribute refers to a video entry, the attribute
-     * specifies the number of times that the video has been viewed.
-     * When the viewCount attribute refers to a user profile, the attribute
-     * specifies the number of times that the user's profile has been
-     * viewed.
-     *
-     * @var integer
-     */
-    protected $_viewCount = null;
-
-    /**
-     * The subscriberCount attribute specifies the number of YouTube users
-     * who have subscribed to a particular user's YouTube channel.
-     * The subscriberCount attribute is only specified when the
-     * <yt:statistics> tag appears within a user profile entry.
-     *
-     * @var integer
-     */
-    protected $_subscriberCount = null;
-
-    /**
-     * The lastWebAccess attribute indicates the most recent time that
-     * a particular user used YouTube.
-     *
-     * @var string
-     */
-    protected $_lastWebAccess = null;
-
-    /**
-     * The favoriteCount attribute specifies the number of YouTube users
-     * who have added a video to their list of favorite videos. The
-     * favoriteCount attribute is only specified when the
-     * <yt:statistics> tag appears within a video entry.
-     *
-     * @var integer
-     */
-    protected $_favoriteCount = null;
-
-    /**
-     * Constructs a new Zend_Gdata_YouTube_Extension_Statistics object.
-     * @param string $viewCount(optional) The viewCount value
-     * @param string $videoWatchCount(optional) The videoWatchCount value
-     * @param string $subscriberCount(optional) The subscriberCount value
-     * @param string $lastWebAccess(optional) The lastWebAccess value
-     * @param string $favoriteCount(optional) The favoriteCount value
-     */
-    public function __construct($viewCount = null, $videoWatchCount = null,
-        $subscriberCount = null, $lastWebAccess = null,
-        $favoriteCount = null)
-    {
-        $this->registerAllNamespaces(Zend_Gdata_YouTube::$namespaces);
-        parent::__construct();
-        $this->_viewCount = $viewCount;
-        $this->_videoWatchCount = $videoWatchCount;
-        $this->_subscriberCount = $subscriberCount;
-        $this->_lastWebAccess = $lastWebAccess;
-        $this->_favoriteCount = $favoriteCount;
-    }
-
-    /**
-     * Retrieves a DOMElement which corresponds to this element and all
-     * child properties.  This is used to build an entry back into a DOM
-     * and eventually XML text for sending to the server upon updates, or
-     * for application storage/persistence.
-     *
-     * @param DOMDocument $doc The DOMDocument used to construct DOMElements
-     * @return DOMElement The DOMElement representing this element and all
-     * child properties.
-     */
-    public function getDOM($doc = null, $majorVersion = 1, $minorVersion = null)
-    {
-        $element = parent::getDOM($doc, $majorVersion, $minorVersion);
-        if ($this->_videoWatchCount !== null) {
-            $element->setAttribute('watchCount', $this->_videoWatchCount);
-        }
-        if ($this->_viewCount !== null) {
-            $element->setAttribute('viewCount', $this->_viewCount);
-        }
-        if ($this->_subscriberCount !== null) {
-            $element->setAttribute('subscriberCount',
-                $this->_subscriberCount);
-        }
-        if ($this->_lastWebAccess !== null) {
-            $element->setAttribute('lastWebAccess',
-                $this->_lastWebAccess);
-        }
-        if ($this->_favoriteCount !== null) {
-            $element->setAttribute('favoriteCount',
-                $this->_favoriteCount);
-        }
-        return $element;
-    }
-
-    /**
-     * Given a DOMNode representing an attribute, tries to map the data into
-     * instance members.  If no mapping is defined, the name and valueare
-     * stored in an array.
-     * TODO: Convert attributes to proper types
-     *
-     * @param DOMNode $attribute The DOMNode attribute needed to be handled
-     */
-    protected function takeAttributeFromDOM($attribute)
-    {
-        switch ($attribute->localName) {
-        case 'videoWatchCount':
-            $this->_videoWatchCount = $attribute->nodeValue;
-            break;
-        case 'viewCount':
-            $this->_viewCount = $attribute->nodeValue;
-            break;
-        case 'subscriberCount':
-            $this->_subscriberCount = $attribute->nodeValue;
-            break;
-        case 'lastWebAccess':
-            $this->_lastWebAccess = $attribute->nodeValue;
-            break;
-        case 'favoriteCount':
-            $this->_favoriteCount = $attribute->nodeValue;
-            break;
-        default:
-            parent::takeAttributeFromDOM($attribute);
-        }
-    }
-
-    /**
-     * Get the value for this element's viewCount attribute.
-     *
-     * @return int The value associated with this attribute.
-     */
-    public function getViewCount()
-    {
-        return $this->_viewCount;
-    }
-
-    /**
-     * Set the value for this element's viewCount attribute.
-     *
-     * @param int $value The desired value for this attribute.
-     * @return Zend_Gdata_YouTube_Extension_Statistics The element being
-     * modified.
-     */
-    public function setViewCount($value)
-    {
-        $this->_viewCount = $value;
-        return $this;
-    }
-
-    /**
-     * Get the value for this element's videoWatchCount attribute.
-     *
-     * @return int The value associated with this attribute.
-     */
-    public function getVideoWatchCount()
-    {
-        return $this->_videoWatchCount;
-    }
-
-    /**
-     * Set the value for this element's videoWatchCount attribute.
-     *
-     * @param int $value The desired value for this attribute.
-     * @return Zend_Gdata_YouTube_Extension_Statistics The element being
-     * modified.
-     */
-    public function setVideoWatchCount($value)
-    {
-        $this->_videoWatchCount = $value;
-        return $this;
-    }
-
-    /**
-     * Get the value for this element's subscriberCount attribute.
-     *
-     * @return int The value associated with this attribute.
-     */
-    public function getSubscriberCount()
-    {
-        return $this->_subscriberCount;
-    }
-
-    /**
-     * Set the value for this element's subscriberCount attribute.
-     *
-     * @param int $value The desired value for this attribute.
-     * @return Zend_Gdata_YouTube_Extension_Statistics The element being
-     * modified.
-     */
-    public function setSubscriberCount($value)
-    {
-        $this->_subscriberCount = $value;
-        return $this;
-    }
-
-    /**
-     * Get the value for this element's lastWebAccess attribute.
-     *
-     * @return int The value associated with this attribute.
-     */
-    public function getLastWebAccess()
-    {
-        return $this->_lastWebAccess;
-    }
-
-    /**
-     * Set the value for this element's lastWebAccess attribute.
-     *
-     * @param int $value The desired value for this attribute.
-     * @return Zend_Gdata_YouTube_Extension_Statistics The element being
-     * modified.
-     */
-    public function setLastWebAccess($value)
-    {
-        $this->_lastWebAccess = $value;
-        return $this;
-    }
-
-    /**
-     * Get the value for this element's favoriteCount attribute.
-     *
-     * @return int The value associated with this attribute.
-     */
-    public function getFavoriteCount()
-    {
-        return $this->_favoriteCount;
-    }
-
-    /**
-     * Set the value for this element's favoriteCount attribute.
-     *
-     * @param int $value The desired value for this attribute.
-     * @return Zend_Gdata_YouTube_Extension_Statistics The element being
-     * modified.
-     */
-    public function setFavoriteCount($value)
-    {
-        $this->_favoriteCount = $value;
-        return $this;
-    }
-
-    /**
-     * Magic toString method allows using this directly via echo
-     * Works best in PHP >= 4.2.0
-     *
-     * @return string
-     */
-    public function __toString()
-    {
-        return 'View Count=' . $this->_viewCount .
-            ' VideoWatchCount=' . $this->_videoWatchCount .
-            ' SubscriberCount=' . $this->_subscriberCount .
-            ' LastWebAccess=' . $this->_lastWebAccess .
-            ' FavoriteCount=' . $this->_favoriteCount;
-    }
-
-}
-=======
->>>>>>> 58a53380
