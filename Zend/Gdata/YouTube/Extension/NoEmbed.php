<?php
/**
 * Class for backwards compatibility only
 */
<<<<<<< HEAD

/**
 * @see Zend_Gdata_Extension
 */
require_once 'Zend/Gdata/Extension.php';

/**
 * Represents the yt:noembed element used by the YouTube data API
 *
 * @category   Zend
 * @package    Zend_Gdata
 * @subpackage YouTube
 * @copyright  Copyright (c) 2005-2010 Zend Technologies USA Inc. (http://www.zend.com)
 * @license    http://framework.zend.com/license/new-bsd     New BSD License
 */
class Zend_Gdata_YouTube_Extension_NoEmbed extends Zend_Gdata_Extension
{

    protected $_rootNamespace = 'yt';
    protected $_rootElement = 'noembed';

    /**
     * Constructs a new Zend_Gdata_YouTube_Extension_VideoShare object.
     * @param bool $enabled(optional) The enabled value of the element.
     */
    public function __construct($enabled = null)
    {
        $this->registerAllNamespaces(Zend_Gdata_YouTube::$namespaces);
        parent::__construct();
    }

}
=======
>>>>>>> 58a53380
<|MERGE_RESOLUTION|>--- conflicted
+++ resolved
@@ -2,38 +2,3 @@
 /**
  * Class for backwards compatibility only
  */
-<<<<<<< HEAD
-
-/**
- * @see Zend_Gdata_Extension
- */
-require_once 'Zend/Gdata/Extension.php';
-
-/**
- * Represents the yt:noembed element used by the YouTube data API
- *
- * @category   Zend
- * @package    Zend_Gdata
- * @subpackage YouTube
- * @copyright  Copyright (c) 2005-2010 Zend Technologies USA Inc. (http://www.zend.com)
- * @license    http://framework.zend.com/license/new-bsd     New BSD License
- */
-class Zend_Gdata_YouTube_Extension_NoEmbed extends Zend_Gdata_Extension
-{
-
-    protected $_rootNamespace = 'yt';
-    protected $_rootElement = 'noembed';
-
-    /**
-     * Constructs a new Zend_Gdata_YouTube_Extension_VideoShare object.
-     * @param bool $enabled(optional) The enabled value of the element.
-     */
-    public function __construct($enabled = null)
-    {
-        $this->registerAllNamespaces(Zend_Gdata_YouTube::$namespaces);
-        parent::__construct();
-    }
-
-}
-=======
->>>>>>> 58a53380
