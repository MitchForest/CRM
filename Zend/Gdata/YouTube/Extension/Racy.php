<?php
/**
 * Class for backwards compatibility only
 */
<<<<<<< HEAD

/**
 * @see Zend_Gdata_Extension
 */
require_once 'Zend/Gdata/Extension.php';

/**
 * Represents the yt:racy element used by the YouTube data API
 *
 * @category   Zend
 * @package    Zend_Gdata
 * @subpackage YouTube
 * @copyright  Copyright (c) 2005-2010 Zend Technologies USA Inc. (http://www.zend.com)
 * @license    http://framework.zend.com/license/new-bsd     New BSD License
 */
class Zend_Gdata_YouTube_Extension_Racy extends Zend_Gdata_Extension
{

    protected $_rootNamespace = 'yt';
    protected $_rootElement = 'racy';
    protected $_state = null;

    /**
     * Constructs a new Zend_Gdata_YouTube_Extension_Racy object.
     * @param bool $state(optional) The state value of the element.
     */
    public function __construct($state = null)
    {
        $this->registerAllNamespaces(Zend_Gdata_YouTube::$namespaces);
        parent::__construct();
        $this->_state = $state;
    }

    /**
     * Retrieves a DOMElement which corresponds to this element and all
     * child properties.  This is used to build an entry back into a DOM
     * and eventually XML text for sending to the server upon updates, or
     * for application storage/persistence.
     *
     * @param DOMDocument $doc The DOMDocument used to construct DOMElements
     * @return DOMElement The DOMElement representing this element and all
     * child properties.
     */
    public function getDOM($doc = null, $majorVersion = 1, $minorVersion = null)
    {
        $element = parent::getDOM($doc, $majorVersion, $minorVersion);
        if ($this->_state !== null) {
            $element->setAttribute('state', $this->_state);
        }
        return $element;
    }

    /**
     * Given a DOMNode representing an attribute, tries to map the data into
     * instance members.  If no mapping is defined, the name and value are
     * stored in an array.
     *
     * @param DOMNode $attribute The DOMNode attribute needed to be handled
     */
    protected function takeAttributeFromDOM($attribute)
    {
        switch ($attribute->localName) {
        case 'state':
            $this->_state = $attribute->nodeValue;
            break;
        default:
            parent::takeAttributeFromDOM($attribute);
        }
    }

    /**
     * Get the value for this element's state attribute.
     *
     * @return bool The value associated with this attribute.
     */
    public function getState()
    {
        return $this->_state;
    }

    /**
     * Set the value for this element's state attribute.
     *
     * @param bool $value The desired value for this attribute.
     * @return Zend_Gdata_YouTube_Extension_Racy The element being modified.
     */
    public function setState($value)
    {
        $this->_state = $value;
        return $this;
    }

    /**
     * Magic toString method allows using this directly via echo
     * Works best in PHP >= 4.2.0
     */
    public function __toString()
    {
        return $this->_state;
    }

}
=======
>>>>>>> 58a53380
<|MERGE_RESOLUTION|>--- conflicted
+++ resolved
@@ -2,108 +2,3 @@
 /**
  * Class for backwards compatibility only
  */
-<<<<<<< HEAD
-
-/**
- * @see Zend_Gdata_Extension
- */
-require_once 'Zend/Gdata/Extension.php';
-
-/**
- * Represents the yt:racy element used by the YouTube data API
- *
- * @category   Zend
- * @package    Zend_Gdata
- * @subpackage YouTube
- * @copyright  Copyright (c) 2005-2010 Zend Technologies USA Inc. (http://www.zend.com)
- * @license    http://framework.zend.com/license/new-bsd     New BSD License
- */
-class Zend_Gdata_YouTube_Extension_Racy extends Zend_Gdata_Extension
-{
-
-    protected $_rootNamespace = 'yt';
-    protected $_rootElement = 'racy';
-    protected $_state = null;
-
-    /**
-     * Constructs a new Zend_Gdata_YouTube_Extension_Racy object.
-     * @param bool $state(optional) The state value of the element.
-     */
-    public function __construct($state = null)
-    {
-        $this->registerAllNamespaces(Zend_Gdata_YouTube::$namespaces);
-        parent::__construct();
-        $this->_state = $state;
-    }
-
-    /**
-     * Retrieves a DOMElement which corresponds to this element and all
-     * child properties.  This is used to build an entry back into a DOM
-     * and eventually XML text for sending to the server upon updates, or
-     * for application storage/persistence.
-     *
-     * @param DOMDocument $doc The DOMDocument used to construct DOMElements
-     * @return DOMElement The DOMElement representing this element and all
-     * child properties.
-     */
-    public function getDOM($doc = null, $majorVersion = 1, $minorVersion = null)
-    {
-        $element = parent::getDOM($doc, $majorVersion, $minorVersion);
-        if ($this->_state !== null) {
-            $element->setAttribute('state', $this->_state);
-        }
-        return $element;
-    }
-
-    /**
-     * Given a DOMNode representing an attribute, tries to map the data into
-     * instance members.  If no mapping is defined, the name and value are
-     * stored in an array.
-     *
-     * @param DOMNode $attribute The DOMNode attribute needed to be handled
-     */
-    protected function takeAttributeFromDOM($attribute)
-    {
-        switch ($attribute->localName) {
-        case 'state':
-            $this->_state = $attribute->nodeValue;
-            break;
-        default:
-            parent::takeAttributeFromDOM($attribute);
-        }
-    }
-
-    /**
-     * Get the value for this element's state attribute.
-     *
-     * @return bool The value associated with this attribute.
-     */
-    public function getState()
-    {
-        return $this->_state;
-    }
-
-    /**
-     * Set the value for this element's state attribute.
-     *
-     * @param bool $value The desired value for this attribute.
-     * @return Zend_Gdata_YouTube_Extension_Racy The element being modified.
-     */
-    public function setState($value)
-    {
-        $this->_state = $value;
-        return $this;
-    }
-
-    /**
-     * Magic toString method allows using this directly via echo
-     * Works best in PHP >= 4.2.0
-     */
-    public function __toString()
-    {
-        return $this->_state;
-    }
-
-}
-=======
->>>>>>> 58a53380
