--- conflicted
+++ resolved
@@ -2,35 +2,3 @@
 /**
  * Class for backwards compatibility only
  */
-<<<<<<< HEAD
-
-/**
- * @see Zend_Gdata_Extension
- */
-require_once 'Zend/Gdata/Extension.php';
-
-/**
- * Represents the yt:firstName element
- *
- * @category   Zend
- * @package    Zend_Gdata
- * @subpackage YouTube
- * @copyright  Copyright (c) 2005-2010 Zend Technologies USA Inc. (http://www.zend.com)
- * @license    http://framework.zend.com/license/new-bsd     New BSD License
- */
-class Zend_Gdata_YouTube_Extension_FirstName extends Zend_Gdata_Extension
-{
-
-    protected $_rootElement = 'firstName';
-    protected $_rootNamespace = 'yt';
-
-    public function __construct($text = null)
-    {
-        $this->registerAllNamespaces(Zend_Gdata_YouTube::$namespaces);
-        parent::__construct();
-        $this->_text = $text;
-    }
-
-}
-=======
->>>>>>> 58a53380
