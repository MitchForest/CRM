<?php
/**
 * Class for backwards compatibility only
 */
<<<<<<< HEAD

/**
 * @see Zend_Gdata_YouTube
 */
require_once 'Zend/Gdata/YouTube.php';

/**
 * @see Zend_Gdata_Entry
 */
require_once 'Zend/Gdata/Entry.php';

/**
 * @see Zend_Gdata_Extension_FeedLink
 */
require_once 'Zend/Gdata/Extension/FeedLink.php';

/**
 * @see Zend_Gdata_YouTube_Extension_Description
 */
require_once 'Zend/Gdata/YouTube/Extension/Description.php';

/**
 * @see Zend_Gdata_YouTube_Extension_PlaylistId
 */
require_once 'Zend/Gdata/YouTube/Extension/PlaylistId.php';

/**
 * @see Zend_Gdata_YouTube_Extension_CountHint
 */
require_once 'Zend/Gdata/YouTube/Extension/CountHint.php';

/**
 * Represents the YouTube video playlist flavor of an Atom entry
 *
 * @category   Zend
 * @package    Zend_Gdata
 * @subpackage YouTube
 * @copyright  Copyright (c) 2005-2010 Zend Technologies USA Inc. (http://www.zend.com)
 * @license    http://framework.zend.com/license/new-bsd     New BSD License
 */
class Zend_Gdata_YouTube_PlaylistListEntry extends Zend_Gdata_Entry
{

    protected $_entryClassName = 'Zend_Gdata_YouTube_PlaylistListEntry';

    /**
     * Nested feed links
     *
     * @var array
     */
    protected $_feedLink = array();

    /**
     * Description of this playlist
     *
     * @deprecated Deprecated as of version 2 of the YouTube API.
     * @var Zend_Gdata_YouTube_Extension_Description
     */
    protected $_description = null;

    /**
     * Id of this playlist
     *
     * @var Zend_Gdata_YouTube_Extension_PlaylistId
     */
    protected $_playlistId = null;

    /**
     * CountHint for this playlist.
     *
     * @var Zend_Gdata_YouTube_Extension_CountHint
     */
    protected $_countHint = null;

    /**
     * Creates a Playlist list entry, representing an individual playlist
     * in a list of playlists, usually associated with an individual user.
     *
     * @param DOMElement $element (optional) DOMElement from which this
     *          object should be constructed.
     */
    public function __construct($element = null)
    {
        $this->registerAllNamespaces(Zend_Gdata_YouTube::$namespaces);
        parent::__construct($element);
    }

    /**
     * Retrieves a DOMElement which corresponds to this element and all
     * child properties.  This is used to build an entry back into a DOM
     * and eventually XML text for sending to the server upon updates, or
     * for application storage/persistence.
     *
     * @param DOMDocument $doc The DOMDocument used to construct DOMElements
     * @return DOMElement The DOMElement representing this element and all
     * child properties.
     */
    public function getDOM($doc = null, $majorVersion = 1, $minorVersion = null)
    {
        $element = parent::getDOM($doc, $majorVersion, $minorVersion);
        if ($this->_description != null) {
            $element->appendChild($this->_description->getDOM($element->ownerDocument));
        }
        if ($this->_countHint != null) {
            $element->appendChild($this->_countHint->getDOM($element->ownerDocument));
        }
        if ($this->_playlistId != null) {
            $element->appendChild($this->_playlistId->getDOM($element->ownerDocument));
        }
        if ($this->_feedLink != null) {
            foreach ($this->_feedLink as $feedLink) {
                $element->appendChild($feedLink->getDOM($element->ownerDocument));
            }
        }
        return $element;
    }

    /**
     * Creates individual Entry objects of the appropriate type and
     * stores them in the $_entry array based upon DOM data.
     *
     * @param DOMNode $child The DOMNode to process
     */
    protected function takeChildFromDOM($child)
    {
        $absoluteNodeName = $child->namespaceURI . ':' . $child->localName;
        switch ($absoluteNodeName) {
        case $this->lookupNamespace('yt') . ':' . 'description':
            $description = new Zend_Gdata_YouTube_Extension_Description();
            $description->transferFromDOM($child);
            $this->_description = $description;
            break;
        case $this->lookupNamespace('yt') . ':' . 'countHint':
            $countHint = new Zend_Gdata_YouTube_Extension_CountHint();
            $countHint->transferFromDOM($child);
            $this->_countHint = $countHint;
            break;
        case $this->lookupNamespace('yt') . ':' . 'playlistId':
            $playlistId = new Zend_Gdata_YouTube_Extension_PlaylistId();
            $playlistId->transferFromDOM($child);
            $this->_playlistId = $playlistId;
            break;
        case $this->lookupNamespace('gd') . ':' . 'feedLink':
            $feedLink = new Zend_Gdata_Extension_FeedLink();
            $feedLink->transferFromDOM($child);
            $this->_feedLink[] = $feedLink;
            break;
        default:
            parent::takeChildFromDOM($child);
            break;
        }
    }

    /**
     * Sets the description relating to the playlist.
     *
     * @deprecated Deprecated as of version 2 of the YouTube API.
     * @param Zend_Gdata_YouTube_Extension_Description $description The description relating to the video
     * @return Zend_Gdata_YouTube_PlaylistListEntry Provides a fluent interface
     */
    public function setDescription($description = null)
    {
        if ($this->getMajorProtocolVersion() >= 2) {
            $this->setSummary($description);
        } else {
            $this->_description = $description;
        }
        return $this;
    }

    /**
     * Returns the description relating to the video.
     *
     * @return Zend_Gdata_YouTube_Extension_Description  The description
     *         relating to the video
     */
    public function getDescription()
    {
        if ($this->getMajorProtocolVersion() >= 2) {
            return $this->getSummary();
        } else {
            return $this->_description;
        }
    }

    /**
     * Returns the countHint relating to the playlist.
     *
     * The countHint is the number of videos on a playlist.
     *
     * @throws Zend_Gdata_App_VersionException
     * @return Zend_Gdata_YouTube_Extension_CountHint  The count of videos on
     *         a playlist.
     */
    public function getCountHint()
    {
        if (($this->getMajorProtocolVersion() == null) ||
            ($this->getMajorProtocolVersion() == 1)) {
            require_once 'Zend/Gdata/App/VersionException.php';
            throw new Zend_Gdata_App_VersionException('The yt:countHint ' .
                'element is not supported in versions earlier than 2.');
        } else {
            return $this->_countHint;
        }
    }

    /**
     * Returns the Id relating to the playlist.
     *
     * @throws Zend_Gdata_App_VersionException
     * @return Zend_Gdata_YouTube_Extension_PlaylistId  The id of this playlist.
     */
    public function getPlaylistId()
    {
        if (($this->getMajorProtocolVersion() == null) ||
            ($this->getMajorProtocolVersion() == 1)) {
            require_once 'Zend/Gdata/App/VersionException.php';
            throw new Zend_Gdata_App_VersionException('The yt:playlistId ' .
                'element is not supported in versions earlier than 2.');
        } else {
            return $this->_playlistId;
        }
    }

    /**
     * Sets the array of embedded feeds related to the playlist
     *
     * @param array $feedLink The array of embedded feeds relating to the video
     * @return Zend_Gdata_YouTube_PlaylistListEntry Provides a fluent interface
     */
    public function setFeedLink($feedLink = null)
    {
        $this->_feedLink = $feedLink;
        return $this;
    }

    /**
     * Get the feed link property for this entry.
     *
     * @see setFeedLink
     * @param string $rel (optional) The rel value of the link to be found.
     *          If null, the array of links is returned.
     * @return mixed If $rel is specified, a Zend_Gdata_Extension_FeedLink
     *          object corresponding to the requested rel value is returned
     *          if found, or null if the requested value is not found. If
     *          $rel is null or not specified, an array of all available
     *          feed links for this entry is returned, or null if no feed
     *          links are set.
     */
    public function getFeedLink($rel = null)
    {
        if ($rel == null) {
            return $this->_feedLink;
        } else {
            foreach ($this->_feedLink as $feedLink) {
                if ($feedLink->rel == $rel) {
                    return $feedLink;
                }
            }
            return null;
        }
    }

    /**
     * Returns the URL of the playlist video feed
     *
     * @return string The URL of the playlist video feed
     */
    public function getPlaylistVideoFeedUrl()
    {
        if ($this->getMajorProtocolVersion() >= 2) {
            return $this->getContent()->getSrc();
        } else {
            return $this->getFeedLink(Zend_Gdata_YouTube::PLAYLIST_REL)->href;
        }
    }

}
=======
>>>>>>> 58a53380
<|MERGE_RESOLUTION|>--- conflicted
+++ resolved
@@ -2,284 +2,3 @@
 /**
  * Class for backwards compatibility only
  */
-<<<<<<< HEAD
-
-/**
- * @see Zend_Gdata_YouTube
- */
-require_once 'Zend/Gdata/YouTube.php';
-
-/**
- * @see Zend_Gdata_Entry
- */
-require_once 'Zend/Gdata/Entry.php';
-
-/**
- * @see Zend_Gdata_Extension_FeedLink
- */
-require_once 'Zend/Gdata/Extension/FeedLink.php';
-
-/**
- * @see Zend_Gdata_YouTube_Extension_Description
- */
-require_once 'Zend/Gdata/YouTube/Extension/Description.php';
-
-/**
- * @see Zend_Gdata_YouTube_Extension_PlaylistId
- */
-require_once 'Zend/Gdata/YouTube/Extension/PlaylistId.php';
-
-/**
- * @see Zend_Gdata_YouTube_Extension_CountHint
- */
-require_once 'Zend/Gdata/YouTube/Extension/CountHint.php';
-
-/**
- * Represents the YouTube video playlist flavor of an Atom entry
- *
- * @category   Zend
- * @package    Zend_Gdata
- * @subpackage YouTube
- * @copyright  Copyright (c) 2005-2010 Zend Technologies USA Inc. (http://www.zend.com)
- * @license    http://framework.zend.com/license/new-bsd     New BSD License
- */
-class Zend_Gdata_YouTube_PlaylistListEntry extends Zend_Gdata_Entry
-{
-
-    protected $_entryClassName = 'Zend_Gdata_YouTube_PlaylistListEntry';
-
-    /**
-     * Nested feed links
-     *
-     * @var array
-     */
-    protected $_feedLink = array();
-
-    /**
-     * Description of this playlist
-     *
-     * @deprecated Deprecated as of version 2 of the YouTube API.
-     * @var Zend_Gdata_YouTube_Extension_Description
-     */
-    protected $_description = null;
-
-    /**
-     * Id of this playlist
-     *
-     * @var Zend_Gdata_YouTube_Extension_PlaylistId
-     */
-    protected $_playlistId = null;
-
-    /**
-     * CountHint for this playlist.
-     *
-     * @var Zend_Gdata_YouTube_Extension_CountHint
-     */
-    protected $_countHint = null;
-
-    /**
-     * Creates a Playlist list entry, representing an individual playlist
-     * in a list of playlists, usually associated with an individual user.
-     *
-     * @param DOMElement $element (optional) DOMElement from which this
-     *          object should be constructed.
-     */
-    public function __construct($element = null)
-    {
-        $this->registerAllNamespaces(Zend_Gdata_YouTube::$namespaces);
-        parent::__construct($element);
-    }
-
-    /**
-     * Retrieves a DOMElement which corresponds to this element and all
-     * child properties.  This is used to build an entry back into a DOM
-     * and eventually XML text for sending to the server upon updates, or
-     * for application storage/persistence.
-     *
-     * @param DOMDocument $doc The DOMDocument used to construct DOMElements
-     * @return DOMElement The DOMElement representing this element and all
-     * child properties.
-     */
-    public function getDOM($doc = null, $majorVersion = 1, $minorVersion = null)
-    {
-        $element = parent::getDOM($doc, $majorVersion, $minorVersion);
-        if ($this->_description != null) {
-            $element->appendChild($this->_description->getDOM($element->ownerDocument));
-        }
-        if ($this->_countHint != null) {
-            $element->appendChild($this->_countHint->getDOM($element->ownerDocument));
-        }
-        if ($this->_playlistId != null) {
-            $element->appendChild($this->_playlistId->getDOM($element->ownerDocument));
-        }
-        if ($this->_feedLink != null) {
-            foreach ($this->_feedLink as $feedLink) {
-                $element->appendChild($feedLink->getDOM($element->ownerDocument));
-            }
-        }
-        return $element;
-    }
-
-    /**
-     * Creates individual Entry objects of the appropriate type and
-     * stores them in the $_entry array based upon DOM data.
-     *
-     * @param DOMNode $child The DOMNode to process
-     */
-    protected function takeChildFromDOM($child)
-    {
-        $absoluteNodeName = $child->namespaceURI . ':' . $child->localName;
-        switch ($absoluteNodeName) {
-        case $this->lookupNamespace('yt') . ':' . 'description':
-            $description = new Zend_Gdata_YouTube_Extension_Description();
-            $description->transferFromDOM($child);
-            $this->_description = $description;
-            break;
-        case $this->lookupNamespace('yt') . ':' . 'countHint':
-            $countHint = new Zend_Gdata_YouTube_Extension_CountHint();
-            $countHint->transferFromDOM($child);
-            $this->_countHint = $countHint;
-            break;
-        case $this->lookupNamespace('yt') . ':' . 'playlistId':
-            $playlistId = new Zend_Gdata_YouTube_Extension_PlaylistId();
-            $playlistId->transferFromDOM($child);
-            $this->_playlistId = $playlistId;
-            break;
-        case $this->lookupNamespace('gd') . ':' . 'feedLink':
-            $feedLink = new Zend_Gdata_Extension_FeedLink();
-            $feedLink->transferFromDOM($child);
-            $this->_feedLink[] = $feedLink;
-            break;
-        default:
-            parent::takeChildFromDOM($child);
-            break;
-        }
-    }
-
-    /**
-     * Sets the description relating to the playlist.
-     *
-     * @deprecated Deprecated as of version 2 of the YouTube API.
-     * @param Zend_Gdata_YouTube_Extension_Description $description The description relating to the video
-     * @return Zend_Gdata_YouTube_PlaylistListEntry Provides a fluent interface
-     */
-    public function setDescription($description = null)
-    {
-        if ($this->getMajorProtocolVersion() >= 2) {
-            $this->setSummary($description);
-        } else {
-            $this->_description = $description;
-        }
-        return $this;
-    }
-
-    /**
-     * Returns the description relating to the video.
-     *
-     * @return Zend_Gdata_YouTube_Extension_Description  The description
-     *         relating to the video
-     */
-    public function getDescription()
-    {
-        if ($this->getMajorProtocolVersion() >= 2) {
-            return $this->getSummary();
-        } else {
-            return $this->_description;
-        }
-    }
-
-    /**
-     * Returns the countHint relating to the playlist.
-     *
-     * The countHint is the number of videos on a playlist.
-     *
-     * @throws Zend_Gdata_App_VersionException
-     * @return Zend_Gdata_YouTube_Extension_CountHint  The count of videos on
-     *         a playlist.
-     */
-    public function getCountHint()
-    {
-        if (($this->getMajorProtocolVersion() == null) ||
-            ($this->getMajorProtocolVersion() == 1)) {
-            require_once 'Zend/Gdata/App/VersionException.php';
-            throw new Zend_Gdata_App_VersionException('The yt:countHint ' .
-                'element is not supported in versions earlier than 2.');
-        } else {
-            return $this->_countHint;
-        }
-    }
-
-    /**
-     * Returns the Id relating to the playlist.
-     *
-     * @throws Zend_Gdata_App_VersionException
-     * @return Zend_Gdata_YouTube_Extension_PlaylistId  The id of this playlist.
-     */
-    public function getPlaylistId()
-    {
-        if (($this->getMajorProtocolVersion() == null) ||
-            ($this->getMajorProtocolVersion() == 1)) {
-            require_once 'Zend/Gdata/App/VersionException.php';
-            throw new Zend_Gdata_App_VersionException('The yt:playlistId ' .
-                'element is not supported in versions earlier than 2.');
-        } else {
-            return $this->_playlistId;
-        }
-    }
-
-    /**
-     * Sets the array of embedded feeds related to the playlist
-     *
-     * @param array $feedLink The array of embedded feeds relating to the video
-     * @return Zend_Gdata_YouTube_PlaylistListEntry Provides a fluent interface
-     */
-    public function setFeedLink($feedLink = null)
-    {
-        $this->_feedLink = $feedLink;
-        return $this;
-    }
-
-    /**
-     * Get the feed link property for this entry.
-     *
-     * @see setFeedLink
-     * @param string $rel (optional) The rel value of the link to be found.
-     *          If null, the array of links is returned.
-     * @return mixed If $rel is specified, a Zend_Gdata_Extension_FeedLink
-     *          object corresponding to the requested rel value is returned
-     *          if found, or null if the requested value is not found. If
-     *          $rel is null or not specified, an array of all available
-     *          feed links for this entry is returned, or null if no feed
-     *          links are set.
-     */
-    public function getFeedLink($rel = null)
-    {
-        if ($rel == null) {
-            return $this->_feedLink;
-        } else {
-            foreach ($this->_feedLink as $feedLink) {
-                if ($feedLink->rel == $rel) {
-                    return $feedLink;
-                }
-            }
-            return null;
-        }
-    }
-
-    /**
-     * Returns the URL of the playlist video feed
-     *
-     * @return string The URL of the playlist video feed
-     */
-    public function getPlaylistVideoFeedUrl()
-    {
-        if ($this->getMajorProtocolVersion() >= 2) {
-            return $this->getContent()->getSrc();
-        } else {
-            return $this->getFeedLink(Zend_Gdata_YouTube::PLAYLIST_REL)->href;
-        }
-    }
-
-}
-=======
->>>>>>> 58a53380
