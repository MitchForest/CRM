--- conflicted
+++ resolved
@@ -2,1025 +2,3 @@
 /**
  * Class for backwards compatibility only
  */
-<<<<<<< HEAD
-
-/**
- * @see Zend_Gdata_Entry
- */
-require_once 'Zend/Gdata/Entry.php';
-
-/**
- * @see Zend_Gdata_Extension_FeedLink
- */
-require_once 'Zend/Gdata/Extension/FeedLink.php';
-
-/**
- * @see Zend_Gdata_YouTube_Extension_Description
- */
-require_once 'Zend/Gdata/YouTube/Extension/Description.php';
-
-/**
- * @see Zend_Gdata_YouTube_Extension_AboutMe
- */
-require_once 'Zend/Gdata/YouTube/Extension/AboutMe.php';
-
-/**
- * @see Zend_Gdata_YouTube_Extension_Age
- */
-require_once 'Zend/Gdata/YouTube/Extension/Age.php';
-
-/**
- * @see Zend_Gdata_YouTube_Extension_Username
- */
-require_once 'Zend/Gdata/YouTube/Extension/Username.php';
-
-/**
- * @see Zend_Gdata_YouTube_Extension_Books
- */
-require_once 'Zend/Gdata/YouTube/Extension/Books.php';
-
-/**
- * @see Zend_Gdata_YouTube_Extension_Company
- */
-require_once 'Zend/Gdata/YouTube/Extension/Company.php';
-
-/**
- * @see Zend_Gdata_YouTube_Extension_Hobbies
- */
-require_once 'Zend/Gdata/YouTube/Extension/Hobbies.php';
-
-/**
- * @see Zend_Gdata_YouTube_Extension_Hometown
- */
-require_once 'Zend/Gdata/YouTube/Extension/Hometown.php';
-
-/**
- * @see Zend_Gdata_YouTube_Extension_Location
- */
-require_once 'Zend/Gdata/YouTube/Extension/Location.php';
-
-/**
- * @see Zend_Gdata_YouTube_Extension_Movies
- */
-require_once 'Zend/Gdata/YouTube/Extension/Movies.php';
-
-/**
- * @see Zend_Gdata_YouTube_Extension_Music
- */
-require_once 'Zend/Gdata/YouTube/Extension/Music.php';
-
-/**
- * @see Zend_Gdata_YouTube_Extension_Occupation
- */
-require_once 'Zend/Gdata/YouTube/Extension/Occupation.php';
-
-/**
- * @see Zend_Gdata_YouTube_Extension_School
- */
-require_once 'Zend/Gdata/YouTube/Extension/School.php';
-
-/**
- * @see Zend_Gdata_YouTube_Extension_Gender
- */
-require_once 'Zend/Gdata/YouTube/Extension/Gender.php';
-
-/**
- * @see Zend_Gdata_YouTube_Extension_Relationship
- */
-require_once 'Zend/Gdata/YouTube/Extension/Relationship.php';
-
-/**
- * @see Zend_Gdata_YouTube_Extension_FirstName
- */
-require_once 'Zend/Gdata/YouTube/Extension/FirstName.php';
-
-/**
- * @see Zend_Gdata_YouTube_Extension_LastName
- */
-require_once 'Zend/Gdata/YouTube/Extension/LastName.php';
-
-/**
- * @see Zend_Gdata_YouTube_Extension_Statistics
- */
-require_once 'Zend/Gdata/YouTube/Extension/Statistics.php';
-
-/**
- * @see Zend_Gdata_Media_Extension_MediaThumbnail
- */
-require_once 'Zend/Gdata/Media/Extension/MediaThumbnail.php';
-
-/**
- * Represents the YouTube video playlist flavor of an Atom entry
- *
- * @category   Zend
- * @package    Zend_Gdata
- * @subpackage YouTube
- * @copyright  Copyright (c) 2005-2010 Zend Technologies USA Inc. (http://www.zend.com)
- * @license    http://framework.zend.com/license/new-bsd     New BSD License
- */
-class Zend_Gdata_YouTube_UserProfileEntry extends Zend_Gdata_Entry
-{
-
-    protected $_entryClassName = 'Zend_Gdata_YouTube_UserProfileEntry';
-
-    /**
-     * Nested feed links
-     *
-     * @var array
-     */
-    protected $_feedLink = array();
-
-    /**
-     * The username for this profile entry
-     *
-     * @var string
-     */
-    protected $_username = null;
-
-    /**
-     * The description of the user
-     *
-     * @var string
-     */
-    protected $_description = null;
-
-    /**
-     * The contents of the 'About Me' field.
-     *
-     * @var string
-     */
-    protected $_aboutMe = null;
-
-    /**
-     * The age of the user
-     *
-     * @var int
-     */
-    protected $_age = null;
-
-    /**
-     * Books of interest to the user
-     *
-     * @var string
-     */
-    protected $_books = null;
-
-    /**
-     * Company
-     *
-     * @var string
-     */
-    protected $_company = null;
-
-    /**
-     * Hobbies
-     *
-     * @var string
-     */
-    protected $_hobbies = null;
-
-    /**
-     * Hometown
-     *
-     * @var string
-     */
-    protected $_hometown = null;
-
-    /**
-     * Location
-     *
-     * @var string
-     */
-    protected $_location = null;
-
-    /**
-     * Movies
-     *
-     * @var string
-     */
-    protected $_movies = null;
-
-    /**
-     * Music
-     *
-     * @var string
-     */
-    protected $_music = null;
-
-    /**
-     * Occupation
-     *
-     * @var string
-     */
-    protected $_occupation = null;
-
-    /**
-     * School
-     *
-     * @var string
-     */
-    protected $_school = null;
-
-    /**
-     * Gender
-     *
-     * @var string
-     */
-    protected $_gender = null;
-
-    /**
-     * Relationship
-     *
-     * @var string
-     */
-    protected $_relationship = null;
-
-    /**
-     * First name
-     *
-     * @var string
-     */
-    protected $_firstName = null;
-
-    /**
-     * Last name
-     *
-     * @var string
-     */
-    protected $_lastName = null;
-
-    /**
-     * Statistics
-     *
-     * @var Zend_Gdata_YouTube_Extension_Statistics
-     */
-    protected $_statistics = null;
-
-    /**
-     * Thumbnail
-     *
-     * @var Zend_Gdata_Media_Extension_MediaThumbnail
-     */
-    protected $_thumbnail = null;
-
-    /**
-     * Creates a User Profile entry, representing an individual user
-     * and their attributes.
-     *
-     * @param DOMElement $element (optional) DOMElement from which this
-     *          object should be constructed.
-     */
-    public function __construct($element = null)
-    {
-        $this->registerAllNamespaces(Zend_Gdata_YouTube::$namespaces);
-        parent::__construct($element);
-    }
-
-    /**
-     * Retrieves a DOMElement which corresponds to this element and all
-     * child properties.  This is used to build an entry back into a DOM
-     * and eventually XML text for sending to the server upon updates, or
-     * for application storage/persistence.
-     *
-     * @param DOMDocument $doc The DOMDocument used to construct DOMElements
-     * @return DOMElement The DOMElement representing this element and all
-     * child properties.
-     */
-    public function getDOM($doc = null, $majorVersion = 1, $minorVersion = null)
-    {
-        $element = parent::getDOM($doc, $majorVersion, $minorVersion);
-        if ($this->_description != null) {
-            $element->appendChild($this->_description->getDOM($element->ownerDocument));
-        }
-        if ($this->_aboutMe != null) {
-            $element->appendChild($this->_aboutMe->getDOM($element->ownerDocument));
-        }
-        if ($this->_age != null) {
-            $element->appendChild($this->_age->getDOM($element->ownerDocument));
-        }
-        if ($this->_username != null) {
-            $element->appendChild($this->_username->getDOM($element->ownerDocument));
-        }
-        if ($this->_books != null) {
-            $element->appendChild($this->_books->getDOM($element->ownerDocument));
-        }
-        if ($this->_company != null) {
-            $element->appendChild($this->_company->getDOM($element->ownerDocument));
-        }
-        if ($this->_hobbies != null) {
-            $element->appendChild($this->_hobbies->getDOM($element->ownerDocument));
-        }
-        if ($this->_hometown != null) {
-            $element->appendChild($this->_hometown->getDOM($element->ownerDocument));
-        }
-        if ($this->_location != null) {
-            $element->appendChild($this->_location->getDOM($element->ownerDocument));
-        }
-        if ($this->_movies != null) {
-            $element->appendChild($this->_movies->getDOM($element->ownerDocument));
-        }
-        if ($this->_music != null) {
-            $element->appendChild($this->_music->getDOM($element->ownerDocument));
-        }
-        if ($this->_occupation != null) {
-            $element->appendChild($this->_occupation->getDOM($element->ownerDocument));
-        }
-        if ($this->_school != null) {
-            $element->appendChild($this->_school->getDOM($element->ownerDocument));
-        }
-        if ($this->_gender != null) {
-            $element->appendChild($this->_gender->getDOM($element->ownerDocument));
-        }
-        if ($this->_relationship != null) {
-            $element->appendChild($this->_relationship->getDOM($element->ownerDocument));
-        }
-        if ($this->_firstName != null) {
-            $element->appendChild($this->_firstName->getDOM($element->ownerDocument));
-        }
-        if ($this->_lastName != null) {
-            $element->appendChild($this->_lastName->getDOM($element->ownerDocument));
-        }
-        if ($this->_statistics != null) {
-            $element->appendChild($this->_statistics->getDOM($element->ownerDocument));
-        }
-        if ($this->_thumbnail != null) {
-            $element->appendChild($this->_thumbnail->getDOM($element->ownerDocument));
-        }
-        if ($this->_feedLink != null) {
-            foreach ($this->_feedLink as $feedLink) {
-                $element->appendChild($feedLink->getDOM($element->ownerDocument));
-            }
-        }
-        return $element;
-    }
-
-    /**
-     * Creates individual Entry objects of the appropriate type and
-     * stores them in the $_entry array based upon DOM data.
-     *
-     * @param DOMNode $child The DOMNode to process
-     */
-    protected function takeChildFromDOM($child)
-    {
-        $absoluteNodeName = $child->namespaceURI . ':' . $child->localName;
-        switch ($absoluteNodeName) {
-        case $this->lookupNamespace('yt') . ':' . 'description':
-            $description = new Zend_Gdata_YouTube_Extension_Description();
-            $description->transferFromDOM($child);
-            $this->_description = $description;
-            break;
-        case $this->lookupNamespace('yt') . ':' . 'aboutMe':
-            $aboutMe = new Zend_Gdata_YouTube_Extension_AboutMe();
-            $aboutMe->transferFromDOM($child);
-            $this->_aboutMe = $aboutMe;
-            break;
-        case $this->lookupNamespace('yt') . ':' . 'age':
-            $age = new Zend_Gdata_YouTube_Extension_Age();
-            $age->transferFromDOM($child);
-            $this->_age = $age;
-            break;
-        case $this->lookupNamespace('yt') . ':' . 'username':
-            $username = new Zend_Gdata_YouTube_Extension_Username();
-            $username->transferFromDOM($child);
-            $this->_username = $username;
-            break;
-        case $this->lookupNamespace('yt') . ':' . 'books':
-            $books = new Zend_Gdata_YouTube_Extension_Books();
-            $books->transferFromDOM($child);
-            $this->_books = $books;
-            break;
-        case $this->lookupNamespace('yt') . ':' . 'company':
-            $company = new Zend_Gdata_YouTube_Extension_Company();
-            $company->transferFromDOM($child);
-            $this->_company = $company;
-            break;
-        case $this->lookupNamespace('yt') . ':' . 'hobbies':
-            $hobbies = new Zend_Gdata_YouTube_Extension_Hobbies();
-            $hobbies->transferFromDOM($child);
-            $this->_hobbies = $hobbies;
-            break;
-        case $this->lookupNamespace('yt') . ':' . 'hometown':
-            $hometown = new Zend_Gdata_YouTube_Extension_Hometown();
-            $hometown->transferFromDOM($child);
-            $this->_hometown = $hometown;
-            break;
-        case $this->lookupNamespace('yt') . ':' . 'location':
-            $location = new Zend_Gdata_YouTube_Extension_Location();
-            $location->transferFromDOM($child);
-            $this->_location = $location;
-            break;
-        case $this->lookupNamespace('yt') . ':' . 'movies':
-            $movies = new Zend_Gdata_YouTube_Extension_Movies();
-            $movies->transferFromDOM($child);
-            $this->_movies = $movies;
-            break;
-        case $this->lookupNamespace('yt') . ':' . 'music':
-            $music = new Zend_Gdata_YouTube_Extension_Music();
-            $music->transferFromDOM($child);
-            $this->_music = $music;
-            break;
-        case $this->lookupNamespace('yt') . ':' . 'occupation':
-            $occupation = new Zend_Gdata_YouTube_Extension_Occupation();
-            $occupation->transferFromDOM($child);
-            $this->_occupation = $occupation;
-            break;
-        case $this->lookupNamespace('yt') . ':' . 'school':
-            $school = new Zend_Gdata_YouTube_Extension_School();
-            $school->transferFromDOM($child);
-            $this->_school = $school;
-            break;
-        case $this->lookupNamespace('yt') . ':' . 'gender':
-            $gender = new Zend_Gdata_YouTube_Extension_Gender();
-            $gender->transferFromDOM($child);
-            $this->_gender = $gender;
-            break;
-        case $this->lookupNamespace('yt') . ':' . 'relationship':
-            $relationship = new Zend_Gdata_YouTube_Extension_Relationship();
-            $relationship->transferFromDOM($child);
-            $this->_relationship = $relationship;
-            break;
-        case $this->lookupNamespace('yt') . ':' . 'firstName':
-            $firstName = new Zend_Gdata_YouTube_Extension_FirstName();
-            $firstName->transferFromDOM($child);
-            $this->_firstName = $firstName;
-            break;
-        case $this->lookupNamespace('yt') . ':' . 'lastName':
-            $lastName = new Zend_Gdata_YouTube_Extension_LastName();
-            $lastName->transferFromDOM($child);
-            $this->_lastName = $lastName;
-            break;
-        case $this->lookupNamespace('yt') . ':' . 'statistics':
-            $statistics = new Zend_Gdata_YouTube_Extension_Statistics();
-            $statistics->transferFromDOM($child);
-            $this->_statistics = $statistics;
-            break;
-        case $this->lookupNamespace('media') . ':' . 'thumbnail':
-            $thumbnail = new Zend_Gdata_Media_Extension_MediaThumbnail();
-            $thumbnail->transferFromDOM($child);
-            $this->_thumbnail = $thumbnail;
-            break;
-        case $this->lookupNamespace('gd') . ':' . 'feedLink':
-            $feedLink = new Zend_Gdata_Extension_FeedLink();
-            $feedLink->transferFromDOM($child);
-            $this->_feedLink[] = $feedLink;
-            break;
-        default:
-            parent::takeChildFromDOM($child);
-            break;
-        }
-    }
-
-    /**
-     * Sets the content of the 'about me' field.
-     *
-     * @param Zend_Gdata_YouTube_Extension_AboutMe $aboutMe The 'about me'
-     *        information.
-     * @throws Zend_Gdata_App_VersionException
-     * @return Zend_Gdata_YouTube_UserProfileEntry Provides a fluent interface
-     */
-    public function setAboutMe($aboutMe = null)
-    {
-        if (($this->getMajorProtocolVersion() == null) ||
-           ($this->getMajorProtocolVersion() == 1)) {
-            require_once 'Zend/Gdata/App/VersionException.php';
-            throw new Zend_Gdata_App_VersionException('The setAboutMe ' .
-                ' method is only supported as of version 2 of the YouTube ' .
-                'API.');
-        } else {
-            $this->_aboutMe = $aboutMe;
-            return $this;
-        }
-    }
-
-    /**
-     * Returns the contents of the 'about me' field.
-     *
-     * @throws Zend_Gdata_App_VersionException
-     * @return Zend_Gdata_YouTube_Extension_AboutMe  The 'about me' information
-     */
-    public function getAboutMe()
-    {
-        if (($this->getMajorProtocolVersion() == null) ||
-           ($this->getMajorProtocolVersion() == 1)) {
-            require_once 'Zend/Gdata/App/VersionException.php';
-            throw new Zend_Gdata_App_VersionException('The getAboutMe ' .
-                ' method is only supported as of version 2 of the YouTube ' .
-                'API.');
-        } else {
-            return $this->_aboutMe;
-        }
-    }
-
-    /**
-     * Sets the content of the 'first name' field.
-     *
-     * @param Zend_Gdata_YouTube_Extension_FirstName $firstName The first name
-     * @throws Zend_Gdata_App_VersionException
-     * @return Zend_Gdata_YouTube_UserProfileEntry Provides a fluent interface
-     */
-    public function setFirstName($firstName = null)
-    {
-        if (($this->getMajorProtocolVersion() == null) ||
-           ($this->getMajorProtocolVersion() == 1)) {
-            require_once 'Zend/Gdata/App/VersionException.php';
-            throw new Zend_Gdata_App_VersionException('The setFirstName ' .
-                ' method is only supported as of version 2 of the YouTube ' .
-                'API.');
-        } else {
-            $this->_firstName = $firstName;
-            return $this;
-        }
-    }
-
-    /**
-     * Returns the first name
-     *
-     * @throws Zend_Gdata_App_VersionException
-     * @return Zend_Gdata_YouTube_Extension_FirstName  The first name
-     */
-    public function getFirstName()
-    {
-        if (($this->getMajorProtocolVersion() == null) ||
-           ($this->getMajorProtocolVersion() == 1)) {
-            require_once 'Zend/Gdata/App/VersionException.php';
-            throw new Zend_Gdata_App_VersionException('The getFirstName ' .
-                ' method is only supported as of version 2 of the YouTube ' .
-                'API.');
-        } else {
-            return $this->_firstName;
-        }
-    }
-
-    /**
-     * Sets the content of the 'last name' field.
-     *
-     * @param Zend_Gdata_YouTube_Extension_LastName $lastName The last name
-     * @throws Zend_Gdata_App_VersionException
-     * @return Zend_Gdata_YouTube_UserProfileEntry Provides a fluent interface
-     */
-    public function setLastName($lastName = null)
-    {
-        if (($this->getMajorProtocolVersion() == null) ||
-           ($this->getMajorProtocolVersion() == 1)) {
-            require_once 'Zend/Gdata/App/VersionException.php';
-            throw new Zend_Gdata_App_VersionException('The setLastName ' .
-                ' method is only supported as of version 2 of the YouTube ' .
-                'API.');
-        } else {
-            $this->_lastName = $lastName;
-            return $this;
-        }
-    }
-
-    /**
-     * Returns the last name
-     *
-     * @throws Zend_Gdata_App_VersionException
-     * @return Zend_Gdata_YouTube_Extension_LastName  The last name
-     */
-    public function getLastName()
-    {
-        if (($this->getMajorProtocolVersion() == null) ||
-           ($this->getMajorProtocolVersion() == 1)) {
-            require_once 'Zend/Gdata/App/VersionException.php';
-            throw new Zend_Gdata_App_VersionException('The getLastName ' .
-                ' method is only supported as of version 2 of the YouTube ' .
-                'API.');
-        } else {
-            return $this->_lastName;
-        }
-    }
-
-    /**
-     * Returns the statistics
-     *
-     * @throws Zend_Gdata_App_VersionException
-     * @return Zend_Gdata_YouTube_Extension_Statistics  The profile statistics
-     */
-    public function getStatistics()
-    {
-        if (($this->getMajorProtocolVersion() == null) ||
-           ($this->getMajorProtocolVersion() == 1)) {
-            require_once 'Zend/Gdata/App/VersionException.php';
-            throw new Zend_Gdata_App_VersionException('The getStatistics ' .
-                ' method is only supported as of version 2 of the YouTube ' .
-                'API.');
-        } else {
-            return $this->_statistics;
-        }
-    }
-
-    /**
-     * Returns the thumbnail
-     *
-     * @throws Zend_Gdata_App_VersionException
-     * @return Zend_Gdata_Media_Extension_MediaThumbnail The profile thumbnail
-     */
-    public function getThumbnail()
-    {
-        if (($this->getMajorProtocolVersion() == null) ||
-           ($this->getMajorProtocolVersion() == 1)) {
-            require_once 'Zend/Gdata/App/VersionException.php';
-            throw new Zend_Gdata_App_VersionException('The getThumbnail ' .
-                ' method is only supported as of version 2 of the YouTube ' .
-                'API.');
-        } else {
-            return $this->_thumbnail;
-        }
-    }
-
-    /**
-     * Sets the age
-     *
-     * @param Zend_Gdata_YouTube_Extension_Age $age The age
-     * @return Zend_Gdata_YouTube_UserProfileEntry Provides a fluent interface
-     */
-    public function setAge($age = null)
-    {
-        $this->_age = $age;
-        return $this;
-    }
-
-    /**
-     * Returns the age
-     *
-     * @return Zend_Gdata_YouTube_Extension_Age  The age
-     */
-    public function getAge()
-    {
-        return $this->_age;
-    }
-
-    /**
-     * Sets the username
-     *
-     * @param Zend_Gdata_YouTube_Extension_Username $username The username
-     * @return Zend_Gdata_YouTube_UserProfileEntry Provides a fluent interface
-     */
-    public function setUsername($username = null)
-    {
-        $this->_username = $username;
-        return $this;
-    }
-
-    /**
-     * Returns the username
-     *
-     * @return Zend_Gdata_YouTube_Extension_Username  The username
-     */
-    public function getUsername()
-    {
-        return $this->_username;
-    }
-
-    /**
-     * Sets the books
-     *
-     * @param Zend_Gdata_YouTube_Extension_Books $books The books
-     * @return Zend_Gdata_YouTube_UserProfileEntry Provides a fluent interface
-     */
-    public function setBooks($books = null)
-    {
-        $this->_books = $books;
-        return $this;
-    }
-
-    /**
-     * Returns the books
-     *
-     * @return Zend_Gdata_YouTube_Extension_Books  The books
-     */
-    public function getBooks()
-    {
-        return $this->_books;
-    }
-
-    /**
-     * Sets the company
-     *
-     * @param Zend_Gdata_YouTube_Extension_Company $company The company
-     * @return Zend_Gdata_YouTube_UserProfileEntry Provides a fluent interface
-     */
-    public function setCompany($company = null)
-    {
-        $this->_company = $company;
-        return $this;
-    }
-
-    /**
-     * Returns the company
-     *
-     * @return Zend_Gdata_YouTube_Extension_Company  The company
-     */
-    public function getCompany()
-    {
-        return $this->_company;
-    }
-
-    /**
-     * Sets the hobbies
-     *
-     * @param Zend_Gdata_YouTube_Extension_Hobbies $hobbies The hobbies
-     * @return Zend_Gdata_YouTube_UserProfileEntry Provides a fluent interface
-     */
-    public function setHobbies($hobbies = null)
-    {
-        $this->_hobbies = $hobbies;
-        return $this;
-    }
-
-    /**
-     * Returns the hobbies
-     *
-     * @return Zend_Gdata_YouTube_Extension_Hobbies  The hobbies
-     */
-    public function getHobbies()
-    {
-        return $this->_hobbies;
-    }
-
-    /**
-     * Sets the hometown
-     *
-     * @param Zend_Gdata_YouTube_Extension_Hometown $hometown The hometown
-     * @return Zend_Gdata_YouTube_UserProfileEntry Provides a fluent interface
-     */
-    public function setHometown($hometown = null)
-    {
-        $this->_hometown = $hometown;
-        return $this;
-    }
-
-    /**
-     * Returns the hometown
-     *
-     * @return Zend_Gdata_YouTube_Extension_Hometown  The hometown
-     */
-    public function getHometown()
-    {
-        return $this->_hometown;
-    }
-
-    /**
-     * Sets the location
-     *
-     * @param Zend_Gdata_YouTube_Extension_Location $location The location
-     * @return Zend_Gdata_YouTube_UserProfileEntry Provides a fluent interface
-     */
-    public function setLocation($location = null)
-    {
-        $this->_location = $location;
-        return $this;
-    }
-
-    /**
-     * Returns the location
-     *
-     * @return Zend_Gdata_YouTube_Extension_Location  The location
-     */
-    public function getLocation()
-    {
-        return $this->_location;
-    }
-
-    /**
-     * Sets the movies
-     *
-     * @param Zend_Gdata_YouTube_Extension_Movies $movies The movies
-     * @return Zend_Gdata_YouTube_UserProfileEntry Provides a fluent interface
-     */
-    public function setMovies($movies = null)
-    {
-        $this->_movies = $movies;
-        return $this;
-    }
-
-    /**
-     * Returns the movies
-     *
-     * @return Zend_Gdata_YouTube_Extension_Movies  The movies
-     */
-    public function getMovies()
-    {
-        return $this->_movies;
-    }
-
-    /**
-     * Sets the music
-     *
-     * @param Zend_Gdata_YouTube_Extension_Music $music The music
-     * @return Zend_Gdata_YouTube_UserProfileEntry Provides a fluent interface
-     */
-    public function setMusic($music = null)
-    {
-        $this->_music = $music;
-        return $this;
-    }
-
-    /**
-     * Returns the music
-     *
-     * @return Zend_Gdata_YouTube_Extension_Music  The music
-     */
-    public function getMusic()
-    {
-        return $this->_music;
-    }
-
-    /**
-     * Sets the occupation
-     *
-     * @param Zend_Gdata_YouTube_Extension_Occupation $occupation The occupation
-     * @return Zend_Gdata_YouTube_UserProfileEntry Provides a fluent interface
-     */
-    public function setOccupation($occupation = null)
-    {
-        $this->_occupation = $occupation;
-        return $this;
-    }
-
-    /**
-     * Returns the occupation
-     *
-     * @return Zend_Gdata_YouTube_Extension_Occupation  The occupation
-     */
-    public function getOccupation()
-    {
-        return $this->_occupation;
-    }
-
-    /**
-     * Sets the school
-     *
-     * @param Zend_Gdata_YouTube_Extension_School $school The school
-     * @return Zend_Gdata_YouTube_UserProfileEntry Provides a fluent interface
-     */
-    public function setSchool($school = null)
-    {
-        $this->_school = $school;
-        return $this;
-    }
-
-    /**
-     * Returns the school
-     *
-     * @return Zend_Gdata_YouTube_Extension_School  The school
-     */
-    public function getSchool()
-    {
-        return $this->_school;
-    }
-
-    /**
-     * Sets the gender
-     *
-     * @param Zend_Gdata_YouTube_Extension_Gender $gender The gender
-     * @return Zend_Gdata_YouTube_UserProfileEntry Provides a fluent interface
-     */
-    public function setGender($gender = null)
-    {
-        $this->_gender = $gender;
-        return $this;
-    }
-
-    /**
-     * Returns the gender
-     *
-     * @return Zend_Gdata_YouTube_Extension_Gender  The gender
-     */
-    public function getGender()
-    {
-        return $this->_gender;
-    }
-
-    /**
-     * Sets the relationship
-     *
-     * @param Zend_Gdata_YouTube_Extension_Relationship $relationship The relationship
-     * @return Zend_Gdata_YouTube_UserProfileEntry Provides a fluent interface
-     */
-    public function setRelationship($relationship = null)
-    {
-        $this->_relationship = $relationship;
-        return $this;
-    }
-
-    /**
-     * Returns the relationship
-     *
-     * @return Zend_Gdata_YouTube_Extension_Relationship  The relationship
-     */
-    public function getRelationship()
-    {
-        return $this->_relationship;
-    }
-
-    /**
-     * Sets the array of embedded feeds related to the video
-     *
-     * @param array $feedLink The array of embedded feeds relating to the video
-     * @return Zend_Gdata_YouTube_UserProfileEntry Provides a fluent interface
-     */
-    public function setFeedLink($feedLink = null)
-    {
-        $this->_feedLink = $feedLink;
-        return $this;
-    }
-
-    /**
-     * Get the feed link property for this entry.
-     *
-     * @see setFeedLink
-     * @param string $rel (optional) The rel value of the link to be found.
-     *          If null, the array of links is returned.
-     * @return mixed If $rel is specified, a Zend_Gdata_Extension_FeedLink
-     *          object corresponding to the requested rel value is returned
-     *          if found, or null if the requested value is not found. If
-     *          $rel is null or not specified, an array of all available
-     *          feed links for this entry is returned, or null if no feed
-     *          links are set.
-     */
-    public function getFeedLink($rel = null)
-    {
-        if ($rel == null) {
-            return $this->_feedLink;
-        } else {
-            foreach ($this->_feedLink as $feedLink) {
-                if ($feedLink->rel == $rel) {
-                    return $feedLink;
-                }
-            }
-            return null;
-        }
-    }
-
-    /**
-     * Returns the URL in the gd:feedLink with the provided rel value
-     *
-     * @param string $rel The rel value to find
-     * @return mixed Either the URL as a string or null if a feedLink wasn't
-     *     found with the provided rel value
-     */
-    public function getFeedLinkHref($rel)
-    {
-        $feedLink = $this->getFeedLink($rel);
-        if ($feedLink !== null) {
-            return $feedLink->href;
-        } else {
-            return null;
-        }
-    }
-
-    /**
-     * Returns the URL of the playlist list feed
-     *
-     * @return string The URL of the playlist video feed
-     */
-    public function getPlaylistListFeedUrl()
-    {
-        return $this->getFeedLinkHref(Zend_Gdata_YouTube::USER_PLAYLISTS_REL);
-    }
-
-    /**
-     * Returns the URL of the uploads feed
-     *
-     * @return string The URL of the uploads video feed
-     */
-    public function getUploadsFeedUrl()
-    {
-        return $this->getFeedLinkHref(Zend_Gdata_YouTube::USER_UPLOADS_REL);
-    }
-
-    /**
-     * Returns the URL of the subscriptions feed
-     *
-     * @return string The URL of the subscriptions feed
-     */
-    public function getSubscriptionsFeedUrl()
-    {
-        return $this->getFeedLinkHref(Zend_Gdata_YouTube::USER_SUBSCRIPTIONS_REL);
-    }
-
-    /**
-     * Returns the URL of the contacts feed
-     *
-     * @return string The URL of the contacts feed
-     */
-    public function getContactsFeedUrl()
-    {
-        return $this->getFeedLinkHref(Zend_Gdata_YouTube::USER_CONTACTS_REL);
-    }
-
-    /**
-     * Returns the URL of the favorites feed
-     *
-     * @return string The URL of the favorites feed
-     */
-    public function getFavoritesFeedUrl()
-    {
-        return $this->getFeedLinkHref(Zend_Gdata_YouTube::USER_FAVORITES_REL);
-    }
-
-}
-=======
->>>>>>> 58a53380
