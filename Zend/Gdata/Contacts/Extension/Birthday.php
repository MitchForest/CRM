<?php
/**
 * Class for backwards compatibility only
 */
<<<<<<< HEAD



require_once 'Zend/Gdata/Extension.php';


class Zend_Gdata_Contacts_Extension_Birthday extends Zend_Gdata_Extension
{

    protected $_rootNamespace = 'gd';
    protected $_rootElement = 'birthday';
    protected $_value = null;
    /**
     * Constructs a new Zend_Gdata_Contacts_Extension_Name object.
     * @param string $value (optional) The text content of the element.
     */
    public function __construct($value = null)
    {
        $this->registerAllNamespaces(Zend_Gdata_Contacts::$namespaces);
        parent::__construct();
    }

    protected function takeChildFromDOM($child)
    {
        $absoluteNodeName = $child->namespaceURI . ':' . $child->localName;
        switch ($absoluteNodeName)
        {
            default:
                parent::takeChildFromDOM($child);
                break;
        }
    }

    /**
     * Extracts XML attributes from the DOM and converts them to the
     * appropriate object members.
     *
     * @param DOMNode $attribute The DOMNode attribute to be handled.
     */
    protected function takeAttributeFromDOM($attribute)
    {
        switch ($attribute->localName) {
        case 'when':
            $this->_value = $attribute->nodeValue;
            break;
        default:
            parent::takeAttributeFromDOM($attribute);
        }
    }

    public function getBirthday()
    {
        return $this->_value;
    }
}
 
=======
>>>>>>> 58a53380
<|MERGE_RESOLUTION|>--- conflicted
+++ resolved
@@ -2,62 +2,3 @@
 /**
  * Class for backwards compatibility only
  */
-<<<<<<< HEAD
-
-
-
-require_once 'Zend/Gdata/Extension.php';
-
-
-class Zend_Gdata_Contacts_Extension_Birthday extends Zend_Gdata_Extension
-{
-
-    protected $_rootNamespace = 'gd';
-    protected $_rootElement = 'birthday';
-    protected $_value = null;
-    /**
-     * Constructs a new Zend_Gdata_Contacts_Extension_Name object.
-     * @param string $value (optional) The text content of the element.
-     */
-    public function __construct($value = null)
-    {
-        $this->registerAllNamespaces(Zend_Gdata_Contacts::$namespaces);
-        parent::__construct();
-    }
-
-    protected function takeChildFromDOM($child)
-    {
-        $absoluteNodeName = $child->namespaceURI . ':' . $child->localName;
-        switch ($absoluteNodeName)
-        {
-            default:
-                parent::takeChildFromDOM($child);
-                break;
-        }
-    }
-
-    /**
-     * Extracts XML attributes from the DOM and converts them to the
-     * appropriate object members.
-     *
-     * @param DOMNode $attribute The DOMNode attribute to be handled.
-     */
-    protected function takeAttributeFromDOM($attribute)
-    {
-        switch ($attribute->localName) {
-        case 'when':
-            $this->_value = $attribute->nodeValue;
-            break;
-        default:
-            parent::takeAttributeFromDOM($attribute);
-        }
-    }
-
-    public function getBirthday()
-    {
-        return $this->_value;
-    }
-}
- 
-=======
->>>>>>> 58a53380
