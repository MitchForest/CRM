<?php
/**
 * Class for backwards compatibility only
 */
<<<<<<< HEAD



require_once 'Zend/Gdata/Extension.php';


class Zend_Gdata_Contacts_Extension_Name extends Zend_Gdata_Extension
{

    protected $_rootNamespace = 'gd';
    protected $_rootElement = 'name';
    protected $_names = array('first_name' => '', 'last_name' => '', 'full_name' => '');
    /**
     * Constructs a new Zend_Gdata_Contacts_Extension_Name object.
     * @param string $value (optional) The text content of the element.
     */
    public function __construct($value = null)
    {
        $this->registerAllNamespaces(Zend_Gdata_Contacts::$namespaces);
        parent::__construct();
    }

    protected function takeChildFromDOM($child)
    {
        $absoluteNodeName = $child->namespaceURI . ':' . $child->localName;
        switch ($absoluteNodeName)
        {
            case $this->lookupNamespace('gd') . ':' . 'fullName';
                $entry = new Zend_Gdata_Entry();
                $entry->transferFromDOM($child);
                $this->_names['full_name'] = $entry->getText();
                break;

            case $this->lookupNamespace('gd') . ':' . 'givenName';
                $entry = new Zend_Gdata_Entry();
                $entry->transferFromDOM($child);
                $this->_names['first_name'] = $entry->getText();
                break;

             case $this->lookupNamespace('gd') . ':' . 'familyName';
                $entry = new Zend_Gdata_Entry();
                $entry->transferFromDOM($child);
                $this->_names['last_name'] = $entry->getText();
                break;
            default:
                parent::takeChildFromDOM($child);
                break;
        }
    }

    public function toArray()
    {
        return $this->_names;
    }
}
 
=======
>>>>>>> 58a53380
<|MERGE_RESOLUTION|>--- conflicted
+++ resolved
@@ -2,62 +2,3 @@
 /**
  * Class for backwards compatibility only
  */
-<<<<<<< HEAD
-
-
-
-require_once 'Zend/Gdata/Extension.php';
-
-
-class Zend_Gdata_Contacts_Extension_Name extends Zend_Gdata_Extension
-{
-
-    protected $_rootNamespace = 'gd';
-    protected $_rootElement = 'name';
-    protected $_names = array('first_name' => '', 'last_name' => '', 'full_name' => '');
-    /**
-     * Constructs a new Zend_Gdata_Contacts_Extension_Name object.
-     * @param string $value (optional) The text content of the element.
-     */
-    public function __construct($value = null)
-    {
-        $this->registerAllNamespaces(Zend_Gdata_Contacts::$namespaces);
-        parent::__construct();
-    }
-
-    protected function takeChildFromDOM($child)
-    {
-        $absoluteNodeName = $child->namespaceURI . ':' . $child->localName;
-        switch ($absoluteNodeName)
-        {
-            case $this->lookupNamespace('gd') . ':' . 'fullName';
-                $entry = new Zend_Gdata_Entry();
-                $entry->transferFromDOM($child);
-                $this->_names['full_name'] = $entry->getText();
-                break;
-
-            case $this->lookupNamespace('gd') . ':' . 'givenName';
-                $entry = new Zend_Gdata_Entry();
-                $entry->transferFromDOM($child);
-                $this->_names['first_name'] = $entry->getText();
-                break;
-
-             case $this->lookupNamespace('gd') . ':' . 'familyName';
-                $entry = new Zend_Gdata_Entry();
-                $entry->transferFromDOM($child);
-                $this->_names['last_name'] = $entry->getText();
-                break;
-            default:
-                parent::takeChildFromDOM($child);
-                break;
-        }
-    }
-
-    public function toArray()
-    {
-        return $this->_names;
-    }
-}
- 
-=======
->>>>>>> 58a53380
