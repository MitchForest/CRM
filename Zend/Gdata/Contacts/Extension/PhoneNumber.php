--- conflicted
+++ resolved
@@ -2,83 +2,3 @@
 /**
  * Class for backwards compatibility only
  */
-<<<<<<< HEAD
-
-
-require_once 'Zend/Gdata/Extension.php';
-
-
-class Zend_Gdata_Contacts_Extension_PhoneNumber extends Zend_Gdata_Extension
-{
-
-    protected $_rootNamespace = 'gd';
-    protected $_rootElement = 'phoneNumber';
-    protected $_isPrimaryNumber = FALSE;
-    protected $_phoneType = 'main';
-
-    /**
-     * Constructs a new Zend_Gdata_Contacts_Extension_Name object.
-     * @param string $value (optional) The text content of the element.
-     */
-    public function __construct($value = null)
-    {
-        $this->registerAllNamespaces(Zend_Gdata_Contacts::$namespaces);
-        parent::__construct();
-    }
-
-    protected function takeChildFromDOM($child)
-    {
-        $absoluteNodeName = $child->namespaceURI . ':' . $child->localName;
-        switch ($absoluteNodeName)
-        {
-            default:
-                parent::takeChildFromDOM($child);
-                break;
-        }
-    }
-
-    /**
-     * Extracts XML attributes from the DOM and converts them to the
-     * appropriate object members.
-     *
-     * @param DOMNode $attribute The DOMNode attribute to be handled.
-     */
-    protected function takeAttributeFromDOM($attribute)
-    {
-        switch ($attribute->localName)
-        {
-            case 'primary':
-                if(strtolower($attribute->nodeValue) == 'true')
-                    $this->_isPrimaryNumber = true;
-                else
-                    $this->_isPrimaryNumber = false;
-            break;
-            
-            case 'rel':
-                $this->_phoneType = $attribute->nodeValue;
-            break;
-
-            default:
-                parent::takeAttributeFromDOM($attribute);
-            break;
-        }
-    }
-
-    public function getPhoneType()
-    {
-        return str_replace($this->lookupNamespace('gd') . '#', '', $this->_phoneType);
-    }
-    
-    public function getNumber()
-    {
-        return $this->getText();
-    }
-
-    public function isPrimary()
-    {
-        return $this->_isPrimaryNumber;
-    }
-}
- 
-=======
->>>>>>> 58a53380
