<?php
/**
 * Class for backwards compatibility only
 */
<<<<<<< HEAD



require_once 'Zend/Gdata/Extension.php';


class Zend_Gdata_Contacts_Extension_Address extends Zend_Gdata_Extension
{

    protected $_rootNamespace = 'gd';
    protected $_rootElement = 'structuredPostalAddress';
    protected $_isPrimary = FALSE;
    protected $_addressType = null;
    protected $_transformMapping = array('work' => 'primary', 'home' => 'alt', '' => 'primary');
    /**
     * Constructs a new Zend_Gdata_Contacts_Extension_Name object.
     * @param string $value (optional) The text content of the element.
     */
    public function __construct($value = null)
    {
        $this->registerAllNamespaces(Zend_Gdata_Contacts::$namespaces);
        parent::__construct();
    }

    protected function takeChildFromDOM($child)
    {
        $absoluteNodeName = $child->namespaceURI . ':' . $child->localName;

        switch ($absoluteNodeName)
        {
            default:
                parent::takeChildFromDOM($child);
                break;
        }
    }

    /**
     * Extracts XML attributes from the DOM and converts them to the
     * appropriate object members.
     *
     * @param DOMNode $attribute The DOMNode attribute to be handled.
     */
    protected function takeAttributeFromDOM($attribute)
    {
        switch ($attribute->localName) {
        case 'primary':
            if(strtolower($attribute->nodeValue) == 'true')
                    $this->_isPrimary = true;
                else
                    $this->_isPrimary = false;
            break;

        case 'rel':
                $this->_addressType = $attribute->nodeValue;
            break;

        default:
            parent::takeAttributeFromDOM($attribute);
        }
    }

    protected function getAddressType()
    {
        if($this->_addressType == null)
            return '';
        else
            return str_replace($this->lookupNamespace('gd') . '#', '', $this->_addressType);
    }

    public function toArray()
    {
        $results = array();

        $keyPrefix= $this->_transformMapping[strtolower($this->getAddressType())];

        foreach($this->_extensionElements as $elem)
        {
            if( $elem->_rootElement  == 'formattedAddress')
                continue;
            $elemKey = $elem->_rootElement == 'region' ? 'state' : $elem->_rootElement;
            $elemKey = "$keyPrefix" . "_address_" . "$elemKey";
            $results[$elemKey] = $elem->getText();
        }

        return $results;
    }

}

=======
>>>>>>> 58a53380
<|MERGE_RESOLUTION|>--- conflicted
+++ resolved
@@ -2,95 +2,3 @@
 /**
  * Class for backwards compatibility only
  */
-<<<<<<< HEAD
-
-
-
-require_once 'Zend/Gdata/Extension.php';
-
-
-class Zend_Gdata_Contacts_Extension_Address extends Zend_Gdata_Extension
-{
-
-    protected $_rootNamespace = 'gd';
-    protected $_rootElement = 'structuredPostalAddress';
-    protected $_isPrimary = FALSE;
-    protected $_addressType = null;
-    protected $_transformMapping = array('work' => 'primary', 'home' => 'alt', '' => 'primary');
-    /**
-     * Constructs a new Zend_Gdata_Contacts_Extension_Name object.
-     * @param string $value (optional) The text content of the element.
-     */
-    public function __construct($value = null)
-    {
-        $this->registerAllNamespaces(Zend_Gdata_Contacts::$namespaces);
-        parent::__construct();
-    }
-
-    protected function takeChildFromDOM($child)
-    {
-        $absoluteNodeName = $child->namespaceURI . ':' . $child->localName;
-
-        switch ($absoluteNodeName)
-        {
-            default:
-                parent::takeChildFromDOM($child);
-                break;
-        }
-    }
-
-    /**
-     * Extracts XML attributes from the DOM and converts them to the
-     * appropriate object members.
-     *
-     * @param DOMNode $attribute The DOMNode attribute to be handled.
-     */
-    protected function takeAttributeFromDOM($attribute)
-    {
-        switch ($attribute->localName) {
-        case 'primary':
-            if(strtolower($attribute->nodeValue) == 'true')
-                    $this->_isPrimary = true;
-                else
-                    $this->_isPrimary = false;
-            break;
-
-        case 'rel':
-                $this->_addressType = $attribute->nodeValue;
-            break;
-
-        default:
-            parent::takeAttributeFromDOM($attribute);
-        }
-    }
-
-    protected function getAddressType()
-    {
-        if($this->_addressType == null)
-            return '';
-        else
-            return str_replace($this->lookupNamespace('gd') . '#', '', $this->_addressType);
-    }
-
-    public function toArray()
-    {
-        $results = array();
-
-        $keyPrefix= $this->_transformMapping[strtolower($this->getAddressType())];
-
-        foreach($this->_extensionElements as $elem)
-        {
-            if( $elem->_rootElement  == 'formattedAddress')
-                continue;
-            $elemKey = $elem->_rootElement == 'region' ? 'state' : $elem->_rootElement;
-            $elemKey = "$keyPrefix" . "_address_" . "$elemKey";
-            $results[$elemKey] = $elem->getText();
-        }
-
-        return $results;
-    }
-
-}
-
-=======
->>>>>>> 58a53380
