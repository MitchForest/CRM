--- conflicted
+++ resolved
@@ -2,116 +2,3 @@
 /**
  * Class for backwards compatibility only
  */
-<<<<<<< HEAD
-
-/**
- * @see Zend_Gdata
- */
-require_once 'Zend/Gdata.php';
-
-/**
- * @see Zend_Gdata_App_MediaEntry
- */
-require_once 'Zend/Gdata/App/MediaEntry.php';
-
-/**
- * Represents the Gdata flavor of an Atom entry
- *
- * @category   Zend
- * @package    Zend_Gdata
- * @subpackage Gdata
- * @copyright  Copyright (c) 2005-2010 Zend Technologies USA Inc. (http://www.zend.com)
- * @license    http://framework.zend.com/license/new-bsd     New BSD License
- */
-class Zend_Gdata_Entry extends Zend_Gdata_App_MediaEntry
-{
-
-    protected $_entryClassName = 'Zend_Gdata_Entry';
-
-    public function __construct($element = null)
-    {
-        $this->registerAllNamespaces(Zend_Gdata::$namespaces);
-        parent::__construct($element);
-    }
-
-    public function getDOM($doc = null, $majorVersion = 1, $minorVersion = null)
-    {
-        $element = parent::getDOM($doc, $majorVersion, $minorVersion);
-        // ETags are special. We only support them in protocol >= 2.X.
-        // This will be duplicated by the HTTP ETag header.
-        if ($majorVersion >= 2) {
-            if ($this->_etag != null) {
-                $element->setAttributeNS($this->lookupNamespace('gd'),
-                                         'gd:etag',
-                                         $this->_etag);
-            }
-        }
-        return $element;
-    }
-
-    protected function takeChildFromDOM($child)
-    {
-        $absoluteNodeName = $child->namespaceURI . ':' . $child->localName;
-        switch ($absoluteNodeName) {
-        case $this->lookupNamespace('atom') . ':' . 'content':
-            $content = new Zend_Gdata_App_Extension_Content();
-            $content->transferFromDOM($child);
-            $this->_content = $content;
-            break;
-        case $this->lookupNamespace('atom') . ':' . 'published':
-            $published = new Zend_Gdata_App_Extension_Published();
-            $published->transferFromDOM($child);
-            $this->_published = $published;
-            break;
-        case $this->lookupNamespace('atom') . ':' . 'source':
-            $source = new Zend_Gdata_App_Extension_Source();
-            $source->transferFromDOM($child);
-            $this->_source = $source;
-            break;
-        case $this->lookupNamespace('atom') . ':' . 'summary':
-            $summary = new Zend_Gdata_App_Extension_Summary();
-            $summary->transferFromDOM($child);
-            $this->_summary = $summary;
-            break;
-        case $this->lookupNamespace('app') . ':' . 'control':
-            $control = new Zend_Gdata_App_Extension_Control();
-            $control->transferFromDOM($child);
-            $this->_control = $control;
-            break;
-        default:
-            parent::takeChildFromDOM($child);
-            break;
-        }
-    }
-
-    /**
-     * Given a DOMNode representing an attribute, tries to map the data into
-     * instance members.  If no mapping is defined, the name and value are
-     * stored in an array.
-     *
-     * @param DOMNode $attribute The DOMNode attribute needed to be handled
-     */
-    protected function takeAttributeFromDOM($attribute)
-    {
-        switch ($attribute->localName) {
-        case 'etag':
-            // ETags are special, since they can be conveyed by either the
-            // HTTP ETag header or as an XML attribute.
-            $etag = $attribute->nodeValue;
-            if ($this->_etag === null) {
-                $this->_etag = $etag;
-            }
-            elseif ($this->_etag != $etag) {
-                require_once('Zend/Gdata/App/IOException.php');
-                throw new Zend_Gdata_App_IOException("ETag mismatch");
-            }
-            break;
-        default:
-            parent::takeAttributeFromDOM($attribute);
-            break;
-        }
-    }
-
-}
-=======
->>>>>>> 58a53380
