<?php
/**
 * Class for backwards compatibility only
 */
<<<<<<< HEAD

/**
 * @see Zend_Gdata_Query
 */
require_once('Zend/Gdata/Query.php');

/**
 * Assists in constructing queries for Google Health
 *
 * @link http://code.google.com/apis/health
 *
 * @category   Zend
 * @package    Zend_Gdata
 * @subpackage Health
 * @copyright  Copyright (c) 2005-2010 Zend Technologies USA Inc. (http://www.zend.com)
 * @license    http://framework.zend.com/license/new-bsd     New BSD License
 */
class Zend_Gdata_Health_Query extends Zend_Gdata_Query
{
    /**
     * URI of a user's profile feed.
     */
    const HEALTH_PROFILE_FEED_URI =
        'https://www.google.com/health/feeds/profile/default';

    /**
     * URI of register (notices) feed.
     */
    const HEALTH_REGISTER_FEED_URI =
        'https://www.google.com/health/feeds/register/default';

    /**
     * Namespace for an item category
     */
    const ITEM_CATEGORY_NS = 'http://schemas.google.com/health/item';

    /**
     * The default URI for POST methods
     *
     * @var string
     */
    protected $_defaultFeedUri = self::HEALTH_PROFILE_FEED_URI;

    /**
     * Sets the digest parameter's value.
     *
     * @param string $value
     * @return Zend_Gdata_Health_Query Provides a fluent interface
     */
    public function setDigest($value)
    {
        if ($value !== null) {
            $this->_params['digest'] = $value;
        }
        return $this;
    }

    /**
     * Returns the digest parameter's value.
     *
     * @return string The value set for the digest parameter.
     */
    public function getDigest()
    {
        if (array_key_exists('digest', $this->_params)) {
            return $this->_params['digest'];
        } else {
            return null;
        }
    }

    /**
     * Setter for category queries.
     *
     * @param string $item A category to query.
     * @param string $name (optional) A specific item to search a category for.
     *     An example would be 'Lipitor' if $item is set to 'medication'.
     * @return Zend_Gdata_Health_Query Provides a fluent interface
     */
    public function setCategory($item, $name = null)
    {
        $this->_category = $item .
            ($name ? '/' . urlencode('{' . self::ITEM_CATEGORY_NS . '}' . $name) : null);
        return $this;
    }

    /**
     * Returns the query object's category.
     *
     * @return string id
     */
    public function getCategory()
    {
        return $this->_category;
    }

    /**
     * Setter for the grouped parameter.
     *
     * @param string $value setting a count of results per group.
     * @return Zend_Gdata_Health_Query Provides a fluent interface
     */
    public function setGrouped($value)
    {
        if ($value !== null) {
            $this->_params['grouped'] = $value;
        }
        return $this;
    }

    /**
     * Returns the value set for the grouped parameter.
     *
     * @return string grouped parameter.
     */
    public function getGrouped()
    {
        if (array_key_exists('grouped', $this->_params)) {
            return $this->_params['grouped'];
        } else {
            return null;
        }
    }

    /**
     * Setter for the max-results-group parameter.
     *
     * @param int $value Specifies the maximum number of groups to be
     *     retrieved. Must be an integer value greater than zero. This parameter
     *     is only valid if grouped=true.
     * @return Zend_Gdata_Health_Query Provides a fluent interface
     */
    public function setMaxResultsGroup($value)
    {
        if ($value !== null) {
            if ($value <= 0 || $this->getGrouped() !== 'true') {
                require_once 'Zend/Gdata/App/InvalidArgumentException.php';
                throw new Zend_Gdata_App_InvalidArgumentException(
                    'The max-results-group parameter must be set to a value
                    greater than 0 and can only be used if grouped=true');
            } else {
              $this->_params['max-results-group'] = $value;
            }
        }
        return $this;
    }

    /**
     *  Returns the value set for max-results-group.
     *
     * @return int Returns max-results-group parameter.
     */
    public function getMaxResultsGroup()
    {
        if (array_key_exists('max-results-group', $this->_params)) {
            return $this->_params['max-results-group'];
        } else {
            return null;
        }
    }

    /**
     *  Setter for the max-results-group parameter.
     *
     * @param int $value Specifies the maximum number of records to be
     *     retrieved from each group.  The limits that you specify with this
     *     parameter apply to all groups. Must be an integer value greater than
     *     zero. This parameter is only valid if grouped=true.
     * @return Zend_Gdata_Health_Query Provides a fluent interface
     */
    public function setMaxResultsInGroup($value)
    {
        if ($value !== null) {
            if ($value <= 0 || $this->getGrouped() !== 'true') {
              throw new Zend_Gdata_App_InvalidArgumentException(
                  'The max-results-in-group parameter must be set to a value
                  greater than 0 and can only be used if grouped=true');
            } else {
              $this->_params['max-results-in-group'] = $value;
            }
        }
        return $this;
    }

    /**
     *  Returns the value set for max-results-in-group.
     *
     * @return int Returns max-results-in-group parameter.
     */
    public function getMaxResultsInGroup()
    {
        if (array_key_exists('max-results-in-group', $this->_params)) {
            return $this->_params['max-results-in-group'];
        } else {
            return null;
        }
    }

    /**
     * Setter for the start-index-group parameter.
     *
     * @param int $value Retrieves only items whose group ranking is at
     *     least start-index-group. This should be set to a 1-based index of the
     *     first group to be retrieved. The range is applied per category.
     *     This parameter is only valid if grouped=true.
     * @return Zend_Gdata_Health_Query Provides a fluent interface
     */
    public function setStartIndexGroup($value)
    {
        if ($value !== null && $this->getGrouped() !== 'true') {
            throw new Zend_Gdata_App_InvalidArgumentException(
                'The start-index-group can only be used if grouped=true');
        } else {
          $this->_params['start-index-group'] = $value;
        }
        return $this;
    }

    /**
     *  Returns the value set for start-index-group.
     *
     * @return int Returns start-index-group parameter.
     */
    public function getStartIndexGroup()
    {
        if (array_key_exists('start-index-group', $this->_params)) {
            return $this->_params['start-index-group'];
        } else {
            return null;
        }
    }

    /**
     *  Setter for the start-index-in-group parameter.
     *
     * @param int $value  A 1-based index of the records to be retrieved from
     *     each group. This parameter is only valid if grouped=true.
     * @return Zend_Gdata_Health_Query Provides a fluent interface
     */
    public function setStartIndexInGroup($value)
    {
        if ($value !== null && $this->getGrouped() !== 'true') {
            throw new Zend_Gdata_App_InvalidArgumentException('start-index-in-group');
        } else {
          $this->_params['start-index-in-group'] = $value;
        }
        return $this;
    }

    /**
     * Returns the value set for start-index-in-group.
     *
     * @return int Returns start-index-in-group parameter.
     */
    public function getStartIndexInGroup()
    {
        if (array_key_exists('start-index-in-group', $this->_params)) {
            return $this->_params['start-index-in-group'];
        } else {
            return null;
        }
    }
}
=======
>>>>>>> 58a53380
<|MERGE_RESOLUTION|>--- conflicted
+++ resolved
@@ -2,269 +2,3 @@
 /**
  * Class for backwards compatibility only
  */
-<<<<<<< HEAD
-
-/**
- * @see Zend_Gdata_Query
- */
-require_once('Zend/Gdata/Query.php');
-
-/**
- * Assists in constructing queries for Google Health
- *
- * @link http://code.google.com/apis/health
- *
- * @category   Zend
- * @package    Zend_Gdata
- * @subpackage Health
- * @copyright  Copyright (c) 2005-2010 Zend Technologies USA Inc. (http://www.zend.com)
- * @license    http://framework.zend.com/license/new-bsd     New BSD License
- */
-class Zend_Gdata_Health_Query extends Zend_Gdata_Query
-{
-    /**
-     * URI of a user's profile feed.
-     */
-    const HEALTH_PROFILE_FEED_URI =
-        'https://www.google.com/health/feeds/profile/default';
-
-    /**
-     * URI of register (notices) feed.
-     */
-    const HEALTH_REGISTER_FEED_URI =
-        'https://www.google.com/health/feeds/register/default';
-
-    /**
-     * Namespace for an item category
-     */
-    const ITEM_CATEGORY_NS = 'http://schemas.google.com/health/item';
-
-    /**
-     * The default URI for POST methods
-     *
-     * @var string
-     */
-    protected $_defaultFeedUri = self::HEALTH_PROFILE_FEED_URI;
-
-    /**
-     * Sets the digest parameter's value.
-     *
-     * @param string $value
-     * @return Zend_Gdata_Health_Query Provides a fluent interface
-     */
-    public function setDigest($value)
-    {
-        if ($value !== null) {
-            $this->_params['digest'] = $value;
-        }
-        return $this;
-    }
-
-    /**
-     * Returns the digest parameter's value.
-     *
-     * @return string The value set for the digest parameter.
-     */
-    public function getDigest()
-    {
-        if (array_key_exists('digest', $this->_params)) {
-            return $this->_params['digest'];
-        } else {
-            return null;
-        }
-    }
-
-    /**
-     * Setter for category queries.
-     *
-     * @param string $item A category to query.
-     * @param string $name (optional) A specific item to search a category for.
-     *     An example would be 'Lipitor' if $item is set to 'medication'.
-     * @return Zend_Gdata_Health_Query Provides a fluent interface
-     */
-    public function setCategory($item, $name = null)
-    {
-        $this->_category = $item .
-            ($name ? '/' . urlencode('{' . self::ITEM_CATEGORY_NS . '}' . $name) : null);
-        return $this;
-    }
-
-    /**
-     * Returns the query object's category.
-     *
-     * @return string id
-     */
-    public function getCategory()
-    {
-        return $this->_category;
-    }
-
-    /**
-     * Setter for the grouped parameter.
-     *
-     * @param string $value setting a count of results per group.
-     * @return Zend_Gdata_Health_Query Provides a fluent interface
-     */
-    public function setGrouped($value)
-    {
-        if ($value !== null) {
-            $this->_params['grouped'] = $value;
-        }
-        return $this;
-    }
-
-    /**
-     * Returns the value set for the grouped parameter.
-     *
-     * @return string grouped parameter.
-     */
-    public function getGrouped()
-    {
-        if (array_key_exists('grouped', $this->_params)) {
-            return $this->_params['grouped'];
-        } else {
-            return null;
-        }
-    }
-
-    /**
-     * Setter for the max-results-group parameter.
-     *
-     * @param int $value Specifies the maximum number of groups to be
-     *     retrieved. Must be an integer value greater than zero. This parameter
-     *     is only valid if grouped=true.
-     * @return Zend_Gdata_Health_Query Provides a fluent interface
-     */
-    public function setMaxResultsGroup($value)
-    {
-        if ($value !== null) {
-            if ($value <= 0 || $this->getGrouped() !== 'true') {
-                require_once 'Zend/Gdata/App/InvalidArgumentException.php';
-                throw new Zend_Gdata_App_InvalidArgumentException(
-                    'The max-results-group parameter must be set to a value
-                    greater than 0 and can only be used if grouped=true');
-            } else {
-              $this->_params['max-results-group'] = $value;
-            }
-        }
-        return $this;
-    }
-
-    /**
-     *  Returns the value set for max-results-group.
-     *
-     * @return int Returns max-results-group parameter.
-     */
-    public function getMaxResultsGroup()
-    {
-        if (array_key_exists('max-results-group', $this->_params)) {
-            return $this->_params['max-results-group'];
-        } else {
-            return null;
-        }
-    }
-
-    /**
-     *  Setter for the max-results-group parameter.
-     *
-     * @param int $value Specifies the maximum number of records to be
-     *     retrieved from each group.  The limits that you specify with this
-     *     parameter apply to all groups. Must be an integer value greater than
-     *     zero. This parameter is only valid if grouped=true.
-     * @return Zend_Gdata_Health_Query Provides a fluent interface
-     */
-    public function setMaxResultsInGroup($value)
-    {
-        if ($value !== null) {
-            if ($value <= 0 || $this->getGrouped() !== 'true') {
-              throw new Zend_Gdata_App_InvalidArgumentException(
-                  'The max-results-in-group parameter must be set to a value
-                  greater than 0 and can only be used if grouped=true');
-            } else {
-              $this->_params['max-results-in-group'] = $value;
-            }
-        }
-        return $this;
-    }
-
-    /**
-     *  Returns the value set for max-results-in-group.
-     *
-     * @return int Returns max-results-in-group parameter.
-     */
-    public function getMaxResultsInGroup()
-    {
-        if (array_key_exists('max-results-in-group', $this->_params)) {
-            return $this->_params['max-results-in-group'];
-        } else {
-            return null;
-        }
-    }
-
-    /**
-     * Setter for the start-index-group parameter.
-     *
-     * @param int $value Retrieves only items whose group ranking is at
-     *     least start-index-group. This should be set to a 1-based index of the
-     *     first group to be retrieved. The range is applied per category.
-     *     This parameter is only valid if grouped=true.
-     * @return Zend_Gdata_Health_Query Provides a fluent interface
-     */
-    public function setStartIndexGroup($value)
-    {
-        if ($value !== null && $this->getGrouped() !== 'true') {
-            throw new Zend_Gdata_App_InvalidArgumentException(
-                'The start-index-group can only be used if grouped=true');
-        } else {
-          $this->_params['start-index-group'] = $value;
-        }
-        return $this;
-    }
-
-    /**
-     *  Returns the value set for start-index-group.
-     *
-     * @return int Returns start-index-group parameter.
-     */
-    public function getStartIndexGroup()
-    {
-        if (array_key_exists('start-index-group', $this->_params)) {
-            return $this->_params['start-index-group'];
-        } else {
-            return null;
-        }
-    }
-
-    /**
-     *  Setter for the start-index-in-group parameter.
-     *
-     * @param int $value  A 1-based index of the records to be retrieved from
-     *     each group. This parameter is only valid if grouped=true.
-     * @return Zend_Gdata_Health_Query Provides a fluent interface
-     */
-    public function setStartIndexInGroup($value)
-    {
-        if ($value !== null && $this->getGrouped() !== 'true') {
-            throw new Zend_Gdata_App_InvalidArgumentException('start-index-in-group');
-        } else {
-          $this->_params['start-index-in-group'] = $value;
-        }
-        return $this;
-    }
-
-    /**
-     * Returns the value set for start-index-in-group.
-     *
-     * @return int Returns start-index-in-group parameter.
-     */
-    public function getStartIndexInGroup()
-    {
-        if (array_key_exists('start-index-in-group', $this->_params)) {
-            return $this->_params['start-index-in-group'];
-        } else {
-            return null;
-        }
-    }
-}
-=======
->>>>>>> 58a53380
