--- conflicted
+++ resolved
@@ -2,119 +2,3 @@
 /**
  * Class for backwards compatibility only
  */
-<<<<<<< HEAD
-
-/**
- * @see Zend_Gdata_Entry
- */
-require_once 'Zend/Gdata/Entry.php';
-
-/**
- * @see Zend_Gdata_Health_Extension_Ccr
- */
-require_once 'Zend/Gdata/Health/Extension/Ccr.php';
-
-/**
- * Concrete class for working with Health profile entries.
- *
- * @link http://code.google.com/apis/health/
- *
- * @category   Zend
- * @package    Zend_Gdata
- * @subpackage Health
- * @copyright  Copyright (c) 2005-2010 Zend Technologies USA Inc. (http://www.zend.com)
- * @license    http://framework.zend.com/license/new-bsd     New BSD License
- */
-class Zend_Gdata_Health_ProfileEntry extends Zend_Gdata_Entry
-{
-    /**
-     * The classname for individual profile entry elements.
-     *
-     * @var string
-     */
-    protected $_entryClassName = 'Zend_Gdata_Health_ProfileEntry';
-
-    /**
-     * Google Health CCR data
-     *
-     * @var Zend_Gdata_Health_Extension_Ccr
-     */
-    protected $_ccrData = null;
-
-    /**
-     * Constructs a new Zend_Gdata_Health_ProfileEntry object.
-     * @param DOMElement $element (optional) The DOMElement on which to base this object.
-     */
-    public function __construct($element = null)
-    {
-        foreach (Zend_Gdata_Health::$namespaces as $nsPrefix => $nsUri) {
-            $this->registerNamespace($nsPrefix, $nsUri);
-        }
-        parent::__construct($element);
-    }
-
-    /**
-     * Retrieves a DOMElement which corresponds to this element and all
-     * child properties.  This is used to build an entry back into a DOM
-     * and eventually XML text for application storage/persistence.
-     *
-     * @param DOMDocument $doc The DOMDocument used to construct DOMElements
-     * @return DOMElement The DOMElement representing this element and all
-     *          child properties.
-     */
-    public function getDOM($doc = null, $majorVersion = 1, $minorVersion = null)
-    {
-        $element = parent::getDOM($doc, $majorVersion, $minorVersion);
-        if ($this->_ccrData !== null) {
-          $element->appendChild($this->_ccrData->getDOM($element->ownerDocument));
-        }
-
-        return $element;
-    }
-
-    /**
-     * Creates individual Entry objects of the appropriate type and
-     * stores them as members of this entry based upon DOM data.
-     *
-     * @param DOMNode $child The DOMNode to process
-     */
-    protected function takeChildFromDOM($child)
-    {
-        $absoluteNodeName = $child->namespaceURI . ':' . $child->localName;
-
-        if (strstr($absoluteNodeName, $this->lookupNamespace('ccr') . ':')) {
-            $ccrElement = new Zend_Gdata_Health_Extension_Ccr();
-            $ccrElement->transferFromDOM($child);
-            $this->_ccrData = $ccrElement;
-        } else {
-            parent::takeChildFromDOM($child);
-
-        }
-    }
-
-    /**
-     * Sets the profile entry's CCR data
-     * @param string $ccrXMLStr The CCR as an xml string
-     * @return Zend_Gdata_Health_Extension_Ccr
-     */
-    public function setCcr($ccrXMLStr) {
-        $ccrElement = null;
-        if ($ccrXMLStr != null) {
-          $ccrElement = new Zend_Gdata_Health_Extension_Ccr();
-          $ccrElement->transferFromXML($ccrXMLStr);
-          $this->_ccrData = $ccrElement;
-        }
-        return $ccrElement;
-    }
-
-
-    /**
-     * Returns all the CCR data in a profile entry
-     * @return Zend_Gdata_Health_Extension_Ccr
-     */
-    public function getCcr() {
-        return $this->_ccrData;
-    }
-}
-=======
->>>>>>> 58a53380
