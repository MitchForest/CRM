--- conflicted
+++ resolved
@@ -2,52 +2,3 @@
 /**
  * Class for backwards compatibility only
  */
-<<<<<<< HEAD
-
-/**
- * @see Zend_Gdata_Feed
- */
-require_once 'Zend/Gdata/Feed.php';
-
-
-/**
- * Data model for a Google Documents List feed of documents
- *
- * @category   Zend
- * @package    Zend_Gdata
- * @subpackage Docs
- * @copyright  Copyright (c) 2005-2010 Zend Technologies USA Inc. (http://www.zend.com)
- * @license    http://framework.zend.com/license/new-bsd     New BSD License
- */
-class Zend_Gdata_Docs_DocumentListFeed extends Zend_Gdata_Feed
-{
-
-    /**
-     * The classname for individual feed elements.
-     *
-     * @var string
-     */
-    protected $_entryClassName = 'Zend_Gdata_Docs_DocumentListEntry';
-
-    /**
-     * The classname for the feed.
-     *
-     * @var string
-     */
-    protected $_feedClassName = 'Zend_Gdata_Docs_DocumentListFeed';
-
-    /**
-     * Create a new instance of a feed for a list of documents.
-     *
-     * @param DOMElement $element (optional) DOMElement from which this
-     *          object should be constructed.
-     */
-    public function __construct($element = null)
-    {
-        $this->registerAllNamespaces(Zend_Gdata_Docs::$namespaces);
-        parent::__construct($element);
-    }
-
-}
-=======
->>>>>>> 58a53380
