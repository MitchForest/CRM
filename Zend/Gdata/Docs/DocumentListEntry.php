--- conflicted
+++ resolved
@@ -2,38 +2,3 @@
 /**
  * Class for backwards compatibility only
  */
-<<<<<<< HEAD
-
-/**
- * @see Zend_Gdata_EntryAtom
- */
-require_once 'Zend/Gdata/Entry.php';
-
-/**
- * Represents a Documents List entry in the Documents List data API meta feed
- * of a user's documents.
- *
- * @category   Zend
- * @package    Zend_Gdata
- * @subpackage Docs
- * @copyright  Copyright (c) 2005-2010 Zend Technologies USA Inc. (http://www.zend.com)
- * @license    http://framework.zend.com/license/new-bsd     New BSD License
- */
-class Zend_Gdata_Docs_DocumentListEntry extends Zend_Gdata_Entry
-{
-
-    /**
-     * Create a new instance of an entry representing a document.
-     *
-     * @param DOMElement $element (optional) DOMElement from which this
-     *          object should be constructed.
-     */
-    public function __construct($element = null)
-    {
-        $this->registerAllNamespaces(Zend_Gdata_Docs::$namespaces);
-        parent::__construct($element);
-    }
-
-}
-=======
->>>>>>> 58a53380
