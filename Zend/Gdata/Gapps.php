--- conflicted
+++ resolved
@@ -2,1667 +2,3 @@
 /**
  * Class for backwards compatibility only
  */
-<<<<<<< HEAD
-
-/**
- * @see Zend_Gdata
- */
-require_once 'Zend/Gdata.php';
-
-/**
- * @see Zend_Gdata_Gapps_UserFeed
- */
-require_once 'Zend/Gdata/Gapps/UserFeed.php';
-
-/**
- * @see Zend_Gdata_Gapps_NicknameFeed
- */
-require_once 'Zend/Gdata/Gapps/NicknameFeed.php';
-
-/**
- * @see Zend_Gdata_Gapps_GroupFeed
- */
-require_once 'Zend/Gdata/Gapps/GroupFeed.php';
-
-/**
- * @see Zend_Gdata_Gapps_MemberFeed
- */
-require_once 'Zend/Gdata/Gapps/MemberFeed.php';
-
-/**
- * @see Zend_Gdata_Gapps_OwnerFeed
- */
-require_once 'Zend/Gdata/Gapps/OwnerFeed.php';
-
-/**
- * @see Zend_Gdata_Gapps_EmailListFeed
- */
-require_once 'Zend/Gdata/Gapps/EmailListFeed.php';
-
-/**
- * @see Zend_Gdata_Gapps_EmailListRecipientFeed
- */
-require_once 'Zend/Gdata/Gapps/EmailListRecipientFeed.php';
-
-
-/**
- * Service class for interacting with the Google Apps Provisioning API.
- *
- * Like other service classes in this module, this class provides access via
- * an HTTP client to Google servers for working with entries and feeds.
- *
- * Because of the nature of this API, all access must occur over an
- * authenticated connection.
- *
- * @link http://code.google.com/apis/apps/gdata_provisioning_api_v2.0_reference.html
- *
- * @category   Zend
- * @package    Zend_Gdata
- * @subpackage Gapps
- * @copyright  Copyright (c) 2005-2010 Zend Technologies USA Inc. (http://www.zend.com)
- * @license    http://framework.zend.com/license/new-bsd     New BSD License
- */
-class Zend_Gdata_Gapps extends Zend_Gdata
-{
-
-    const APPS_BASE_FEED_URI = 'https://apps-apis.google.com/a/feeds';
-    const AUTH_SERVICE_NAME = 'apps';
-
-    /**
-     * Path to user feeds on the Google Apps server.
-     */
-    const APPS_USER_PATH = '/user/2.0';
-
-    /**
-     * Path to nickname feeds on the Google Apps server.
-     */
-    const APPS_NICKNAME_PATH = '/nickname/2.0';
-
-    /**
-     * Path to group feeds on the Google Apps server.
-     */
-    const APPS_GROUP_PATH = '/group/2.0';
-
-    /**
-     * Path to email list feeds on the Google Apps server.
-     */
-    const APPS_EMAIL_LIST_PATH = '/emailList/2.0';
-
-    /**
-     * Path to email list recipient feeds on the Google Apps server.
-     */
-    const APPS_EMAIL_LIST_RECIPIENT_POSTFIX = '/recipient';
-
-    /**
-     * The domain which is being administered via the Provisioning API.
-     *
-     * @var string
-     */
-    protected $_domain = null;
-
-    /**
-     * Namespaces used for Zend_Gdata_Gapps
-     *
-     * @var array
-     */
-    public static $namespaces = array(
-        array('apps', 'http://schemas.google.com/apps/2006', 1, 0)
-    );
-
-    /**
-     * Create Gdata_Gapps object
-     *
-     * @param Zend_Http_Client $client (optional) The HTTP client to use when
-     *          when communicating with the Google Apps servers.
-     * @param string $domain (optional) The Google Apps domain which is to be
-     *          accessed.
-     * @param string $applicationId The identity of the app in the form of Company-AppName-Version
-     */
-    public function __construct($client = null, $domain = null, $applicationId = 'MyCompany-MyApp-1.0')
-    {
-        $this->registerPackage('Zend_Gdata_Gapps');
-        $this->registerPackage('Zend_Gdata_Gapps_Extension');
-        parent::__construct($client, $applicationId);
-        $this->_httpClient->setParameterPost('service', self::AUTH_SERVICE_NAME);
-        $this->_domain = $domain;
-    }
-
-    /**
-     * Convert an exception to an ServiceException if an AppsForYourDomain
-     * XML document is contained within the original exception's HTTP
-     * response. If conversion fails, throw the original error.
-     *
-     * @param Zend_Gdata_Exception $e The exception to convert.
-     * @throws Zend_Gdata_Gapps_ServiceException
-     * @throws mixed
-     */
-    public static function throwServiceExceptionIfDetected($e) {
-        // Check to make sure that there actually response!
-        // This can happen if the connection dies before the request
-        // completes. (See ZF-5949)
-        $response = $e->getResponse();
-        if (!$response) {
-          require_once('Zend/Gdata/App/IOException.php');
-          throw new Zend_Gdata_App_IOException('No HTTP response received (possible connection failure)');
-        }
-
-        try {
-            // Check to see if there is an AppsForYourDomainErrors
-            // datastructure in the response. If so, convert it to
-            // an exception and throw it.
-            require_once 'Zend/Gdata/Gapps/ServiceException.php';
-            $error = new Zend_Gdata_Gapps_ServiceException();
-            $error->importFromString($response->getBody());
-            throw $error;
-        } catch (Zend_Gdata_App_Exception $e2) {
-            // Unable to convert the response to a ServiceException,
-            // most likely because the server didn't return an
-            // AppsForYourDomainErrors document. Throw the original
-            // exception.
-            throw $e;
-        }
-    }
-
-    /**
-     * Imports a feed located at $uri.
-     * This method overrides the default behavior of Zend_Gdata_App,
-     * providing support for Zend_Gdata_Gapps_ServiceException.
-     *
-     * @param  string $uri
-     * @param  Zend_Http_Client $client (optional) The client used for
-     *          communication
-     * @param  string $className (optional) The class which is used as the
-     *          return type
-     * @throws Zend_Gdata_App_Exception
-     * @throws Zend_Gdata_App_HttpException
-     * @throws Zend_Gdata_Gapps_ServiceException
-     * @return Zend_Gdata_App_Feed
-     */
-    public static function import($uri, $client = null, $className='Zend_Gdata_App_Feed')
-    {
-        try {
-            return parent::import($uri, $client, $className);
-        } catch (Zend_Gdata_App_HttpException $e) {
-            self::throwServiceExceptionIfDetected($e);
-        }
-    }
-
-    /**
-     * GET a URI using client object.
-     * This method overrides the default behavior of Zend_Gdata_App,
-     * providing support for Zend_Gdata_Gapps_ServiceException.
-     *
-     * @param string $uri GET URI
-     * @param array $extraHeaders Extra headers to add to the request, as an
-     *        array of string-based key/value pairs.
-     * @throws Zend_Gdata_App_HttpException
-     * @throws Zend_Gdata_Gapps_ServiceException
-     * @return Zend_Http_Response
-     */
-    public function get($uri, $extraHeaders = array())
-    {
-        try {
-            return parent::get($uri, $extraHeaders);
-        } catch (Zend_Gdata_App_HttpException $e) {
-            self::throwServiceExceptionIfDetected($e);
-        }
-    }
-
-    /**
-     * POST data with client object.
-     * This method overrides the default behavior of Zend_Gdata_App,
-     * providing support for Zend_Gdata_Gapps_ServiceException.
-     *
-     * @param mixed $data The Zend_Gdata_App_Entry or XML to post
-     * @param string $uri (optional) POST URI
-     * @param integer $remainingRedirects (optional)
-     * @param string $contentType Content-type of the data
-     * @param array $extraHaders Extra headers to add tot he request
-     * @return Zend_Http_Response
-     * @throws Zend_Gdata_App_HttpException
-     * @throws Zend_Gdata_App_InvalidArgumentException
-     * @throws Zend_Gdata_Gapps_ServiceException
-     */
-    public function post($data, $uri = null, $remainingRedirects = null,
-            $contentType = null, $extraHeaders = null)
-    {
-        try {
-            return parent::post($data, $uri, $remainingRedirects, $contentType, $extraHeaders);
-        } catch (Zend_Gdata_App_HttpException $e) {
-            self::throwServiceExceptionIfDetected($e);
-        }
-    }
-
-    /**
-     * PUT data with client object
-     * This method overrides the default behavior of Zend_Gdata_App,
-     * providing support for Zend_Gdata_Gapps_ServiceException.
-     *
-     * @param mixed $data The Zend_Gdata_App_Entry or XML to post
-     * @param string $uri (optional) PUT URI
-     * @param integer $remainingRedirects (optional)
-     * @param string $contentType Content-type of the data
-     * @param array $extraHaders Extra headers to add tot he request
-     * @return Zend_Http_Response
-     * @throws Zend_Gdata_App_HttpException
-     * @throws Zend_Gdata_App_InvalidArgumentException
-     * @throws Zend_Gdata_Gapps_ServiceException
-     */
-    public function put($data, $uri = null, $remainingRedirects = null,
-            $contentType = null, $extraHeaders = null)
-    {
-        try {
-            return parent::put($data, $uri, $remainingRedirects, $contentType, $extraHeaders);
-        } catch (Zend_Gdata_App_HttpException $e) {
-            self::throwServiceExceptionIfDetected($e);
-        }
-    }
-
-    /**
-     * DELETE entry with client object
-     * This method overrides the default behavior of Zend_Gdata_App,
-     * providing support for Zend_Gdata_Gapps_ServiceException.
-     *
-     * @param mixed $data The Zend_Gdata_App_Entry or URL to delete
-     * @param integer $remainingRedirects (optional)
-     * @return void
-     * @throws Zend_Gdata_App_HttpException
-     * @throws Zend_Gdata_App_InvalidArgumentException
-     * @throws Zend_Gdata_Gapps_ServiceException
-     */
-    public function delete($data, $remainingRedirects = null)
-    {
-        try {
-            return parent::delete($data, $remainingRedirects);
-        } catch (Zend_Gdata_App_HttpException $e) {
-            self::throwServiceExceptionIfDetected($e);
-        }
-    }
-
-    /**
-     * Set domain for this service instance. This should be a fully qualified
-     * domain, such as 'foo.example.com'.
-     *
-     * This value is used when calculating URLs for retrieving and posting
-     * entries. If no value is specified, a URL will have to be manually
-     * constructed prior to using any methods which interact with the Google
-     * Apps provisioning service.
-     *
-     * @param string $value The domain to be used for this session.
-     */
-    public function setDomain($value)
-    {
-        $this->_domain = $value;
-    }
-
-    /**
-     * Get domain for this service instance. This should be a fully qualified
-     * domain, such as 'foo.example.com'. If no domain is set, null will be
-     * returned.
-     *
-     * @return string The domain to be used for this session, or null if not
-     *          set.
-     */
-    public function getDomain()
-    {
-        return $this->_domain;
-    }
-
-    /**
-     * Returns the base URL used to access the Google Apps service, based
-     * on the current domain. The current domain can be temporarily
-     * overridden by providing a fully qualified domain as $domain.
-     *
-     * @param string $domain (optional) A fully-qualified domain to use
-     *          instead of the default domain for this service instance.
-     * @throws Zend_Gdata_App_InvalidArgumentException
-     */
-     public function getBaseUrl($domain = null)
-     {
-         if ($domain !== null) {
-             return self::APPS_BASE_FEED_URI . '/' . $domain;
-         } else if ($this->_domain !== null) {
-             return self::APPS_BASE_FEED_URI . '/' . $this->_domain;
-         } else {
-             require_once 'Zend/Gdata/App/InvalidArgumentException.php';
-             throw new Zend_Gdata_App_InvalidArgumentException(
-                     'Domain must be specified.');
-         }
-     }
-
-    /**
-     * Retrieve a UserFeed containing multiple UserEntry objects.
-     *
-     * @param mixed $location (optional) The location for the feed, as a URL
-     *          or Query.
-     * @return Zend_Gdata_Gapps_UserFeed
-     * @throws Zend_Gdata_App_Exception
-     * @throws Zend_Gdata_App_HttpException
-     * @throws Zend_Gdata_Gapps_ServiceException
-     */
-    public function getUserFeed($location = null)
-    {
-        if ($location === null) {
-            $uri = $this->getBaseUrl() . self::APPS_USER_PATH;
-        } else if ($location instanceof Zend_Gdata_Query) {
-            $uri = $location->getQueryUrl();
-        } else {
-            $uri = $location;
-        }
-        return parent::getFeed($uri, 'Zend_Gdata_Gapps_UserFeed');
-    }
-
-    /**
-     * Retreive NicknameFeed object containing multiple NicknameEntry objects.
-     *
-     * @param mixed $location (optional) The location for the feed, as a URL
-     *          or Query.
-     * @return Zend_Gdata_Gapps_NicknameFeed
-     * @throws Zend_Gdata_App_Exception
-     * @throws Zend_Gdata_App_HttpException
-     * @throws Zend_Gdata_Gapps_ServiceException
-     */
-    public function getNicknameFeed($location = null)
-    {
-        if ($location === null) {
-            $uri = $this->getBaseUrl() . self::APPS_NICKNAME_PATH;
-        } else if ($location instanceof Zend_Gdata_Query) {
-            $uri = $location->getQueryUrl();
-        } else {
-            $uri = $location;
-        }
-        return parent::getFeed($uri, 'Zend_Gdata_Gapps_NicknameFeed');
-    }
-
-    /**
-     * Retreive GroupFeed object containing multiple GroupEntry
-     * objects.
-     *
-     * @param mixed $location (optional) The location for the feed, as a URL
-     *          or Query.
-     * @return Zend_Gdata_Gapps_GroupFeed
-     * @throws Zend_Gdata_App_Exception
-     * @throws Zend_Gdata_App_HttpException
-     * @throws Zend_Gdata_Gapps_ServiceException
-     */
-    public function getGroupFeed($location = null)
-    {
-        if ($location === null) {
-            $uri  = self::APPS_BASE_FEED_URI . self::APPS_GROUP_PATH . '/';
-            $uri .= $this->getDomain();
-        } else if ($location instanceof Zend_Gdata_Query) {
-            $uri = $location->getQueryUrl();
-        } else {
-            $uri = $location;
-        }
-        return parent::getFeed($uri, 'Zend_Gdata_Gapps_GroupFeed');
-    }
-
-    /**
-     * Retreive MemberFeed object containing multiple MemberEntry
-     * objects.
-     *
-     * @param mixed $location (optional) The location for the feed, as a URL
-     *          or Query.
-     * @return Zend_Gdata_Gapps_MemberFeed
-     * @throws Zend_Gdata_App_Exception
-     * @throws Zend_Gdata_App_HttpException
-     * @throws Zend_Gdata_Gapps_ServiceException
-     */
-    public function getMemberFeed($location = null)
-    {
-        if ($location === null) {
-            require_once 'Zend/Gdata/App/InvalidArgumentException.php';
-            throw new Zend_Gdata_App_InvalidArgumentException(
-                    'Location must not be null');
-        } else if ($location instanceof Zend_Gdata_Query) {
-            $uri = $location->getQueryUrl();
-        } else {
-            $uri = $location;
-        }
-        return parent::getFeed($uri, 'Zend_Gdata_Gapps_MemberFeed');
-    }
-
-    /**
-     * Retreive OwnerFeed object containing multiple OwnerEntry
-     * objects.
-     *
-     * @param mixed $location (optional) The location for the feed, as a URL
-     *          or Query.
-     * @return Zend_Gdata_Gapps_OwnerFeed
-     * @throws Zend_Gdata_App_Exception
-     * @throws Zend_Gdata_App_HttpException
-     * @throws Zend_Gdata_Gapps_ServiceException
-     */
-    public function getOwnerFeed($location = null)
-    {
-        if ($location === null) {
-            require_once 'Zend/Gdata/App/InvalidArgumentException.php';
-            throw new Zend_Gdata_App_InvalidArgumentException(
-                    'Location must not be null');
-        } else if ($location instanceof Zend_Gdata_Query) {
-            $uri = $location->getQueryUrl();
-        } else {
-            $uri = $location;
-        }
-        return parent::getFeed($uri, 'Zend_Gdata_Gapps_OwnerFeed');
-    }
-
-    /**
-     * Retreive EmailListFeed object containing multiple EmailListEntry
-     * objects.
-     *
-     * @param mixed $location (optional) The location for the feed, as a URL
-     *          or Query.
-     * @return Zend_Gdata_Gapps_EmailListFeed
-     * @throws Zend_Gdata_App_Exception
-     * @throws Zend_Gdata_App_HttpException
-     * @throws Zend_Gdata_Gapps_ServiceException
-     */
-    public function getEmailListFeed($location = null)
-    {
-        if ($location === null) {
-            $uri = $this->getBaseUrl() . self::APPS_NICKNAME_PATH;
-        } else if ($location instanceof Zend_Gdata_Query) {
-            $uri = $location->getQueryUrl();
-        } else {
-            $uri = $location;
-        }
-        return parent::getFeed($uri, 'Zend_Gdata_Gapps_EmailListFeed');
-    }
-
-    /**
-     * Retreive EmailListRecipientFeed object containing multiple
-     * EmailListRecipientEntry objects.
-     *
-     * @param mixed $location The location for the feed, as a URL or Query.
-     * @return Zend_Gdata_Gapps_EmailListRecipientFeed
-     * @throws Zend_Gdata_App_Exception
-     * @throws Zend_Gdata_App_HttpException
-     * @throws Zend_Gdata_Gapps_ServiceException
-     */
-    public function getEmailListRecipientFeed($location)
-    {
-        if ($location === null) {
-            require_once 'Zend/Gdata/App/InvalidArgumentException.php';
-            throw new Zend_Gdata_App_InvalidArgumentException(
-                    'Location must not be null');
-        } else if ($location instanceof Zend_Gdata_Query) {
-            $uri = $location->getQueryUrl();
-        } else {
-            $uri = $location;
-        }
-        return parent::getFeed($uri, 'Zend_Gdata_Gapps_EmailListRecipientFeed');
-    }
-
-    /**
-     * Retreive a single UserEntry object.
-     *
-     * @param mixed $location The location for the feed, as a URL or Query.
-     * @return Zend_Gdata_Gapps_UserEntry
-     * @throws Zend_Gdata_App_Exception
-     * @throws Zend_Gdata_App_HttpException
-     * @throws Zend_Gdata_Gapps_ServiceException
-     */
-    public function getUserEntry($location)
-    {
-        if ($location === null) {
-            require_once 'Zend/Gdata/App/InvalidArgumentException.php';
-            throw new Zend_Gdata_App_InvalidArgumentException(
-                    'Location must not be null');
-        } else if ($location instanceof Zend_Gdata_Query) {
-            $uri = $location->getQueryUrl();
-        } else {
-            $uri = $location;
-        }
-        return parent::getEntry($uri, 'Zend_Gdata_Gapps_UserEntry');
-    }
-
-    /**
-     * Retreive a single NicknameEntry object.
-     *
-     * @param mixed $location The location for the feed, as a URL or Query.
-     * @return Zend_Gdata_Gapps_NicknameEntry
-     * @throws Zend_Gdata_App_Exception
-     * @throws Zend_Gdata_App_HttpException
-     * @throws Zend_Gdata_Gapps_ServiceException
-     */
-    public function getNicknameEntry($location)
-    {
-        if ($location === null) {
-            require_once 'Zend/Gdata/App/InvalidArgumentException.php';
-            throw new Zend_Gdata_App_InvalidArgumentException(
-                    'Location must not be null');
-        } else if ($location instanceof Zend_Gdata_Query) {
-            $uri = $location->getQueryUrl();
-        } else {
-            $uri = $location;
-        }
-        return parent::getEntry($uri, 'Zend_Gdata_Gapps_NicknameEntry');
-    }
-
-    /**
-     * Retreive a single GroupEntry object.
-     *
-     * @param mixed $location The location for the feed, as a URL or Query.
-     * @return Zend_Gdata_Gapps_GroupEntry
-     * @throws Zend_Gdata_App_Exception
-     * @throws Zend_Gdata_App_HttpException
-     * @throws Zend_Gdata_Gapps_ServiceException
-     */
-    public function getGroupEntry($location = null)
-    {
-        if ($location === null) {
-            require_once 'Zend/Gdata/App/InvalidArgumentException.php';
-            throw new Zend_Gdata_App_InvalidArgumentException(
-                    'Location must not be null');
-        } else if ($location instanceof Zend_Gdata_Query) {
-            $uri = $location->getQueryUrl();
-        } else {
-            $uri = $location;
-        }
-        return parent::getEntry($uri, 'Zend_Gdata_Gapps_GroupEntry');
-    }
-
-    /**
-     * Retreive a single MemberEntry object.
-     *
-     * @param mixed $location The location for the feed, as a URL or Query.
-     * @return Zend_Gdata_Gapps_MemberEntry
-     * @throws Zend_Gdata_App_Exception
-     * @throws Zend_Gdata_App_HttpException
-     * @throws Zend_Gdata_Gapps_ServiceException
-     */
-    public function getMemberEntry($location = null)
-    {
-        if ($location === null) {
-            require_once 'Zend/Gdata/App/InvalidArgumentException.php';
-            throw new Zend_Gdata_App_InvalidArgumentException(
-                    'Location must not be null');
-        } else if ($location instanceof Zend_Gdata_Query) {
-            $uri = $location->getQueryUrl();
-        } else {
-            $uri = $location;
-        }
-        return parent::getEntry($uri, 'Zend_Gdata_Gapps_MemberEntry');
-    }
-
-    /**
-     * Retreive a single OwnerEntry object.
-     *
-     * @param mixed $location The location for the feed, as a URL or Query.
-     * @return Zend_Gdata_Gapps_OwnerEntry
-     * @throws Zend_Gdata_App_Exception
-     * @throws Zend_Gdata_App_HttpException
-     * @throws Zend_Gdata_Gapps_ServiceException
-     */
-    public function getOwnerEntry($location = null)
-    {
-        if ($location === null) {
-            require_once 'Zend/Gdata/App/InvalidArgumentException.php';
-            throw new Zend_Gdata_App_InvalidArgumentException(
-                    'Location must not be null');
-        } else if ($location instanceof Zend_Gdata_Query) {
-            $uri = $location->getQueryUrl();
-        } else {
-            $uri = $location;
-        }
-        return parent::getEntry($uri, 'Zend_Gdata_Gapps_OwnerEntry');
-    }
-
-    /**
-     * Retreive a single EmailListEntry object.
-     *
-     * @param mixed $location The location for the feed, as a URL or Query.
-     * @return Zend_Gdata_Gapps_EmailListEntry
-     * @throws Zend_Gdata_App_Exception
-     * @throws Zend_Gdata_App_HttpException
-     * @throws Zend_Gdata_Gapps_ServiceException
-     */
-    public function getEmailListEntry($location)
-    {
-        if ($location === null) {
-            require_once 'Zend/Gdata/App/InvalidArgumentException.php';
-            throw new Zend_Gdata_App_InvalidArgumentException(
-                    'Location must not be null');
-        } else if ($location instanceof Zend_Gdata_Query) {
-            $uri = $location->getQueryUrl();
-        } else {
-            $uri = $location;
-        }
-        return parent::getEntry($uri, 'Zend_Gdata_Gapps_EmailListEntry');
-    }
-
-    /**
-     * Retreive a single EmailListRecipientEntry object.
-     *
-     * @param mixed $location The location for the feed, as a URL or Query.
-     * @return Zend_Gdata_Gapps_EmailListRecipientEntry
-     * @throws Zend_Gdata_App_Exception
-     * @throws Zend_Gdata_App_HttpException
-     * @throws Zend_Gdata_Gapps_ServiceException
-     */
-    public function getEmailListRecipientEntry($location)
-    {
-        if ($location === null) {
-            require_once 'Zend/Gdata/App/InvalidArgumentException.php';
-            throw new Zend_Gdata_App_InvalidArgumentException(
-                    'Location must not be null');
-        } else if ($location instanceof Zend_Gdata_Query) {
-            $uri = $location->getQueryUrl();
-        } else {
-            $uri = $location;
-        }
-        return parent::getEntry($uri, 'Zend_Gdata_Gapps_EmailListRecipientEntry');
-    }
-
-    /**
-     * Create a new user from a UserEntry.
-     *
-     * @param Zend_Gdata_Gapps_UserEntry $user The user entry to insert.
-     * @param string $uri (optional) The URI where the user should be
-     *          uploaded to. If null, the default user creation URI for
-     *          this domain will be used.
-     * @return Zend_Gdata_Gapps_UserEntry The inserted user entry as
-     *          returned by the server.
-     * @throws Zend_Gdata_App_Exception
-     * @throws Zend_Gdata_App_HttpException
-     * @throws Zend_Gdata_Gapps_ServiceException
-     */
-    public function insertUser($user, $uri = null)
-    {
-        if ($uri === null) {
-            $uri = $this->getBaseUrl() . self::APPS_USER_PATH;
-        }
-        $newEntry = $this->insertEntry($user, $uri, 'Zend_Gdata_Gapps_UserEntry');
-        return $newEntry;
-    }
-
-    /**
-     * Create a new nickname from a NicknameEntry.
-     *
-     * @param Zend_Gdata_Gapps_NicknameEntry $nickname The nickname entry to
-     *          insert.
-     * @param string $uri (optional) The URI where the nickname should be
-     *          uploaded to. If null, the default nickname creation URI for
-     *          this domain will be used.
-     * @return Zend_Gdata_Gapps_NicknameEntry The inserted nickname entry as
-     *          returned by the server.
-     * @throws Zend_Gdata_App_Exception
-     * @throws Zend_Gdata_App_HttpException
-     * @throws Zend_Gdata_Gapps_ServiceException
-     */
-    public function insertNickname($nickname, $uri = null)
-    {
-        if ($uri === null) {
-            $uri = $this->getBaseUrl() . self::APPS_NICKNAME_PATH;
-        }
-        $newEntry = $this->insertEntry($nickname, $uri, 'Zend_Gdata_Gapps_NicknameEntry');
-        return $newEntry;
-    }
-
-    /**
-     * Create a new group from a GroupEntry.
-     *
-     * @param Zend_Gdata_Gapps_GroupEntry $group The group entry to insert.
-     * @param string $uri (optional) The URI where the group should be
-     *          uploaded to. If null, the default user creation URI for
-     *          this domain will be used.
-     * @return Zend_Gdata_Gapps_GroupEntry The inserted group entry as
-     *          returned by the server.
-     * @throws Zend_Gdata_App_Exception
-     * @throws Zend_Gdata_App_HttpException
-     * @throws Zend_Gdata_Gapps_ServiceException
-     */
-    public function insertGroup($group, $uri = null)
-    {
-        if ($uri === null) {
-            $uri  = self::APPS_BASE_FEED_URI . self::APPS_GROUP_PATH . '/';
-            $uri .= $this->getDomain();
-        }
-        $newEntry = $this->insertEntry($group, $uri, 'Zend_Gdata_Gapps_GroupEntry');
-        return $newEntry;
-    }
-
-    /**
-     * Create a new member from a MemberEntry.
-     *
-     * @param Zend_Gdata_Gapps_MemberEntry $member The member entry to insert.
-     * @param string $uri (optional) The URI where the group should be
-     *          uploaded to. If null, the default user creation URI for
-     *          this domain will be used.
-     * @return Zend_Gdata_Gapps_MemberEntry The inserted member entry as
-     *          returned by the server.
-     * @throws Zend_Gdata_App_Exception
-     * @throws Zend_Gdata_App_HttpException
-     * @throws Zend_Gdata_Gapps_ServiceException
-     */
-    public function insertMember($member, $uri = null)
-    {
-        if ($uri === null) {
-            require_once 'Zend/Gdata/App/InvalidArgumentException.php';
-            throw new Zend_Gdata_App_InvalidArgumentException(
-                    'URI must not be null');
-        }
-        $newEntry = $this->insertEntry($member, $uri, 'Zend_Gdata_Gapps_MemberEntry');
-        return $newEntry;
-    }
-
-    /**
-     * Create a new group from a OwnerEntry.
-     *
-     * @param Zend_Gdata_Gapps_OwnerEntry $owner The owner entry to insert.
-     * @param string $uri (optional) The URI where the owner should be
-     *          uploaded to. If null, the default user creation URI for
-     *          this domain will be used.
-     * @return Zend_Gdata_Gapps_OwnerEntry The inserted owner entry as
-     *          returned by the server.
-     * @throws Zend_Gdata_App_Exception
-     * @throws Zend_Gdata_App_HttpException
-     * @throws Zend_Gdata_Gapps_ServiceException
-     */
-    public function insertOwner($owner, $uri = null)
-    {
-        if ($uri === null) {
-            require_once 'Zend/Gdata/App/InvalidArgumentException.php';
-            throw new Zend_Gdata_App_InvalidArgumentException(
-                    'URI must not be null');
-        }
-        $newEntry = $this->insertEntry($owner, $uri, 'Zend_Gdata_Gapps_OwnerEntry');
-        return $newEntry;
-    }
-
-    /**
-     * Create a new email list from an EmailListEntry.
-     *
-     * @param Zend_Gdata_Gapps_EmailListEntry $emailList The email list entry
-     *          to insert.
-     * @param string $uri (optional) The URI where the email list should be
-     *          uploaded to. If null, the default email list creation URI for
-     *          this domain will be used.
-     * @return Zend_Gdata_Gapps_EmailListEntry The inserted email list entry
-     *          as returned by the server.
-     * @throws Zend_Gdata_App_Exception
-     * @throws Zend_Gdata_App_HttpException
-     * @throws Zend_Gdata_Gapps_ServiceException
-     */
-    public function insertEmailList($emailList, $uri = null)
-    {
-        if ($uri === null) {
-            $uri = $this->getBaseUrl() . self::APPS_EMAIL_LIST_PATH;
-        }
-        $newEntry = $this->insertEntry($emailList, $uri, 'Zend_Gdata_Gapps_EmailListEntry');
-        return $newEntry;
-    }
-
-    /**
-     * Create a new email list recipient from an EmailListRecipientEntry.
-     *
-     * @param Zend_Gdata_Gapps_EmailListRecipientEntry $recipient The recipient
-     *          entry to insert.
-     * @param string $uri (optional) The URI where the recipient should be
-     *          uploaded to. If null, the default recipient creation URI for
-     *          this domain will be used.
-     * @return Zend_Gdata_Gapps_EmailListRecipientEntry The inserted
-     *          recipient entry as returned by the server.
-     * @throws Zend_Gdata_App_Exception
-     * @throws Zend_Gdata_App_HttpException
-     * @throws Zend_Gdata_Gapps_ServiceException
-     */
-    public function insertEmailListRecipient($recipient, $uri = null)
-    {
-        if ($uri === null) {
-            require_once 'Zend/Gdata/App/InvalidArgumentException.php';
-            throw new Zend_Gdata_App_InvalidArgumentException(
-                    'URI must not be null');
-        } elseif ($uri instanceof Zend_Gdata_Gapps_EmailListEntry) {
-            $uri = $uri->getLink('edit')->href;
-        }
-        $newEntry = $this->insertEntry($recipient, $uri, 'Zend_Gdata_Gapps_EmailListRecipientEntry');
-        return $newEntry;
-    }
-
-    /**
-     * Provides a magic factory method to instantiate new objects with
-     * shorter syntax than would otherwise be required by the Zend Framework
-     * naming conventions. For more information, see Zend_Gdata_App::__call().
-     *
-     * This overrides the default behavior of __call() so that query classes
-     * do not need to have their domain manually set when created with
-     * a magic factory method.
-     *
-     * @see Zend_Gdata_App::__call()
-     * @param string $method The method name being called
-     * @param array $args The arguments passed to the call
-     * @throws Zend_Gdata_App_Exception
-     */
-    public function __call($method, $args) {
-        if (preg_match('/^new(\w+Query)/', $method, $matches)) {
-            $class = $matches[1];
-            $foundClassName = null;
-            foreach ($this->_registeredPackages as $name) {
-                 try {
-                     // Autoloading disabled on next line for compatibility
-                     // with magic factories. See ZF-6660.
-                     if (!class_exists($name . '_' . $class, false)) {
-                        require_once 'Zend/Loader.php';
-                        @Zend_Loader::loadClass($name . '_' . $class);
-                     }
-                     $foundClassName = $name . '_' . $class;
-                     break;
-                 } catch (Zend_Exception $e) {
-                     // package wasn't here- continue searching
-                 }
-            }
-            if ($foundClassName != null) {
-                $reflectionObj = new ReflectionClass($foundClassName);
-                // Prepend the domain to the query
-                $args = array_merge(array($this->getDomain()), $args);
-                return $reflectionObj->newInstanceArgs($args);
-            } else {
-                require_once 'Zend/Gdata/App/Exception.php';
-                throw new Zend_Gdata_App_Exception(
-                        "Unable to find '${class}' in registered packages");
-            }
-        } else {
-            return parent::__call($method, $args);
-        }
-
-    }
-
-    // Convenience methods
-    // Specified at http://code.google.com/apis/apps/gdata_provisioning_api_v2.0_reference.html#appendix_e
-
-    /**
-     * Create a new user entry and send it to the Google Apps servers.
-     *
-     * @param string $username The username for the new user.
-     * @param string $givenName The given name for the new user.
-     * @param string $familyName The family name for the new user.
-     * @param string $password The password for the new user as a plaintext string
-     *                 (if $passwordHashFunction is null) or a SHA-1 hashed
-     *                 value (if $passwordHashFunction = 'SHA-1').
-     * @param string $quotaLimitInMB (optional) The quota limit for the new user in MB.
-     * @return Zend_Gdata_Gapps_UserEntry (optional) The new user entry as returned by
-     *                 server.
-     * @throws Zend_Gdata_App_Exception
-     * @throws Zend_Gdata_App_HttpException
-     * @throws Zend_Gdata_Gapps_ServiceException
-     */
-    public function createUser ($username, $givenName, $familyName, $password,
-            $passwordHashFunction = null, $quotaLimitInMB = null) {
-        $user = $this->newUserEntry();
-        $user->login = $this->newLogin();
-        $user->login->username = $username;
-        $user->login->password = $password;
-        $user->login->hashFunctionName = $passwordHashFunction;
-        $user->name = $this->newName();
-        $user->name->givenName = $givenName;
-        $user->name->familyName = $familyName;
-        if ($quotaLimitInMB !== null) {
-            $user->quota = $this->newQuota();
-            $user->quota->limit = $quotaLimitInMB;
-        }
-        return $this->insertUser($user);
-    }
-
-    /**
-     * Retrieve a user based on their username.
-     *
-     * @param string $username The username to search for.
-     * @return Zend_Gdata_Gapps_UserEntry The username to search for, or null
-     *              if no match found.
-     * @throws Zend_Gdata_App_InvalidArgumentException
-     * @throws Zend_Gdata_App_HttpException
-     */
-    public function retrieveUser ($username) {
-        $query = $this->newUserQuery($username);
-        try {
-            $user = $this->getUserEntry($query);
-        } catch (Zend_Gdata_Gapps_ServiceException $e) {
-            // Set the user to null if not found
-            if ($e->hasError(Zend_Gdata_Gapps_Error::ENTITY_DOES_NOT_EXIST)) {
-                $user = null;
-            } else {
-                throw $e;
-            }
-        }
-        return $user;
-    }
-
-    /**
-     * Retrieve a page of users in alphabetical order, starting with the
-     * provided username.
-     *
-     * @param string $startUsername (optional) The first username to retrieve.
-     *          If null or not declared, the page will begin with the first
-     *          user in the domain.
-     * @return Zend_Gdata_Gapps_UserFeed Collection of Zend_Gdata_UserEntry
-     *              objects representing all users in the domain.
-     * @throws Zend_Gdata_App_Exception
-     * @throws Zend_Gdata_App_HttpException
-     * @throws Zend_Gdata_Gapps_ServiceException
-     */
-    public function retrievePageOfUsers ($startUsername = null) {
-        $query = $this->newUserQuery();
-        $query->setStartUsername($startUsername);
-        return $this->getUserFeed($query);
-    }
-
-    /**
-     * Retrieve all users in the current domain. Be aware that
-     * calling this function on a domain with many users will take a
-     * signifigant amount of time to complete. On larger domains this may
-     * may cause execution to timeout without proper precautions in place.
-     *
-     * @return Zend_Gdata_Gapps_UserFeed Collection of Zend_Gdata_UserEntry
-     *              objects representing all users in the domain.
-     * @throws Zend_Gdata_App_Exception
-     * @throws Zend_Gdata_App_HttpException
-     * @throws Zend_Gdata_Gapps_ServiceException
-     */
-    public function retrieveAllUsers () {
-        return $this->retrieveAllEntriesForFeed($this->retrievePageOfUsers());
-    }
-
-    /**
-     * Overwrite a specified username with the provided UserEntry.  The
-     * UserEntry does not need to contain an edit link.
-     *
-     * This method is provided for compliance with the Google Apps
-     * Provisioning API specification. Normally users will instead want to
-     * call UserEntry::save() instead.
-     *
-     * @see Zend_Gdata_App_Entry::save
-     * @param string $username The username whose data will be overwritten.
-     * @param Zend_Gdata_Gapps_UserEntry $userEntry The user entry which
-     *          will be overwritten.
-     * @return Zend_Gdata_Gapps_UserEntry The UserEntry returned by the
-     *          server.
-     * @throws Zend_Gdata_App_Exception
-     * @throws Zend_Gdata_App_HttpException
-     * @throws Zend_Gdata_Gapps_ServiceException
-     */
-    public function updateUser($username, $userEntry) {
-        return $this->updateEntry($userEntry, $this->getBaseUrl() .
-            self::APPS_USER_PATH . '/' . $username);
-    }
-
-    /**
-     * Mark a given user as suspended.
-     *
-     * @param string $username The username associated with the user who
-     *          should be suspended.
-     * @return Zend_Gdata_Gapps_UserEntry The UserEntry for the modified
-     *          user.
-     * @throws Zend_Gdata_App_Exception
-     * @throws Zend_Gdata_App_HttpException
-     * @throws Zend_Gdata_Gapps_ServiceException
-     */
-    public function suspendUser($username) {
-        $user = $this->retrieveUser($username);
-        $user->login->suspended = true;
-        return $user->save();
-    }
-
-    /**
-     * Mark a given user as not suspended.
-     *
-     * @param string $username The username associated with the user who
-     *          should be restored.
-     * @return Zend_Gdata_Gapps_UserEntry The UserEntry for the modified
-     *          user.
-     * @throws Zend_Gdata_App_Exception
-     * @throws Zend_Gdata_App_HttpException
-     * @throws Zend_Gdata_Gapps_ServiceException
-     */
-    public function restoreUser($username) {
-        $user = $this->retrieveUser($username);
-        $user->login->suspended = false;
-        return $user->save();
-    }
-
-    /**
-     * Delete a user by username.
-     *
-     * @param string $username The username associated with the user who
-     *          should be deleted.
-     * @throws Zend_Gdata_App_Exception
-     * @throws Zend_Gdata_App_HttpException
-     * @throws Zend_Gdata_Gapps_ServiceException
-     */
-    public function deleteUser($username) {
-        $this->delete($this->getBaseUrl() . self::APPS_USER_PATH . '/' .
-            $username);
-    }
-
-    /**
-     * Create a nickname for a given user.
-     *
-     * @param string $username The username to which the new nickname should
-     *          be associated.
-     * @param string $nickname The new nickname to be created.
-     * @return Zend_Gdata_Gapps_NicknameEntry The nickname entry which was
-     *          created by the server.
-     * @throws Zend_Gdata_App_Exception
-     * @throws Zend_Gdata_App_HttpException
-     * @throws Zend_Gdata_Gapps_ServiceException
-     */
-    public function createNickname($username, $nickname) {
-        $entry = $this->newNicknameEntry();
-        $nickname = $this->newNickname($nickname);
-        $login = $this->newLogin($username);
-        $entry->nickname = $nickname;
-        $entry->login = $login;
-        return $this->insertNickname($entry);
-    }
-
-    /**
-     * Retrieve the entry for a specified nickname.
-     *
-     * @param string $nickname The nickname to be retrieved.
-     * @return Zend_Gdata_Gapps_NicknameEntry The requested nickname entry.
-     * @throws Zend_Gdata_App_Exception
-     * @throws Zend_Gdata_App_HttpException
-     * @throws Zend_Gdata_Gapps_ServiceException
-     */
-    public function retrieveNickname($nickname) {
-        $query = $this->newNicknameQuery();
-        $query->setNickname($nickname);
-        try {
-            $nickname = $this->getNicknameEntry($query);
-        } catch (Zend_Gdata_Gapps_ServiceException $e) {
-            // Set the nickname to null if not found
-            if ($e->hasError(Zend_Gdata_Gapps_Error::ENTITY_DOES_NOT_EXIST)) {
-                $nickname = null;
-            } else {
-                throw $e;
-            }
-        }
-        return $nickname;
-    }
-
-    /**
-     * Retrieve all nicknames associated with a specific username.
-     *
-     * @param string $username The username whose nicknames should be
-     *          returned.
-     * @return Zend_Gdata_Gapps_NicknameFeed A feed containing all nicknames
-     *          for the given user, or null if
-     * @throws Zend_Gdata_App_Exception
-     * @throws Zend_Gdata_App_HttpException
-     * @throws Zend_Gdata_Gapps_ServiceException
-     */
-    public function retrieveNicknames($username) {
-        $query = $this->newNicknameQuery();
-        $query->setUsername($username);
-        $nicknameFeed = $this->retrieveAllEntriesForFeed(
-            $this->getNicknameFeed($query));
-        return $nicknameFeed;
-    }
-
-    /**
-     * Retrieve a page of nicknames in alphabetical order, starting with the
-     * provided nickname.
-     *
-     * @param string $startNickname (optional) The first nickname to
-     *          retrieve. If null or not declared, the page will begin with
-     *          the first nickname in the domain.
-     * @return Zend_Gdata_Gapps_NicknameFeed Collection of Zend_Gdata_NicknameEntry
-     *              objects representing all nicknames in the domain.
-     * @throws Zend_Gdata_App_Exception
-     * @throws Zend_Gdata_App_HttpException
-     * @throws Zend_Gdata_Gapps_ServiceException
-     */
-    public function retrievePageOfNicknames ($startNickname = null) {
-        $query = $this->newNicknameQuery();
-        $query->setStartNickname($startNickname);
-        return $this->getNicknameFeed($query);
-    }
-
-    /**
-     * Retrieve all nicknames in the current domain. Be aware that
-     * calling this function on a domain with many nicknames will take a
-     * signifigant amount of time to complete. On larger domains this may
-     * may cause execution to timeout without proper precautions in place.
-     *
-     * @return Zend_Gdata_Gapps_NicknameFeed Collection of Zend_Gdata_NicknameEntry
-     *              objects representing all nicknames in the domain.
-     * @throws Zend_Gdata_App_Exception
-     * @throws Zend_Gdata_App_HttpException
-     * @throws Zend_Gdata_Gapps_ServiceException
-     */
-    public function retrieveAllNicknames () {
-        return $this->retrieveAllEntriesForFeed($this->retrievePageOfNicknames());
-    }
-
-    /**
-     * Delete a specified nickname.
-     *
-     * @param string $nickname The name of the nickname to be deleted.
-     * @throws Zend_Gdata_App_Exception
-     * @throws Zend_Gdata_App_HttpException
-     * @throws Zend_Gdata_Gapps_ServiceException
-     */
-    public function deleteNickname($nickname) {
-        $this->delete($this->getBaseUrl() . self::APPS_NICKNAME_PATH . '/' . $nickname);
-    }
-
-    /**
-     * Create a new group.
-     *
-     * @param string $groupId A unique identifier for the group
-     * @param string $groupName The name of the group
-     * @param string $description A description of the group
-     * @param string $emailPermission The subscription permission of the group
-     * @return Zend_Gdata_Gapps_GroupEntry The group entry as created on the server.
-     */
-    public function createGroup($groupId, $groupName, $description = null, $emailPermission = null)
-    {
-        $i = 0;
-        $group = $this->newGroupEntry();
-        
-        $properties[$i] = $this->newProperty();
-        $properties[$i]->name = 'groupId';
-        $properties[$i]->value = $groupId;
-        $i++;
-        $properties[$i] = $this->newProperty();
-        $properties[$i]->name = 'groupName';
-        $properties[$i]->value = $groupName;
-        $i++;
-
-        if($description != null) {
-            $properties[$i] = $this->newProperty();
-            $properties[$i]->name = 'description';
-            $properties[$i]->value = $description;
-            $i++;
-        }
-
-        if($emailPermission != null) {
-            $properties[$i] = $this->newProperty();
-            $properties[$i]->name = 'emailPermission';
-            $properties[$i]->value = $emailPermission;
-            $i++;
-        }        
-        
-        $group->property = $properties;
-
-        return $this->insertGroup($group);
-    }
-
-    /**
-     * Retrieves a group based on group id
-     *
-     * @param string $groupId The unique identifier for the group
-     * @return Zend_Gdata_Gapps_GroupEntry The group entry as returned by the server.
-     */
-    public function retrieveGroup($groupId)
-    {
-        $query = $this->newGroupQuery($groupId);
-        //$query->setGroupId($groupId);
-
-        try {
-            $group = $this->getGroupEntry($query);
-        } catch (Zend_Gdata_Gapps_ServiceException $e) {
-            // Set the group to null if not found
-            if ($e->hasError(Zend_Gdata_Gapps_Error::ENTITY_DOES_NOT_EXIST)) {
-                $group = null;
-            } else {
-                throw $e;
-            }
-        }
-        return $group;
-    }
-
-    /**
-     * Retrieve all groups in the current domain. Be aware that
-     * calling this function on a domain with many groups will take a
-     * signifigant amount of time to complete. On larger domains this may
-     * may cause execution to timeout without proper precautions in place.
-     *
-     * @return Zend_Gdata_Gapps_GroupFeed Collection of Zend_Gdata_GroupEntry objects
-     *              representing all groups apart of the domain.
-     */
-    public function retrieveAllGroups() 
-    {
-        return $this->retrieveAllEntriesForFeed($this->retrievePageOfGroups());
-    }
-
-    /**
-     * Delete a group
-     *
-     * @param string $groupId The unique identifier for the group
-     */
-    public function deleteGroup($groupId)
-    {
-        $uri  = self::APPS_BASE_FEED_URI . self::APPS_GROUP_PATH . '/';
-        $uri .= $this->getDomain() . '/' . $groupId;
-
-        $this->delete($uri);
-    }
-    
-    /**
-     * Check to see if a member id or group id is a member of group
-     *
-     * @param string $memberId Member id or group group id
-     * @param string $groupId Group to be checked for
-     * @return bool True, if given entity is a member
-     */
-    public function isMember($memberId, $groupId)
-    {
-        $uri  = self::APPS_BASE_FEED_URI . self::APPS_GROUP_PATH . '/';
-        $uri .= $this->getDomain() . '/' . $groupId . '/member/' . $memberId;
-        
-        //if the enitiy is not a member, an exception is thrown
-        try {
-            $results = $this->get($uri);
-        } catch (Exception $e) {
-            $results = false;
-        }
-
-        if($results) {
-            return TRUE;
-        } else {
-            return FALSE;
-        }
-    }
-
-    /**
-     * Add an email address to a group as a member
-     *
-     * @param string $recipientAddress Email address, member id, or group id
-     * @param string $groupId The unique id of the group
-     * @return Zend_Gdata_Gapps_MemberEntry The member entry returned by the server
-     */
-    public function addMemberToGroup($recipientAddress, $groupId)
-    {
-        $member = $this->newMemberEntry();
-
-        $properties[] = $this->newProperty();
-        $properties[0]->name = 'memberId';
-        $properties[0]->value = $recipientAddress;
-
-        $member->property = $properties;
-
-        $uri  = self::APPS_BASE_FEED_URI . self::APPS_GROUP_PATH . '/';
-        $uri .= $this->getDomain() . '/' . $groupId . '/member';
-
-        return $this->insertMember($member, $uri);
-    }
-
-    /**
-     * Remove a member id from a group
-     *
-     * @param string $memberId Member id or group id
-     * @param string $groupId The unique id of the group
-     */
-    public function removeMemberFromGroup($memberId, $groupId)
-    {
-        $uri  = self::APPS_BASE_FEED_URI . self::APPS_GROUP_PATH . '/';
-        $uri .= $this->getDomain() . '/' . $groupId . '/member/' . $memberId;
-
-        return $this->delete($uri);
-    }
-
-    /**
-     * Retrieves all the members of a group
-     *
-     * @param string $groupId The unique id of the group
-     * @return Zend_Gdata_Gapps_MemberFeed Collection of MemberEntry objects
-     *              representing all members apart of the group.
-     */
-    public function retrieveAllMembers($groupId)
-    {
-        return $this->retrieveAllEntriesForFeed(
-                $this->retrievePageOfMembers($groupId));
-    }
-
-    /**
-     * Add an email as an owner of a group
-     *
-     * @param string $email Owner's email
-     * @param string $groupId Group ownership to be checked for
-     * @return Zend_Gdata_Gapps_OwnerEntry The OwnerEntry returned by the server
-     */
-    public function addOwnerToGroup($email, $groupId)
-    {
-        $owner = $this->newOwnerEntry();
-
-        $properties[] = $this->newProperty();
-        $properties[0]->name = 'email';
-        $properties[0]->value = $email;
-
-        $owner->property = $properties;
-
-        $uri  = self::APPS_BASE_FEED_URI . self::APPS_GROUP_PATH . '/';
-        $uri .= $this->getDomain() . '/' . $groupId . '/owner';
-        
-        return $this->insertOwner($owner, $uri);
-    }
-
-    /**
-     * Retrieves all the owners of a group
-     *
-     * @param string $groupId The unique identifier for the group
-     * @return Zend_Gdata_Gapps_OwnerFeed Collection of Zend_Gdata_OwnerEntry
-     *              objects representing all owners apart of the group.
-     */
-    public function retrieveGroupOwners($groupId)
-    {
-        $uri  = self::APPS_BASE_FEED_URI . self::APPS_GROUP_PATH . '/';
-        $uri .= $this->getDomain() . '/' . $groupId . '/owner';
-
-        return $this->getOwnerFeed($uri);
-    }
-
-    /**
-     * Checks to see if an email is an owner of a group
-     *
-     * @param string $email Owner's email
-     * @param string $groupId Group ownership to be checked for
-     * @return bool True, if given entity is an owner
-     */
-    public function isOwner($email, $groupId)
-    {
-        $uri  = self::APPS_BASE_FEED_URI . self::APPS_GROUP_PATH . '/';
-        $uri .= $this->getDomain() . '/' . $groupId . '/owner/' . $email;
-        
-        //if the enitiy is not an owner of the group, an exception is thrown
-        try {            
-            $results = $this->get($uri);
-        } catch (Exception $e) {
-            $results = false;
-        }
-
-        if($results) {
-            return TRUE;
-        } else {
-            return FALSE;
-        }
-    }
-
-    /**
-     * Remove email as an owner of a group
-     *
-     * @param string $email Owner's email
-     * @param string $groupId The unique identifier for the group
-     */
-    public function removeOwnerFromGroup($email, $groupId)
-    {
-        $uri  = self::APPS_BASE_FEED_URI . self::APPS_GROUP_PATH . '/';
-        $uri .= $this->getDomain() . '/' . $groupId . '/owner/' . $email;
-
-        return $this->delete($uri);
-    }
-
-    /**
-     * Update group properties with new values. any property not defined will not
-     * be updated
-     *
-     * @param string $groupId A unique identifier for the group
-     * @param string $groupName The name of the group
-     * @param string $description A description of the group
-     * @param string $emailPermission The subscription permission of the group
-     * @return Zend_Gdata_Gapps_GroupEntry The group entry as updated on the server.
-     */
-    public function updateGroup($groupId, $groupName = null, $description = null,
-            $emailPermission = null)
-    {
-        $i = 0;
-        $group = $this->newGroupEntry();
-        
-        $properties[$i] = $this->newProperty();
-        $properties[$i]->name = 'groupId';
-        $properties[$i]->value = $groupId;
-        $i++;
-
-        if($groupName != null) {
-            $properties[$i] = $this->newProperty();
-            $properties[$i]->name = 'groupName';
-            $properties[$i]->value = $groupName;
-            $i++;
-        }
-
-        if($description != null) {
-            $properties[$i] = $this->newProperty();
-            $properties[$i]->name = 'description';
-            $properties[$i]->value = $description;
-            $i++;
-        }
-
-        if($emailPermission != null) {
-            $properties[$i] = $this->newProperty();
-            $properties[$i]->name = 'emailPermission';
-            $properties[$i]->value = $emailPermission;
-            $i++;
-        }
-        
-        $group->property = $properties;
-
-        $uri  = self::APPS_BASE_FEED_URI . self::APPS_GROUP_PATH . '/';
-        $uri .= $this->getDomain() . '/' . $groupId;
-
-        return $this->updateEntry($group, $uri, 'Zend_Gdata_Gapps_GroupEntry');        
-    }
-
-    /**
-     * Retrieve all of the groups that a user is a member of
-     *
-     * @param string $memberId Member username
-     * @param bool $directOnly (Optional) If true, members with direct association 
-     *             only will be considered
-     * @return Zend_Gdata_Gapps_GroupFeed Collection of Zend_Gdata_GroupEntry
-     *              objects representing all groups member is apart of in the domain.
-     */
-    public function retrieveGroups($memberId, $directOnly = null)
-    {
-        $query = $this->newGroupQuery();
-        $query->setMember($memberId);
-        if($directOnly != null) {
-            $query->setDirectOnly($directOnly);
-        }
-        return $this->getGroupFeed($query);
-    }
-
-    /**
-     * Retrieve a page of groups in alphabetical order, starting with the
-     * provided group.
-     *
-     * @param string $startGroup (optional) The first group to
-     *              retrieve. If null or not defined, the page will begin
-     *              with the first group in the domain.
-     * @return Zend_Gdata_Gapps_GroupFeed Collection of Zend_Gdata_GroupEntry
-     *              objects representing the groups in the domain.
-     * @throws Zend_Gdata_App_Exception
-     * @throws Zend_Gdata_App_HttpException
-     * @throws Zend_Gdata_Gapps_ServiceException
-     */
-    public function retrievePageOfGroups ($startGroup = null)
-    {
-        $query = $this->newGroupQuery();
-        $query->setStartGroupId($startGroup);
-        return $this->getGroupFeed($query);
-    }
-
-    /**
-     * Gets page of Members
-     *
-     * @param string $groupId The group id which should be searched.
-     * @param string $startMember (optinal) The address of the first member,
-     *              or null to start with the first member in the list.
-     * @return Zend_Gdata_Gapps_MemberFeed Collection of Zend_Gdata_MemberEntry
-     *              objects
-     */
-    public function retrievePageOfMembers($groupId, $startMember = null)
-    {
-        $query = $this->newMemberQuery($groupId);
-        $query->setStartMemberId($startMember);
-        return $this->getMemberFeed($query);
-    }
-
-    /**
-     * Create a new email list.
-     *
-     * @param string $emailList The name of the email list to be created.
-     * @return Zend_Gdata_Gapps_EmailListEntry The email list entry
-     *          as created on the server.
-     * @throws Zend_Gdata_App_Exception
-     * @throws Zend_Gdata_App_HttpException
-     * @throws Zend_Gdata_Gapps_ServiceException
-     */
-    public function createEmailList($emailList) {
-        $entry = $this->newEmailListEntry();
-        $list = $this->newEmailList();
-        $list->name = $emailList;
-        $entry->emailList = $list;
-        return $this->insertEmailList($entry);
-    }
-
-    /**
-     * Retrieve all email lists associated with a recipient.
-     *
-     * @param string $username The recipient whose associated email lists
-     *          should be returned.
-     * @return Zend_Gdata_Gapps_EmailListFeed The list of email lists found as
-     *          Zend_Gdata_EmailListEntry objects.
-     * @throws Zend_Gdata_App_Exception
-     * @throws Zend_Gdata_App_HttpException
-     * @throws Zend_Gdata_Gapps_ServiceException
-     */
-    public function retrieveEmailLists($recipient) {
-        $query = $this->newEmailListQuery();
-        $query->recipient = $recipient;
-        return $this->getEmailListFeed($query);
-    }
-
-    /**
-     * Retrieve a page of email lists in alphabetical order, starting with the
-     * provided email list.
-     *
-     * @param string $startEmailListName (optional) The first list to
-     *              retrieve. If null or not defined, the page will begin
-     *              with the first email list in the domain.
-     * @return Zend_Gdata_Gapps_EmailListFeed Collection of Zend_Gdata_EmailListEntry
-     *              objects representing all nicknames in the domain.
-     * @throws Zend_Gdata_App_Exception
-     * @throws Zend_Gdata_App_HttpException
-     * @throws Zend_Gdata_Gapps_ServiceException
-     */
-    public function retrievePageOfEmailLists ($startNickname = null) {
-        $query = $this->newEmailListQuery();
-        $query->setStartEmailListName($startNickname);
-        return $this->getEmailListFeed($query);
-    }
-
-    /**
-     * Retrieve all email lists associated with the curent domain. Be aware that
-     * calling this function on a domain with many email lists will take a
-     * signifigant amount of time to complete. On larger domains this may
-     * may cause execution to timeout without proper precautions in place.
-     *
-     * @return Zend_Gdata_Gapps_EmailListFeed The list of email lists found
-     *              as Zend_Gdata_Gapps_EmailListEntry objects.
-     * @throws Zend_Gdata_App_Exception
-     * @throws Zend_Gdata_App_HttpException
-     * @throws Zend_Gdata_Gapps_ServiceException
-     */
-    public function retrieveAllEmailLists() {
-        return $this->retrieveAllEntriesForFeed($this->retrievePageOfEmailLists());
-    }
-
-    /**
-     * Delete a specified email list.
-     *
-     * @param string $emailList The name of the emailList to be deleted.
-     * @throws Zend_Gdata_App_Exception
-     * @throws Zend_Gdata_App_HttpException
-     * @throws Zend_Gdata_Gapps_ServiceException
-     */
-    public function deleteEmailList($emailList) {
-        $this->delete($this->getBaseUrl() . self::APPS_EMAIL_LIST_PATH . '/'
-            . $emailList);
-    }
-
-    /**
-     * Add a specified recipient to an existing emailList.
-     *
-     * @param string $recipientAddress The address of the recipient to be
-     *              added to the email list.
-     * @param string $emailList The name of the email address to which the
-     *              recipient should be added.
-     * @return Zend_Gdata_Gapps_EmailListRecipientEntry The recipient entry
-     *              created by the server.
-     * @throws Zend_Gdata_App_Exception
-     * @throws Zend_Gdata_App_HttpException
-     * @throws Zend_Gdata_Gapps_ServiceException
-     */
-    public function addRecipientToEmailList($recipientAddress, $emailList) {
-        $entry = $this->newEmailListRecipientEntry();
-        $who = $this->newWho();
-        $who->email = $recipientAddress;
-        $entry->who = $who;
-        $address = $this->getBaseUrl() .  self::APPS_EMAIL_LIST_PATH . '/' .
-            $emailList . self::APPS_EMAIL_LIST_RECIPIENT_POSTFIX . '/';
-        return $this->insertEmailListRecipient($entry, $address);
-    }
-
-    /**
-     * Retrieve a page of email list recipients in alphabetical order,
-     * starting with the provided email list recipient.
-     *
-     * @param string $emaiList The email list which should be searched.
-     * @param string $startRecipient (optinal) The address of the first
-     *              recipient, or null to start with the first recipient in
-     *              the list.
-     * @return Zend_Gdata_Gapps_EmailListRecipientFeed Collection of
-     *              Zend_Gdata_EmailListRecipientEntry objects representing all
-     *              recpients in the specified list.
-     * @throws Zend_Gdata_App_Exception
-     * @throws Zend_Gdata_App_HttpException
-     * @throws Zend_Gdata_Gapps_ServiceException
-     */
-    public function retrievePageOfRecipients ($emailList,
-            $startRecipient = null) {
-        $query = $this->newEmailListRecipientQuery();
-        $query->setEmailListName($emailList);
-        $query->setStartRecipient($startRecipient);
-        return $this->getEmailListRecipientFeed($query);
-    }
-
-    /**
-     * Retrieve all recipients associated with an email list. Be aware that
-     * calling this function on a domain with many email lists will take a
-     * signifigant amount of time to complete. On larger domains this may
-     * may cause execution to timeout without proper precautions in place.
-     *
-     * @param string $emaiList The email list which should be searched.
-     * @return Zend_Gdata_Gapps_EmailListRecipientFeed The list of email lists
-     *              found as Zend_Gdata_Gapps_EmailListRecipientEntry objects.
-     * @throws Zend_Gdata_App_Exception
-     * @throws Zend_Gdata_App_HttpException
-     * @throws Zend_Gdata_Gapps_ServiceException
-     */
-    public function retrieveAllRecipients($emailList) {
-        return $this->retrieveAllEntriesForFeed(
-                $this->retrievePageOfRecipients($emailList));
-    }
-
-    /**
-     * Remove a specified recipient from an email list.
-     *
-     * @param string $recipientAddress The recipient to be removed.
-     * @param string $emailList The list from which the recipient should
-     *              be removed.
-     * @throws Zend_Gdata_App_Exception
-     * @throws Zend_Gdata_App_HttpException
-     * @throws Zend_Gdata_Gapps_ServiceException
-     */
-    public function removeRecipientFromEmailList($recipientAddress, $emailList) {
-        $this->delete($this->getBaseUrl() . self::APPS_EMAIL_LIST_PATH . '/'
-            . $emailList . self::APPS_EMAIL_LIST_RECIPIENT_POSTFIX . '/'
-            . $recipientAddress);
-    }
-
-}
-=======
->>>>>>> 58a53380
