<?php
/**
 * Class for backwards compatibility only
 */
<<<<<<< HEAD

/**
 * Zend_Gdata_Books
 */
require_once('Zend/Gdata/Books.php');

/**
 * Zend_Gdata_Query
 */
require_once('Zend/Gdata/Query.php');

/**
 * Assists in constructing queries for Books volumes
 *
 * @category   Zend
 * @package    Zend_Gdata
 * @subpackage Books
 * @copyright  Copyright (c) 2005-2010 Zend Technologies USA Inc. (http://www.zend.com)
 * @license    http://framework.zend.com/license/new-bsd     New BSD License
 */
class Zend_Gdata_Books_VolumeQuery extends Zend_Gdata_Query
{

    /**
     * Create Gdata_Books_VolumeQuery object
     *
     * @param string|null $url If non-null, pre-initializes the instance to
     *        use a given URL.
     */
    public function __construct($url = null)
    {
        parent::__construct($url);
    }

    /**
     * Sets the minimum level of viewability of volumes to return in the search results
     *
     * @param string|null $value The minimum viewability - 'full' or 'partial'
     * @return Zend_Gdata_Books_VolumeQuery Provides a fluent interface
     */
    public function setMinViewability($value = null)
    {
        switch ($value) {
            case 'full_view':
                $this->_params['min-viewability'] = 'full';
                break;
            case 'partial_view':
                $this->_params['min-viewability'] = 'partial';
                break;
            case null:
                unset($this->_params['min-viewability']);
                break;
        }
        return $this;
    }

    /**
     * Minimum viewability of volumes to include in search results
     *
     * @return string|null min-viewability
     */
    public function getMinViewability()
    {
        if (array_key_exists('min-viewability', $this->_params)) {
            return $this->_params['min-viewability'];
        } else {
            return null;
        }
    }

    /**
     * Returns the generated full query URL
     *
     * @return string The URL
     */
    public function getQueryUrl()
    {
        if (isset($this->_url)) {
            $url = $this->_url;
        } else {
            $url = Zend_Gdata_Books::VOLUME_FEED_URI;
        }
        if ($this->getCategory() !== null) {
            $url .= '/-/' . $this->getCategory();
        }
        $url = $url . $this->getQueryString();
        return $url;
    }

}
=======
>>>>>>> 58a53380
<|MERGE_RESOLUTION|>--- conflicted
+++ resolved
@@ -2,96 +2,3 @@
 /**
  * Class for backwards compatibility only
  */
-<<<<<<< HEAD
-
-/**
- * Zend_Gdata_Books
- */
-require_once('Zend/Gdata/Books.php');
-
-/**
- * Zend_Gdata_Query
- */
-require_once('Zend/Gdata/Query.php');
-
-/**
- * Assists in constructing queries for Books volumes
- *
- * @category   Zend
- * @package    Zend_Gdata
- * @subpackage Books
- * @copyright  Copyright (c) 2005-2010 Zend Technologies USA Inc. (http://www.zend.com)
- * @license    http://framework.zend.com/license/new-bsd     New BSD License
- */
-class Zend_Gdata_Books_VolumeQuery extends Zend_Gdata_Query
-{
-
-    /**
-     * Create Gdata_Books_VolumeQuery object
-     *
-     * @param string|null $url If non-null, pre-initializes the instance to
-     *        use a given URL.
-     */
-    public function __construct($url = null)
-    {
-        parent::__construct($url);
-    }
-
-    /**
-     * Sets the minimum level of viewability of volumes to return in the search results
-     *
-     * @param string|null $value The minimum viewability - 'full' or 'partial'
-     * @return Zend_Gdata_Books_VolumeQuery Provides a fluent interface
-     */
-    public function setMinViewability($value = null)
-    {
-        switch ($value) {
-            case 'full_view':
-                $this->_params['min-viewability'] = 'full';
-                break;
-            case 'partial_view':
-                $this->_params['min-viewability'] = 'partial';
-                break;
-            case null:
-                unset($this->_params['min-viewability']);
-                break;
-        }
-        return $this;
-    }
-
-    /**
-     * Minimum viewability of volumes to include in search results
-     *
-     * @return string|null min-viewability
-     */
-    public function getMinViewability()
-    {
-        if (array_key_exists('min-viewability', $this->_params)) {
-            return $this->_params['min-viewability'];
-        } else {
-            return null;
-        }
-    }
-
-    /**
-     * Returns the generated full query URL
-     *
-     * @return string The URL
-     */
-    public function getQueryUrl()
-    {
-        if (isset($this->_url)) {
-            $url = $this->_url;
-        } else {
-            $url = Zend_Gdata_Books::VOLUME_FEED_URI;
-        }
-        if ($this->getCategory() !== null) {
-            $url .= '/-/' . $this->getCategory();
-        }
-        $url = $url . $this->getQueryString();
-        return $url;
-    }
-
-}
-=======
->>>>>>> 58a53380
