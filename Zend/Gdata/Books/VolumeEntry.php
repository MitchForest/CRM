--- conflicted
+++ resolved
@@ -2,671 +2,3 @@
 /**
  * Class for backwards compatibility only
  */
-<<<<<<< HEAD
-
-/**
- * @see Zend_Gdata_Entry
- */
-require_once 'Zend/Gdata/Entry.php';
-
-/**
- * @see Zend_Gdata_Extension_Comments
- */
-require_once 'Zend/Gdata/Extension/Comments.php';
-
-/**
- * @see Zend_Gdata_DublinCore_Extension_Creator
- */
-require_once 'Zend/Gdata/DublinCore/Extension/Creator.php';
-
-/**
- * @see Zend_Gdata_DublinCore_Extension_Date
- */
-require_once 'Zend/Gdata/DublinCore/Extension/Date.php';
-
-/**
- * @see Zend_Gdata_DublinCore_Extension_Description
- */
-require_once 'Zend/Gdata/DublinCore/Extension/Description.php';
-
-/**
- * @see Zend_Gdata_Books_Extension_Embeddability
- */
-require_once 'Zend/Gdata/Books/Extension/Embeddability.php';
-
-/**
- * @see Zend_Gdata_DublinCore_Extension_Format
- */
-require_once 'Zend/Gdata/DublinCore/Extension/Format.php';
-
-/**
- * @see Zend_Gdata_DublinCore_Extension_Identifier
- */
-require_once 'Zend/Gdata/DublinCore/Extension/Identifier.php';
-
-/**
- * @see Zend_Gdata_DublinCore_Extension_Language
- */
-require_once 'Zend/Gdata/DublinCore/Extension/Language.php';
-
-/**
- * @see Zend_Gdata_DublinCore_Extension_Publisher
- */
-require_once 'Zend/Gdata/DublinCore/Extension/Publisher.php';
-
-/**
- * @see Zend_Gdata_Extension_Rating
- */
-require_once 'Zend/Gdata/Extension/Rating.php';
-
-/**
- * @see Zend_Gdata_Books_Extension_Review
- */
-require_once 'Zend/Gdata/Books/Extension/Review.php';
-
-/**
- * @see Zend_Gdata_DublinCore_Extension_Subject
- */
-require_once 'Zend/Gdata/DublinCore/Extension/Subject.php';
-
-/**
- * @see Zend_Gdata_DublinCore_Extension_Title
- */
-require_once 'Zend/Gdata/DublinCore/Extension/Title.php';
-
-/**
- * @see Zend_Gdata_Books_Extension_Viewability
- */
-require_once 'Zend/Gdata/Books/Extension/Viewability.php';
-
-/**
- * Describes an entry in a feed of Book Search volumes
- *
- * @category   Zend
- * @package    Zend_Gdata
- * @subpackage Books
- * @copyright  Copyright (c) 2005-2010 Zend Technologies USA Inc. (http://www.zend.com)
- * @license    http://framework.zend.com/license/new-bsd     New BSD License
- */
-class Zend_Gdata_Books_VolumeEntry extends Zend_Gdata_Entry
-{
-
-    const THUMBNAIL_LINK_REL = 'http://schemas.google.com/books/2008/thumbnail';
-    const PREVIEW_LINK_REL = 'http://schemas.google.com/books/2008/preview';
-    const INFO_LINK_REL = 'http://schemas.google.com/books/2008/info';
-    const ANNOTATION_LINK_REL = 'http://schemas.google.com/books/2008/annotation';
-
-    protected $_comments = null;
-    protected $_creators = array();
-    protected $_dates = array();
-    protected $_descriptions = array();
-    protected $_embeddability = null;
-    protected $_formats = array();
-    protected $_identifiers = array();
-    protected $_languages = array();
-    protected $_publishers = array();
-    protected $_rating = null;
-    protected $_review = null;
-    protected $_subjects = array();
-    protected $_titles = array();
-    protected $_viewability = null;
-
-    /**
-     * Constructor for Zend_Gdata_Books_VolumeEntry which
-     * Describes an entry in a feed of Book Search volumes
-     *
-     * @param DOMElement $element (optional) DOMElement from which this
-     *          object should be constructed.
-     */
-    public function __construct($element = null)
-    {
-        $this->registerAllNamespaces(Zend_Gdata_Books::$namespaces);
-        parent::__construct($element);
-    }
-
-    /**
-     * Retrieves DOMElement which corresponds to this element and all
-     * child properties. This is used to build this object back into a DOM
-     * and eventually XML text for sending to the server upon updates, or
-     * for application storage/persistance.
-     *
-     * @param DOMDocument $doc The DOMDocument used to construct DOMElements
-     * @return DOMElement The DOMElement representing this element and all
-     * child properties.
-     */
-    public function getDOM($doc = null, $majorVersion = 1, $minorVersion = null)
-    {
-        $element = parent::getDOM($doc);
-        if ($this->_creators !== null) {
-            foreach ($this->_creators as $creators) {
-                $element->appendChild($creators->getDOM(
-                    $element->ownerDocument));
-            }
-        }
-        if ($this->_dates !== null) {
-            foreach ($this->_dates as $dates) {
-                $element->appendChild($dates->getDOM($element->ownerDocument));
-            }
-        }
-        if ($this->_descriptions !== null) {
-            foreach ($this->_descriptions as $descriptions) {
-                $element->appendChild($descriptions->getDOM(
-                    $element->ownerDocument));
-            }
-        }
-        if ($this->_formats !== null) {
-            foreach ($this->_formats as $formats) {
-                $element->appendChild($formats->getDOM(
-                    $element->ownerDocument));
-            }
-        }
-        if ($this->_identifiers !== null) {
-            foreach ($this->_identifiers as $identifiers) {
-                $element->appendChild($identifiers->getDOM(
-                    $element->ownerDocument));
-            }
-        }
-        if ($this->_languages !== null) {
-            foreach ($this->_languages as $languages) {
-                $element->appendChild($languages->getDOM(
-                    $element->ownerDocument));
-            }
-        }
-        if ($this->_publishers !== null) {
-            foreach ($this->_publishers as $publishers) {
-                $element->appendChild($publishers->getDOM(
-                    $element->ownerDocument));
-            }
-        }
-        if ($this->_subjects !== null) {
-            foreach ($this->_subjects as $subjects) {
-                $element->appendChild($subjects->getDOM(
-                    $element->ownerDocument));
-            }
-        }
-        if ($this->_titles !== null) {
-            foreach ($this->_titles as $titles) {
-                $element->appendChild($titles->getDOM($element->ownerDocument));
-            }
-        }
-        if ($this->_comments !== null) {
-            $element->appendChild($this->_comments->getDOM(
-                $element->ownerDocument));
-        }
-        if ($this->_embeddability !== null) {
-            $element->appendChild($this->_embeddability->getDOM(
-                $element->ownerDocument));
-        }
-        if ($this->_rating !== null) {
-            $element->appendChild($this->_rating->getDOM(
-                $element->ownerDocument));
-        }
-        if ($this->_review !== null) {
-            $element->appendChild($this->_review->getDOM(
-                $element->ownerDocument));
-        }
-        if ($this->_viewability !== null) {
-            $element->appendChild($this->_viewability->getDOM(
-                $element->ownerDocument));
-        }
-        return $element;
-    }
-
-    /**
-     * Creates individual objects of the appropriate type and stores
-     * them in this object based upon DOM data.
-     *
-     * @param DOMNode $child The DOMNode to process.
-     */
-    protected function takeChildFromDOM($child)
-    {
-        $absoluteNodeName = $child->namespaceURI . ':' . $child->localName;
-        switch ($absoluteNodeName) {
-        case $this->lookupNamespace('dc') . ':' . 'creator':
-            $creators = new Zend_Gdata_DublinCore_Extension_Creator();
-            $creators->transferFromDOM($child);
-            $this->_creators[] = $creators;
-            break;
-        case $this->lookupNamespace('dc') . ':' . 'date':
-            $dates = new Zend_Gdata_DublinCore_Extension_Date();
-            $dates->transferFromDOM($child);
-            $this->_dates[] = $dates;
-            break;
-        case $this->lookupNamespace('dc') . ':' . 'description':
-            $descriptions = new Zend_Gdata_DublinCore_Extension_Description();
-            $descriptions->transferFromDOM($child);
-            $this->_descriptions[] = $descriptions;
-            break;
-        case $this->lookupNamespace('dc') . ':' . 'format':
-            $formats = new Zend_Gdata_DublinCore_Extension_Format();
-            $formats->transferFromDOM($child);
-            $this->_formats[] = $formats;
-            break;
-        case $this->lookupNamespace('dc') . ':' . 'identifier':
-            $identifiers = new Zend_Gdata_DublinCore_Extension_Identifier();
-            $identifiers->transferFromDOM($child);
-            $this->_identifiers[] = $identifiers;
-            break;
-        case $this->lookupNamespace('dc') . ':' . 'language':
-            $languages = new Zend_Gdata_DublinCore_Extension_Language();
-            $languages->transferFromDOM($child);
-            $this->_languages[] = $languages;
-            break;
-        case $this->lookupNamespace('dc') . ':' . 'publisher':
-            $publishers = new Zend_Gdata_DublinCore_Extension_Publisher();
-            $publishers->transferFromDOM($child);
-            $this->_publishers[] = $publishers;
-            break;
-        case $this->lookupNamespace('dc') . ':' . 'subject':
-            $subjects = new Zend_Gdata_DublinCore_Extension_Subject();
-            $subjects->transferFromDOM($child);
-            $this->_subjects[] = $subjects;
-            break;
-        case $this->lookupNamespace('dc') . ':' . 'title':
-            $titles = new Zend_Gdata_DublinCore_Extension_Title();
-            $titles->transferFromDOM($child);
-            $this->_titles[] = $titles;
-            break;
-        case $this->lookupNamespace('gd') . ':' . 'comments':
-            $comments = new Zend_Gdata_Extension_Comments();
-            $comments->transferFromDOM($child);
-            $this->_comments = $comments;
-            break;
-        case $this->lookupNamespace('gbs') . ':' . 'embeddability':
-            $embeddability = new Zend_Gdata_Books_Extension_Embeddability();
-            $embeddability->transferFromDOM($child);
-            $this->_embeddability = $embeddability;
-            break;
-        case $this->lookupNamespace('gd') . ':' . 'rating':
-            $rating = new Zend_Gdata_Extension_Rating();
-            $rating->transferFromDOM($child);
-            $this->_rating = $rating;
-            break;
-        case $this->lookupNamespace('gbs') . ':' . 'review':
-            $review = new Zend_Gdata_Books_Extension_Review();
-            $review->transferFromDOM($child);
-            $this->_review = $review;
-            break;
-        case $this->lookupNamespace('gbs') . ':' . 'viewability':
-            $viewability = new Zend_Gdata_Books_Extension_Viewability();
-            $viewability->transferFromDOM($child);
-            $this->_viewability = $viewability;
-            break;
-        default:
-            parent::takeChildFromDOM($child);
-            break;
-        }
-    }
-
-    /**
-     * Returns the Comments class
-     *
-     * @return Zend_Gdata_Extension_Comments|null The comments
-     */
-    public function getComments()
-    {
-        return $this->_comments;
-    }
-
-    /**
-     * Returns the creators
-     *
-     * @return array The creators
-     */
-    public function getCreators()
-    {
-        return $this->_creators;
-    }
-
-    /**
-     * Returns the dates
-     *
-     * @return array The dates
-     */
-    public function getDates()
-    {
-        return $this->_dates;
-    }
-
-    /**
-     * Returns the descriptions
-     *
-     * @return array The descriptions
-     */
-    public function getDescriptions()
-    {
-        return $this->_descriptions;
-    }
-
-    /**
-     * Returns the embeddability
-     *
-     * @return Zend_Gdata_Books_Extension_Embeddability|null The embeddability
-     */
-    public function getEmbeddability()
-    {
-        return $this->_embeddability;
-    }
-
-    /**
-     * Returns the formats
-     *
-     * @return array The formats
-     */
-    public function getFormats()
-    {
-        return $this->_formats;
-    }
-
-    /**
-     * Returns the identifiers
-     *
-     * @return array The identifiers
-     */
-    public function getIdentifiers()
-    {
-        return $this->_identifiers;
-    }
-
-    /**
-     * Returns the languages
-     *
-     * @return array The languages
-     */
-    public function getLanguages()
-    {
-        return $this->_languages;
-    }
-
-    /**
-     * Returns the publishers
-     *
-     * @return array The publishers
-     */
-    public function getPublishers()
-    {
-        return $this->_publishers;
-    }
-
-    /**
-     * Returns the rating
-     *
-     * @return Zend_Gdata_Extension_Rating|null The rating
-     */
-    public function getRating()
-    {
-        return $this->_rating;
-    }
-
-    /**
-     * Returns the review
-     *
-     * @return Zend_Gdata_Books_Extension_Review|null The review
-     */
-    public function getReview()
-    {
-        return $this->_review;
-    }
-
-    /**
-     * Returns the subjects
-     *
-     * @return array The subjects
-     */
-    public function getSubjects()
-    {
-        return $this->_subjects;
-    }
-
-    /**
-     * Returns the titles
-     *
-     * @return array The titles
-     */
-    public function getTitles()
-    {
-        return $this->_titles;
-    }
-
-    /**
-     * Returns the viewability
-     *
-     * @return Zend_Gdata_Books_Extension_Viewability|null The viewability
-     */
-    public function getViewability()
-    {
-        return $this->_viewability;
-    }
-
-    /**
-     * Sets the Comments class
-     *
-     * @param Zend_Gdata_Extension_Comments|null $comments Comments class
-     * @return Zend_Gdata_Books_VolumeEntry Provides a fluent interface
-     */
-    public function setComments($comments)
-    {
-        $this->_comments = $comments;
-        return $this;
-    }
-
-    /**
-     * Sets the creators
-     *
-     * @param array $creators Creators|null
-     * @return Zend_Gdata_Books_VolumeEntry Provides a fluent interface
-     */
-    public function setCreators($creators)
-    {
-        $this->_creators = $creators;
-        return $this;
-    }
-
-    /**
-     * Sets the dates
-     *
-     * @param array $dates dates
-     * @return Zend_Gdata_Books_VolumeEntry Provides a fluent interface
-     */
-    public function setDates($dates)
-    {
-        $this->_dates = $dates;
-        return $this;
-    }
-
-    /**
-     * Sets the descriptions
-     *
-     * @param array $descriptions descriptions
-     * @return Zend_Gdata_Books_VolumeEntry Provides a fluent interface
-     */
-    public function setDescriptions($descriptions)
-    {
-        $this->_descriptions = $descriptions;
-        return $this;
-    }
-
-    /**
-     * Sets the embeddability
-     *
-     * @param Zend_Gdata_Books_Extension_Embeddability|null $embeddability
-     *        embeddability
-     * @return Zend_Gdata_Books_VolumeEntry Provides a fluent interface
-     */
-    public function setEmbeddability($embeddability)
-    {
-        $this->_embeddability = $embeddability;
-        return $this;
-    }
-
-    /**
-     * Sets the formats
-     *
-     * @param array $formats formats
-     * @return Zend_Gdata_Books_VolumeEntry Provides a fluent interface
-     */
-    public function setFormats($formats)
-    {
-        $this->_formats = $formats;
-        return $this;
-    }
-
-    /**
-     * Sets the identifiers
-     *
-     * @param array $identifiers identifiers
-     * @return Zend_Gdata_Books_VolumeEntry Provides a fluent interface
-     */
-    public function setIdentifiers($identifiers)
-    {
-        $this->_identifiers = $identifiers;
-        return $this;
-    }
-
-    /**
-     * Sets the languages
-     *
-     * @param array $languages languages
-     * @return Zend_Gdata_Books_VolumeEntry Provides a fluent interface
-     */
-    public function setLanguages($languages)
-    {
-        $this->_languages = $languages;
-        return $this;
-    }
-
-    /**
-     * Sets the publishers
-     *
-     * @param array $publishers publishers
-     * @return Zend_Gdata_Books_VolumeEntry Provides a fluent interface
-     */
-    public function setPublishers($publishers)
-    {
-        $this->_publishers = $publishers;
-        return $this;
-    }
-
-    /**
-     * Sets the rating
-     *
-     * @param Zend_Gdata_Extension_Rating|null $rating rating
-     * @return Zend_Gdata_Books_VolumeEntry Provides a fluent interface
-     */
-    public function setRating($rating)
-    {
-        $this->_rating = $rating;
-        return $this;
-    }
-
-    /**
-     * Sets the review
-     *
-     * @param Zend_Gdata_Books_Extension_Review|null $review review
-     * @return Zend_Gdata_Books_VolumeEntry Provides a fluent interface
-     */
-    public function setReview($review)
-    {
-        $this->_review = $review;
-        return $this;
-    }
-
-    /**
-     * Sets the subjects
-     *
-     * @param array $subjects subjects
-     * @return Zend_Gdata_Books_VolumeEntry Provides a fluent interface
-     */
-    public function setSubjects($subjects)
-    {
-        $this->_subjects = $subjects;
-        return $this;
-    }
-
-    /**
-     * Sets the titles
-     *
-     * @param array $titles titles
-     * @return Zend_Gdata_Books_VolumeEntry Provides a fluent interface
-     */
-    public function setTitles($titles)
-    {
-        $this->_titles = $titles;
-        return $this;
-    }
-
-    /**
-     * Sets the viewability
-     *
-     * @param Zend_Gdata_Books_Extension_Viewability|null $viewability
-     *        viewability
-     * @return Zend_Gdata_Books_VolumeEntry Provides a fluent interface
-     */
-    public function setViewability($viewability)
-    {
-        $this->_viewability = $viewability;
-        return $this;
-    }
-
-
-    /**
-     * Gets the volume ID based upon the atom:id value
-     *
-     * @return string The volume ID
-     * @throws Zend_Gdata_App_Exception
-     */
-    public function getVolumeId()
-    {
-        $fullId = $this->getId()->getText();
-        $position = strrpos($fullId, '/');
-        if ($position === false) {
-            require_once 'Zend/Gdata/App/Exception.php';
-            throw new Zend_Gdata_App_Exception('Slash not found in atom:id');
-        } else {
-            return substr($fullId, strrpos($fullId,'/') + 1);
-        }
-    }
-
-    /**
-     * Gets the thumbnail link
-     *
-     * @return Zend_Gdata_App_Extension_link|null The thumbnail link
-     */
-    public function getThumbnailLink()
-    {
-        return $this->getLink(self::THUMBNAIL_LINK_REL);
-    }
-
-    /**
-     * Gets the preview link
-     *
-     * @return Zend_Gdata_App_Extension_Link|null The preview link
-     */
-    public function getPreviewLink()
-    {
-        return $this->getLink(self::PREVIEW_LINK_REL);
-    }
-
-    /**
-     * Gets the info link
-     *
-     * @return Zend_Gdata_App_Extension_Link|null The info link
-     */
-    public function getInfoLink()
-    {
-        return $this->getLink(self::INFO_LINK_REL);
-    }
-
-    /**
-     * Gets the annotations link
-     *
-     * @return Zend_Gdata_App_Extension_Link|null The annotations link
-     */
-    public function getAnnotationLink()
-    {
-        return $this->getLink(self::ANNOTATION_LINK_REL);
-    }
-
-}
-=======
->>>>>>> 58a53380
