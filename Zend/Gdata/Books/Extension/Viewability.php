<?php
/**
 * Class for backwards compatibility only
 */
<<<<<<< HEAD

/**
 * @see Zend_Gdata_Extension
 */
require_once 'Zend/Gdata/Extension.php';

/**
 * Describes a viewability
 *
 * @category   Zend
 * @package    Zend_Gdata
 * @subpackage Books
 * @copyright  Copyright (c) 2005-2010 Zend Technologies USA Inc. (http://www.zend.com)
 * @license    http://framework.zend.com/license/new-bsd     New BSD License
 */
class Zend_Gdata_Books_Extension_Viewability extends Zend_Gdata_Extension
{

    protected $_rootNamespace = 'gbs';
    protected $_rootElement = 'viewability';
    protected $_value = null;

    /**
     * Constructor for Zend_Gdata_Books_Extension_Viewability which
     * Describes a viewability
     *
     * @param string|null $value A programmatic value representing the book's
     *        viewability mode.
     */
    public function __construct($value = null)
    {
        $this->registerAllNamespaces(Zend_Gdata_Books::$namespaces);
        parent::__construct();
        $this->_value = $value;
    }

    /**
     * Retrieves DOMElement which corresponds to this element and all
     * child properties. This is used to build this object back into a DOM
     * and eventually XML text for sending to the server upon updates, or
     * for application storage/persistance.
     *
     * @param DOMDocument $doc The DOMDocument used to construct DOMElements
     * @return DOMElement The DOMElement representing this element and all
     * child properties.
     */
    public function getDOM($doc = null, $majorVersion = 1, $minorVersion = null)
    {
        $element = parent::getDOM($doc);
        if ($this->_value !== null) {
            $element->setAttribute('value', $this->_value);
        }
        return $element;
    }

    /**
     * Extracts XML attributes from the DOM and converts them to the
     * appropriate object members.
     *
     * @param DOMNode $attribute The DOMNode attribute to be handled.
     */
    protected function takeAttributeFromDOM($attribute)
    {
        switch ($attribute->localName) {
        case 'value':
            $this->_value = $attribute->nodeValue;
            break;
        default:
            parent::takeAttributeFromDOM($attribute);
        }
    }

    /**
     * Returns the programmatic value that describes the viewability of a volume
     * in Google Book Search
     *
     * @return string The value
     */
    public function getValue()
    {
        return $this->_value;
    }

    /**
     * Sets the programmatic value that describes the viewability of a volume in
     * Google Book Search
     *
     * @param string $value programmatic value that describes the viewability
     *     of a volume in Googl eBook Search
     * @return Zend_Gdata_Books_Extension_Viewability Provides a fluent
     *     interface
     */
    public function setValue($value)
    {
        $this->_value = $value;
        return $this;
    }


}
=======
>>>>>>> 58a53380
<|MERGE_RESOLUTION|>--- conflicted
+++ resolved
@@ -2,106 +2,3 @@
 /**
  * Class for backwards compatibility only
  */
-<<<<<<< HEAD
-
-/**
- * @see Zend_Gdata_Extension
- */
-require_once 'Zend/Gdata/Extension.php';
-
-/**
- * Describes a viewability
- *
- * @category   Zend
- * @package    Zend_Gdata
- * @subpackage Books
- * @copyright  Copyright (c) 2005-2010 Zend Technologies USA Inc. (http://www.zend.com)
- * @license    http://framework.zend.com/license/new-bsd     New BSD License
- */
-class Zend_Gdata_Books_Extension_Viewability extends Zend_Gdata_Extension
-{
-
-    protected $_rootNamespace = 'gbs';
-    protected $_rootElement = 'viewability';
-    protected $_value = null;
-
-    /**
-     * Constructor for Zend_Gdata_Books_Extension_Viewability which
-     * Describes a viewability
-     *
-     * @param string|null $value A programmatic value representing the book's
-     *        viewability mode.
-     */
-    public function __construct($value = null)
-    {
-        $this->registerAllNamespaces(Zend_Gdata_Books::$namespaces);
-        parent::__construct();
-        $this->_value = $value;
-    }
-
-    /**
-     * Retrieves DOMElement which corresponds to this element and all
-     * child properties. This is used to build this object back into a DOM
-     * and eventually XML text for sending to the server upon updates, or
-     * for application storage/persistance.
-     *
-     * @param DOMDocument $doc The DOMDocument used to construct DOMElements
-     * @return DOMElement The DOMElement representing this element and all
-     * child properties.
-     */
-    public function getDOM($doc = null, $majorVersion = 1, $minorVersion = null)
-    {
-        $element = parent::getDOM($doc);
-        if ($this->_value !== null) {
-            $element->setAttribute('value', $this->_value);
-        }
-        return $element;
-    }
-
-    /**
-     * Extracts XML attributes from the DOM and converts them to the
-     * appropriate object members.
-     *
-     * @param DOMNode $attribute The DOMNode attribute to be handled.
-     */
-    protected function takeAttributeFromDOM($attribute)
-    {
-        switch ($attribute->localName) {
-        case 'value':
-            $this->_value = $attribute->nodeValue;
-            break;
-        default:
-            parent::takeAttributeFromDOM($attribute);
-        }
-    }
-
-    /**
-     * Returns the programmatic value that describes the viewability of a volume
-     * in Google Book Search
-     *
-     * @return string The value
-     */
-    public function getValue()
-    {
-        return $this->_value;
-    }
-
-    /**
-     * Sets the programmatic value that describes the viewability of a volume in
-     * Google Book Search
-     *
-     * @param string $value programmatic value that describes the viewability
-     *     of a volume in Googl eBook Search
-     * @return Zend_Gdata_Books_Extension_Viewability Provides a fluent
-     *     interface
-     */
-    public function setValue($value)
-    {
-        $this->_value = $value;
-        return $this;
-    }
-
-
-}
-=======
->>>>>>> 58a53380
