<?php
/**
 * Class for backwards compatibility only
 */
<<<<<<< HEAD

/**
 * @see Zend_Gdata_App_Extension_Link
 */
require_once 'Zend/Gdata/App/Extension/Link.php';

/**
 * Extends the base Link class with Books extensions
 *
 * @category   Zend
 * @package    Zend_Gdata
 * @subpackage Books
 * @copyright  Copyright (c) 2005-2010 Zend Technologies USA Inc. (http://www.zend.com)
 * @license    http://framework.zend.com/license/new-bsd     New BSD License
 */
class Zend_Gdata_Books_Extension_BooksLink extends Zend_Gdata_App_Extension_Link
{

    /**
     * Constructor for Zend_Gdata_Books_Extension_BooksLink which
     * Extends the base Link class with Books extensions
     *
     * @param string|null $href Linked resource URI
     * @param string|null $rel Forward relationship
     * @param string|null $type Resource MIME type
     * @param string|null $hrefLang Resource language
     * @param string|null $title Human-readable resource title
     * @param string|null $length Resource length in octets
     */
    public function __construct($href = null, $rel = null, $type = null,
            $hrefLang = null, $title = null, $length = null)
    {
        $this->registerAllNamespaces(Zend_Gdata_Books::$namespaces);
        parent::__construct($href, $rel, $type, $hrefLang, $title, $length);
    }


}
=======
>>>>>>> 58a53380
<|MERGE_RESOLUTION|>--- conflicted
+++ resolved
@@ -2,44 +2,3 @@
 /**
  * Class for backwards compatibility only
  */
-<<<<<<< HEAD
-
-/**
- * @see Zend_Gdata_App_Extension_Link
- */
-require_once 'Zend/Gdata/App/Extension/Link.php';
-
-/**
- * Extends the base Link class with Books extensions
- *
- * @category   Zend
- * @package    Zend_Gdata
- * @subpackage Books
- * @copyright  Copyright (c) 2005-2010 Zend Technologies USA Inc. (http://www.zend.com)
- * @license    http://framework.zend.com/license/new-bsd     New BSD License
- */
-class Zend_Gdata_Books_Extension_BooksLink extends Zend_Gdata_App_Extension_Link
-{
-
-    /**
-     * Constructor for Zend_Gdata_Books_Extension_BooksLink which
-     * Extends the base Link class with Books extensions
-     *
-     * @param string|null $href Linked resource URI
-     * @param string|null $rel Forward relationship
-     * @param string|null $type Resource MIME type
-     * @param string|null $hrefLang Resource language
-     * @param string|null $title Human-readable resource title
-     * @param string|null $length Resource length in octets
-     */
-    public function __construct($href = null, $rel = null, $type = null,
-            $hrefLang = null, $title = null, $length = null)
-    {
-        $this->registerAllNamespaces(Zend_Gdata_Books::$namespaces);
-        parent::__construct($href, $rel, $type, $hrefLang, $title, $length);
-    }
-
-
-}
-=======
->>>>>>> 58a53380
