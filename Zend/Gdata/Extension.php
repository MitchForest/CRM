<?php
/**
 * Class for backwards compatibility only
 */
<<<<<<< HEAD

/**
 * @see Zend_Gdata_App_Extension
 */
require_once 'Zend/Gdata/App/Extension.php';

/**
 * Represents a Gdata extension
 *
 * @category   Zend
 * @package    Zend_Gdata
 * @subpackage Gdata
 * @copyright  Copyright (c) 2005-2010 Zend Technologies USA Inc. (http://www.zend.com)
 * @license    http://framework.zend.com/license/new-bsd     New BSD License
 */
class Zend_Gdata_Extension extends Zend_Gdata_App_Extension
{

    protected $_rootNamespace = 'gd';

    public function __construct()
    {
        /* NOTE: namespaces must be registered before calling parent */
        $this->registerNamespace('gd',
                'http://schemas.google.com/g/2005');
        $this->registerNamespace('openSearch',
                'http://a9.com/-/spec/opensearchrss/1.0/', 1, 0);
        $this->registerNamespace('openSearch',
                'http://a9.com/-/spec/opensearch/1.1/', 2, 0);
        $this->registerNamespace('rss',
                'http://blogs.law.harvard.edu/tech/rss');

        parent::__construct();
    }

}
=======
>>>>>>> 58a53380
<|MERGE_RESOLUTION|>--- conflicted
+++ resolved
@@ -2,42 +2,3 @@
 /**
  * Class for backwards compatibility only
  */
-<<<<<<< HEAD
-
-/**
- * @see Zend_Gdata_App_Extension
- */
-require_once 'Zend/Gdata/App/Extension.php';
-
-/**
- * Represents a Gdata extension
- *
- * @category   Zend
- * @package    Zend_Gdata
- * @subpackage Gdata
- * @copyright  Copyright (c) 2005-2010 Zend Technologies USA Inc. (http://www.zend.com)
- * @license    http://framework.zend.com/license/new-bsd     New BSD License
- */
-class Zend_Gdata_Extension extends Zend_Gdata_App_Extension
-{
-
-    protected $_rootNamespace = 'gd';
-
-    public function __construct()
-    {
-        /* NOTE: namespaces must be registered before calling parent */
-        $this->registerNamespace('gd',
-                'http://schemas.google.com/g/2005');
-        $this->registerNamespace('openSearch',
-                'http://a9.com/-/spec/opensearchrss/1.0/', 1, 0);
-        $this->registerNamespace('openSearch',
-                'http://a9.com/-/spec/opensearch/1.1/', 2, 0);
-        $this->registerNamespace('rss',
-                'http://blogs.law.harvard.edu/tech/rss');
-
-        parent::__construct();
-    }
-
-}
-=======
->>>>>>> 58a53380
