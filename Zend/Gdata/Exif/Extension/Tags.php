--- conflicted
+++ resolved
@@ -2,533 +2,3 @@
 /**
  * Class for backwards compatibility only
  */
-<<<<<<< HEAD
-
-/**
- * @see Zend_Gdata_Extension
- */
-require_once 'Zend/Gdata/Extension.php';
-
-/**
- * @see Zend_Gdata_Exif
- */
-require_once 'Zend/Gdata/Exif.php';
-
-/**
- * @see Zend_Gdata_Exif_Extension_Distance
- */
-require_once 'Zend/Gdata/Exif/Extension/Distance.php';
-
-/**
- * @see Zend_Gdata_Exif_Extension_Exposure
- */
-require_once 'Zend/Gdata/Exif/Extension/Exposure.php';
-
-/**
- * @see Zend_Gdata_Exif_Extension_Flash
- */
-require_once 'Zend/Gdata/Exif/Extension/Flash.php';
-
-/**
- * @see Zend_Gdata_Exif_Extension_FocalLength
- */
-require_once 'Zend/Gdata/Exif/Extension/FocalLength.php';
-
-/**
- * @see Zend_Gdata_Exif_Extension_FStop
- */
-require_once 'Zend/Gdata/Exif/Extension/FStop.php';
-
-/**
- * @see Zend_Gdata_Exif_Extension_ImageUniqueId
- */
-require_once 'Zend/Gdata/Exif/Extension/ImageUniqueId.php';
-
-/**
- * @see Zend_Gdata_Exif_Extension_Iso
- */
-require_once 'Zend/Gdata/Exif/Extension/Iso.php';
-
-/**
- * @see Zend_Gdata_Exif_Extension_Make
- */
-require_once 'Zend/Gdata/Exif/Extension/Make.php';
-
-/**
- * @see Zend_Gdata_Exif_Extension_Model
- */
-require_once 'Zend/Gdata/Exif/Extension/Model.php';
-
-/**
- * @see Zend_Gdata_Exif_Extension_Time
- */
-require_once 'Zend/Gdata/Exif/Extension/Time.php';
-
-/**
- * Represents the exif:tags element used by the Gdata Exif extensions.
- *
- * @category   Zend
- * @package    Zend_Gdata
- * @subpackage Exif
- * @copyright  Copyright (c) 2005-2010 Zend Technologies USA Inc. (http://www.zend.com)
- * @license    http://framework.zend.com/license/new-bsd     New BSD License
- */
-class Zend_Gdata_Exif_Extension_Tags extends Zend_Gdata_Extension
-{
-
-    protected $_rootNamespace = 'exif';
-    protected $_rootElement = 'tags';
-
-    /**
-     * exif:distance value
-     *
-     * @var Zend_Gdata_Exif_Extension_Distance
-     */
-    protected $_distance = null;
-
-    /**
-     * exif:exposure value
-     *
-     * @var Zend_Gdata_Exif_Extension_Exposure
-     */
-    protected $_exposure = null;
-
-    /**
-     * exif:flash value
-     *
-     * @var Zend_Gdata_Exif_Extension_Flash
-     */
-    protected $_flash = null;
-
-    /**
-     * exif:focalLength value
-     *
-     * @var Zend_Gdata_Exif_Extension_FocalLength
-     */
-    protected $_focalLength = null;
-
-    /**
-     * exif:fStop value
-     *
-     * @var Zend_Gdata_Exif_Extension_FStop
-     */
-    protected $_fStop = null;
-
-    /**
-     * exif:imageUniqueID value
-     *
-     * @var Zend_Gdata_Exif_Extension_ImageUniqueId
-     */
-    protected $_imageUniqueId = null;
-
-    /**
-     * exif:iso value
-     *
-     * @var Zend_Gdata_Exif_Extension_Iso
-     */
-    protected $_iso = null;
-
-    /**
-     * exif:make value
-     *
-     * @var Zend_Gdata_Exif_Extension_Make
-     */
-    protected $_make = null;
-
-    /**
-     * exif:model value
-     *
-     * @var Zend_Gdata_Exif_Extension_Model
-     */
-    protected $_model = null;
-
-    /**
-     * exif:time value
-     *
-     * @var Zend_Gdata_Exif_Extension_Time
-     */
-    protected $_time = null;
-
-    /**
-     * Constructs a new Zend_Gdata_Exif_Extension_Tags object.
-     *
-     * @param Zend_Gdata_Exif_Extension_Distance $distance (optional) The exif:distance
-     *          value to be set in the constructed object.
-     * @param Zend_Gdata_Exif_Extension_Exposure $exposure (optional) The exif:exposure
-     *          value to be set in the constructed object.
-     * @param Zend_Gdata_Exif_Extension_Flash $flash (optional) The exif:flash
-     *          value to be set in the constructed object.
-     * @param Zend_Gdata_Exif_Extension_FocalLength$focalLength (optional) The exif:focallength
-     *          value to be set in the constructed object.
-     * @param Zend_Gdata_Exif_Extension_FStop $fStop (optional) The exif:fstop
-     *          value to be set in the constructed object.
-     * @param Zend_Gdata_Exif_Extension_ImageUniqueId $imageUniqueId (optional) The exif:imageUniqueID
-     *          value to be set in the constructed object.
-     * @param Zend_Gdata_Exif_Extension_Iso $iso (optional) The exif:iso
-     *          value to be set in the constructed object.
-     * @param Zend_Gdata_Exif_Extension_Make $make (optional) The exif:make
-     *          value to be set in the constructed object.
-     * @param Zend_Gdata_Exif_Extension_Model $model (optional) The exif:model
-     *          value to be set in the constructed object.
-     * @param Zend_Gdata_Exif_Extension_Time $time (optional) The exif:time
-     *          value to be set in the constructed object.
-     */
-    public function __construct($distance = null, $exposure = null,
-            $flash = null, $focalLength = null, $fStop = null,
-            $imageUniqueId = null, $iso = null, $make = null,
-            $model = null, $time = null)
-    {
-        $this->registerAllNamespaces(Zend_Gdata_Exif::$namespaces);
-        parent::__construct();
-        $this->setDistance($distance);
-        $this->setExposure($exposure);
-        $this->setFlash($flash);
-        $this->setFocalLength($focalLength);
-        $this->setFStop($fStop);
-        $this->setImageUniqueId($imageUniqueId);
-        $this->setIso($iso);
-        $this->setMake($make);
-        $this->setModel($model);
-        $this->setTime($time);
-    }
-
-    /**
-     * Retrieves a DOMElement which corresponds to this element and all
-     * child properties.  This is used to build an entry back into a DOM
-     * and eventually XML text for application storage/persistence.
-     *
-     * @param DOMDocument $doc The DOMDocument used to construct DOMElements
-     * @return DOMElement The DOMElement representing this element and all
-     *          child properties.
-     */
-    public function getDOM($doc = null, $majorVersion = 1, $minorVersion = null)
-    {
-        $element = parent::getDOM($doc, $majorVersion, $minorVersion);
-        if ($this->_distance !== null) {
-            $element->appendChild($this->_distance->getDOM($element->ownerDocument));
-        }
-        if ($this->_exposure !== null) {
-            $element->appendChild($this->_exposure->getDOM($element->ownerDocument));
-        }
-        if ($this->_flash !== null) {
-            $element->appendChild($this->_flash->getDOM($element->ownerDocument));
-        }
-        if ($this->_focalLength !== null) {
-            $element->appendChild($this->_focalLength->getDOM($element->ownerDocument));
-        }
-        if ($this->_fStop !== null) {
-            $element->appendChild($this->_fStop->getDOM($element->ownerDocument));
-        }
-        if ($this->_imageUniqueId !== null) {
-            $element->appendChild($this->_imageUniqueId->getDOM($element->ownerDocument));
-        }
-        if ($this->_iso !== null) {
-            $element->appendChild($this->_iso->getDOM($element->ownerDocument));
-        }
-        if ($this->_make !== null) {
-            $element->appendChild($this->_make->getDOM($element->ownerDocument));
-        }
-        if ($this->_model !== null) {
-            $element->appendChild($this->_model->getDOM($element->ownerDocument));
-        }
-        if ($this->_time !== null) {
-            $element->appendChild($this->_time->getDOM($element->ownerDocument));
-        }
-        return $element;
-    }
-
-    /**
-     * Creates individual Entry objects of the appropriate type and
-     * stores them as members of this entry based upon DOM data.
-     *
-     * @param DOMNode $child The DOMNode to process
-     */
-    protected function takeChildFromDOM($child)
-    {
-        $absoluteNodeName = $child->namespaceURI . ':' . $child->localName;
-        switch ($absoluteNodeName) {
-            case $this->lookupNamespace('exif') . ':' . 'distance';
-                $distance = new Zend_Gdata_Exif_Extension_Distance();
-                $distance->transferFromDOM($child);
-                $this->_distance = $distance;
-                break;
-            case $this->lookupNamespace('exif') . ':' . 'exposure';
-                $exposure = new Zend_Gdata_Exif_Extension_Exposure();
-                $exposure->transferFromDOM($child);
-                $this->_exposure = $exposure;
-                break;
-            case $this->lookupNamespace('exif') . ':' . 'flash';
-                $flash = new Zend_Gdata_Exif_Extension_Flash();
-                $flash->transferFromDOM($child);
-                $this->_flash = $flash;
-                break;
-            case $this->lookupNamespace('exif') . ':' . 'focallength';
-                $focalLength = new Zend_Gdata_Exif_Extension_FocalLength();
-                $focalLength->transferFromDOM($child);
-                $this->_focalLength = $focalLength;
-                break;
-            case $this->lookupNamespace('exif') . ':' . 'fstop';
-                $fStop = new Zend_Gdata_Exif_Extension_FStop();
-                $fStop->transferFromDOM($child);
-                $this->_fStop = $fStop;
-                break;
-            case $this->lookupNamespace('exif') . ':' . 'imageUniqueID';
-                $imageUniqueId = new Zend_Gdata_Exif_Extension_ImageUniqueId();
-                $imageUniqueId->transferFromDOM($child);
-                $this->_imageUniqueId = $imageUniqueId;
-                break;
-            case $this->lookupNamespace('exif') . ':' . 'iso';
-                $iso = new Zend_Gdata_Exif_Extension_Iso();
-                $iso->transferFromDOM($child);
-                $this->_iso = $iso;
-                break;
-            case $this->lookupNamespace('exif') . ':' . 'make';
-                $make = new Zend_Gdata_Exif_Extension_Make();
-                $make->transferFromDOM($child);
-                $this->_make = $make;
-                break;
-            case $this->lookupNamespace('exif') . ':' . 'model';
-                $model = new Zend_Gdata_Exif_Extension_Model();
-                $model->transferFromDOM($child);
-                $this->_model = $model;
-                break;
-            case $this->lookupNamespace('exif') . ':' . 'time';
-                $time = new Zend_Gdata_Exif_Extension_Time();
-                $time->transferFromDOM($child);
-                $this->_time = $time;
-                break;
-        }
-    }
-
-    /**
-     * Get the value for this element's distance attribute.
-     *
-     * @see setDistance
-     * @return Zend_Gdata_Exif_Extension_Distance The requested attribute.
-     */
-    public function getDistance()
-    {
-        return $this->_distance;
-    }
-
-    /**
-     * Set the value for this element's distance attribute.
-     *
-     * @param Zend_Gdata_Exif_Extension_Distance $value The desired value for this attribute.
-     * @return Zend_Gdata_Exif_Extension_Tags Provides a fluent interface
-     */
-    public function setDistance($value)
-    {
-        $this->_distance = $value;
-        return $this;
-    }
-
-    /**
-     * Get the value for this element's exposure attribute.
-     *
-     * @see setExposure
-     * @return Zend_Gdata_Exif_Extension_Exposure The requested attribute.
-     */
-    public function getExposure()
-    {
-        return $this->_exposure;
-    }
-
-    /**
-     * Set the value for this element's exposure attribute.
-     *
-     * @param Zend_Gdata_Exif_Extension_Exposure $value The desired value for this attribute.
-     * @return Zend_Gdata_Exif_Extension_Tags Provides a fluent interface
-     */
-    public function setExposure($value)
-    {
-        $this->_exposure = $value;
-        return $this;
-    }
-
-    /**
-     * Get the value for this element's flash attribute.
-     *
-     * @see setFlash
-     * @return Zend_Gdata_Exif_Extension_Flash The requested attribute.
-     */
-    public function getFlash()
-    {
-        return $this->_flash;
-    }
-
-    /**
-     * Set the value for this element's flash attribute.
-     *
-     * @param Zend_Gdata_Exif_Extension_Flash $value The desired value for this attribute.
-     * @return Zend_Gdata_Exif_Extension_Tags Provides a fluent interface
-     */
-    public function setFlash($value)
-    {
-        $this->_flash = $value;
-        return $this;
-    }
-
-    /**
-     * Get the value for this element's name attribute.
-     *
-     * @see setFocalLength
-     * @return Zend_Gdata_Exif_Extension_FocalLength The requested attribute.
-     */
-    public function getFocalLength()
-    {
-        return $this->_focalLength;
-    }
-
-    /**
-     * Set the value for this element's focalLength attribute.
-     *
-     * @param Zend_Gdata_Exif_Extension_FocalLength $value The desired value for this attribute.
-     * @return Zend_Gdata_Exif_Extension_Tags Provides a fluent interface
-     */
-    public function setFocalLength($value)
-    {
-        $this->_focalLength = $value;
-        return $this;
-    }
-
-    /**
-     * Get the value for this element's fStop attribute.
-     *
-     * @see setFStop
-     * @return Zend_Gdata_Exif_Extension_FStop The requested attribute.
-     */
-    public function getFStop()
-    {
-        return $this->_fStop;
-    }
-
-    /**
-     * Set the value for this element's fStop attribute.
-     *
-     * @param Zend_Gdata_Exif_Extension_FStop $value The desired value for this attribute.
-     * @return Zend_Gdata_Exif_Extension_Tags Provides a fluent interface
-     */
-    public function setFStop($value)
-    {
-        $this->_fStop = $value;
-        return $this;
-    }
-
-    /**
-     * Get the value for this element's imageUniqueId attribute.
-     *
-     * @see setImageUniqueId
-     * @return Zend_Gdata_Exif_Extension_ImageUniqueId The requested attribute.
-     */
-    public function getImageUniqueId()
-    {
-        return $this->_imageUniqueId;
-    }
-
-    /**
-     * Set the value for this element's imageUniqueId attribute.
-     *
-     * @param Zend_Gdata_Exif_Extension_ImageUniqueId $value The desired value for this attribute.
-     * @return Zend_Gdata_Exif_Extension_Tags Provides a fluent interface
-     */
-    public function setImageUniqueId($value)
-    {
-        $this->_imageUniqueId = $value;
-        return $this;
-    }
-
-    /**
-     * Get the value for this element's iso attribute.
-     *
-     * @see setIso
-     * @return Zend_Gdata_Exif_Extension_Iso The requested attribute.
-     */
-    public function getIso()
-    {
-        return $this->_iso;
-    }
-
-    /**
-     * Set the value for this element's iso attribute.
-     *
-     * @param Zend_Gdata_Exif_Extension_Iso $value The desired value for this attribute.
-     * @return Zend_Gdata_Exif_Extension_Tags Provides a fluent interface
-     */
-    public function setIso($value)
-    {
-        $this->_iso = $value;
-        return $this;
-    }
-    /**
-     * Get the value for this element's make attribute.
-     *
-     * @see setMake
-     * @return Zend_Gdata_Exif_Extension_Make The requested attribute.
-     */
-    public function getMake()
-    {
-        return $this->_make;
-    }
-
-    /**
-     * Set the value for this element's make attribute.
-     *
-     * @param Zend_Gdata_Exif_Extension_Make $value The desired value for this attribute.
-     * @return Zend_Gdata_Exif_Extension_Tags Provides a fluent interface
-     */
-    public function setMake($value)
-    {
-        $this->_make = $value;
-        return $this;
-    }
-
-    /**
-     * Get the value for this element's model attribute.
-     *
-     * @see setModel
-     * @return Zend_Gdata_Exif_Extension_Model The requested attribute.
-     */
-    public function getModel()
-    {
-        return $this->_model;
-    }
-
-    /**
-     * Set the value for this element's model attribute.
-     *
-     * @param Zend_Gdata_Exif_Extension_Model $value The desired value for this attribute.
-     * @return Zend_Gdata_Exif_Extension_Tags Provides a fluent interface
-     */
-    public function setModel($value)
-    {
-        $this->_model = $value;
-        return $this;
-    }
-
-    /**
-     * Get the value for this element's time attribute.
-     *
-     * @see setTime
-     * @return Zend_Gdata_Exif_Extension_Time The requested attribute.
-     */
-    public function getTime()
-    {
-        return $this->_time;
-    }
-
-    /**
-     * Set the value for this element's time attribute.
-     *
-     * @param Zend_Gdata_Exif_Extension_Time $value The desired value for this attribute.
-     * @return Zend_Gdata_Exif_Extension_Tags Provides a fluent interface
-     */
-    public function setTime($value)
-    {
-        $this->_time = $value;
-        return $this;
-    }
-
-}
-=======
->>>>>>> 58a53380
