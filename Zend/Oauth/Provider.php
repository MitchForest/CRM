<?php
/**
 * Class for backwards compatibility only
 */
<<<<<<< HEAD
class Zend_Oauth_Provider
{
    /**
     * OAuth result statuses
     */
    const OK = 0;
    const BAD_NONCE = 1;
    const BAD_TIMESTAMP = 2;
    const CONSUMER_KEY_UNKNOWN = 3;
    const CONSUMER_KEY_REFUSED = 4;
    const INVALID_SIGNATURE = 5;
    const TOKEN_USED = 6;
    const TOKEN_EXPIRED = 7;
    const TOKEN_REVOKED = 8;
    const TOKEN_REJECTED = 9;
    const PARAMETER_ABSENT = 10;
    const SIGNATURE_METHOD_REJECTED = 11;
    const OAUTH_VERIFIER_INVALID = 12;

    /**
     * Error names for error reporting
     * @var array
     */
    protected $errnames = array(
     self::BAD_NONCE => "nonce_used",
     self::BAD_TIMESTAMP => "timestamp_refused",
     self::CONSUMER_KEY_UNKNOWN => "consumer_key_unknown",
     self::CONSUMER_KEY_REFUSED => "consumer_key_refused",
     self::INVALID_SIGNATURE => "signature_invalid",
     self::TOKEN_USED => "token_used",
     self::TOKEN_EXPIRED => "token_expired",
     self::TOKEN_REVOKED => "token_revoked",
     self::TOKEN_REJECTED => "token_rejected",
     self::PARAMETER_ABSENT => "parameter_absent",
     self::SIGNATURE_METHOD_REJECTED => "signature_method_rejected",
     self::OAUTH_VERIFIER_INVALID => "verifier_invalid",
     );

    public $token;
    public $token_secret;
    public $consumer_key;
    public $consumer_secret;
    public $verifier;

    protected $problem;

    protected $tokenHandler;
    protected $consumerHandler;
    protected $nonceHandler;
    protected $oauth_params;

    protected $requestPath;
    /**
     * Current URL
     * @var Zend_Uri_Http
     */
    protected $url;
    /**
     *
     * Required OAuth parameters
     * @var array
     */
    protected $required = array("oauth_consumer_key", "oauth_signature", "oauth_signature_method", "oauth_nonce", "oauth_timestamp");

    /**
     * Set consumer key handler
     * @param string $callback
	 * @return Zend_Oauth_Provider
     */
    public function setConsumerHandler($callback)
    {
        $this->consumerHandler = $callback;
        return $this;
    }

    /**
     * Set nonce/ts handler
     * @param string $callback
	 * @return Zend_Oauth_Provider
     */
    public function setTimestampNonceHandler($callback)
    {
        $this->nonceHandler = $callback;
        return $this;
    }

    /**
     * Set token handler
     * @param string $callback
	 * @return Zend_Oauth_Provider
     */
    public function setTokenHandler($callback)
    {
        $this->tokenHandler = $callback;
        return $this;
    }

    /**
     * Set URL for requesting token (doesn't need token)
     * @param string $req_path
	 * @return Zend_Oauth_Provider
     */
    public function setRequestTokenPath($req_path)
	{
	    $this->requestPath = $req_path;
	    return $this;
	}

	/**
	 * Set this request as token endpoint
	 * @param string $request
	 * @return Zend_Oauth_Provider
	 */
	public function isRequestTokenEndpoint($request)
	{
	    $this->is_request = $request;
	    return $this;
	}

    /**
     * Report problem in OAuth as string
     * @param Zend_Oauth_Exception $e
     * @return string
     */
	public function reportProblem(Zend_Oauth_Exception $e)
	{
	    $code = $e->getCode();
	    if($code == self::PARAMETER_ABSENT) {
	        return "oauth_problem=parameter_absent&oauth_parameters_absent={$this->problem}";
	    }
	    if($code == self::INVALID_SIGNATURE) {
	        return "oauth_problem=signature_invalid&debug_sbs={$this->problem}";
	    }
	    if(isset($this->errnames[$code])) {
            return "oauth_problem=".$this->errnames[$code];
        }
        return "oauth_problem=unknown_problem&code=$code";
	}

	/**
	 * Check if this request needs token
	 * @return bool
	 */
	protected function needsToken()
	{
	    if(!empty($this->is_request)) {
	        return false;
	    }
	    if(empty($this->requestPath)) {
	        return true;
	    }
	    $GLOBALS['log']->debug("URLs: now: ".$this->url->getUri(). " req: {$this->requestPath}");
	    if($this->requestPath[0] == '/') {
	        return $this->url->getPath() != $this->requestPath;
	    }
	    return $this->url->getUri() != $this->requestPath;
	}

	/**
	 * Check if all required parameters are there
	 * @param array $params
	 * @throws Zend_Oauth_Exception
	 */
	protected function checkRequiredParams($params)
	{
        foreach($this->required as $param) {
            if(!isset($params[$param])) {
                $this->problem = $param;
                throw new Zend_Oauth_Exception("Missing parameter: $param", self::PARAMETER_ABSENT);
            }
        }
        if($this->needsToken() && !isset($params["oauth_token"])) {
            $this->problem = "oauth_token";
            throw new Zend_Oauth_Exception("Missing parameter: oauth_token", self::PARAMETER_ABSENT);
        }
        return true;
	}

	/**
	 * Check if signature method is supported
	 * @param string $signatureMethod
	 * @throws Zend_Oauth_Exception
	 */
	protected function checkSignatureMethod($signatureMethod)
	{
        $className = '';
        $hashAlgo  = null;
        $parts     = explode('-', $signatureMethod);
        if (count($parts) > 1) {
            $className = 'Zend_Oauth_Signature_' . ucfirst(strtolower($parts[0]));
        } else {
            $className = 'Zend_Oauth_Signature_' . ucfirst(strtolower($signatureMethod));
        }
        $filename = str_replace('_', '/', $className) . '.php';
        if(file_exists($filename)) {
            require_once $filename;
        }
        if(!class_exists($className)) {
            throw new Zend_Oauth_Exception("Invalid signature method", self::SIGNATURE_METHOD_REJECTED);
        }
	}

	/**
	 * Collect request parameters from the environment
	 * @param string $method HTTP method being used
	 * @param string $params Extra parameters
	 */
	protected function assembleParams($method, $params = array())
	{
	    $params = array_merge($_GET, $params);
	    if($method == 'POST') {
	        $params = array_merge($_POST, $params);
	    }
	    $auth = null;
	    if(function_exists('apache_request_headers')) {
	        $headers = apache_request_headers();
	        if(isset($headers['Authorization'])) {
	            $auth = $headers['Authorization'];
	        } elseif(isset($headers['authorization'])) {
	            $auth = $headers['authorization'];
	        }
	    }
	    if(empty($auth) && !empty($_SERVER['HTTP_AUTHORIZATION'])) {
	        $auth = $_SERVER['HTTP_AUTHORIZATION'];
	    }

	    if(!empty($auth) && substr($auth, 0, 6) == 'OAuth ') {
	        // import header data
	        if (preg_match_all('/(oauth_[a-z_-]*)=(:?"([^"]*)"|([^,]*))/', $auth, $matches)) {
              foreach ($matches[1] as $num => $header) {
                  if($header == 'realm') {
                      continue;
                  }
                  $params[$header] = urldecode(empty($matches[3][$num])? $matches[4][$num] : $matches[3][$num]);
              }
	        }
	    }
	    return $params;
	}

	/**
	 * Get current request URL
	 */
	protected function getRequestUrl()
	{
	    $proto = "http";
	    if(empty($_SERVER['SERVER_PORT']) || empty($_SERVER['HTTP_HOST']) || empty($_SERVER['REQUEST_URI'])) {
	        return Zend_Uri_Http::fromString("http://localhost/");
	    }
	    if($_SERVER['SERVER_PORT'] == 443 || (!empty($_SERVER['HTTPS']) &&  $_SERVER['HTTPS'] == 'on') || (!empty($_SERVER['HTTP_HTTPS']) &&  $_SERVER['HTTP_HTTPS'] == 'on') || (!empty($_SERVER['HTTP_X_FORWARDED_PORT']) && $_SERVER['HTTP_X_FORWARDED_PORT'] == 443)) {
	        $proto = 'https';
	    }
	    return Zend_Uri_Http::fromString("$proto://{$_SERVER['HTTP_HOST']}{$_SERVER['REQUEST_URI']}");
	}

	/**
     * Returns oauth parameters
     * @return array
     */
    public function getOAuthParams()
    {
        return $this->oauth_params;
    }

    /**
	 * Validate OAuth request
	 * @param Zend_Uri_Http $url Request URL, will use current if null
	 * @param array $params Additional parameters
	 * @return bool
	 * @throws Zend_Oauth_Exception
	 */
	public function checkOAuthRequest(Zend_Uri_Http $url = null, $params = array())
	{
	    if(empty($url)) {
	        $this->url = $this->getRequestUrl();
	    } else {
	        $this->url = clone $url;
	    }
	    // We'll ignore query for the pruposes of URL matching
	    $this->url->setQuery('');

	    if(isset($_SERVER['REQUEST_METHOD'])) {
	        $method = $_SERVER['REQUEST_METHOD'];
	    } elseif(isset($_SERVER['HTTP_METHOD'])) {
	        $method = $_SERVER['HTTP_METHOD'];
	    } else {
	        $method = 'GET';
	    }
        $params = $this->assembleParams($method, $params);
        $this->oauth_params = $params;
        $this->checkSignatureMethod($params['oauth_signature_method']);
        $this->checkRequiredParams($params);

        $this->timestamp = $params['oauth_timestamp'];
        $this->nonce = $params['oauth_nonce'];
        $this->consumer_key = $params['oauth_consumer_key'];

        if(!is_callable($this->nonceHandler)) {
            throw new Zend_Oauth_Exception("Nonce handler not callable", self::BAD_NONCE);
        }

        $res = call_user_func($this->nonceHandler, $this);
        if($res != self::OK) {
            throw new Zend_Oauth_Exception("Invalid request", $res);
        }

        if(!is_callable($this->consumerHandler)) {
            throw new Zend_Oauth_Exception("Consumer handler not callable", self::CONSUMER_KEY_UNKNOWN);
        }

        $res = call_user_func($this->consumerHandler, $this);
        // this will set $this->consumer_secret if OK
        if($res != self::OK) {
            throw new Zend_Oauth_Exception("Consumer key invalid", $res);
        }

        if($this->needsToken()) {
            $this->token = $params['oauth_token'];
            if(isset($params['oauth_verifier'])) {
                $this->verifier = $params['oauth_verifier'];
            }
            if(!is_callable($this->tokenHandler)) {
                throw new Zend_Oauth_Exception("Token handler not callable", self::TOKEN_REJECTED);
            }
            $res = call_user_func($this->tokenHandler, $this);
            // this will set $this->token_secret if OK
            if($res != self::OK) {
                throw new Zend_Oauth_Exception("Token invalid", $res);
            }
        }

        $util = new Zend_Oauth_Http_Utility();
        $req_sign = $params['oauth_signature'];
        unset($params['oauth_signature']);
        $our_sign = $util->sign($params, $params['oauth_signature_method'], $this->consumer_secret,
            $this->token_secret, $method, $this->url->getUri());
        if($req_sign != $our_sign) {
            // TODO: think how to extract signature base string
            $this->problem = $our_sign;
            $GLOBALS['log']->fatal("Bad signature: $req_sign != $our_sign");
            throw new Zend_Oauth_Exception("Invalid signature", self::INVALID_SIGNATURE);
        }

        return true;
	}

    /**
     * Generate new token
     * @param int $size How many characters?
     */
	public function generateToken($size)
	{
	    $str = '';
	    while(strlen($str) < $size) {
	        $str .= md5(uniqid(mt_rand(), true), true);
	    }
	    return substr($str, 0, $size);
	}
}
=======
>>>>>>> 58a53380
<|MERGE_RESOLUTION|>--- conflicted
+++ resolved
@@ -2,365 +2,3 @@
 /**
  * Class for backwards compatibility only
  */
-<<<<<<< HEAD
-class Zend_Oauth_Provider
-{
-    /**
-     * OAuth result statuses
-     */
-    const OK = 0;
-    const BAD_NONCE = 1;
-    const BAD_TIMESTAMP = 2;
-    const CONSUMER_KEY_UNKNOWN = 3;
-    const CONSUMER_KEY_REFUSED = 4;
-    const INVALID_SIGNATURE = 5;
-    const TOKEN_USED = 6;
-    const TOKEN_EXPIRED = 7;
-    const TOKEN_REVOKED = 8;
-    const TOKEN_REJECTED = 9;
-    const PARAMETER_ABSENT = 10;
-    const SIGNATURE_METHOD_REJECTED = 11;
-    const OAUTH_VERIFIER_INVALID = 12;
-
-    /**
-     * Error names for error reporting
-     * @var array
-     */
-    protected $errnames = array(
-     self::BAD_NONCE => "nonce_used",
-     self::BAD_TIMESTAMP => "timestamp_refused",
-     self::CONSUMER_KEY_UNKNOWN => "consumer_key_unknown",
-     self::CONSUMER_KEY_REFUSED => "consumer_key_refused",
-     self::INVALID_SIGNATURE => "signature_invalid",
-     self::TOKEN_USED => "token_used",
-     self::TOKEN_EXPIRED => "token_expired",
-     self::TOKEN_REVOKED => "token_revoked",
-     self::TOKEN_REJECTED => "token_rejected",
-     self::PARAMETER_ABSENT => "parameter_absent",
-     self::SIGNATURE_METHOD_REJECTED => "signature_method_rejected",
-     self::OAUTH_VERIFIER_INVALID => "verifier_invalid",
-     );
-
-    public $token;
-    public $token_secret;
-    public $consumer_key;
-    public $consumer_secret;
-    public $verifier;
-
-    protected $problem;
-
-    protected $tokenHandler;
-    protected $consumerHandler;
-    protected $nonceHandler;
-    protected $oauth_params;
-
-    protected $requestPath;
-    /**
-     * Current URL
-     * @var Zend_Uri_Http
-     */
-    protected $url;
-    /**
-     *
-     * Required OAuth parameters
-     * @var array
-     */
-    protected $required = array("oauth_consumer_key", "oauth_signature", "oauth_signature_method", "oauth_nonce", "oauth_timestamp");
-
-    /**
-     * Set consumer key handler
-     * @param string $callback
-	 * @return Zend_Oauth_Provider
-     */
-    public function setConsumerHandler($callback)
-    {
-        $this->consumerHandler = $callback;
-        return $this;
-    }
-
-    /**
-     * Set nonce/ts handler
-     * @param string $callback
-	 * @return Zend_Oauth_Provider
-     */
-    public function setTimestampNonceHandler($callback)
-    {
-        $this->nonceHandler = $callback;
-        return $this;
-    }
-
-    /**
-     * Set token handler
-     * @param string $callback
-	 * @return Zend_Oauth_Provider
-     */
-    public function setTokenHandler($callback)
-    {
-        $this->tokenHandler = $callback;
-        return $this;
-    }
-
-    /**
-     * Set URL for requesting token (doesn't need token)
-     * @param string $req_path
-	 * @return Zend_Oauth_Provider
-     */
-    public function setRequestTokenPath($req_path)
-	{
-	    $this->requestPath = $req_path;
-	    return $this;
-	}
-
-	/**
-	 * Set this request as token endpoint
-	 * @param string $request
-	 * @return Zend_Oauth_Provider
-	 */
-	public function isRequestTokenEndpoint($request)
-	{
-	    $this->is_request = $request;
-	    return $this;
-	}
-
-    /**
-     * Report problem in OAuth as string
-     * @param Zend_Oauth_Exception $e
-     * @return string
-     */
-	public function reportProblem(Zend_Oauth_Exception $e)
-	{
-	    $code = $e->getCode();
-	    if($code == self::PARAMETER_ABSENT) {
-	        return "oauth_problem=parameter_absent&oauth_parameters_absent={$this->problem}";
-	    }
-	    if($code == self::INVALID_SIGNATURE) {
-	        return "oauth_problem=signature_invalid&debug_sbs={$this->problem}";
-	    }
-	    if(isset($this->errnames[$code])) {
-            return "oauth_problem=".$this->errnames[$code];
-        }
-        return "oauth_problem=unknown_problem&code=$code";
-	}
-
-	/**
-	 * Check if this request needs token
-	 * @return bool
-	 */
-	protected function needsToken()
-	{
-	    if(!empty($this->is_request)) {
-	        return false;
-	    }
-	    if(empty($this->requestPath)) {
-	        return true;
-	    }
-	    $GLOBALS['log']->debug("URLs: now: ".$this->url->getUri(). " req: {$this->requestPath}");
-	    if($this->requestPath[0] == '/') {
-	        return $this->url->getPath() != $this->requestPath;
-	    }
-	    return $this->url->getUri() != $this->requestPath;
-	}
-
-	/**
-	 * Check if all required parameters are there
-	 * @param array $params
-	 * @throws Zend_Oauth_Exception
-	 */
-	protected function checkRequiredParams($params)
-	{
-        foreach($this->required as $param) {
-            if(!isset($params[$param])) {
-                $this->problem = $param;
-                throw new Zend_Oauth_Exception("Missing parameter: $param", self::PARAMETER_ABSENT);
-            }
-        }
-        if($this->needsToken() && !isset($params["oauth_token"])) {
-            $this->problem = "oauth_token";
-            throw new Zend_Oauth_Exception("Missing parameter: oauth_token", self::PARAMETER_ABSENT);
-        }
-        return true;
-	}
-
-	/**
-	 * Check if signature method is supported
-	 * @param string $signatureMethod
-	 * @throws Zend_Oauth_Exception
-	 */
-	protected function checkSignatureMethod($signatureMethod)
-	{
-        $className = '';
-        $hashAlgo  = null;
-        $parts     = explode('-', $signatureMethod);
-        if (count($parts) > 1) {
-            $className = 'Zend_Oauth_Signature_' . ucfirst(strtolower($parts[0]));
-        } else {
-            $className = 'Zend_Oauth_Signature_' . ucfirst(strtolower($signatureMethod));
-        }
-        $filename = str_replace('_', '/', $className) . '.php';
-        if(file_exists($filename)) {
-            require_once $filename;
-        }
-        if(!class_exists($className)) {
-            throw new Zend_Oauth_Exception("Invalid signature method", self::SIGNATURE_METHOD_REJECTED);
-        }
-	}
-
-	/**
-	 * Collect request parameters from the environment
-	 * @param string $method HTTP method being used
-	 * @param string $params Extra parameters
-	 */
-	protected function assembleParams($method, $params = array())
-	{
-	    $params = array_merge($_GET, $params);
-	    if($method == 'POST') {
-	        $params = array_merge($_POST, $params);
-	    }
-	    $auth = null;
-	    if(function_exists('apache_request_headers')) {
-	        $headers = apache_request_headers();
-	        if(isset($headers['Authorization'])) {
-	            $auth = $headers['Authorization'];
-	        } elseif(isset($headers['authorization'])) {
-	            $auth = $headers['authorization'];
-	        }
-	    }
-	    if(empty($auth) && !empty($_SERVER['HTTP_AUTHORIZATION'])) {
-	        $auth = $_SERVER['HTTP_AUTHORIZATION'];
-	    }
-
-	    if(!empty($auth) && substr($auth, 0, 6) == 'OAuth ') {
-	        // import header data
-	        if (preg_match_all('/(oauth_[a-z_-]*)=(:?"([^"]*)"|([^,]*))/', $auth, $matches)) {
-              foreach ($matches[1] as $num => $header) {
-                  if($header == 'realm') {
-                      continue;
-                  }
-                  $params[$header] = urldecode(empty($matches[3][$num])? $matches[4][$num] : $matches[3][$num]);
-              }
-	        }
-	    }
-	    return $params;
-	}
-
-	/**
-	 * Get current request URL
-	 */
-	protected function getRequestUrl()
-	{
-	    $proto = "http";
-	    if(empty($_SERVER['SERVER_PORT']) || empty($_SERVER['HTTP_HOST']) || empty($_SERVER['REQUEST_URI'])) {
-	        return Zend_Uri_Http::fromString("http://localhost/");
-	    }
-	    if($_SERVER['SERVER_PORT'] == 443 || (!empty($_SERVER['HTTPS']) &&  $_SERVER['HTTPS'] == 'on') || (!empty($_SERVER['HTTP_HTTPS']) &&  $_SERVER['HTTP_HTTPS'] == 'on') || (!empty($_SERVER['HTTP_X_FORWARDED_PORT']) && $_SERVER['HTTP_X_FORWARDED_PORT'] == 443)) {
-	        $proto = 'https';
-	    }
-	    return Zend_Uri_Http::fromString("$proto://{$_SERVER['HTTP_HOST']}{$_SERVER['REQUEST_URI']}");
-	}
-
-	/**
-     * Returns oauth parameters
-     * @return array
-     */
-    public function getOAuthParams()
-    {
-        return $this->oauth_params;
-    }
-
-    /**
-	 * Validate OAuth request
-	 * @param Zend_Uri_Http $url Request URL, will use current if null
-	 * @param array $params Additional parameters
-	 * @return bool
-	 * @throws Zend_Oauth_Exception
-	 */
-	public function checkOAuthRequest(Zend_Uri_Http $url = null, $params = array())
-	{
-	    if(empty($url)) {
-	        $this->url = $this->getRequestUrl();
-	    } else {
-	        $this->url = clone $url;
-	    }
-	    // We'll ignore query for the pruposes of URL matching
-	    $this->url->setQuery('');
-
-	    if(isset($_SERVER['REQUEST_METHOD'])) {
-	        $method = $_SERVER['REQUEST_METHOD'];
-	    } elseif(isset($_SERVER['HTTP_METHOD'])) {
-	        $method = $_SERVER['HTTP_METHOD'];
-	    } else {
-	        $method = 'GET';
-	    }
-        $params = $this->assembleParams($method, $params);
-        $this->oauth_params = $params;
-        $this->checkSignatureMethod($params['oauth_signature_method']);
-        $this->checkRequiredParams($params);
-
-        $this->timestamp = $params['oauth_timestamp'];
-        $this->nonce = $params['oauth_nonce'];
-        $this->consumer_key = $params['oauth_consumer_key'];
-
-        if(!is_callable($this->nonceHandler)) {
-            throw new Zend_Oauth_Exception("Nonce handler not callable", self::BAD_NONCE);
-        }
-
-        $res = call_user_func($this->nonceHandler, $this);
-        if($res != self::OK) {
-            throw new Zend_Oauth_Exception("Invalid request", $res);
-        }
-
-        if(!is_callable($this->consumerHandler)) {
-            throw new Zend_Oauth_Exception("Consumer handler not callable", self::CONSUMER_KEY_UNKNOWN);
-        }
-
-        $res = call_user_func($this->consumerHandler, $this);
-        // this will set $this->consumer_secret if OK
-        if($res != self::OK) {
-            throw new Zend_Oauth_Exception("Consumer key invalid", $res);
-        }
-
-        if($this->needsToken()) {
-            $this->token = $params['oauth_token'];
-            if(isset($params['oauth_verifier'])) {
-                $this->verifier = $params['oauth_verifier'];
-            }
-            if(!is_callable($this->tokenHandler)) {
-                throw new Zend_Oauth_Exception("Token handler not callable", self::TOKEN_REJECTED);
-            }
-            $res = call_user_func($this->tokenHandler, $this);
-            // this will set $this->token_secret if OK
-            if($res != self::OK) {
-                throw new Zend_Oauth_Exception("Token invalid", $res);
-            }
-        }
-
-        $util = new Zend_Oauth_Http_Utility();
-        $req_sign = $params['oauth_signature'];
-        unset($params['oauth_signature']);
-        $our_sign = $util->sign($params, $params['oauth_signature_method'], $this->consumer_secret,
-            $this->token_secret, $method, $this->url->getUri());
-        if($req_sign != $our_sign) {
-            // TODO: think how to extract signature base string
-            $this->problem = $our_sign;
-            $GLOBALS['log']->fatal("Bad signature: $req_sign != $our_sign");
-            throw new Zend_Oauth_Exception("Invalid signature", self::INVALID_SIGNATURE);
-        }
-
-        return true;
-	}
-
-    /**
-     * Generate new token
-     * @param int $size How many characters?
-     */
-	public function generateToken($size)
-	{
-	    $str = '';
-	    while(strlen($str) < $size) {
-	        $str .= md5(uniqid(mt_rand(), true), true);
-	    }
-	    return substr($str, 0, $size);
-	}
-}
-=======
->>>>>>> 58a53380
