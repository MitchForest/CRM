--- conflicted
+++ resolved
@@ -2,148 +2,3 @@
 /**
  * Class for backwards compatibility only
  */
-<<<<<<< HEAD
-
-/** Zend_Oauth_Http */
-require_once 'Zend/Oauth/Http.php';
-
-/** Zend_Oauth_Token_Request */
-require_once 'Zend/Oauth/Token/Request.php';
-
-/**
- * @category   Zend
- * @package    Zend_Oauth
- * @copyright  Copyright (c) 2005-2010 Zend Technologies USA Inc. (http://www.zend.com)
- * @license    http://framework.zend.com/license/new-bsd     New BSD License
- */
-class Zend_Oauth_Http_RequestToken extends Zend_Oauth_Http
-{
-    /**
-     * Singleton instance if required of the HTTP client
-     *
-     * @var Zend_Http_Client
-     */
-    protected $_httpClient = null;
-
-    /**
-     * Initiate a HTTP request to retrieve a Request Token.
-     *
-     * @return Zend_Oauth_Token_Request
-     */
-    public function execute()
-    {
-        $params   = $this->assembleParams();
-        $response = $this->startRequestCycle($params);
-        $return   = new Zend_Oauth_Token_Request($response);
-        return $return;
-    }
-
-    /**
-     * Assemble all parameters for an OAuth Request Token request.
-     *
-     * @return array
-     */
-    public function assembleParams()
-    {
-        $params = array(
-            'oauth_consumer_key'     => $this->_consumer->getConsumerKey(),
-            'oauth_nonce'            => $this->_httpUtility->generateNonce(),
-            'oauth_timestamp'        => $this->_httpUtility->generateTimestamp(),
-            'oauth_signature_method' => $this->_consumer->getSignatureMethod(),
-            'oauth_version'          => $this->_consumer->getVersion(),
-        );
-
-        // indicates we support 1.0a
-        if ($this->_consumer->getCallbackUrl()) {
-            $params['oauth_callback'] = $this->_consumer->getCallbackUrl();
-        } else {
-            $params['oauth_callback'] = 'oob';
-        }
-
-        if (!empty($this->_parameters)) {
-            $params = array_merge($params, $this->_parameters);
-        }
-
-        $params['oauth_signature'] = $this->_httpUtility->sign(
-            $params,
-            $this->_consumer->getSignatureMethod(),
-            $this->_consumer->getConsumerSecret(),
-            null,
-            $this->_preferredRequestMethod,
-            $this->_consumer->getRequestTokenUrl()
-        );
-
-        return $params;
-    }
-
-    /**
-     * Generate and return a HTTP Client configured for the Header Request Scheme
-     * specified by OAuth, for use in requesting a Request Token.
-     *
-     * @param array $params
-     * @return Zend_Http_Client
-     */
-    public function getRequestSchemeHeaderClient(array $params)
-    {
-        $headerValue = $this->_httpUtility->toAuthorizationHeader(
-            $params
-        );
-        $client = Zend_Oauth::getHttpClient();
-        $client->setUri($this->_consumer->getRequestTokenUrl());
-        $client->setHeaders('Authorization', $headerValue);
-        $rawdata = $this->_httpUtility->toEncodedQueryString($params, true);
-        if (!empty($rawdata)) {
-            $client->setRawData($rawdata);
-        }
-        $client->setMethod($this->_preferredRequestMethod);
-        return $client;
-    }
-
-    /**
-     * Generate and return a HTTP Client configured for the POST Body Request
-     * Scheme specified by OAuth, for use in requesting a Request Token.
-     *
-     * @param  array $params
-     * @return Zend_Http_Client
-     */
-    public function getRequestSchemePostBodyClient(array $params)
-    {
-        $client = Zend_Oauth::getHttpClient();
-        $client->setUri($this->_consumer->getRequestTokenUrl());
-        $client->setMethod($this->_preferredRequestMethod);
-        $client->setRawData(
-            $this->_httpUtility->toEncodedQueryString($params)
-        );
-        $client->setHeaders(
-            Zend_Http_Client::CONTENT_TYPE,
-            Zend_Http_Client::ENC_URLENCODED
-        );
-        return $client;
-    }
-
-    /**
-     * Attempt a request based on the current configured OAuth Request Scheme and
-     * return the resulting HTTP Response.
-     *
-     * @param  array $params
-     * @return Zend_Http_Response
-     */
-    protected function _attemptRequest(array $params)
-    {
-        switch ($this->_preferredRequestScheme) {
-            case Zend_Oauth::REQUEST_SCHEME_HEADER:
-                $httpClient = $this->getRequestSchemeHeaderClient($params);
-                break;
-            case Zend_Oauth::REQUEST_SCHEME_POSTBODY:
-                $httpClient = $this->getRequestSchemePostBodyClient($params);
-                break;
-            case Zend_Oauth::REQUEST_SCHEME_QUERYSTRING:
-                $httpClient = $this->getRequestSchemeQueryStringClient($params,
-                    $this->_consumer->getRequestTokenUrl());
-                break;
-        }
-        return $httpClient->request();
-    }
-}
-=======
->>>>>>> 58a53380
