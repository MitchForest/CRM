--- conflicted
+++ resolved
@@ -2,175 +2,3 @@
 /**
  * Class for backwards compatibility only
  */
-<<<<<<< HEAD
-
-/** Zend_Oauth_Http */
-require_once 'Zend/Oauth/Http.php';
-
-/** Zend_Oauth_Token_Access */
-require_once 'Zend/Oauth/Token/Access.php';
-
-/**
- * @category   Zend
- * @package    Zend_Oauth
- * @copyright  Copyright (c) 2005-2010 Zend Technologies USA Inc. (http://www.zend.com)
- * @license    http://framework.zend.com/license/new-bsd     New BSD License
- */
-class Zend_Oauth_Http_AccessToken extends Zend_Oauth_Http
-{
-    /**
-     * Singleton instance if required of the HTTP client
-     *
-     * @var Zend_Http_Client
-     */
-    protected $_httpClient = null;
-
-    /**
-     * Initiate a HTTP request to retrieve an Access Token.
-     *
-     * @return Zend_Oauth_Token_Access
-     */
-    public function execute()
-    {
-        $params   = $this->assembleParams();
-        $response = $this->startRequestCycle($params);
-        $return   = new Zend_Oauth_Token_Access($response);
-        return $return;
-    }
-
-    /**
-     * Assemble all parameters for an OAuth Access Token request.
-     *
-     * @return array
-     */
-    public function assembleParams()
-    {
-        $params = array(
-            'oauth_consumer_key'     => $this->_consumer->getConsumerKey(),
-            'oauth_nonce'            => $this->_httpUtility->generateNonce(),
-            'oauth_signature_method' => $this->_consumer->getSignatureMethod(),
-            'oauth_timestamp'        => $this->_httpUtility->generateTimestamp(),
-            'oauth_token'            => $this->_consumer->getLastRequestToken()->getToken(),
-            'oauth_version'          => $this->_consumer->getVersion(),
-        );
-
-        if (!empty($this->_parameters)) {
-            $params = array_merge($params, $this->_parameters);
-        }
-
-        $params['oauth_signature'] = $this->_httpUtility->sign(
-            $params,
-            $this->_consumer->getSignatureMethod(),
-            $this->_consumer->getConsumerSecret(),
-            $this->_consumer->getLastRequestToken()->getTokenSecret(),
-            $this->_preferredRequestMethod,
-            $this->_consumer->getAccessTokenUrl()
-        );
-
-        return $params;
-    }
-
-    /**
-     * Generate and return a HTTP Client configured for the Header Request Scheme
-     * specified by OAuth, for use in requesting an Access Token.
-     *
-     * @param  array $params
-     * @return Zend_Http_Client
-     */
-    public function getRequestSchemeHeaderClient(array $params)
-    {
-        $params      = $this->_cleanParamsOfIllegalCustomParameters($params);
-        $headerValue = $this->_toAuthorizationHeader($params);
-        $client      = Zend_Oauth::getHttpClient();
-
-        $client->setUri($this->_consumer->getAccessTokenUrl());
-        $client->setHeaders('Authorization', $headerValue);
-        $client->setMethod($this->_preferredRequestMethod);
-
-        return $client;
-    }
-
-    /**
-     * Generate and return a HTTP Client configured for the POST Body Request
-     * Scheme specified by OAuth, for use in requesting an Access Token.
-     *
-     * @param  array $params
-     * @return Zend_Http_Client
-     */
-    public function getRequestSchemePostBodyClient(array $params)
-    {
-        $params = $this->_cleanParamsOfIllegalCustomParameters($params);
-        $client = Zend_Oauth::getHttpClient();
-        $client->setUri($this->_consumer->getAccessTokenUrl());
-        $client->setMethod($this->_preferredRequestMethod);
-        $client->setRawData(
-            $this->_httpUtility->toEncodedQueryString($params)
-        );
-        $client->setHeaders(
-            Zend_Http_Client::CONTENT_TYPE,
-            Zend_Http_Client::ENC_URLENCODED
-        );
-        return $client;
-    }
-
-    /**
-     * Generate and return a HTTP Client configured for the Query String Request
-     * Scheme specified by OAuth, for use in requesting an Access Token.
-     *
-     * @param  array $params
-     * @param  string $url
-     * @return Zend_Http_Client
-     */
-    public function getRequestSchemeQueryStringClient(array $params, $url)
-    {
-        $params = $this->_cleanParamsOfIllegalCustomParameters($params);
-        return parent::getRequestSchemeQueryStringClient($params, $url);
-    }
-
-    /**
-     * Attempt a request based on the current configured OAuth Request Scheme and
-     * return the resulting HTTP Response.
-     *
-     * @param  array $params
-     * @return Zend_Http_Response
-     */
-    protected function _attemptRequest(array $params)
-    {
-        switch ($this->_preferredRequestScheme) {
-            case Zend_Oauth::REQUEST_SCHEME_HEADER:
-                $httpClient = $this->getRequestSchemeHeaderClient($params);
-                break;
-            case Zend_Oauth::REQUEST_SCHEME_POSTBODY:
-                $httpClient = $this->getRequestSchemePostBodyClient($params);
-                break;
-            case Zend_Oauth::REQUEST_SCHEME_QUERYSTRING:
-                $httpClient = $this->getRequestSchemeQueryStringClient($params,
-                    $this->_consumer->getAccessTokenUrl());
-                break;
-        }
-        return $httpClient->request();
-    }
-
-    /**
-     * Access Token requests specifically may not contain non-OAuth parameters.
-     * So these should be striped out and excluded. Detection is easy since
-     * specified OAuth parameters start with "oauth_", Extension params start
-     * with "xouth_", and no other parameters should use these prefixes.
-     *
-     * xouth params are not currently allowable.
-     *
-     * @param  array $params
-     * @return array
-     */
-    protected function _cleanParamsOfIllegalCustomParameters(array $params)
-    {
-        foreach ($params as $key=>$value) {
-            if (!preg_match("/^oauth_/", $key)) {
-                unset($params[$key]);
-            }
-        }
-        return $params;
-    }
-}
-=======
->>>>>>> 58a53380
