<?php
/**
 * Class for backwards compatibility only
 */
<<<<<<< HEAD

/** Zend_Oauth */
require_once 'Zend/Oauth.php';

/** Zend_Http_Client */
require_once 'Zend/Http/Client.php';

/** Zend_Oauth_Http_Utility */
require_once 'Zend/Oauth/Http/Utility.php';

/** Zend_Oauth_Config */
require_once 'Zend/Oauth/Config.php';

/**
 * @category   Zend
 * @package    Zend_Oauth
 * @copyright  Copyright (c) 2005-2010 Zend Technologies USA Inc. (http://www.zend.com)
 * @license    http://framework.zend.com/license/new-bsd     New BSD License
 */
class Zend_Oauth_Client extends Zend_Http_Client
{
    /**
     * Flag to indicate that the client has detected the server as supporting
     * OAuth 1.0a
     */
    public static $supportsRevisionA = false;

    /**
     * Holds the current OAuth Configuration set encapsulated in an instance
     * of Zend_Oauth_Config; it's not a Zend_Config instance since that level
     * of abstraction is unnecessary and doesn't let me escape the accessors
     * and mutators anyway!
     *
     * @var Zend_Oauth_Config
     */
    protected $_config = null;

    /**
     * True if this request is being made with data supplied by
     * a stream object instead of a raw encoded string.
     *
     * @var bool
     */
    protected $_streamingRequest = null;

    /**
     * Constructor; creates a new HTTP Client instance which itself is
     * just a typical Zend_Http_Client subclass with some OAuth icing to
     * assist in automating OAuth parameter generation, addition and
     * cryptographioc signing of requests.
     *
     * @param  array $oauthOptions
     * @param  string $uri
     * @param  array|Zend_Config $config
     * @return void
     */
    public function __construct($oauthOptions, $uri = null, $config = null)
    {
        parent::__construct($uri, $config);
        $this->_config = new Zend_Oauth_Config;
        if ($oauthOptions !== null) {
            if ($oauthOptions instanceof Zend_Config) {
                $oauthOptions = $oauthOptions->toArray();
            }
            $this->_config->setOptions($oauthOptions);
        }
    }

    /**
     * Return the current connection adapter
     *
     * @return Zend_Http_Client_Adapter_Interface|string $adapter
     */
    public function getAdapter()
    {
        return $this->adapter;
    }

   /**
     * Load the connection adapter
     *
     * @param Zend_Http_Client_Adapter_Interface $adapter
     * @return void
     */
    public function setAdapter($adapter)
    {
        if ($adapter == null) {
            $this->adapter = $adapter;
        } else {
              parent::setAdapter($adapter);
        }
    }

    /**
     * Set the streamingRequest variable which controls whether we are
     * sending the raw (already encoded) POST data from a stream source.
     *
     * @param boolean $value The value to set.
     * @return void
     */
    public function setStreamingRequest($value)
    {
        $this->_streamingRequest = $value;
    }

    /**
     * Check whether the client is set to perform streaming requests.
     *
     * @return boolean True if yes, false otherwise.
     */
    public function getStreamingRequest()
    {
        if ($this->_streamingRequest) {
            return true;
        } else {
            return false;
        }
    }

    /**
     * Prepare the request body (for POST and PUT requests)
     *
     * @return string
     * @throws Zend_Http_Client_Exception
     */
    protected function _prepareBody()
    {
        if($this->_streamingRequest) {
            $this->setHeaders(self::CONTENT_LENGTH,
                $this->raw_post_data->getTotalSize());
            return $this->raw_post_data;
        }
        else {
            return parent::_prepareBody();
        }
    }

    /**
     * Clear all custom parameters we set.
     *
     * @return Zend_Http_Client
     */
    public function resetParameters($clearAll = false)
    {
        $this->_streamingRequest = false;
        return parent::resetParameters($clearAll);
    }

    /**
     * Set the raw (already encoded) POST data from a stream source.
     *
     * This is used to support POSTing from open file handles without
     * caching the entire body into memory. It is a wrapper around
     * Zend_Http_Client::setRawData().
     *
     * @param string $data The request data
     * @param string $enctype The encoding type
     * @return Zend_Http_Client
     */
    public function setRawDataStream($data, $enctype = null)
    {
        $this->_streamingRequest = true;
        return $this->setRawData($data, $enctype);
    }

    /**
     * Same as Zend_Http_Client::setMethod() except it also creates an
     * Oauth specific reference to the method type.
     * Might be defunct and removed in a later iteration.
     *
     * @param  string $method
     * @return Zend_Http_Client
     */
    public function setMethod($method = self::GET)
    {
        if ($method == self::GET) {
            $this->setRequestMethod(self::GET);
        } elseif($method == self::POST) {
            $this->setRequestMethod(self::POST);
        } elseif($method == self::PUT) {
            $this->setRequestMethod(self::PUT);
        }  elseif($method == self::DELETE) {
            $this->setRequestMethod(self::DELETE);
        }   elseif($method == self::HEAD) {
            $this->setRequestMethod(self::HEAD);
        }
        return parent::setMethod($method);
    }

    /**
     * Same as Zend_Http_Client::request() except just before the request is
     * executed, we automatically append any necessary OAuth parameters and
     * sign the request using the relevant signature method.
     *
     * @param  string $method
     * @return Zend_Http_Response
     */
    public function request($method = null)
    {
        if ($method !== null) {
            $this->setMethod($method);
        }
        $this->prepareOauth();
        return parent::request();
    }

    /**
     * Performs OAuth preparation on the request before sending.
     *
     * This primarily means taking a request, correctly encoding and signing
     * all parameters, and applying the correct OAuth scheme to the method
     * being used.
     *
     * @return void
     * @throws Zend_Oauth_Exception If POSTBODY scheme requested, but GET request method used; or if invalid request scheme provided
     */
    public function prepareOauth()
    {
        $requestScheme = $this->getRequestScheme();
        $requestMethod = $this->getRequestMethod();
        $query = null;
        if ($requestScheme == Zend_Oauth::REQUEST_SCHEME_HEADER) {
            $oauthHeaderValue = $this->getToken()->toHeader(
                $this->getUri(true),
                $this->_config,
                $this->_getSignableParametersAsQueryString()
            );
            $this->setHeaders('Authorization', $oauthHeaderValue);
        } elseif ($requestScheme == Zend_Oauth::REQUEST_SCHEME_POSTBODY) {
            if ($requestMethod == self::GET) {
                require_once 'Zend/Oauth/Exception.php';
                throw new Zend_Oauth_Exception(
                    'The client is configured to'
                    . ' pass OAuth parameters through a POST body but request method'
                    . ' is set to GET'
                );
            }
            $raw = $this->getToken()->toQueryString(
                $this->getUri(true),
                $this->_config,
                $this->_getSignableParametersAsQueryString()
            );
            $this->setRawData($raw);
            $this->paramsPost = array();
        } elseif ($requestScheme == Zend_Oauth::REQUEST_SCHEME_QUERYSTRING) {
            $params = array();
            $query = $this->getUri()->getQuery();
            if ($query) {
                $queryParts = explode('&', $this->getUri()->getQuery());
                foreach ($queryParts as $queryPart) {
                    $kvTuple = explode('=', $queryPart);
                    $params[$kvTuple[0]] =
                        (array_key_exists(1, $kvTuple) ? $kvTuple[1] : NULL);
                }
            }
            if (!empty($this->paramsPost)) {
                $params = array_merge($params, $this->paramsPost);
                $query  = $this->getToken()->toQueryString(
                    $this->getUri(true), $this->_config, $params
                );
            }
            $query = $this->getToken()->toQueryString(
                $this->getUri(true), $this->_config, $params
            );
            $this->getUri()->setQuery($query);
            $this->paramsGet = array();
        } else {
            require_once 'Zend/Oauth/Exception.php';
            throw new Zend_Oauth_Exception('Invalid request scheme: ' . $requestScheme);
        }
    }

    /**
     * Collect all signable parameters into a single array across query string
     * and POST body. These are returned as a properly formatted single
     * query string.
     *
     * @return string
     */
    protected function _getSignableParametersAsQueryString()
    {
        $params = array();
            if (!empty($this->paramsGet)) {
                $params = array_merge($params, $this->paramsGet);
                $query  = $this->getToken()->toQueryString(
                    $this->getUri(true), $this->_config, $params
                );
            }
            if (!empty($this->paramsPost)) {
                $params = array_merge($params, $this->paramsPost);
                $query  = $this->getToken()->toQueryString(
                    $this->getUri(true), $this->_config, $params
                );
            }
            return $params;
    }

    /**
     * Simple Proxy to the current Zend_Oauth_Config method. It's that instance
     * which holds all configuration methods and values this object also presents
     * as it's API.
     *
     * @param  string $method
     * @param  array $args
     * @return mixed
     * @throws Zend_Oauth_Exception if method does not exist in config object
     */
    public function __call($method, array $args)
    {
        if (!method_exists($this->_config, $method)) {
            require_once 'Zend/Oauth/Exception.php';
            throw new Zend_Oauth_Exception('Method does not exist: ' . $method);
        }
        return call_user_func_array(array($this->_config,$method), $args);
    }
}
=======
>>>>>>> 58a53380
<|MERGE_RESOLUTION|>--- conflicted
+++ resolved
@@ -2,322 +2,3 @@
 /**
  * Class for backwards compatibility only
  */
-<<<<<<< HEAD
-
-/** Zend_Oauth */
-require_once 'Zend/Oauth.php';
-
-/** Zend_Http_Client */
-require_once 'Zend/Http/Client.php';
-
-/** Zend_Oauth_Http_Utility */
-require_once 'Zend/Oauth/Http/Utility.php';
-
-/** Zend_Oauth_Config */
-require_once 'Zend/Oauth/Config.php';
-
-/**
- * @category   Zend
- * @package    Zend_Oauth
- * @copyright  Copyright (c) 2005-2010 Zend Technologies USA Inc. (http://www.zend.com)
- * @license    http://framework.zend.com/license/new-bsd     New BSD License
- */
-class Zend_Oauth_Client extends Zend_Http_Client
-{
-    /**
-     * Flag to indicate that the client has detected the server as supporting
-     * OAuth 1.0a
-     */
-    public static $supportsRevisionA = false;
-
-    /**
-     * Holds the current OAuth Configuration set encapsulated in an instance
-     * of Zend_Oauth_Config; it's not a Zend_Config instance since that level
-     * of abstraction is unnecessary and doesn't let me escape the accessors
-     * and mutators anyway!
-     *
-     * @var Zend_Oauth_Config
-     */
-    protected $_config = null;
-
-    /**
-     * True if this request is being made with data supplied by
-     * a stream object instead of a raw encoded string.
-     *
-     * @var bool
-     */
-    protected $_streamingRequest = null;
-
-    /**
-     * Constructor; creates a new HTTP Client instance which itself is
-     * just a typical Zend_Http_Client subclass with some OAuth icing to
-     * assist in automating OAuth parameter generation, addition and
-     * cryptographioc signing of requests.
-     *
-     * @param  array $oauthOptions
-     * @param  string $uri
-     * @param  array|Zend_Config $config
-     * @return void
-     */
-    public function __construct($oauthOptions, $uri = null, $config = null)
-    {
-        parent::__construct($uri, $config);
-        $this->_config = new Zend_Oauth_Config;
-        if ($oauthOptions !== null) {
-            if ($oauthOptions instanceof Zend_Config) {
-                $oauthOptions = $oauthOptions->toArray();
-            }
-            $this->_config->setOptions($oauthOptions);
-        }
-    }
-
-    /**
-     * Return the current connection adapter
-     *
-     * @return Zend_Http_Client_Adapter_Interface|string $adapter
-     */
-    public function getAdapter()
-    {
-        return $this->adapter;
-    }
-
-   /**
-     * Load the connection adapter
-     *
-     * @param Zend_Http_Client_Adapter_Interface $adapter
-     * @return void
-     */
-    public function setAdapter($adapter)
-    {
-        if ($adapter == null) {
-            $this->adapter = $adapter;
-        } else {
-              parent::setAdapter($adapter);
-        }
-    }
-
-    /**
-     * Set the streamingRequest variable which controls whether we are
-     * sending the raw (already encoded) POST data from a stream source.
-     *
-     * @param boolean $value The value to set.
-     * @return void
-     */
-    public function setStreamingRequest($value)
-    {
-        $this->_streamingRequest = $value;
-    }
-
-    /**
-     * Check whether the client is set to perform streaming requests.
-     *
-     * @return boolean True if yes, false otherwise.
-     */
-    public function getStreamingRequest()
-    {
-        if ($this->_streamingRequest) {
-            return true;
-        } else {
-            return false;
-        }
-    }
-
-    /**
-     * Prepare the request body (for POST and PUT requests)
-     *
-     * @return string
-     * @throws Zend_Http_Client_Exception
-     */
-    protected function _prepareBody()
-    {
-        if($this->_streamingRequest) {
-            $this->setHeaders(self::CONTENT_LENGTH,
-                $this->raw_post_data->getTotalSize());
-            return $this->raw_post_data;
-        }
-        else {
-            return parent::_prepareBody();
-        }
-    }
-
-    /**
-     * Clear all custom parameters we set.
-     *
-     * @return Zend_Http_Client
-     */
-    public function resetParameters($clearAll = false)
-    {
-        $this->_streamingRequest = false;
-        return parent::resetParameters($clearAll);
-    }
-
-    /**
-     * Set the raw (already encoded) POST data from a stream source.
-     *
-     * This is used to support POSTing from open file handles without
-     * caching the entire body into memory. It is a wrapper around
-     * Zend_Http_Client::setRawData().
-     *
-     * @param string $data The request data
-     * @param string $enctype The encoding type
-     * @return Zend_Http_Client
-     */
-    public function setRawDataStream($data, $enctype = null)
-    {
-        $this->_streamingRequest = true;
-        return $this->setRawData($data, $enctype);
-    }
-
-    /**
-     * Same as Zend_Http_Client::setMethod() except it also creates an
-     * Oauth specific reference to the method type.
-     * Might be defunct and removed in a later iteration.
-     *
-     * @param  string $method
-     * @return Zend_Http_Client
-     */
-    public function setMethod($method = self::GET)
-    {
-        if ($method == self::GET) {
-            $this->setRequestMethod(self::GET);
-        } elseif($method == self::POST) {
-            $this->setRequestMethod(self::POST);
-        } elseif($method == self::PUT) {
-            $this->setRequestMethod(self::PUT);
-        }  elseif($method == self::DELETE) {
-            $this->setRequestMethod(self::DELETE);
-        }   elseif($method == self::HEAD) {
-            $this->setRequestMethod(self::HEAD);
-        }
-        return parent::setMethod($method);
-    }
-
-    /**
-     * Same as Zend_Http_Client::request() except just before the request is
-     * executed, we automatically append any necessary OAuth parameters and
-     * sign the request using the relevant signature method.
-     *
-     * @param  string $method
-     * @return Zend_Http_Response
-     */
-    public function request($method = null)
-    {
-        if ($method !== null) {
-            $this->setMethod($method);
-        }
-        $this->prepareOauth();
-        return parent::request();
-    }
-
-    /**
-     * Performs OAuth preparation on the request before sending.
-     *
-     * This primarily means taking a request, correctly encoding and signing
-     * all parameters, and applying the correct OAuth scheme to the method
-     * being used.
-     *
-     * @return void
-     * @throws Zend_Oauth_Exception If POSTBODY scheme requested, but GET request method used; or if invalid request scheme provided
-     */
-    public function prepareOauth()
-    {
-        $requestScheme = $this->getRequestScheme();
-        $requestMethod = $this->getRequestMethod();
-        $query = null;
-        if ($requestScheme == Zend_Oauth::REQUEST_SCHEME_HEADER) {
-            $oauthHeaderValue = $this->getToken()->toHeader(
-                $this->getUri(true),
-                $this->_config,
-                $this->_getSignableParametersAsQueryString()
-            );
-            $this->setHeaders('Authorization', $oauthHeaderValue);
-        } elseif ($requestScheme == Zend_Oauth::REQUEST_SCHEME_POSTBODY) {
-            if ($requestMethod == self::GET) {
-                require_once 'Zend/Oauth/Exception.php';
-                throw new Zend_Oauth_Exception(
-                    'The client is configured to'
-                    . ' pass OAuth parameters through a POST body but request method'
-                    . ' is set to GET'
-                );
-            }
-            $raw = $this->getToken()->toQueryString(
-                $this->getUri(true),
-                $this->_config,
-                $this->_getSignableParametersAsQueryString()
-            );
-            $this->setRawData($raw);
-            $this->paramsPost = array();
-        } elseif ($requestScheme == Zend_Oauth::REQUEST_SCHEME_QUERYSTRING) {
-            $params = array();
-            $query = $this->getUri()->getQuery();
-            if ($query) {
-                $queryParts = explode('&', $this->getUri()->getQuery());
-                foreach ($queryParts as $queryPart) {
-                    $kvTuple = explode('=', $queryPart);
-                    $params[$kvTuple[0]] =
-                        (array_key_exists(1, $kvTuple) ? $kvTuple[1] : NULL);
-                }
-            }
-            if (!empty($this->paramsPost)) {
-                $params = array_merge($params, $this->paramsPost);
-                $query  = $this->getToken()->toQueryString(
-                    $this->getUri(true), $this->_config, $params
-                );
-            }
-            $query = $this->getToken()->toQueryString(
-                $this->getUri(true), $this->_config, $params
-            );
-            $this->getUri()->setQuery($query);
-            $this->paramsGet = array();
-        } else {
-            require_once 'Zend/Oauth/Exception.php';
-            throw new Zend_Oauth_Exception('Invalid request scheme: ' . $requestScheme);
-        }
-    }
-
-    /**
-     * Collect all signable parameters into a single array across query string
-     * and POST body. These are returned as a properly formatted single
-     * query string.
-     *
-     * @return string
-     */
-    protected function _getSignableParametersAsQueryString()
-    {
-        $params = array();
-            if (!empty($this->paramsGet)) {
-                $params = array_merge($params, $this->paramsGet);
-                $query  = $this->getToken()->toQueryString(
-                    $this->getUri(true), $this->_config, $params
-                );
-            }
-            if (!empty($this->paramsPost)) {
-                $params = array_merge($params, $this->paramsPost);
-                $query  = $this->getToken()->toQueryString(
-                    $this->getUri(true), $this->_config, $params
-                );
-            }
-            return $params;
-    }
-
-    /**
-     * Simple Proxy to the current Zend_Oauth_Config method. It's that instance
-     * which holds all configuration methods and values this object also presents
-     * as it's API.
-     *
-     * @param  string $method
-     * @param  array $args
-     * @return mixed
-     * @throws Zend_Oauth_Exception if method does not exist in config object
-     */
-    public function __call($method, array $args)
-    {
-        if (!method_exists($this->_config, $method)) {
-            require_once 'Zend/Oauth/Exception.php';
-            throw new Zend_Oauth_Exception('Method does not exist: ' . $method);
-        }
-        return call_user_func_array(array($this->_config,$method), $args);
-    }
-}
-=======
->>>>>>> 58a53380
