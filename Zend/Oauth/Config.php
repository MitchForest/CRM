<?php
/**
 * Class for backwards compatibility only
 */
<<<<<<< HEAD

/** Zend_Oauth */
require_once 'Zend/Oauth.php';

/** Zend_Uri */
require_once 'Zend/Uri.php';

/** Zend_Oauth_Config_Interface */
require_once 'Zend/Oauth/Config/ConfigInterface.php';

/**
 * @category   Zend
 * @package    Zend_Oauth
 * @copyright  Copyright (c) 2005-2010 Zend Technologies USA Inc. (http://www.zend.com)
 * @license    http://framework.zend.com/license/new-bsd     New BSD License
 */
class Zend_Oauth_Config implements Zend_Oauth_Config_ConfigInterface
{
    /**
     * Signature method used when signing all parameters for an HTTP request
     *
     * @var string
     */
    protected $_signatureMethod = 'HMAC-SHA1';

    /**
     * Three request schemes are defined by OAuth, of which passing
     * all OAuth parameters by Header is preferred. The other two are
     * POST Body and Query String.
     *
     * @var string
     */
    protected $_requestScheme = Zend_Oauth::REQUEST_SCHEME_HEADER;

    /**
     * Preferred request Method - one of GET or POST - which Zend_Oauth
     * will enforce as standard throughout the library. Generally a default
     * of POST works fine unless a Provider specifically requires otherwise.
     *
     * @var string
     */
    protected $_requestMethod = Zend_Oauth::POST;

    /**
     * OAuth Version; This defaults to 1.0 - Must not be changed!
     *
     * @var string
     */
    protected $_version = '1.0';

    /**
     * This optional value is used to define where the user is redirected to
     * after authorizing a Request Token from an OAuth Providers website.
     * It's optional since a Provider may ask for this to be defined in advance
     * when registering a new application for a Consumer Key.
     *
     * @var string
     */
    protected $_callbackUrl = null;

    /**
     * The URL root to append default OAuth endpoint paths.
     *
     * @var string
     */
    protected $_siteUrl = null;

    /**
     * The URL to which requests for a Request Token should be directed.
     * When absent, assumed siteUrl+'/request_token'
     *
     * @var string
     */
    protected $_requestTokenUrl = null;

    /**
     * The URL to which requests for an Access Token should be directed.
     * When absent, assumed siteUrl+'/access_token'
     *
     * @var string
     */
    protected $_accessTokenUrl = null;

    /**
     * The URL to which users should be redirected to authorize a Request Token.
     * When absent, assumed siteUrl+'/authorize'
     *
     * @var string
     */
    protected $_authorizeUrl = null;

    /**
     * An OAuth application's Consumer Key.
     *
     * @var string
     */
    protected $_consumerKey = null;

    /**
     * Every Consumer Key has a Consumer Secret unless you're in RSA-land.
     *
     * @var string
     */
    protected $_consumerSecret = null;

    /**
     * If relevant, a PEM encoded RSA private key encapsulated as a
     * Zend_Crypt_Rsa Key
     *
     * @var Zend_Crypt_Rsa_Key_Private
     */
    protected $_rsaPrivateKey = null;

    /**
     * If relevant, a PEM encoded RSA public key encapsulated as a
     * Zend_Crypt_Rsa Key
     *
     * @var Zend_Crypt_Rsa_Key_Public
     */
    protected $_rsaPublicKey = null;

    /**
     * Generally this will nearly always be an Access Token represented as a
     * Zend_Oauth_Token_Access object.
     *
     * @var Zend_Oauth_Token
     */
    protected $_token = null;

    /**
     * Constructor; create a new object with an optional array|Zend_Config
     * instance containing initialising options.
     *
     * @param  array|Zend_Config $options
     * @return void
     */
    public function __construct($options = null)
    {
        if ($options !== null) {
            if ($options instanceof Zend_Config) {
                $options = $options->toArray();
            }
            $this->setOptions($options);
        }
    }

    /**
     * Parse option array or Zend_Config instance and setup options using their
     * relevant mutators.
     *
     * @param  array|Zend_Config $options
     * @return Zend_Oauth_Config
     */
    public function setOptions(array $options)
    {
        foreach ($options as $key => $value) {
            switch ($key) {
                case 'consumerKey':
                    $this->setConsumerKey($value);
                    break;
                case 'consumerSecret':
                    $this->setConsumerSecret($value);
                    break;
                case 'signatureMethod':
                    $this->setSignatureMethod($value);
                    break;
                case 'version':
                    $this->setVersion($value);
                    break;
                case 'callbackUrl':
                    $this->setCallbackUrl($value);
                    break;
                case 'siteUrl':
                    $this->setSiteUrl($value);
                    break;
                case 'requestTokenUrl':
                    $this->setRequestTokenUrl($value);
                    break;
                case 'accessTokenUrl':
                    $this->setAccessTokenUrl($value);
                    break;
                case 'userAuthorizationUrl':
                    $this->setUserAuthorizationUrl($value);
                    break;
                case 'authorizeUrl':
                    $this->setAuthorizeUrl($value);
                    break;
                case 'requestMethod':
                    $this->setRequestMethod($value);
                    break;
                case 'rsaPrivateKey':
                    $this->setRsaPrivateKey($value);
                    break;
                case 'rsaPublicKey':
                    $this->setRsaPublicKey($value);
                    break;
            }
        }
        if (isset($options['requestScheme'])) {
            $this->setRequestScheme($options['requestScheme']);
        }

        return $this;
    }

    /**
     * Set consumer key
     *
     * @param  string $key
     * @return Zend_Oauth_Config
     */
    public function setConsumerKey($key)
    {
        $this->_consumerKey = $key;
        return $this;
    }

    /**
     * Get consumer key
     *
     * @return string
     */
    public function getConsumerKey()
    {
        return $this->_consumerKey;
    }

    /**
     * Set consumer secret
     *
     * @param  string $secret
     * @return Zend_Oauth_Config
     */
    public function setConsumerSecret($secret)
    {
        $this->_consumerSecret = $secret;
        return $this;
    }

    /**
     * Get consumer secret
     *
     * Returns RSA private key if set; otherwise, returns any previously set 
     * consumer secret.
     *
     * @return string
     */
    public function getConsumerSecret()
    {
        if ($this->_rsaPrivateKey !== null) {
            return $this->_rsaPrivateKey;
        }
        return $this->_consumerSecret;
    }

    /**
     * Set signature method
     *
     * @param  string $method
     * @return Zend_Oauth_Config
     * @throws Zend_Oauth_Exception if unsupported signature method specified
     */
    public function setSignatureMethod($method)
    {
        $method = strtoupper($method);
        if (!in_array($method, array(
                'HMAC-SHA1', 'HMAC-SHA256', 'RSA-SHA1', 'PLAINTEXT'
            ))
        ) {
            require_once 'Zend/Oauth/Exception.php';
            throw new Zend_Oauth_Exception('Unsupported signature method: '
                . $method
                . '. Supported are HMAC-SHA1, RSA-SHA1, PLAINTEXT and HMAC-SHA256');
        }
        $this->_signatureMethod = $method;;
        return $this;
    }

    /**
     * Get signature method
     *
     * @return string
     */
    public function getSignatureMethod()
    {
        return $this->_signatureMethod;
    }

    /**
     * Set request scheme
     *
     * @param  string $scheme
     * @return Zend_Oauth_Config
     * @throws Zend_Oauth_Exception if invalid scheme specified, or if POSTBODY set when request method of GET is specified
     */
    public function setRequestScheme($scheme)
    {
        $scheme = strtolower($scheme);
        if (!in_array($scheme, array(
                Zend_Oauth::REQUEST_SCHEME_HEADER,
                Zend_Oauth::REQUEST_SCHEME_POSTBODY,
                Zend_Oauth::REQUEST_SCHEME_QUERYSTRING,
            ))
        ) {
            require_once 'Zend/Oauth/Exception.php';
            throw new Zend_Oauth_Exception(
                '\'' . $scheme . '\' is an unsupported request scheme'
            );
        }
        if ($scheme == Zend_Oauth::REQUEST_SCHEME_POSTBODY
            && $this->getRequestMethod() == Zend_Oauth::GET
        ) {
            require_once 'Zend/Oauth/Exception.php';
            throw new Zend_Oauth_Exception(
                'Cannot set POSTBODY request method if HTTP method set to GET'
            );
        }
        $this->_requestScheme = $scheme;
        return $this;
    }

    /**
     * Get request scheme
     *
     * @return string
     */
    public function getRequestScheme()
    {
        return $this->_requestScheme;
    }

    /**
     * Set version
     *
     * @param  string $version
     * @return Zend_Oauth_Config
     */
    public function setVersion($version)
    {
        $this->_version = $version;
        return $this;
    }

    /**
     * Get version
     *
     * @return string
     */
    public function getVersion()
    {
        return $this->_version;
    }

    /**
     * Set callback URL
     *
     * @param  string $url
     * @return Zend_Oauth_Config
     * @throws Zend_Oauth_Exception for invalid URLs
     */
    public function setCallbackUrl($url)
    {
        if (!Zend_Uri::check($url)) {
            require_once 'Zend/Oauth/Exception.php';
            throw new Zend_Oauth_Exception(
                '\'' . $url . '\' is not a valid URI'
            );
        }
        $this->_callbackUrl = $url;
        return $this;
    }

    /**
     * Get callback URL
     *
     * @return string
     */
    public function getCallbackUrl()
    {
        return $this->_callbackUrl;
    }

    /**
     * Set site URL
     *
     * @param  string $url
     * @return Zend_Oauth_Config
     * @throws Zend_Oauth_Exception for invalid URLs
     */
    public function setSiteUrl($url)
    {
        if (!Zend_Uri::check($url)) {
            require_once 'Zend/Oauth/Exception.php';
            throw new Zend_Oauth_Exception(
                '\'' . $url . '\' is not a valid URI'
            );
        }
        $this->_siteUrl = $url;
        return $this;
    }

    /**
     * Get site URL
     *
     * @return string
     */
    public function getSiteUrl()
    {
        return $this->_siteUrl;
    }

    /**
     * Set request token URL
     *
     * @param  string $url
     * @return Zend_Oauth_Config
     * @throws Zend_Oauth_Exception for invalid URLs
     */
    public function setRequestTokenUrl($url)
    {
        if (!Zend_Uri::check($url)) {
            require_once 'Zend/Oauth/Exception.php';
            throw new Zend_Oauth_Exception(
                '\'' . $url . '\' is not a valid URI'
            );
        }
        $this->_requestTokenUrl = rtrim($url, '/');
        return $this;
    }

    /**
     * Get request token URL
     *
     * If no request token URL has been set, but a site URL has, returns the 
     * site URL with the string "/request_token" appended.
     *
     * @return string
     */
    public function getRequestTokenUrl()
    {
        if (!$this->_requestTokenUrl && $this->_siteUrl) {
            return $this->_siteUrl . '/request_token';
        }
        return $this->_requestTokenUrl;
    }

    /**
     * Set access token URL
     *
     * @param  string $url
     * @return Zend_Oauth_Config
     * @throws Zend_Oauth_Exception for invalid URLs
     */
    public function setAccessTokenUrl($url)
    {
        if (!Zend_Uri::check($url)) {
            require_once 'Zend/Oauth/Exception.php';
            throw new Zend_Oauth_Exception(
                '\'' . $url . '\' is not a valid URI'
            );
        }
        $this->_accessTokenUrl = rtrim($url, '/');
        return $this;
    }

    /**
     * Get access token URL
     *
     * If no access token URL has been set, but a site URL has, returns the 
     * site URL with the string "/access_token" appended.
     *
     * @return string
     */
    public function getAccessTokenUrl()
    {
        if (!$this->_accessTokenUrl && $this->_siteUrl) {
            return $this->_siteUrl . '/access_token';
        }
        return $this->_accessTokenUrl;
    }

    /**
     * Set user authorization URL
     *
     * @param  string $url
     * @return Zend_Oauth_Config
     * @throws Zend_Oauth_Exception for invalid URLs
     */
    public function setUserAuthorizationUrl($url)
    {
        return $this->setAuthorizeUrl($url);
    }

    /**
     * Set authorization URL
     *
     * @param  string $url
     * @return Zend_Oauth_Config
     * @throws Zend_Oauth_Exception for invalid URLs
     */
    public function setAuthorizeUrl($url)
    {
        if (!Zend_Uri::check($url)) {
            require_once 'Zend/Oauth/Exception.php';
            throw new Zend_Oauth_Exception(
                '\'' . $url . '\' is not a valid URI'
            );
        }
        $this->_authorizeUrl = rtrim($url, '/');
        return $this;
    }

    /**
     * Get user authorization URL
     *
     * @return string
     */
    public function getUserAuthorizationUrl()
    {
        return $this->getAuthorizeUrl();
    }

    /**
     * Get authorization URL
     *
     * If no authorization URL has been set, but a site URL has, returns the 
     * site URL with the string "/authorize" appended.
     *
     * @return string
     */
    public function getAuthorizeUrl()
    {
        if (!$this->_authorizeUrl && $this->_siteUrl) {
            return $this->_siteUrl . '/authorize';
        }
        return $this->_authorizeUrl;
    }

    /**
     * Set request method
     *
     * @param  string $method
     * @return Zend_Oauth_Config
     * @throws Zend_Oauth_Exception for invalid request methods
     */
    public function setRequestMethod($method)
    {
        $method = strtoupper($method);
        if (!in_array($method, array(
                Zend_Oauth::GET, 
                Zend_Oauth::POST, 
                Zend_Oauth::PUT, 
                Zend_Oauth::DELETE,
            ))
        ) {
            require_once 'Zend/Oauth/Exception.php';
            throw new Zend_Oauth_Exception('Invalid method: ' . $method);
        }
        $this->_requestMethod = $method;
        return $this;
    }

    /**
     * Get request method
     *
     * @return string
     */
    public function getRequestMethod()
    {
        return $this->_requestMethod;
    }

    /**
     * Set RSA public key
     *
     * @param  Zend_Crypt_Rsa_Key_Public $key
     * @return Zend_Oauth_Config
     */
    public function setRsaPublicKey(Zend_Crypt_Rsa_Key_Public $key)
    {
        $this->_rsaPublicKey = $key;
        return $this;
    }

    /**
     * Get RSA public key
     *
     * @return Zend_Crypt_Rsa_Key_Public
     */
    public function getRsaPublicKey()
    {
        return $this->_rsaPublicKey;
    }

    /**
     * Set RSA private key
     *
     * @param  Zend_Crypt_Rsa_Key_Private $key
     * @return Zend_Oauth_Config
     */
    public function setRsaPrivateKey(Zend_Crypt_Rsa_Key_Private $key)
    {
        $this->_rsaPrivateKey = $key;
        return $this;
    }

    /**
     * Get RSA private key
     *
     * @return Zend_Crypt_Rsa_Key_Private
     */
    public function getRsaPrivateKey()
    {
        return $this->_rsaPrivateKey;
    }

    /**
     * Set OAuth token
     *
     * @param  Zend_Oauth_Token $token
     * @return Zend_Oauth_Config
     */
    public function setToken(Zend_Oauth_Token $token)
    {
        $this->_token = $token;
        return $this;
    }

    /**
     * Get OAuth token
     *
     * @return Zend_Oauth_Token
     */
    public function getToken()
    {
        return $this->_token;
    }
}
=======
>>>>>>> 58a53380
<|MERGE_RESOLUTION|>--- conflicted
+++ resolved
@@ -2,644 +2,3 @@
 /**
  * Class for backwards compatibility only
  */
-<<<<<<< HEAD
-
-/** Zend_Oauth */
-require_once 'Zend/Oauth.php';
-
-/** Zend_Uri */
-require_once 'Zend/Uri.php';
-
-/** Zend_Oauth_Config_Interface */
-require_once 'Zend/Oauth/Config/ConfigInterface.php';
-
-/**
- * @category   Zend
- * @package    Zend_Oauth
- * @copyright  Copyright (c) 2005-2010 Zend Technologies USA Inc. (http://www.zend.com)
- * @license    http://framework.zend.com/license/new-bsd     New BSD License
- */
-class Zend_Oauth_Config implements Zend_Oauth_Config_ConfigInterface
-{
-    /**
-     * Signature method used when signing all parameters for an HTTP request
-     *
-     * @var string
-     */
-    protected $_signatureMethod = 'HMAC-SHA1';
-
-    /**
-     * Three request schemes are defined by OAuth, of which passing
-     * all OAuth parameters by Header is preferred. The other two are
-     * POST Body and Query String.
-     *
-     * @var string
-     */
-    protected $_requestScheme = Zend_Oauth::REQUEST_SCHEME_HEADER;
-
-    /**
-     * Preferred request Method - one of GET or POST - which Zend_Oauth
-     * will enforce as standard throughout the library. Generally a default
-     * of POST works fine unless a Provider specifically requires otherwise.
-     *
-     * @var string
-     */
-    protected $_requestMethod = Zend_Oauth::POST;
-
-    /**
-     * OAuth Version; This defaults to 1.0 - Must not be changed!
-     *
-     * @var string
-     */
-    protected $_version = '1.0';
-
-    /**
-     * This optional value is used to define where the user is redirected to
-     * after authorizing a Request Token from an OAuth Providers website.
-     * It's optional since a Provider may ask for this to be defined in advance
-     * when registering a new application for a Consumer Key.
-     *
-     * @var string
-     */
-    protected $_callbackUrl = null;
-
-    /**
-     * The URL root to append default OAuth endpoint paths.
-     *
-     * @var string
-     */
-    protected $_siteUrl = null;
-
-    /**
-     * The URL to which requests for a Request Token should be directed.
-     * When absent, assumed siteUrl+'/request_token'
-     *
-     * @var string
-     */
-    protected $_requestTokenUrl = null;
-
-    /**
-     * The URL to which requests for an Access Token should be directed.
-     * When absent, assumed siteUrl+'/access_token'
-     *
-     * @var string
-     */
-    protected $_accessTokenUrl = null;
-
-    /**
-     * The URL to which users should be redirected to authorize a Request Token.
-     * When absent, assumed siteUrl+'/authorize'
-     *
-     * @var string
-     */
-    protected $_authorizeUrl = null;
-
-    /**
-     * An OAuth application's Consumer Key.
-     *
-     * @var string
-     */
-    protected $_consumerKey = null;
-
-    /**
-     * Every Consumer Key has a Consumer Secret unless you're in RSA-land.
-     *
-     * @var string
-     */
-    protected $_consumerSecret = null;
-
-    /**
-     * If relevant, a PEM encoded RSA private key encapsulated as a
-     * Zend_Crypt_Rsa Key
-     *
-     * @var Zend_Crypt_Rsa_Key_Private
-     */
-    protected $_rsaPrivateKey = null;
-
-    /**
-     * If relevant, a PEM encoded RSA public key encapsulated as a
-     * Zend_Crypt_Rsa Key
-     *
-     * @var Zend_Crypt_Rsa_Key_Public
-     */
-    protected $_rsaPublicKey = null;
-
-    /**
-     * Generally this will nearly always be an Access Token represented as a
-     * Zend_Oauth_Token_Access object.
-     *
-     * @var Zend_Oauth_Token
-     */
-    protected $_token = null;
-
-    /**
-     * Constructor; create a new object with an optional array|Zend_Config
-     * instance containing initialising options.
-     *
-     * @param  array|Zend_Config $options
-     * @return void
-     */
-    public function __construct($options = null)
-    {
-        if ($options !== null) {
-            if ($options instanceof Zend_Config) {
-                $options = $options->toArray();
-            }
-            $this->setOptions($options);
-        }
-    }
-
-    /**
-     * Parse option array or Zend_Config instance and setup options using their
-     * relevant mutators.
-     *
-     * @param  array|Zend_Config $options
-     * @return Zend_Oauth_Config
-     */
-    public function setOptions(array $options)
-    {
-        foreach ($options as $key => $value) {
-            switch ($key) {
-                case 'consumerKey':
-                    $this->setConsumerKey($value);
-                    break;
-                case 'consumerSecret':
-                    $this->setConsumerSecret($value);
-                    break;
-                case 'signatureMethod':
-                    $this->setSignatureMethod($value);
-                    break;
-                case 'version':
-                    $this->setVersion($value);
-                    break;
-                case 'callbackUrl':
-                    $this->setCallbackUrl($value);
-                    break;
-                case 'siteUrl':
-                    $this->setSiteUrl($value);
-                    break;
-                case 'requestTokenUrl':
-                    $this->setRequestTokenUrl($value);
-                    break;
-                case 'accessTokenUrl':
-                    $this->setAccessTokenUrl($value);
-                    break;
-                case 'userAuthorizationUrl':
-                    $this->setUserAuthorizationUrl($value);
-                    break;
-                case 'authorizeUrl':
-                    $this->setAuthorizeUrl($value);
-                    break;
-                case 'requestMethod':
-                    $this->setRequestMethod($value);
-                    break;
-                case 'rsaPrivateKey':
-                    $this->setRsaPrivateKey($value);
-                    break;
-                case 'rsaPublicKey':
-                    $this->setRsaPublicKey($value);
-                    break;
-            }
-        }
-        if (isset($options['requestScheme'])) {
-            $this->setRequestScheme($options['requestScheme']);
-        }
-
-        return $this;
-    }
-
-    /**
-     * Set consumer key
-     *
-     * @param  string $key
-     * @return Zend_Oauth_Config
-     */
-    public function setConsumerKey($key)
-    {
-        $this->_consumerKey = $key;
-        return $this;
-    }
-
-    /**
-     * Get consumer key
-     *
-     * @return string
-     */
-    public function getConsumerKey()
-    {
-        return $this->_consumerKey;
-    }
-
-    /**
-     * Set consumer secret
-     *
-     * @param  string $secret
-     * @return Zend_Oauth_Config
-     */
-    public function setConsumerSecret($secret)
-    {
-        $this->_consumerSecret = $secret;
-        return $this;
-    }
-
-    /**
-     * Get consumer secret
-     *
-     * Returns RSA private key if set; otherwise, returns any previously set 
-     * consumer secret.
-     *
-     * @return string
-     */
-    public function getConsumerSecret()
-    {
-        if ($this->_rsaPrivateKey !== null) {
-            return $this->_rsaPrivateKey;
-        }
-        return $this->_consumerSecret;
-    }
-
-    /**
-     * Set signature method
-     *
-     * @param  string $method
-     * @return Zend_Oauth_Config
-     * @throws Zend_Oauth_Exception if unsupported signature method specified
-     */
-    public function setSignatureMethod($method)
-    {
-        $method = strtoupper($method);
-        if (!in_array($method, array(
-                'HMAC-SHA1', 'HMAC-SHA256', 'RSA-SHA1', 'PLAINTEXT'
-            ))
-        ) {
-            require_once 'Zend/Oauth/Exception.php';
-            throw new Zend_Oauth_Exception('Unsupported signature method: '
-                . $method
-                . '. Supported are HMAC-SHA1, RSA-SHA1, PLAINTEXT and HMAC-SHA256');
-        }
-        $this->_signatureMethod = $method;;
-        return $this;
-    }
-
-    /**
-     * Get signature method
-     *
-     * @return string
-     */
-    public function getSignatureMethod()
-    {
-        return $this->_signatureMethod;
-    }
-
-    /**
-     * Set request scheme
-     *
-     * @param  string $scheme
-     * @return Zend_Oauth_Config
-     * @throws Zend_Oauth_Exception if invalid scheme specified, or if POSTBODY set when request method of GET is specified
-     */
-    public function setRequestScheme($scheme)
-    {
-        $scheme = strtolower($scheme);
-        if (!in_array($scheme, array(
-                Zend_Oauth::REQUEST_SCHEME_HEADER,
-                Zend_Oauth::REQUEST_SCHEME_POSTBODY,
-                Zend_Oauth::REQUEST_SCHEME_QUERYSTRING,
-            ))
-        ) {
-            require_once 'Zend/Oauth/Exception.php';
-            throw new Zend_Oauth_Exception(
-                '\'' . $scheme . '\' is an unsupported request scheme'
-            );
-        }
-        if ($scheme == Zend_Oauth::REQUEST_SCHEME_POSTBODY
-            && $this->getRequestMethod() == Zend_Oauth::GET
-        ) {
-            require_once 'Zend/Oauth/Exception.php';
-            throw new Zend_Oauth_Exception(
-                'Cannot set POSTBODY request method if HTTP method set to GET'
-            );
-        }
-        $this->_requestScheme = $scheme;
-        return $this;
-    }
-
-    /**
-     * Get request scheme
-     *
-     * @return string
-     */
-    public function getRequestScheme()
-    {
-        return $this->_requestScheme;
-    }
-
-    /**
-     * Set version
-     *
-     * @param  string $version
-     * @return Zend_Oauth_Config
-     */
-    public function setVersion($version)
-    {
-        $this->_version = $version;
-        return $this;
-    }
-
-    /**
-     * Get version
-     *
-     * @return string
-     */
-    public function getVersion()
-    {
-        return $this->_version;
-    }
-
-    /**
-     * Set callback URL
-     *
-     * @param  string $url
-     * @return Zend_Oauth_Config
-     * @throws Zend_Oauth_Exception for invalid URLs
-     */
-    public function setCallbackUrl($url)
-    {
-        if (!Zend_Uri::check($url)) {
-            require_once 'Zend/Oauth/Exception.php';
-            throw new Zend_Oauth_Exception(
-                '\'' . $url . '\' is not a valid URI'
-            );
-        }
-        $this->_callbackUrl = $url;
-        return $this;
-    }
-
-    /**
-     * Get callback URL
-     *
-     * @return string
-     */
-    public function getCallbackUrl()
-    {
-        return $this->_callbackUrl;
-    }
-
-    /**
-     * Set site URL
-     *
-     * @param  string $url
-     * @return Zend_Oauth_Config
-     * @throws Zend_Oauth_Exception for invalid URLs
-     */
-    public function setSiteUrl($url)
-    {
-        if (!Zend_Uri::check($url)) {
-            require_once 'Zend/Oauth/Exception.php';
-            throw new Zend_Oauth_Exception(
-                '\'' . $url . '\' is not a valid URI'
-            );
-        }
-        $this->_siteUrl = $url;
-        return $this;
-    }
-
-    /**
-     * Get site URL
-     *
-     * @return string
-     */
-    public function getSiteUrl()
-    {
-        return $this->_siteUrl;
-    }
-
-    /**
-     * Set request token URL
-     *
-     * @param  string $url
-     * @return Zend_Oauth_Config
-     * @throws Zend_Oauth_Exception for invalid URLs
-     */
-    public function setRequestTokenUrl($url)
-    {
-        if (!Zend_Uri::check($url)) {
-            require_once 'Zend/Oauth/Exception.php';
-            throw new Zend_Oauth_Exception(
-                '\'' . $url . '\' is not a valid URI'
-            );
-        }
-        $this->_requestTokenUrl = rtrim($url, '/');
-        return $this;
-    }
-
-    /**
-     * Get request token URL
-     *
-     * If no request token URL has been set, but a site URL has, returns the 
-     * site URL with the string "/request_token" appended.
-     *
-     * @return string
-     */
-    public function getRequestTokenUrl()
-    {
-        if (!$this->_requestTokenUrl && $this->_siteUrl) {
-            return $this->_siteUrl . '/request_token';
-        }
-        return $this->_requestTokenUrl;
-    }
-
-    /**
-     * Set access token URL
-     *
-     * @param  string $url
-     * @return Zend_Oauth_Config
-     * @throws Zend_Oauth_Exception for invalid URLs
-     */
-    public function setAccessTokenUrl($url)
-    {
-        if (!Zend_Uri::check($url)) {
-            require_once 'Zend/Oauth/Exception.php';
-            throw new Zend_Oauth_Exception(
-                '\'' . $url . '\' is not a valid URI'
-            );
-        }
-        $this->_accessTokenUrl = rtrim($url, '/');
-        return $this;
-    }
-
-    /**
-     * Get access token URL
-     *
-     * If no access token URL has been set, but a site URL has, returns the 
-     * site URL with the string "/access_token" appended.
-     *
-     * @return string
-     */
-    public function getAccessTokenUrl()
-    {
-        if (!$this->_accessTokenUrl && $this->_siteUrl) {
-            return $this->_siteUrl . '/access_token';
-        }
-        return $this->_accessTokenUrl;
-    }
-
-    /**
-     * Set user authorization URL
-     *
-     * @param  string $url
-     * @return Zend_Oauth_Config
-     * @throws Zend_Oauth_Exception for invalid URLs
-     */
-    public function setUserAuthorizationUrl($url)
-    {
-        return $this->setAuthorizeUrl($url);
-    }
-
-    /**
-     * Set authorization URL
-     *
-     * @param  string $url
-     * @return Zend_Oauth_Config
-     * @throws Zend_Oauth_Exception for invalid URLs
-     */
-    public function setAuthorizeUrl($url)
-    {
-        if (!Zend_Uri::check($url)) {
-            require_once 'Zend/Oauth/Exception.php';
-            throw new Zend_Oauth_Exception(
-                '\'' . $url . '\' is not a valid URI'
-            );
-        }
-        $this->_authorizeUrl = rtrim($url, '/');
-        return $this;
-    }
-
-    /**
-     * Get user authorization URL
-     *
-     * @return string
-     */
-    public function getUserAuthorizationUrl()
-    {
-        return $this->getAuthorizeUrl();
-    }
-
-    /**
-     * Get authorization URL
-     *
-     * If no authorization URL has been set, but a site URL has, returns the 
-     * site URL with the string "/authorize" appended.
-     *
-     * @return string
-     */
-    public function getAuthorizeUrl()
-    {
-        if (!$this->_authorizeUrl && $this->_siteUrl) {
-            return $this->_siteUrl . '/authorize';
-        }
-        return $this->_authorizeUrl;
-    }
-
-    /**
-     * Set request method
-     *
-     * @param  string $method
-     * @return Zend_Oauth_Config
-     * @throws Zend_Oauth_Exception for invalid request methods
-     */
-    public function setRequestMethod($method)
-    {
-        $method = strtoupper($method);
-        if (!in_array($method, array(
-                Zend_Oauth::GET, 
-                Zend_Oauth::POST, 
-                Zend_Oauth::PUT, 
-                Zend_Oauth::DELETE,
-            ))
-        ) {
-            require_once 'Zend/Oauth/Exception.php';
-            throw new Zend_Oauth_Exception('Invalid method: ' . $method);
-        }
-        $this->_requestMethod = $method;
-        return $this;
-    }
-
-    /**
-     * Get request method
-     *
-     * @return string
-     */
-    public function getRequestMethod()
-    {
-        return $this->_requestMethod;
-    }
-
-    /**
-     * Set RSA public key
-     *
-     * @param  Zend_Crypt_Rsa_Key_Public $key
-     * @return Zend_Oauth_Config
-     */
-    public function setRsaPublicKey(Zend_Crypt_Rsa_Key_Public $key)
-    {
-        $this->_rsaPublicKey = $key;
-        return $this;
-    }
-
-    /**
-     * Get RSA public key
-     *
-     * @return Zend_Crypt_Rsa_Key_Public
-     */
-    public function getRsaPublicKey()
-    {
-        return $this->_rsaPublicKey;
-    }
-
-    /**
-     * Set RSA private key
-     *
-     * @param  Zend_Crypt_Rsa_Key_Private $key
-     * @return Zend_Oauth_Config
-     */
-    public function setRsaPrivateKey(Zend_Crypt_Rsa_Key_Private $key)
-    {
-        $this->_rsaPrivateKey = $key;
-        return $this;
-    }
-
-    /**
-     * Get RSA private key
-     *
-     * @return Zend_Crypt_Rsa_Key_Private
-     */
-    public function getRsaPrivateKey()
-    {
-        return $this->_rsaPrivateKey;
-    }
-
-    /**
-     * Set OAuth token
-     *
-     * @param  Zend_Oauth_Token $token
-     * @return Zend_Oauth_Config
-     */
-    public function setToken(Zend_Oauth_Token $token)
-    {
-        $this->_token = $token;
-        return $this;
-    }
-
-    /**
-     * Get OAuth token
-     *
-     * @return Zend_Oauth_Token
-     */
-    public function getToken()
-    {
-        return $this->_token;
-    }
-}
-=======
->>>>>>> 58a53380
