<?php
/**
 * Class for backwards compatibility only
 */
<<<<<<< HEAD

/** Zend_Oauth_Http_Utility */
require_once 'Zend/Oauth/Http/Utility.php';

/** Zend_Uri_Http */
require_once 'Zend/Uri/Http.php';

/**
 * @category   Zend
 * @package    Zend_Oauth
 * @copyright  Copyright (c) 2005-2010 Zend Technologies USA Inc. (http://www.zend.com)
 * @license    http://framework.zend.com/license/new-bsd     New BSD License
 */
abstract class Zend_Oauth_Signature_SignatureAbstract
{
    /**
     * Hash algorithm to use when generating signature
     * @var string
     */
    protected $_hashAlgorithm = null;

    /**
     * Key to use when signing
     * @var string
     */
    protected $_key = null;

    /**
     * Consumer secret
     * @var string
     */
    protected $_consumerSecret = null;

    /**
     * Token secret
     * @var string
     */
    protected $_tokenSecret = '';

    /**
     * Constructor
     * 
     * @param  string $consumerSecret 
     * @param  null|string $tokenSecret 
     * @param  null|string $hashAlgo 
     * @return void
     */
    public function __construct($consumerSecret, $tokenSecret = null, $hashAlgo = null)
    {
        $this->_consumerSecret = $consumerSecret;
        if (isset($tokenSecret)) {
            $this->_tokenSecret = $tokenSecret;
        }
        $this->_key = $this->_assembleKey();
        if (isset($hashAlgo)) {
            $this->_hashAlgorithm = $hashAlgo;
        }
    }

    /**
     * Sign a request
     * 
     * @param  array $params 
     * @param  null|string $method 
     * @param  null|string $url 
     * @return string
     */
    public abstract function sign(array $params, $method = null, $url = null);

    /**
     * Normalize the base signature URL
     * 
     * @param  string $url 
     * @return string
     */
    public function normaliseBaseSignatureUrl($url)
    {
        $uri = Zend_Uri_Http::fromString($url);
        if ($uri->getScheme() == 'http' && $uri->getPort() == '80') {
            $uri->setPort('');
        } elseif ($uri->getScheme() == 'https' && $uri->getPort() == '443') {
            $uri->setPort('');
        }
        $uri->setQuery('');
        $uri->setFragment('');
        $uri->setHost(strtolower($uri->getHost()));
        return $uri->getUri(true);
    }

    /**
     * Assemble key from consumer and token secrets
     * 
     * @return string
     */
    protected function _assembleKey()
    {
        $parts = array($this->_consumerSecret);
        if ($this->_tokenSecret !== null) {
            $parts[] = $this->_tokenSecret;
        }
        foreach ($parts as $key => $secret) {
            $parts[$key] = Zend_Oauth_Http_Utility::urlEncode($secret);
        }
        return implode('&', $parts);
    }

    /**
     * Get base signature string
     * 
     * @param  array $params 
     * @param  null|string $method 
     * @param  null|string $url 
     * @return string
     */
    protected function _getBaseSignatureString(array $params, $method = null, $url = null)
    {
        $encodedParams = array();
        foreach ($params as $key => $value) {
            $encodedParams[Zend_Oauth_Http_Utility::urlEncode($key)] = 
                Zend_Oauth_Http_Utility::urlEncode($value);
        }
        $baseStrings = array();
        if (isset($method)) {
            $baseStrings[] = strtoupper($method);
        }
        if (isset($url)) {
            // should normalise later
            $baseStrings[] = Zend_Oauth_Http_Utility::urlEncode(
                $this->normaliseBaseSignatureUrl($url)
            );
        }
        if (isset($encodedParams['oauth_signature'])) {
            unset($encodedParams['oauth_signature']);
        }
        $baseStrings[] = Zend_Oauth_Http_Utility::urlEncode(
            $this->_toByteValueOrderedQueryString($encodedParams)
        );
        return implode('&', $baseStrings);
    }

    /**
     * Transform an array to a byte value ordered query string
     * 
     * @param  array $params 
     * @return string
     */
    protected function _toByteValueOrderedQueryString(array $params)
    {
        $return = array();
        uksort($params, 'strnatcmp');
        foreach ($params as $key => $value) {
            if (is_array($value)) {
                natsort($value);
                foreach ($value as $keyduplicate) {
                    $return[] = $key . '=' . $keyduplicate;
                }
            } else {
                $return[] = $key . '=' . $value;
            }
        }
        return implode('&', $return);
    }
}
=======
>>>>>>> 58a53380
<|MERGE_RESOLUTION|>--- conflicted
+++ resolved
@@ -2,169 +2,3 @@
 /**
  * Class for backwards compatibility only
  */
-<<<<<<< HEAD
-
-/** Zend_Oauth_Http_Utility */
-require_once 'Zend/Oauth/Http/Utility.php';
-
-/** Zend_Uri_Http */
-require_once 'Zend/Uri/Http.php';
-
-/**
- * @category   Zend
- * @package    Zend_Oauth
- * @copyright  Copyright (c) 2005-2010 Zend Technologies USA Inc. (http://www.zend.com)
- * @license    http://framework.zend.com/license/new-bsd     New BSD License
- */
-abstract class Zend_Oauth_Signature_SignatureAbstract
-{
-    /**
-     * Hash algorithm to use when generating signature
-     * @var string
-     */
-    protected $_hashAlgorithm = null;
-
-    /**
-     * Key to use when signing
-     * @var string
-     */
-    protected $_key = null;
-
-    /**
-     * Consumer secret
-     * @var string
-     */
-    protected $_consumerSecret = null;
-
-    /**
-     * Token secret
-     * @var string
-     */
-    protected $_tokenSecret = '';
-
-    /**
-     * Constructor
-     * 
-     * @param  string $consumerSecret 
-     * @param  null|string $tokenSecret 
-     * @param  null|string $hashAlgo 
-     * @return void
-     */
-    public function __construct($consumerSecret, $tokenSecret = null, $hashAlgo = null)
-    {
-        $this->_consumerSecret = $consumerSecret;
-        if (isset($tokenSecret)) {
-            $this->_tokenSecret = $tokenSecret;
-        }
-        $this->_key = $this->_assembleKey();
-        if (isset($hashAlgo)) {
-            $this->_hashAlgorithm = $hashAlgo;
-        }
-    }
-
-    /**
-     * Sign a request
-     * 
-     * @param  array $params 
-     * @param  null|string $method 
-     * @param  null|string $url 
-     * @return string
-     */
-    public abstract function sign(array $params, $method = null, $url = null);
-
-    /**
-     * Normalize the base signature URL
-     * 
-     * @param  string $url 
-     * @return string
-     */
-    public function normaliseBaseSignatureUrl($url)
-    {
-        $uri = Zend_Uri_Http::fromString($url);
-        if ($uri->getScheme() == 'http' && $uri->getPort() == '80') {
-            $uri->setPort('');
-        } elseif ($uri->getScheme() == 'https' && $uri->getPort() == '443') {
-            $uri->setPort('');
-        }
-        $uri->setQuery('');
-        $uri->setFragment('');
-        $uri->setHost(strtolower($uri->getHost()));
-        return $uri->getUri(true);
-    }
-
-    /**
-     * Assemble key from consumer and token secrets
-     * 
-     * @return string
-     */
-    protected function _assembleKey()
-    {
-        $parts = array($this->_consumerSecret);
-        if ($this->_tokenSecret !== null) {
-            $parts[] = $this->_tokenSecret;
-        }
-        foreach ($parts as $key => $secret) {
-            $parts[$key] = Zend_Oauth_Http_Utility::urlEncode($secret);
-        }
-        return implode('&', $parts);
-    }
-
-    /**
-     * Get base signature string
-     * 
-     * @param  array $params 
-     * @param  null|string $method 
-     * @param  null|string $url 
-     * @return string
-     */
-    protected function _getBaseSignatureString(array $params, $method = null, $url = null)
-    {
-        $encodedParams = array();
-        foreach ($params as $key => $value) {
-            $encodedParams[Zend_Oauth_Http_Utility::urlEncode($key)] = 
-                Zend_Oauth_Http_Utility::urlEncode($value);
-        }
-        $baseStrings = array();
-        if (isset($method)) {
-            $baseStrings[] = strtoupper($method);
-        }
-        if (isset($url)) {
-            // should normalise later
-            $baseStrings[] = Zend_Oauth_Http_Utility::urlEncode(
-                $this->normaliseBaseSignatureUrl($url)
-            );
-        }
-        if (isset($encodedParams['oauth_signature'])) {
-            unset($encodedParams['oauth_signature']);
-        }
-        $baseStrings[] = Zend_Oauth_Http_Utility::urlEncode(
-            $this->_toByteValueOrderedQueryString($encodedParams)
-        );
-        return implode('&', $baseStrings);
-    }
-
-    /**
-     * Transform an array to a byte value ordered query string
-     * 
-     * @param  array $params 
-     * @return string
-     */
-    protected function _toByteValueOrderedQueryString(array $params)
-    {
-        $return = array();
-        uksort($params, 'strnatcmp');
-        foreach ($params as $key => $value) {
-            if (is_array($value)) {
-                natsort($value);
-                foreach ($value as $keyduplicate) {
-                    $return[] = $key . '=' . $keyduplicate;
-                }
-            } else {
-                $return[] = $key . '=' . $value;
-            }
-        }
-        return implode('&', $return);
-    }
-}
-=======
->>>>>>> 58a53380
