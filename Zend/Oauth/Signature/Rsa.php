--- conflicted
+++ resolved
@@ -2,51 +2,3 @@
 /**
  * Class for backwards compatibility only
  */
-<<<<<<< HEAD
-
-/** Zend_Oauth_Signature_SignatureAbstract */
-require_once 'Zend/Oauth/Signature/SignatureAbstract.php';
-
-/** Zend_Crypt_Rsa */
-require_once 'Zend/Crypt/Rsa.php';
-
-/**
- * @category   Zend
- * @package    Zend_Oauth
- * @copyright  Copyright (c) 2005-2010 Zend Technologies USA Inc. (http://www.zend.com)
- * @license    http://framework.zend.com/license/new-bsd     New BSD License
- */
-class Zend_Oauth_Signature_Rsa extends Zend_Oauth_Signature_SignatureAbstract
-{
-    /**
-     * Sign a request
-     * 
-     * @param  array $params 
-     * @param  null|string $method 
-     * @param  null|string $url 
-     * @return string
-     */
-    public function sign(array $params, $method = null, $url = null) 
-    {
-        $rsa = new Zend_Crypt_Rsa;
-        $rsa->setHashAlgorithm($this->_hashAlgorithm);
-        $sign = $rsa->sign(
-            $this->_getBaseSignatureString($params, $method, $url),
-            $this->_key,
-            Zend_Crypt_Rsa::BASE64
-        );
-        return $sign;
-    }
-
-    /**
-     * Assemble encryption key
-     * 
-     * @return string
-     */
-    protected function _assembleKey()
-    {
-        return $this->_consumerSecret;
-    }
-}
-=======
->>>>>>> 58a53380
