<?php
/**
 * Class for backwards compatibility only
 */
<<<<<<< HEAD

/** Zend_Oauth_Token */
require_once 'Zend/Oauth/Token.php';

/** Zend_Oauth_Http */
require_once 'Zend/Oauth/Http.php';

/** Zend_Uri_Http */
require_once 'Zend/Uri/Http.php';

/** Zend_Oauth_Client */
require_once 'Zend/Oauth/Client.php';

/**
 * @category   Zend
 * @package    Zend_Oauth
 * @copyright  Copyright (c) 2005-2010 Zend Technologies USA Inc. (http://www.zend.com)
 * @license    http://framework.zend.com/license/new-bsd     New BSD License
 */
class Zend_Oauth_Token_Access extends Zend_Oauth_Token
{
    /**
     * Cast to HTTP header
     * 
     * @param  string $url 
     * @param  Zend_Oauth_Config_ConfigInterface $config 
     * @param  null|array $customParams 
     * @param  null|string $realm 
     * @return string
     */
    public function toHeader(
        $url, Zend_Oauth_Config_ConfigInterface $config, array $customParams = null, $realm = null
    ) {
        if (!Zend_Uri::check($url)) {
            require_once 'Zend/Oauth/Exception.php';
            throw new Zend_Oauth_Exception(
                '\'' . $url . '\' is not a valid URI'
            );
        }
        $params = $this->_httpUtility->assembleParams($url, $config, $customParams);
        return $this->_httpUtility->toAuthorizationHeader($params, $realm);
    }

    /**
     * Cast to HTTP query string
     * 
     * @param  mixed $url 
     * @param  Zend_Oauth_Config_ConfigInterface $config 
     * @param  null|array $params 
     * @return string
     */
    public function toQueryString($url, Zend_Oauth_Config_ConfigInterface $config, array $params = null)
    {
        if (!Zend_Uri::check($url)) {
            require_once 'Zend/Oauth/Exception.php';
            throw new Zend_Oauth_Exception(
                '\'' . $url . '\' is not a valid URI'
            );
        }
        $params = $this->_httpUtility->assembleParams($url, $config, $params);
        return $this->_httpUtility->toEncodedQueryString($params);
    }

    /**
     * Get OAuth client
     * 
     * @param  array $oauthOptions 
     * @param  null|string $uri 
     * @param  null|array|Zend_Config $config 
     * @param  bool $excludeCustomParamsFromHeader 
     * @return Zend_Oauth_Client
     */
    public function getHttpClient(array $oauthOptions, $uri = null, $config = null, $excludeCustomParamsFromHeader = true)
    {
        $client = new Zend_Oauth_Client($oauthOptions, $uri, $config, $excludeCustomParamsFromHeader);
        $client->setToken($this);
        return $client;
    }
}
=======
>>>>>>> 58a53380
<|MERGE_RESOLUTION|>--- conflicted
+++ resolved
@@ -2,85 +2,3 @@
 /**
  * Class for backwards compatibility only
  */
-<<<<<<< HEAD
-
-/** Zend_Oauth_Token */
-require_once 'Zend/Oauth/Token.php';
-
-/** Zend_Oauth_Http */
-require_once 'Zend/Oauth/Http.php';
-
-/** Zend_Uri_Http */
-require_once 'Zend/Uri/Http.php';
-
-/** Zend_Oauth_Client */
-require_once 'Zend/Oauth/Client.php';
-
-/**
- * @category   Zend
- * @package    Zend_Oauth
- * @copyright  Copyright (c) 2005-2010 Zend Technologies USA Inc. (http://www.zend.com)
- * @license    http://framework.zend.com/license/new-bsd     New BSD License
- */
-class Zend_Oauth_Token_Access extends Zend_Oauth_Token
-{
-    /**
-     * Cast to HTTP header
-     * 
-     * @param  string $url 
-     * @param  Zend_Oauth_Config_ConfigInterface $config 
-     * @param  null|array $customParams 
-     * @param  null|string $realm 
-     * @return string
-     */
-    public function toHeader(
-        $url, Zend_Oauth_Config_ConfigInterface $config, array $customParams = null, $realm = null
-    ) {
-        if (!Zend_Uri::check($url)) {
-            require_once 'Zend/Oauth/Exception.php';
-            throw new Zend_Oauth_Exception(
-                '\'' . $url . '\' is not a valid URI'
-            );
-        }
-        $params = $this->_httpUtility->assembleParams($url, $config, $customParams);
-        return $this->_httpUtility->toAuthorizationHeader($params, $realm);
-    }
-
-    /**
-     * Cast to HTTP query string
-     * 
-     * @param  mixed $url 
-     * @param  Zend_Oauth_Config_ConfigInterface $config 
-     * @param  null|array $params 
-     * @return string
-     */
-    public function toQueryString($url, Zend_Oauth_Config_ConfigInterface $config, array $params = null)
-    {
-        if (!Zend_Uri::check($url)) {
-            require_once 'Zend/Oauth/Exception.php';
-            throw new Zend_Oauth_Exception(
-                '\'' . $url . '\' is not a valid URI'
-            );
-        }
-        $params = $this->_httpUtility->assembleParams($url, $config, $params);
-        return $this->_httpUtility->toEncodedQueryString($params);
-    }
-
-    /**
-     * Get OAuth client
-     * 
-     * @param  array $oauthOptions 
-     * @param  null|string $uri 
-     * @param  null|array|Zend_Config $config 
-     * @param  bool $excludeCustomParamsFromHeader 
-     * @return Zend_Oauth_Client
-     */
-    public function getHttpClient(array $oauthOptions, $uri = null, $config = null, $excludeCustomParamsFromHeader = true)
-    {
-        $client = new Zend_Oauth_Client($oauthOptions, $uri, $config, $excludeCustomParamsFromHeader);
-        $client->setToken($this);
-        return $client;
-    }
-}
-=======
->>>>>>> 58a53380
