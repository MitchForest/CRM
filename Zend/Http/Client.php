--- conflicted
+++ resolved
@@ -2,1437 +2,3 @@
 /**
  * Class for backwards compatibility only
  */
-<<<<<<< HEAD
-
-/**
- * @see Zend_Loader
- */
-require_once 'Zend/Loader.php';
-
-
-/**
- * @see Zend_Uri
- */
-require_once 'Zend/Uri.php';
-
-
-/**
- * @see Zend_Http_Client_Adapter_Interface
- */
-require_once 'Zend/Http/Client/Adapter/Interface.php';
-
-
-/**
- * @see Zend_Http_Response
- */
-require_once 'Zend/Http/Response.php';
-
-/**
- * @see Zend_Http_Response_Stream
- */
-require_once 'Zend/Http/Response/Stream.php';
-
-/**
- * Zend_Http_Client is an implemetation of an HTTP client in PHP. The client
- * supports basic features like sending different HTTP requests and handling
- * redirections, as well as more advanced features like proxy settings, HTTP
- * authentication and cookie persistance (using a Zend_Http_CookieJar object)
- *
- * @todo Implement proxy settings
- * @category   Zend
- * @package    Zend_Http
- * @subpackage Client
- * @throws     Zend_Http_Client_Exception
- * @copyright  Copyright (c) 2005-2010 Zend Technologies USA Inc. (http://www.zend.com)
- * @license    http://framework.zend.com/license/new-bsd     New BSD License
- */
-class Zend_Http_Client
-{
-    /**
-     * HTTP request methods
-     */
-    const GET     = 'GET';
-    const POST    = 'POST';
-    const PUT     = 'PUT';
-    const HEAD    = 'HEAD';
-    const DELETE  = 'DELETE';
-    const TRACE   = 'TRACE';
-    const OPTIONS = 'OPTIONS';
-    const CONNECT = 'CONNECT';
-    const MERGE   = 'MERGE';
-
-    /**
-     * Supported HTTP Authentication methods
-     */
-    const AUTH_BASIC = 'basic';
-    //const AUTH_DIGEST = 'digest'; <-- not implemented yet
-
-    /**
-     * HTTP protocol versions
-     */
-    const HTTP_1 = '1.1';
-    const HTTP_0 = '1.0';
-
-    /**
-     * Content attributes
-     */
-    const CONTENT_TYPE   = 'Content-Type';
-    const CONTENT_LENGTH = 'Content-Length';
-
-    /**
-     * POST data encoding methods
-     */
-    const ENC_URLENCODED = 'application/x-www-form-urlencoded';
-    const ENC_FORMDATA   = 'multipart/form-data';
-
-    /**
-     * Configuration array, set using the constructor or using ::setConfig()
-     *
-     * @var array
-     */
-    protected $config = array(
-        'maxredirects'    => 5,
-        'strictredirects' => false,
-        'useragent'       => 'Zend_Http_Client',
-        'timeout'         => 10,
-        'adapter'         => 'Zend_Http_Client_Adapter_Socket',
-        'httpversion'     => self::HTTP_1,
-        'keepalive'       => false,
-        'storeresponse'   => true,
-        'strict'          => true,
-        'output_stream'   => false,
-        'encodecookies'   => true,
-    );
-
-    /**
-     * The adapter used to preform the actual connection to the server
-     *
-     * @var Zend_Http_Client_Adapter_Interface
-     */
-    protected $adapter = null;
-
-    /**
-     * Request URI
-     *
-     * @var Zend_Uri_Http
-     */
-    protected $uri = null;
-
-    /**
-     * Associative array of request headers
-     *
-     * @var array
-     */
-    protected $headers = array();
-
-    /**
-     * HTTP request method
-     *
-     * @var string
-     */
-    protected $method = self::GET;
-
-    /**
-     * Associative array of GET parameters
-     *
-     * @var array
-     */
-    protected $paramsGet = array();
-
-    /**
-     * Assiciative array of POST parameters
-     *
-     * @var array
-     */
-    protected $paramsPost = array();
-
-    /**
-     * Request body content type (for POST requests)
-     *
-     * @var string
-     */
-    protected $enctype = null;
-
-    /**
-     * The raw post data to send. Could be set by setRawData($data, $enctype).
-     *
-     * @var string
-     */
-    protected $raw_post_data = null;
-
-    /**
-     * HTTP Authentication settings
-     *
-     * Expected to be an associative array with this structure:
-     * $this->auth = array('user' => 'username', 'password' => 'password', 'type' => 'basic')
-     * Where 'type' should be one of the supported authentication types (see the AUTH_*
-     * constants), for example 'basic' or 'digest'.
-     *
-     * If null, no authentication will be used.
-     *
-     * @var array|null
-     */
-    protected $auth;
-
-    /**
-     * File upload arrays (used in POST requests)
-     *
-     * An associative array, where each element is of the format:
-     *   'name' => array('filename.txt', 'text/plain', 'This is the actual file contents')
-     *
-     * @var array
-     */
-    protected $files = array();
-
-    /**
-     * The client's cookie jar
-     *
-     * @var Zend_Http_CookieJar
-     */
-    protected $cookiejar = null;
-
-    /**
-     * The last HTTP request sent by the client, as string
-     *
-     * @var string
-     */
-    protected $last_request = null;
-
-    /**
-     * The last HTTP response received by the client
-     *
-     * @var Zend_Http_Response
-     */
-    protected $last_response = null;
-
-    /**
-     * Redirection counter
-     *
-     * @var int
-     */
-    protected $redirectCounter = 0;
-
-    /**
-     * Fileinfo magic database resource
-     *
-     * This varaiable is populated the first time _detectFileMimeType is called
-     * and is then reused on every call to this method
-     *
-     * @var resource
-     */
-    static protected $_fileInfoDb = null;
-
-    /**
-     * Contructor method. Will create a new HTTP client. Accepts the target
-     * URL and optionally configuration array.
-     *
-     * @param Zend_Uri_Http|string $uri
-     * @param array $config Configuration key-value pairs.
-     */
-    public function __construct($uri = null, $config = null)
-    {
-        if ($uri !== null) {
-            $this->setUri($uri);
-        }
-        if ($config !== null) {
-            $this->setConfig($config);
-        }
-    }
-
-    /**
-     * Set the URI for the next request
-     *
-     * @param  Zend_Uri_Http|string $uri
-     * @return Zend_Http_Client
-     * @throws Zend_Http_Client_Exception
-     */
-    public function setUri($uri)
-    {
-        if (is_string($uri)) {
-            $uri = Zend_Uri::factory($uri);
-        }
-
-        if (!$uri instanceof Zend_Uri_Http) {
-            /** @see Zend_Http_Client_Exception */
-            require_once 'Zend/Http/Client/Exception.php';
-            throw new Zend_Http_Client_Exception('Passed parameter is not a valid HTTP URI.');
-        }
-
-        // Set auth if username and password has been specified in the uri
-        if ($uri->getUsername() && $uri->getPassword()) {
-            $this->setAuth($uri->getUsername(), $uri->getPassword());
-        }
-
-        // We have no ports, set the defaults
-        if (! $uri->getPort()) {
-            $uri->setPort(($uri->getScheme() == 'https' ? 443 : 80));
-        }
-
-        $this->uri = $uri;
-
-        return $this;
-    }
-
-    /**
-     * Get the URI for the next request
-     *
-     * @param boolean $as_string If true, will return the URI as a string
-     * @return Zend_Uri_Http|string
-     */
-    public function getUri($as_string = false)
-    {
-        if ($as_string && $this->uri instanceof Zend_Uri_Http) {
-            return $this->uri->__toString();
-        } else {
-            return $this->uri;
-        }
-    }
-
-    /**
-     * Set configuration parameters for this HTTP client
-     *
-     * @param  Zend_Config | array $config
-     * @return Zend_Http_Client
-     * @throws Zend_Http_Client_Exception
-     */
-    public function setConfig($config = array())
-    {
-        if ($config instanceof Zend_Config) {
-            $config = $config->toArray();
-
-        } elseif (! is_array($config)) {
-            /** @see Zend_Http_Client_Exception */
-            require_once 'Zend/Http/Client/Exception.php';
-            throw new Zend_Http_Client_Exception('Array or Zend_Config object expected, got ' . gettype($config));
-        }
-
-        foreach ($config as $k => $v) {
-            $this->config[strtolower($k)] = $v;
-        }
-
-        // Pass configuration options to the adapter if it exists
-        if ($this->adapter instanceof Zend_Http_Client_Adapter_Interface) {
-            $this->adapter->setConfig($config);
-        }
-
-        return $this;
-    }
-
-    /**
-     * Set the next request's method
-     *
-     * Validated the passed method and sets it. If we have files set for
-     * POST requests, and the new method is not POST, the files are silently
-     * dropped.
-     *
-     * @param string $method
-     * @return Zend_Http_Client
-     * @throws Zend_Http_Client_Exception
-     */
-    public function setMethod($method = self::GET)
-    {
-        if (! preg_match('/^[^\x00-\x1f\x7f-\xff\(\)<>@,;:\\\\"\/\[\]\?={}\s]+$/', $method)) {
-            /** @see Zend_Http_Client_Exception */
-            require_once 'Zend/Http/Client/Exception.php';
-            throw new Zend_Http_Client_Exception("'{$method}' is not a valid HTTP request method.");
-        }
-
-        if ($method == self::POST && $this->enctype === null) {
-            $this->setEncType(self::ENC_URLENCODED);
-        }
-
-        $this->method = $method;
-
-        return $this;
-    }
-
-    /**
-     * Set one or more request headers
-     *
-     * This function can be used in several ways to set the client's request
-     * headers:
-     * 1. By providing two parameters: $name as the header to set (eg. 'Host')
-     *    and $value as it's value (eg. 'www.example.com').
-     * 2. By providing a single header string as the only parameter
-     *    eg. 'Host: www.example.com'
-     * 3. By providing an array of headers as the first parameter
-     *    eg. array('host' => 'www.example.com', 'x-foo: bar'). In This case
-     *    the function will call itself recursively for each array item.
-     *
-     * @param string|array $name Header name, full header string ('Header: value')
-     *     or an array of headers
-     * @param mixed $value Header value or null
-     * @return Zend_Http_Client
-     * @throws Zend_Http_Client_Exception
-     */
-    public function setHeaders($name, $value = null)
-    {
-        // If we got an array, go recusive!
-        if (is_array($name)) {
-            foreach ($name as $k => $v) {
-                if (is_string($k)) {
-                    $this->setHeaders($k, $v);
-                } else {
-                    $this->setHeaders($v, null);
-                }
-            }
-        } else {
-            // Check if $name needs to be split
-            if ($value === null && (strpos($name, ':') > 0)) {
-                list($name, $value) = explode(':', $name, 2);
-            }
-
-            // Make sure the name is valid if we are in strict mode
-            if ($this->config['strict'] && (! preg_match('/^[a-zA-Z0-9-]+$/', $name))) {
-                /** @see Zend_Http_Client_Exception */
-                require_once 'Zend/Http/Client/Exception.php';
-                throw new Zend_Http_Client_Exception("{$name} is not a valid HTTP header name");
-            }
-
-            $normalized_name = strtolower($name);
-
-            // If $value is null or false, unset the header
-            if ($value === null || $value === false) {
-                unset($this->headers[$normalized_name]);
-
-            // Else, set the header
-            } else {
-                // Header names are stored lowercase internally.
-                if (is_string($value)) {
-                    $value = trim($value);
-                }
-                $this->headers[$normalized_name] = array($name, $value);
-            }
-        }
-
-        return $this;
-    }
-
-    /**
-     * Get the value of a specific header
-     *
-     * Note that if the header has more than one value, an array
-     * will be returned.
-     *
-     * @param string $key
-     * @return string|array|null The header value or null if it is not set
-     */
-    public function getHeader($key)
-    {
-        $key = strtolower($key);
-        if (isset($this->headers[$key])) {
-            return $this->headers[$key][1];
-        } else {
-            return null;
-        }
-    }
-
-    /**
-     * Set a GET parameter for the request. Wrapper around _setParameter
-     *
-     * @param string|array $name
-     * @param string $value
-     * @return Zend_Http_Client
-     */
-    public function setParameterGet($name, $value = null)
-    {
-        if (is_array($name)) {
-            foreach ($name as $k => $v)
-                $this->_setParameter('GET', $k, $v);
-        } else {
-            $this->_setParameter('GET', $name, $value);
-        }
-
-        return $this;
-    }
-
-    /**
-     * Set a POST parameter for the request. Wrapper around _setParameter
-     *
-     * @param string|array $name
-     * @param string $value
-     * @return Zend_Http_Client
-     */
-    public function setParameterPost($name, $value = null)
-    {
-        if (is_array($name)) {
-            foreach ($name as $k => $v)
-                $this->_setParameter('POST', $k, $v);
-        } else {
-            $this->_setParameter('POST', $name, $value);
-        }
-
-        return $this;
-    }
-
-    /**
-     * Set a GET or POST parameter - used by SetParameterGet and SetParameterPost
-     *
-     * @param string $type GET or POST
-     * @param string $name
-     * @param string $value
-     * @return null
-     */
-    protected function _setParameter($type, $name, $value)
-    {
-        $parray = array();
-        $type = strtolower($type);
-        switch ($type) {
-            case 'get':
-                $parray = &$this->paramsGet;
-                break;
-            case 'post':
-                $parray = &$this->paramsPost;
-                break;
-        }
-
-        if ($value === null) {
-            if (isset($parray[$name])) unset($parray[$name]);
-        } else {
-            $parray[$name] = $value;
-        }
-    }
-
-    /**
-     * Get the number of redirections done on the last request
-     *
-     * @return int
-     */
-    public function getRedirectionsCount()
-    {
-        return $this->redirectCounter;
-    }
-
-    /**
-     * Set HTTP authentication parameters
-     *
-     * $type should be one of the supported types - see the self::AUTH_*
-     * constants.
-     *
-     * To enable authentication:
-     * <code>
-     * $this->setAuth('shahar', 'secret', Zend_Http_Client::AUTH_BASIC);
-     * </code>
-     *
-     * To disable authentication:
-     * <code>
-     * $this->setAuth(false);
-     * </code>
-     *
-     * @see http://www.faqs.org/rfcs/rfc2617.html
-     * @param string|false $user User name or false disable authentication
-     * @param string $password Password
-     * @param string $type Authentication type
-     * @return Zend_Http_Client
-     * @throws Zend_Http_Client_Exception
-     */
-    public function setAuth($user, $password = '', $type = self::AUTH_BASIC)
-    {
-        // If we got false or null, disable authentication
-        if ($user === false || $user === null) {
-            $this->auth = null;
-
-            // Clear the auth information in the uri instance as well
-            if ($this->uri instanceof Zend_Uri_Http) {
-                $this->getUri()->setUsername('');
-                $this->getUri()->setPassword('');
-            }
-        // Else, set up authentication
-        } else {
-            // Check we got a proper authentication type
-            if (! defined('self::AUTH_' . strtoupper($type))) {
-                /** @see Zend_Http_Client_Exception */
-                require_once 'Zend/Http/Client/Exception.php';
-                throw new Zend_Http_Client_Exception("Invalid or not supported authentication type: '$type'");
-            }
-
-            $this->auth = array(
-                'user' => (string) $user,
-                'password' => (string) $password,
-                'type' => $type
-            );
-        }
-
-        return $this;
-    }
-
-    /**
-     * Set the HTTP client's cookie jar.
-     *
-     * A cookie jar is an object that holds and maintains cookies across HTTP requests
-     * and responses.
-     *
-     * @param Zend_Http_CookieJar|boolean $cookiejar Existing cookiejar object, true to create a new one, false to disable
-     * @return Zend_Http_Client
-     * @throws Zend_Http_Client_Exception
-     */
-    public function setCookieJar($cookiejar = true)
-    {
-        Zend_Loader::loadClass('Zend_Http_CookieJar');
-
-        if ($cookiejar instanceof Zend_Http_CookieJar) {
-            $this->cookiejar = $cookiejar;
-        } elseif ($cookiejar === true) {
-            $this->cookiejar = new Zend_Http_CookieJar();
-        } elseif (! $cookiejar) {
-            $this->cookiejar = null;
-        } else {
-            /** @see Zend_Http_Client_Exception */
-            require_once 'Zend/Http/Client/Exception.php';
-            throw new Zend_Http_Client_Exception('Invalid parameter type passed as CookieJar');
-        }
-
-        return $this;
-    }
-
-    /**
-     * Return the current cookie jar or null if none.
-     *
-     * @return Zend_Http_CookieJar|null
-     */
-    public function getCookieJar()
-    {
-        return $this->cookiejar;
-    }
-
-    /**
-     * Add a cookie to the request. If the client has no Cookie Jar, the cookies
-     * will be added directly to the headers array as "Cookie" headers.
-     *
-     * @param Zend_Http_Cookie|string $cookie
-     * @param string|null $value If "cookie" is a string, this is the cookie value.
-     * @return Zend_Http_Client
-     * @throws Zend_Http_Client_Exception
-     */
-    public function setCookie($cookie, $value = null)
-    {
-        Zend_Loader::loadClass('Zend_Http_Cookie');
-
-        if (is_array($cookie)) {
-            foreach ($cookie as $c => $v) {
-                if (is_string($c)) {
-                    $this->setCookie($c, $v);
-                } else {
-                    $this->setCookie($v);
-                }
-            }
-
-            return $this;
-        }
-
-        if ($value !== null && $this->config['encodecookies']) {
-            $value = urlencode($value);
-        }
-
-        if (isset($this->cookiejar)) {
-            if ($cookie instanceof Zend_Http_Cookie) {
-                $this->cookiejar->addCookie($cookie);
-            } elseif (is_string($cookie) && $value !== null) {
-                $cookie = Zend_Http_Cookie::fromString("{$cookie}={$value}",
-                                                       $this->uri,
-                                                       $this->config['encodecookies']);
-                $this->cookiejar->addCookie($cookie);
-            }
-        } else {
-            if ($cookie instanceof Zend_Http_Cookie) {
-                $name = $cookie->getName();
-                $value = $cookie->getValue();
-                $cookie = $name;
-            }
-
-            if (preg_match("/[=,; \t\r\n\013\014]/", $cookie)) {
-                /** @see Zend_Http_Client_Exception */
-                require_once 'Zend/Http/Client/Exception.php';
-                throw new Zend_Http_Client_Exception("Cookie name cannot contain these characters: =,; \t\r\n\013\014 ({$cookie})");
-            }
-
-            $value = addslashes($value);
-
-            if (! isset($this->headers['cookie'])) {
-                $this->headers['cookie'] = array('Cookie', '');
-            }
-            $this->headers['cookie'][1] .= $cookie . '=' . $value . '; ';
-        }
-
-        return $this;
-    }
-
-    /**
-     * Set a file to upload (using a POST request)
-     *
-     * Can be used in two ways:
-     *
-     * 1. $data is null (default): $filename is treated as the name if a local file which
-     *    will be read and sent. Will try to guess the content type using mime_content_type().
-     * 2. $data is set - $filename is sent as the file name, but $data is sent as the file
-     *    contents and no file is read from the file system. In this case, you need to
-     *    manually set the Content-Type ($ctype) or it will default to
-     *    application/octet-stream.
-     *
-     * @param string $filename Name of file to upload, or name to save as
-     * @param string $formname Name of form element to send as
-     * @param string $data Data to send (if null, $filename is read and sent)
-     * @param string $ctype Content type to use (if $data is set and $ctype is
-     *     null, will be application/octet-stream)
-     * @return Zend_Http_Client
-     * @throws Zend_Http_Client_Exception
-     */
-    public function setFileUpload($filename, $formname, $data = null, $ctype = null)
-    {
-        if ($data === null) {
-            if (($data = @file_get_contents($filename)) === false) {
-                /** @see Zend_Http_Client_Exception */
-                require_once 'Zend/Http/Client/Exception.php';
-                throw new Zend_Http_Client_Exception("Unable to read file '{$filename}' for upload");
-            }
-
-            if (! $ctype) {
-                $ctype = $this->_detectFileMimeType($filename);
-            }
-        }
-
-        // Force enctype to multipart/form-data
-        $this->setEncType(self::ENC_FORMDATA);
-
-        $this->files[] = array(
-            'formname' => $formname,
-            'filename' => basename($filename),
-            'ctype'    => $ctype,
-            'data'     => $data
-        );
-
-        return $this;
-    }
-
-    /**
-     * Set the encoding type for POST data
-     *
-     * @param string $enctype
-     * @return Zend_Http_Client
-     */
-    public function setEncType($enctype = self::ENC_URLENCODED)
-    {
-        $this->enctype = $enctype;
-
-        return $this;
-    }
-
-    /**
-     * Set the raw (already encoded) POST data.
-     *
-     * This function is here for two reasons:
-     * 1. For advanced user who would like to set their own data, already encoded
-     * 2. For backwards compatibilty: If someone uses the old post($data) method.
-     *    this method will be used to set the encoded data.
-     *
-     * $data can also be stream (such as file) from which the data will be read.
-     *
-     * @param string|resource $data
-     * @param string $enctype
-     * @return Zend_Http_Client
-     */
-    public function setRawData($data, $enctype = null)
-    {
-        $this->raw_post_data = $data;
-        $this->setEncType($enctype);
-        if (is_resource($data)) {
-            // We've got stream data
-            $stat = @fstat($data);
-            if($stat) {
-                $this->setHeaders(self::CONTENT_LENGTH, $stat['size']);
-            }
-        }
-        return $this;
-    }
-
-    /**
-     * Clear all GET and POST parameters
-     *
-     * Should be used to reset the request parameters if the client is
-     * used for several concurrent requests.
-     *
-     * clearAll parameter controls if we clean just parameters or also
-     * headers and last_*
-     *
-     * @param bool $clearAll Should all data be cleared?
-     * @return Zend_Http_Client
-     */
-    public function resetParameters($clearAll = false)
-    {
-        // Reset parameter data
-        $this->paramsGet     = array();
-        $this->paramsPost    = array();
-        $this->files         = array();
-        $this->raw_post_data = null;
-
-        if($clearAll) {
-            $this->headers = array();
-            $this->last_request = null;
-            $this->last_response = null;
-        } else {
-            // Clear outdated headers
-            if (isset($this->headers[strtolower(self::CONTENT_TYPE)])) {
-                unset($this->headers[strtolower(self::CONTENT_TYPE)]);
-            }
-            if (isset($this->headers[strtolower(self::CONTENT_LENGTH)])) {
-                unset($this->headers[strtolower(self::CONTENT_LENGTH)]);
-            }
-        }
-
-        return $this;
-    }
-
-    /**
-     * Get the last HTTP request as string
-     *
-     * @return string
-     */
-    public function getLastRequest()
-    {
-        return $this->last_request;
-    }
-
-    /**
-     * Get the last HTTP response received by this client
-     *
-     * If $config['storeresponse'] is set to false, or no response was
-     * stored yet, will return null
-     *
-     * @return Zend_Http_Response or null if none
-     */
-    public function getLastResponse()
-    {
-        return $this->last_response;
-    }
-
-    /**
-     * Load the connection adapter
-     *
-     * While this method is not called more than one for a client, it is
-     * seperated from ->request() to preserve logic and readability
-     *
-     * @param Zend_Http_Client_Adapter_Interface|string $adapter
-     * @return null
-     * @throws Zend_Http_Client_Exception
-     */
-    public function setAdapter($adapter)
-    {
-        if (is_string($adapter)) {
-            try {
-                Zend_Loader::loadClass($adapter);
-            } catch (Zend_Exception $e) {
-                /** @see Zend_Http_Client_Exception */
-                require_once 'Zend/Http/Client/Exception.php';
-                throw new Zend_Http_Client_Exception("Unable to load adapter '$adapter': {$e->getMessage()}", 0, $e);
-            }
-
-            $adapter = new $adapter;
-        }
-
-        if (! $adapter instanceof Zend_Http_Client_Adapter_Interface) {
-            /** @see Zend_Http_Client_Exception */
-            require_once 'Zend/Http/Client/Exception.php';
-            throw new Zend_Http_Client_Exception('Passed adapter is not a HTTP connection adapter');
-        }
-
-        $this->adapter = $adapter;
-        $config = $this->config;
-        unset($config['adapter']);
-        $this->adapter->setConfig($config);
-    }
-
-    /**
-     * Load the connection adapter
-     *
-     * @return Zend_Http_Client_Adapter_Interface $adapter
-     */
-    public function getAdapter()
-    {
-        return $this->adapter;
-    }
-
-    /**
-     * Set streaming for received data
-     *
-     * @param string|boolean $streamfile Stream file, true for temp file, false/null for no streaming
-     * @return Zend_Http_Client
-     */
-    public function setStream($streamfile = true)
-    {
-        $this->setConfig(array("output_stream" => $streamfile));
-        return $this;
-    }
-
-    /**
-     * Get status of streaming for received data
-     * @return boolean|string
-     */
-    public function getStream()
-    {
-        return $this->config["output_stream"];
-    }
-
-    /**
-     * Create temporary stream
-     *
-     * @return resource
-     */
-    protected function _openTempStream()
-    {
-        $this->_stream_name = $this->config['output_stream'];
-        if(!is_string($this->_stream_name)) {
-            // If name is not given, create temp name
-            $this->_stream_name = tempnam(isset($this->config['stream_tmp_dir'])?$this->config['stream_tmp_dir']:sys_get_temp_dir(),
-                 'Zend_Http_Client');
-        }
-
-        if (false === ($fp = @fopen($this->_stream_name, "w+b"))) {
-                if ($this->adapter instanceof Zend_Http_Client_Adapter_Interface) {
-                    $this->adapter->close();
-                }
-                require_once 'Zend/Http/Client/Exception.php';
-                throw new Zend_Http_Client_Exception("Could not open temp file {$this->_stream_name}");
-        }
-        
-        return $fp;
-    }
-    
-    /**
-     * Send the HTTP request and return an HTTP response object
-     *
-     * @param string $method
-     * @return Zend_Http_Response
-     * @throws Zend_Http_Client_Exception
-     */
-    public function request($method = null)
-    {
-        if (! $this->uri instanceof Zend_Uri_Http) {
-            /** @see Zend_Http_Client_Exception */
-            require_once 'Zend/Http/Client/Exception.php';
-            throw new Zend_Http_Client_Exception('No valid URI has been passed to the client');
-        }
-
-        if ($method) {
-            $this->setMethod($method);
-        }
-        $this->redirectCounter = 0;
-        $response = null;
-
-        // Make sure the adapter is loaded
-        if ($this->adapter == null) {
-            $this->setAdapter($this->config['adapter']);
-        }
-
-        // Send the first request. If redirected, continue.
-        do {
-            // Clone the URI and add the additional GET parameters to it
-            $uri = clone $this->uri;
-            if (! empty($this->paramsGet)) {
-                $query = $uri->getQuery();
-                   if (! empty($query)) {
-                       $query .= '&';
-                   }
-                $query .= http_build_query($this->paramsGet, null, '&');
-
-                $uri->setQuery($query);
-            }
-
-            $body = $this->_prepareBody();
-            $headers = $this->_prepareHeaders();
-
-            // check that adapter supports streaming before using it
-            if(is_resource($body) && !($this->adapter instanceof Zend_Http_Client_Adapter_Stream)) {
-                /** @see Zend_Http_Client_Exception */
-                require_once 'Zend/Http/Client/Exception.php';
-                throw new Zend_Http_Client_Exception('Adapter does not support streaming');
-            }
-
-            // Open the connection, send the request and read the response
-            $this->adapter->connect($uri->getHost(), $uri->getPort(),
-                ($uri->getScheme() == 'https' ? true : false));
-
-            if($this->config['output_stream']) {
-                if($this->adapter instanceof Zend_Http_Client_Adapter_Stream) {
-                    $stream = $this->_openTempStream();
-                    $this->adapter->setOutputStream($stream);
-                } else {
-                    /** @see Zend_Http_Client_Exception */
-                    require_once 'Zend/Http/Client/Exception.php';
-                    throw new Zend_Http_Client_Exception('Adapter does not support streaming');
-                }
-            }
-
-            $this->last_request = $this->adapter->write($this->method,
-                $uri, $this->config['httpversion'], $headers, $body);
-
-            $response = $this->adapter->read();
-            if (! $response) {
-                /** @see Zend_Http_Client_Exception */
-                require_once 'Zend/Http/Client/Exception.php';
-                throw new Zend_Http_Client_Exception('Unable to read response, or response is empty');
-            }
-
-            if($this->config['output_stream']) {
-                rewind($stream);
-                // cleanup the adapter
-                $this->adapter->setOutputStream(null);
-                $response = Zend_Http_Response_Stream::fromStream($response, $stream);
-                $response->setStreamName($this->_stream_name);
-                if(!is_string($this->config['output_stream'])) {
-                    // we used temp name, will need to clean up
-                    $response->setCleanup(true);
-                }
-            } else {
-                $response = Zend_Http_Response::fromString($response);
-            }
-
-            if ($this->config['storeresponse']) {
-                $this->last_response = $response;
-            }
-
-            // Load cookies into cookie jar
-            if (isset($this->cookiejar)) {
-                $this->cookiejar->addCookiesFromResponse($response, $uri);
-            }
-
-            // If we got redirected, look for the Location header
-            if ($response->isRedirect() && ($location = $response->getHeader('location'))) {
-
-                // Check whether we send the exact same request again, or drop the parameters
-                // and send a GET request
-                if ($response->getStatus() == 303 ||
-                   ((! $this->config['strictredirects']) && ($response->getStatus() == 302 ||
-                       $response->getStatus() == 301))) {
-
-                    $this->resetParameters();
-                    $this->setMethod(self::GET);
-                }
-
-                // If we got a well formed absolute URI
-                if (Zend_Uri_Http::check($location)) {
-                    $this->setHeaders('host', null);
-                    $this->setUri($location);
-
-                } else {
-
-                    // Split into path and query and set the query
-                    if (strpos($location, '?') !== false) {
-                        list($location, $query) = explode('?', $location, 2);
-                    } else {
-                        $query = '';
-                    }
-                    $this->uri->setQuery($query);
-
-                    // Else, if we got just an absolute path, set it
-                    if(strpos($location, '/') === 0) {
-                        $this->uri->setPath($location);
-
-                        // Else, assume we have a relative path
-                    } else {
-                        // Get the current path directory, removing any trailing slashes
-                        $path = $this->uri->getPath();
-                        $path = rtrim(substr($path, 0, strrpos($path, '/')), "/");
-                        $this->uri->setPath($path . '/' . $location);
-                    }
-                }
-                ++$this->redirectCounter;
-
-            } else {
-                // If we didn't get any location, stop redirecting
-                break;
-            }
-
-        } while ($this->redirectCounter < $this->config['maxredirects']);
-
-        return $response;
-    }
-
-    /**
-     * Prepare the request headers
-     *
-     * @return array
-     */
-    protected function _prepareHeaders()
-    {
-        $headers = array();
-
-        // Set the host header
-        if (! isset($this->headers['host'])) {
-            $host = $this->uri->getHost();
-
-            // If the port is not default, add it
-            if (! (($this->uri->getScheme() == 'http' && $this->uri->getPort() == 80) ||
-                  ($this->uri->getScheme() == 'https' && $this->uri->getPort() == 443))) {
-                $host .= ':' . $this->uri->getPort();
-            }
-
-            $headers[] = "Host: {$host}";
-        }
-
-        // Set the connection header
-        if (! isset($this->headers['connection'])) {
-            if (! $this->config['keepalive']) {
-                $headers[] = "Connection: close";
-            }
-        }
-
-        // Set the Accept-encoding header if not set - depending on whether
-        // zlib is available or not.
-        if (! isset($this->headers['accept-encoding'])) {
-            if (function_exists('gzinflate')) {
-                $headers[] = 'Accept-encoding: gzip, deflate';
-            } else {
-                $headers[] = 'Accept-encoding: identity';
-            }
-        }
-
-        // Set the Content-Type header
-        if ($this->method == self::POST &&
-           (! isset($this->headers[strtolower(self::CONTENT_TYPE)]) && isset($this->enctype))) {
-
-            $headers[] = self::CONTENT_TYPE . ': ' . $this->enctype;
-        }
-
-        // Set the user agent header
-        if (! isset($this->headers['user-agent']) && isset($this->config['useragent'])) {
-            $headers[] = "User-Agent: {$this->config['useragent']}";
-        }
-
-        // Set HTTP authentication if needed
-        if (is_array($this->auth)) {
-            $auth = self::encodeAuthHeader($this->auth['user'], $this->auth['password'], $this->auth['type']);
-            $headers[] = "Authorization: {$auth}";
-        }
-
-        // Load cookies from cookie jar
-        if (isset($this->cookiejar)) {
-            $cookstr = $this->cookiejar->getMatchingCookies($this->uri,
-                true, Zend_Http_CookieJar::COOKIE_STRING_CONCAT);
-
-            if ($cookstr) {
-                $headers[] = "Cookie: {$cookstr}";
-            }
-        }
-
-        // Add all other user defined headers
-        foreach ($this->headers as $header) {
-            list($name, $value) = $header;
-            if (is_array($value)) {
-                $value = implode(', ', $value);
-            }
-
-            $headers[] = "$name: $value";
-        }
-
-        return $headers;
-    }
-
-    /**
-     * Prepare the request body (for POST and PUT requests)
-     *
-     * @return string
-     * @throws Zend_Http_Client_Exception
-     */
-    protected function _prepareBody()
-    {
-        // According to RFC2616, a TRACE request should not have a body.
-        if ($this->method == self::TRACE) {
-            return '';
-        }
-
-        if (isset($this->raw_post_data) && is_resource($this->raw_post_data)) {
-            return $this->raw_post_data;
-        }
-        // If mbstring overloads substr and strlen functions, we have to
-        // override it's internal encoding
-        if (function_exists('mb_internal_encoding') &&
-           ((int) ini_get('mbstring.func_overload')) & 2) {
-
-            $mbIntEnc = mb_internal_encoding();
-            mb_internal_encoding('ASCII');
-        }
-
-        // If we have raw_post_data set, just use it as the body.
-        if (isset($this->raw_post_data)) {
-            $this->setHeaders(self::CONTENT_LENGTH, strlen($this->raw_post_data));
-            if (isset($mbIntEnc)) {
-                mb_internal_encoding($mbIntEnc);
-            }
-
-            return $this->raw_post_data;
-        }
-
-        $body = '';
-
-        // If we have files to upload, force enctype to multipart/form-data
-        if (count ($this->files) > 0) {
-            $this->setEncType(self::ENC_FORMDATA);
-        }
-
-        // If we have POST parameters or files, encode and add them to the body
-        if (count($this->paramsPost) > 0 || count($this->files) > 0) {
-            switch($this->enctype) {
-                case self::ENC_FORMDATA:
-                    // Encode body as multipart/form-data
-                    $boundary = '---ZENDHTTPCLIENT-' . md5(microtime());
-                    $this->setHeaders(self::CONTENT_TYPE, self::ENC_FORMDATA . "; boundary={$boundary}");
-
-                    // Get POST parameters and encode them
-                    $params = self::_flattenParametersArray($this->paramsPost);
-                    foreach ($params as $pp) {
-                        $body .= self::encodeFormData($boundary, $pp[0], $pp[1]);
-                    }
-
-                    // Encode files
-                    foreach ($this->files as $file) {
-                        $fhead = array(self::CONTENT_TYPE => $file['ctype']);
-                        $body .= self::encodeFormData($boundary, $file['formname'], $file['data'], $file['filename'], $fhead);
-                    }
-
-                    $body .= "--{$boundary}--\r\n";
-                    break;
-
-                case self::ENC_URLENCODED:
-                    // Encode body as application/x-www-form-urlencoded
-                    $this->setHeaders(self::CONTENT_TYPE, self::ENC_URLENCODED);
-                    $body = http_build_query($this->paramsPost, '', '&');
-                    break;
-
-                default:
-                    if (isset($mbIntEnc)) {
-                        mb_internal_encoding($mbIntEnc);
-                    }
-
-                    /** @see Zend_Http_Client_Exception */
-                    require_once 'Zend/Http/Client/Exception.php';
-                    throw new Zend_Http_Client_Exception("Cannot handle content type '{$this->enctype}' automatically." .
-                        " Please use Zend_Http_Client::setRawData to send this kind of content.");
-                    break;
-            }
-        }
-
-        // Set the Content-Length if we have a body or if request is POST/PUT
-        if ($body || $this->method == self::POST || $this->method == self::PUT) {
-            $this->setHeaders(self::CONTENT_LENGTH, strlen($body));
-        }
-
-        if (isset($mbIntEnc)) {
-            mb_internal_encoding($mbIntEnc);
-        }
-
-        return $body;
-    }
-
-    /**
-     * Helper method that gets a possibly multi-level parameters array (get or
-     * post) and flattens it.
-     *
-     * The method returns an array of (key, value) pairs (because keys are not
-     * necessarily unique. If one of the parameters in as array, it will also
-     * add a [] suffix to the key.
-     *
-     * This method is deprecated since Zend Framework 1.9 in favour of
-     * self::_flattenParametersArray() and will be dropped in 2.0
-     *
-     * @deprecated since 1.9
-     *
-     * @param  array $parray    The parameters array
-     * @param  bool  $urlencode Whether to urlencode the name and value
-     * @return array
-     */
-    protected function _getParametersRecursive($parray, $urlencode = false)
-    {
-        // Issue a deprecated notice
-        trigger_error("The " .  __METHOD__ . " method is deprecated and will be dropped in 2.0.",
-            E_USER_NOTICE);
-
-        if (! is_array($parray)) {
-            return $parray;
-        }
-        $parameters = array();
-
-        foreach ($parray as $name => $value) {
-            if ($urlencode) {
-                $name = urlencode($name);
-            }
-
-            // If $value is an array, iterate over it
-            if (is_array($value)) {
-                $name .= ($urlencode ? '%5B%5D' : '[]');
-                foreach ($value as $subval) {
-                    if ($urlencode) {
-                        $subval = urlencode($subval);
-                    }
-                    $parameters[] = array($name, $subval);
-                }
-            } else {
-                if ($urlencode) {
-                    $value = urlencode($value);
-                }
-                $parameters[] = array($name, $value);
-            }
-        }
-
-        return $parameters;
-    }
-
-    /**
-     * Attempt to detect the MIME type of a file using available extensions
-     *
-     * This method will try to detect the MIME type of a file. If the fileinfo
-     * extension is available, it will be used. If not, the mime_magic
-     * extension which is deprected but is still available in many PHP setups
-     * will be tried.
-     *
-     * If neither extension is available, the default application/octet-stream
-     * MIME type will be returned
-     *
-     * @param  string $file File path
-     * @return string       MIME type
-     */
-    protected function _detectFileMimeType($file)
-    {
-        $type = null;
-
-        // First try with fileinfo functions
-        if (function_exists('finfo_open')) {
-            if (self::$_fileInfoDb === null) {
-                self::$_fileInfoDb = @finfo_open(FILEINFO_MIME);
-            }
-
-            if (self::$_fileInfoDb) {
-                $type = finfo_file(self::$_fileInfoDb, $file);
-            }
-
-        } elseif (function_exists('mime_content_type')) {
-            $type = mime_content_type($file);
-        }
-
-        // Fallback to the default application/octet-stream
-        if (! $type) {
-            $type = 'application/octet-stream';
-        }
-
-        return $type;
-    }
-
-    /**
-     * Encode data to a multipart/form-data part suitable for a POST request.
-     *
-     * @param string $boundary
-     * @param string $name
-     * @param mixed $value
-     * @param string $filename
-     * @param array $headers Associative array of optional headers @example ("Content-Transfer-Encoding" => "binary")
-     * @return string
-     */
-    public static function encodeFormData($boundary, $name, $value, $filename = null, $headers = array()) {
-        $ret = "--{$boundary}\r\n" .
-            'Content-Disposition: form-data; name="' . $name .'"';
-
-        if ($filename) {
-            $ret .= '; filename="' . $filename . '"';
-        }
-        $ret .= "\r\n";
-
-        foreach ($headers as $hname => $hvalue) {
-            $ret .= "{$hname}: {$hvalue}\r\n";
-        }
-        $ret .= "\r\n";
-
-        $ret .= "{$value}\r\n";
-
-        return $ret;
-    }
-
-    /**
-     * Create a HTTP authentication "Authorization:" header according to the
-     * specified user, password and authentication method.
-     *
-     * @see http://www.faqs.org/rfcs/rfc2617.html
-     * @param string $user
-     * @param string $password
-     * @param string $type
-     * @return string
-     * @throws Zend_Http_Client_Exception
-     */
-    public static function encodeAuthHeader($user, $password, $type = self::AUTH_BASIC)
-    {
-        $authHeader = null;
-
-        switch ($type) {
-            case self::AUTH_BASIC:
-                // In basic authentication, the user name cannot contain ":"
-                if (strpos($user, ':') !== false) {
-                    /** @see Zend_Http_Client_Exception */
-                    require_once 'Zend/Http/Client/Exception.php';
-                    throw new Zend_Http_Client_Exception("The user name cannot contain ':' in 'Basic' HTTP authentication");
-                }
-
-                $authHeader = 'Basic ' . base64_encode($user . ':' . $password);
-                break;
-
-            //case self::AUTH_DIGEST:
-                /**
-                 * @todo Implement digest authentication
-                 */
-            //    break;
-
-            default:
-                /** @see Zend_Http_Client_Exception */
-                require_once 'Zend/Http/Client/Exception.php';
-                throw new Zend_Http_Client_Exception("Not a supported HTTP authentication type: '$type'");
-        }
-
-        return $authHeader;
-    }
-
-    /**
-     * Convert an array of parameters into a flat array of (key, value) pairs
-     *
-     * Will flatten a potentially multi-dimentional array of parameters (such
-     * as POST parameters) into a flat array of (key, value) paris. In case
-     * of multi-dimentional arrays, square brackets ([]) will be added to the
-     * key to indicate an array.
-     *
-     * @since  1.9
-     *
-     * @param  array  $parray
-     * @param  string $prefix
-     * @return array
-     */
-    static protected function _flattenParametersArray($parray, $prefix = null)
-    {
-        if (! is_array($parray)) {
-            return $parray;
-        }
-
-        $parameters = array();
-
-        foreach($parray as $name => $value) {
-
-            // Calculate array key
-            if ($prefix) {
-                if (is_int($name)) {
-                    $key = $prefix . '[]';
-                } else {
-                    $key = $prefix . "[$name]";
-                }
-            } else {
-                $key = $name;
-            }
-
-            if (is_array($value)) {
-                $parameters = array_merge($parameters, self::_flattenParametersArray($value, $key));
-
-            } else {
-                $parameters[] = array($key, $value);
-            }
-        }
-
-        return $parameters;
-    }
-
-}
-=======
->>>>>>> 58a53380
