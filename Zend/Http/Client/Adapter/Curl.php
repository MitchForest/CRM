--- conflicted
+++ resolved
@@ -2,491 +2,3 @@
 /**
  * Class for backwards compatibility only
  */
-<<<<<<< HEAD
-
-/**
- * @see Zend_Uri_Http
- */
-require_once 'Zend/Uri/Http.php';
-
-/**
- * @see Zend_Http_Client_Adapter_Interface
- */
-require_once 'Zend/Http/Client/Adapter/Interface.php';
-/**
- * @see Zend_Http_Client_Adapter_Stream
- */
-require_once 'Zend/Http/Client/Adapter/Stream.php';
-
-/**
- * An adapter class for Zend_Http_Client based on the curl extension.
- * Curl requires libcurl. See for full requirements the PHP manual: http://php.net/curl
- *
- * @category   Zend
- * @package    Zend_Http
- * @subpackage Client_Adapter
- * @copyright  Copyright (c) 2005-2010 Zend Technologies USA Inc. (http://www.zend.com)
- * @license    http://framework.zend.com/license/new-bsd     New BSD License
- */
-class Zend_Http_Client_Adapter_Curl implements Zend_Http_Client_Adapter_Interface, Zend_Http_Client_Adapter_Stream
-{
-    /**
-     * Parameters array
-     *
-     * @var array
-     */
-    protected $_config = array();
-
-    /**
-     * What host/port are we connected to?
-     *
-     * @var array
-     */
-    protected $_connected_to = array(null, null);
-
-    /**
-     * The curl session handle
-     *
-     * @var resource|null
-     */
-    protected $_curl = null;
-
-    /**
-     * List of cURL options that should never be overwritten
-     *
-     * @var array
-     */
-    protected $_invalidOverwritableCurlOptions;
-
-    /**
-     * Response gotten from server
-     *
-     * @var string
-     */
-    protected $_response = null;
-
-    /**
-     * Stream for storing output
-     *
-     * @var resource
-     */
-    protected $out_stream;
-
-    /**
-     * Adapter constructor
-     *
-     * Config is set using setConfig()
-     *
-     * @return void
-     * @throws Zend_Http_Client_Adapter_Exception
-     */
-    public function __construct()
-    {
-        if (!extension_loaded('curl')) {
-            require_once 'Zend/Http/Client/Adapter/Exception.php';
-            throw new Zend_Http_Client_Adapter_Exception('cURL extension has to be loaded to use this Zend_Http_Client adapter.');
-        }
-        $this->_invalidOverwritableCurlOptions = array(
-            CURLOPT_HTTPGET,
-            CURLOPT_POST,
-            CURLOPT_PUT,
-            CURLOPT_CUSTOMREQUEST,
-            CURLOPT_HEADER,
-            CURLOPT_RETURNTRANSFER,
-            CURLOPT_HTTPHEADER,
-            CURLOPT_POSTFIELDS,
-            CURLOPT_INFILE,
-            CURLOPT_INFILESIZE,
-            CURLOPT_PORT,
-            CURLOPT_MAXREDIRS,
-            CURLOPT_CONNECTTIMEOUT,
-            CURL_HTTP_VERSION_1_1,
-            CURL_HTTP_VERSION_1_0,
-        );
-    }
-
-    /**
-     * Set the configuration array for the adapter
-     *
-     * @throws Zend_Http_Client_Adapter_Exception
-     * @param  Zend_Config | array $config
-     * @return Zend_Http_Client_Adapter_Curl
-     */
-    public function setConfig($config = array())
-    {
-        if ($config instanceof Zend_Config) {
-            $config = $config->toArray();
-
-        } elseif (! is_array($config)) {
-            require_once 'Zend/Http/Client/Adapter/Exception.php';
-            throw new Zend_Http_Client_Adapter_Exception(
-                'Array or Zend_Config object expected, got ' . gettype($config)
-            );
-        }
-
-        if(isset($config['proxy_user']) && isset($config['proxy_pass'])) {
-            $this->setCurlOption(CURLOPT_PROXYUSERPWD, $config['proxy_user'].":".$config['proxy_pass']);
-            unset($config['proxy_user'], $config['proxy_pass']);
-        }
-
-        foreach ($config as $k => $v) {
-            $option = strtolower($k);
-            switch($option) {
-                case 'proxy_host':
-                    $this->setCurlOption(CURLOPT_PROXY, $v);
-                    break;
-                case 'proxy_port':
-                    $this->setCurlOption(CURLOPT_PROXYPORT, $v);
-                    break;
-                default:
-                    $this->_config[$option] = $v;
-                    break;
-            }
-        }
-
-        return $this;
-    }
-
-    /**
-      * Retrieve the array of all configuration options
-      *
-      * @return array
-      */
-     public function getConfig()
-     {
-         return $this->_config;
-     }
-
-    /**
-     * Direct setter for cURL adapter related options.
-     *
-     * @param  string|int $option
-     * @param  mixed $value
-     * @return Zend_Http_Adapter_Curl
-     */
-    public function setCurlOption($option, $value)
-    {
-        if (!isset($this->_config['curloptions'])) {
-            $this->_config['curloptions'] = array();
-        }
-        $this->_config['curloptions'][$option] = $value;
-        return $this;
-    }
-
-    /**
-     * Initialize curl
-     *
-     * @param  string  $host
-     * @param  int     $port
-     * @param  boolean $secure
-     * @return void
-     * @throws Zend_Http_Client_Adapter_Exception if unable to connect
-     */
-    public function connect($host, $port = 80, $secure = false)
-    {
-        // If we're already connected, disconnect first
-        if ($this->_curl) {
-            $this->close();
-        }
-
-        // If we are connected to a different server or port, disconnect first
-        if ($this->_curl
-            && is_array($this->_connected_to)
-            && ($this->_connected_to[0] != $host
-            || $this->_connected_to[1] != $port)
-        ) {
-            $this->close();
-        }
-
-        // Do the actual connection
-        $this->_curl = curl_init();
-        if ($port != 80) {
-            curl_setopt($this->_curl, CURLOPT_PORT, intval($port));
-        }
-
-        // Set timeout
-        curl_setopt($this->_curl, CURLOPT_CONNECTTIMEOUT, $this->_config['timeout']);
-
-        // Set Max redirects
-        curl_setopt($this->_curl, CURLOPT_MAXREDIRS, $this->_config['maxredirects']);
-
-        if (!$this->_curl) {
-            $this->close();
-
-            require_once 'Zend/Http/Client/Adapter/Exception.php';
-            throw new Zend_Http_Client_Adapter_Exception('Unable to Connect to ' .  $host . ':' . $port);
-        }
-
-        if ($secure !== false) {
-            // Behave the same like Zend_Http_Adapter_Socket on SSL options.
-            if (isset($this->_config['sslcert'])) {
-                curl_setopt($this->_curl, CURLOPT_SSLCERT, $this->_config['sslcert']);
-            }
-            if (isset($this->_config['sslpassphrase'])) {
-                curl_setopt($this->_curl, CURLOPT_SSLCERTPASSWD, $this->_config['sslpassphrase']);
-            }
-        }
-
-        // Update connected_to
-        $this->_connected_to = array($host, $port);
-    }
-
-    /**
-     * Send request to the remote server
-     *
-     * @param  string        $method
-     * @param  Zend_Uri_Http $uri
-     * @param  float         $http_ver
-     * @param  array         $headers
-     * @param  string        $body
-     * @return string        $request
-     * @throws Zend_Http_Client_Adapter_Exception If connection fails, connected to wrong host, no PUT file defined, unsupported method, or unsupported cURL option
-     */
-    public function write($method, $uri, $httpVersion = 1.1, $headers = array(), $body = '')
-    {
-        // Make sure we're properly connected
-        if (!$this->_curl) {
-            require_once 'Zend/Http/Client/Adapter/Exception.php';
-            throw new Zend_Http_Client_Adapter_Exception("Trying to write but we are not connected");
-        }
-
-        if ($this->_connected_to[0] != $uri->getHost() || $this->_connected_to[1] != $uri->getPort()) {
-            require_once 'Zend/Http/Client/Adapter/Exception.php';
-            throw new Zend_Http_Client_Adapter_Exception("Trying to write but we are connected to the wrong host");
-        }
-
-        // set URL
-        curl_setopt($this->_curl, CURLOPT_URL, $uri->__toString());
-
-        // ensure correct curl call
-        $curlValue = true;
-        switch ($method) {
-            case Zend_Http_Client::GET:
-                $curlMethod = CURLOPT_HTTPGET;
-                break;
-
-            case Zend_Http_Client::POST:
-                $curlMethod = CURLOPT_POST;
-                break;
-
-            case Zend_Http_Client::PUT:
-                // There are two different types of PUT request, either a Raw Data string has been set
-                // or CURLOPT_INFILE and CURLOPT_INFILESIZE are used.
-                if(is_resource($body)) {
-                    $this->_config['curloptions'][CURLOPT_INFILE] = $body;
-                }
-                if (isset($this->_config['curloptions'][CURLOPT_INFILE])) {
-                    // Now we will probably already have Content-Length set, so that we have to delete it
-                    // from $headers at this point:
-                    foreach ($headers AS $k => $header) {
-                        if (preg_match('/Content-Length:\s*(\d+)/i', $header, $m)) {
-                            if(is_resource($body)) {
-                                $this->_config['curloptions'][CURLOPT_INFILESIZE] = (int)$m[1];
-                            }
-                            unset($headers[$k]);
-                        }
-                    }
-
-                    if (!isset($this->_config['curloptions'][CURLOPT_INFILESIZE])) {
-                        require_once 'Zend/Http/Client/Adapter/Exception.php';
-                        throw new Zend_Http_Client_Adapter_Exception("Cannot set a file-handle for cURL option CURLOPT_INFILE without also setting its size in CURLOPT_INFILESIZE.");
-                    }
-
-                    if(is_resource($body)) {
-                        $body = '';
-                    }
-
-                    $curlMethod = CURLOPT_PUT;
-                } else {
-                    $curlMethod = CURLOPT_CUSTOMREQUEST;
-                    $curlValue = "PUT";
-                }
-                break;
-
-            case Zend_Http_Client::DELETE:
-                $curlMethod = CURLOPT_CUSTOMREQUEST;
-                $curlValue = "DELETE";
-                break;
-
-            case Zend_Http_Client::OPTIONS:
-                $curlMethod = CURLOPT_CUSTOMREQUEST;
-                $curlValue = "OPTIONS";
-                break;
-
-            case Zend_Http_Client::TRACE:
-                $curlMethod = CURLOPT_CUSTOMREQUEST;
-                $curlValue = "TRACE";
-                break;
-            
-            case Zend_Http_Client::HEAD:
-                $curlMethod = CURLOPT_CUSTOMREQUEST;
-                $curlValue = "HEAD";
-                break;
-
-            default:
-                // For now, through an exception for unsupported request methods
-                require_once 'Zend/Http/Client/Adapter/Exception.php';
-                throw new Zend_Http_Client_Adapter_Exception("Method currently not supported");
-        }
-
-        if(is_resource($body) && $curlMethod != CURLOPT_PUT) {
-            require_once 'Zend/Http/Client/Adapter/Exception.php';
-            throw new Zend_Http_Client_Adapter_Exception("Streaming requests are allowed only with PUT");
-        }
-
-        // get http version to use
-        $curlHttp = ($httpVersion == 1.1) ? CURL_HTTP_VERSION_1_1 : CURL_HTTP_VERSION_1_0;
-
-        // mark as HTTP request and set HTTP method
-        curl_setopt($this->_curl, $curlHttp, true);
-        curl_setopt($this->_curl, $curlMethod, $curlValue);
-
-        if($this->out_stream) {
-            // headers will be read into the response
-            curl_setopt($this->_curl, CURLOPT_HEADER, false);
-            curl_setopt($this->_curl, CURLOPT_HEADERFUNCTION, array($this, "readHeader"));
-            // and data will be written into the file
-            curl_setopt($this->_curl, CURLOPT_FILE, $this->out_stream);
-        } else {
-            // ensure headers are also returned
-            curl_setopt($this->_curl, CURLOPT_HEADER, true);
-
-            // ensure actual response is returned
-            curl_setopt($this->_curl, CURLOPT_RETURNTRANSFER, true);
-        }
-
-        // set additional headers
-        $headers['Accept'] = '';
-        curl_setopt($this->_curl, CURLOPT_HTTPHEADER, $headers);
-
-        /**
-         * Make sure POSTFIELDS is set after $curlMethod is set:
-         * @link http://de2.php.net/manual/en/function.curl-setopt.php#81161
-         */
-        if ($method == Zend_Http_Client::POST) {
-            curl_setopt($this->_curl, CURLOPT_POSTFIELDS, $body);
-        } elseif ($curlMethod == CURLOPT_PUT) {
-            // this covers a PUT by file-handle:
-            // Make the setting of this options explicit (rather than setting it through the loop following a bit lower)
-            // to group common functionality together.
-            curl_setopt($this->_curl, CURLOPT_INFILE, $this->_config['curloptions'][CURLOPT_INFILE]);
-            curl_setopt($this->_curl, CURLOPT_INFILESIZE, $this->_config['curloptions'][CURLOPT_INFILESIZE]);
-            unset($this->_config['curloptions'][CURLOPT_INFILE]);
-            unset($this->_config['curloptions'][CURLOPT_INFILESIZE]);
-        } elseif ($method == Zend_Http_Client::PUT) {
-            // This is a PUT by a setRawData string, not by file-handle
-            curl_setopt($this->_curl, CURLOPT_POSTFIELDS, $body);
-        }
-
-        // set additional curl options
-        if (isset($this->_config['curloptions'])) {
-            foreach ((array)$this->_config['curloptions'] as $k => $v) {
-                if (!in_array($k, $this->_invalidOverwritableCurlOptions)) {
-                    if (curl_setopt($this->_curl, $k, $v) == false) {
-                        require_once 'Zend/Http/Client/Exception.php';
-                        throw new Zend_Http_Client_Exception(sprintf("Unknown or erroreous cURL option '%s' set", $k));
-                    }
-                }
-            }
-        }
-
-        // send the request
-        $response = curl_exec($this->_curl);
-
-        // if we used streaming, headers are already there
-        if(!is_resource($this->out_stream)) {
-            $this->_response = $response;
-        }
-
-        $request  = curl_getinfo($this->_curl, CURLINFO_HEADER_OUT);
-        $request .= $body;
-
-        if (empty($this->_response)) {
-            require_once 'Zend/Http/Client/Exception.php';
-            throw new Zend_Http_Client_Exception("Error in cURL request: " . curl_error($this->_curl));
-        }
-
-        // cURL automatically decodes chunked-messages, this means we have to disallow the Zend_Http_Response to do it again
-        if (stripos($this->_response, "Transfer-Encoding: chunked\r\n")) {
-            $this->_response = str_ireplace("Transfer-Encoding: chunked\r\n", '', $this->_response);
-        }
-
-        // Eliminate multiple HTTP responses.
-        do {
-            $parts  = preg_split('|(?:\r?\n){2}|m', $this->_response, 2);
-            $again  = false;
-
-            if (isset($parts[1]) && preg_match("|^HTTP/1\.[01](.*?)\r\n|mi", $parts[1])) {
-                $this->_response    = $parts[1];
-                $again              = true;
-            }
-        } while ($again);
-
-        // cURL automatically handles Proxy rewrites, remove the "HTTP/1.0 200 Connection established" string:
-        if (stripos($this->_response, "HTTP/1.0 200 Connection established\r\n\r\n") !== false) {
-            $this->_response = str_ireplace("HTTP/1.0 200 Connection established\r\n\r\n", '', $this->_response);
-        }
-
-        return $request;
-    }
-
-    /**
-     * Return read response from server
-     *
-     * @return string
-     */
-    public function read()
-    {
-        return $this->_response;
-    }
-
-    /**
-     * Close the connection to the server
-     *
-     */
-    public function close()
-    {
-        if(is_resource($this->_curl)) {
-            curl_close($this->_curl);
-        }
-        $this->_curl         = null;
-        $this->_connected_to = array(null, null);
-    }
-
-    /**
-     * Get cUrl Handle
-     *
-     * @return resource
-     */
-    public function getHandle()
-    {
-        return $this->_curl;
-    }
-
-    /**
-     * Set output stream for the response
-     *
-     * @param resource $stream
-     * @return Zend_Http_Client_Adapter_Socket
-     */
-    public function setOutputStream($stream)
-    {
-        $this->out_stream = $stream;
-        return $this;
-    }
-
-    /**
-     * Header reader function for CURL
-     *
-     * @param resource $curl
-     * @param string $header
-     * @return int
-     */
-    public function readHeader($curl, $header)
-    {
-        $this->_response .= $header;
-        return strlen($header);
-    }
-}
-=======
->>>>>>> 58a53380
