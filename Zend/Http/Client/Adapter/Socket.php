<?php
/**
 * Class for backwards compatibility only
 */
<<<<<<< HEAD

/**
 * @see Zend_Uri_Http
 */
require_once 'Zend/Uri/Http.php';
/**
 * @see Zend_Http_Client_Adapter_Interface
 */
require_once 'Zend/Http/Client/Adapter/Interface.php';
/**
 * @see Zend_Http_Client_Adapter_Stream
 */
require_once 'Zend/Http/Client/Adapter/Stream.php';

/**
 * A sockets based (stream_socket_client) adapter class for Zend_Http_Client. Can be used
 * on almost every PHP environment, and does not require any special extensions.
 *
 * @category   Zend
 * @package    Zend_Http
 * @subpackage Client_Adapter
 * @copyright  Copyright (c) 2005-2010 Zend Technologies USA Inc. (http://www.zend.com)
 * @license    http://framework.zend.com/license/new-bsd     New BSD License
 */
class Zend_Http_Client_Adapter_Socket implements Zend_Http_Client_Adapter_Interface, Zend_Http_Client_Adapter_Stream
{
    /**
     * The socket for server connection
     *
     * @var resource|null
     */
    protected $socket = null;

    /**
     * What host/port are we connected to?
     *
     * @var array
     */
    protected $connected_to = array(null, null);

    /**
     * Stream for storing output
     * 
     * @var resource
     */
    protected $out_stream = null;
    
    /**
     * Parameters array
     *
     * @var array
     */
    protected $config = array(
        'persistent'    => false,
        'ssltransport'  => 'ssl',
        'sslcert'       => null,
        'sslpassphrase' => null,
        'sslusecontext' => false
    );

    /**
     * Request method - will be set by write() and might be used by read()
     *
     * @var string
     */
    protected $method = null;

    /**
     * Stream context
     *
     * @var resource
     */
    protected $_context = null;

    /**
     * Adapter constructor, currently empty. Config is set using setConfig()
     *
     */
    public function __construct()
    {
    }

    /**
     * Set the configuration array for the adapter
     *
     * @param Zend_Config | array $config
     */
    public function setConfig($config = array())
    {
        if ($config instanceof Zend_Config) {
            $config = $config->toArray();

        } elseif (! is_array($config)) {
            require_once 'Zend/Http/Client/Adapter/Exception.php';
            throw new Zend_Http_Client_Adapter_Exception(
                'Array or Zend_Config object expected, got ' . gettype($config)
            );
        }

        foreach ($config as $k => $v) {
            $this->config[strtolower($k)] = $v;
        }
    }

	/**
 	 * Retrieve the array of all configuration options
 	 *
 	 * @return array
 	 */
 	public function getConfig()
 	{
 	    return $this->config;
 	}

 	/**
     * Set the stream context for the TCP connection to the server
     *
     * Can accept either a pre-existing stream context resource, or an array
     * of stream options, similar to the options array passed to the
     * stream_context_create() PHP function. In such case a new stream context
     * will be created using the passed options.
     *
     * @since  Zend Framework 1.9
     *
     * @param  mixed $context Stream context or array of context options
     * @return Zend_Http_Client_Adapter_Socket
     */
    public function setStreamContext($context)
    {
        if (is_resource($context) && get_resource_type($context) == 'stream-context') {
            $this->_context = $context;

        } elseif (is_array($context)) {
            $this->_context = stream_context_create($context);

        } else {
            // Invalid parameter
            require_once 'Zend/Http/Client/Adapter/Exception.php';
            throw new Zend_Http_Client_Adapter_Exception(
                "Expecting either a stream context resource or array, got " . gettype($context)
            );
        }

        return $this;
    }

    /**
     * Get the stream context for the TCP connection to the server.
     *
     * If no stream context is set, will create a default one.
     *
     * @return resource
     */
    public function getStreamContext()
    {
        if (! $this->_context) {
            $this->_context = stream_context_create();
        }

        return $this->_context;
    }

    /**
     * Connect to the remote server
     *
     * @param string  $host
     * @param int     $port
     * @param boolean $secure
     */
    public function connect($host, $port = 80, $secure = false)
    {
        // If the URI should be accessed via SSL, prepend the Hostname with ssl://
        $host = ($secure ? $this->config['ssltransport'] : 'tcp') . '://' . $host;

        // If we are connected to the wrong host, disconnect first
        if (($this->connected_to[0] != $host || $this->connected_to[1] != $port)) {
            if (is_resource($this->socket)) $this->close();
        }

        // Now, if we are not connected, connect
        if (! is_resource($this->socket) || ! $this->config['keepalive']) {
            $context = $this->getStreamContext();
            if ($secure || $this->config['sslusecontext']) {
                if ($this->config['sslcert'] !== null) {
                    if (! stream_context_set_option($context, 'ssl', 'local_cert',
                                                    $this->config['sslcert'])) {
                        require_once 'Zend/Http/Client/Adapter/Exception.php';
                        throw new Zend_Http_Client_Adapter_Exception('Unable to set sslcert option');
                    }
                }
                if ($this->config['sslpassphrase'] !== null) {
                    if (! stream_context_set_option($context, 'ssl', 'passphrase',
                                                    $this->config['sslpassphrase'])) {
                        require_once 'Zend/Http/Client/Adapter/Exception.php';
                        throw new Zend_Http_Client_Adapter_Exception('Unable to set sslpassphrase option');
                    }
                }
            }

            $flags = STREAM_CLIENT_CONNECT;
            if ($this->config['persistent']) $flags |= STREAM_CLIENT_PERSISTENT;

            $this->socket = @stream_socket_client($host . ':' . $port,
                                                  $errno,
                                                  $errstr,
                                                  (int) $this->config['timeout'],
                                                  $flags,
                                                  $context);

            if (! $this->socket) {
                $this->close();
                require_once 'Zend/Http/Client/Adapter/Exception.php';
                throw new Zend_Http_Client_Adapter_Exception(
                    'Unable to Connect to ' . $host . ':' . $port . '. Error #' . $errno . ': ' . $errstr);
            }

            // Set the stream timeout
            if (! stream_set_timeout($this->socket, (int) $this->config['timeout'])) {
                require_once 'Zend/Http/Client/Adapter/Exception.php';
                throw new Zend_Http_Client_Adapter_Exception('Unable to set the connection timeout');
            }

            // Update connected_to
            $this->connected_to = array($host, $port);
        }
    }

    /**
     * Send request to the remote server
     *
     * @param string        $method
     * @param Zend_Uri_Http $uri
     * @param string        $http_ver
     * @param array         $headers
     * @param string        $body
     * @return string Request as string
     */
    public function write($method, $uri, $http_ver = '1.1', $headers = array(), $body = '')
    {
        // Make sure we're properly connected
        if (! $this->socket) {
            require_once 'Zend/Http/Client/Adapter/Exception.php';
            throw new Zend_Http_Client_Adapter_Exception('Trying to write but we are not connected');
        }

        $host = $uri->getHost();
        $host = (strtolower($uri->getScheme()) == 'https' ? $this->config['ssltransport'] : 'tcp') . '://' . $host;
        if ($this->connected_to[0] != $host || $this->connected_to[1] != $uri->getPort()) {
            require_once 'Zend/Http/Client/Adapter/Exception.php';
            throw new Zend_Http_Client_Adapter_Exception('Trying to write but we are connected to the wrong host');
        }

        // Save request method for later
        $this->method = $method;

        // Build request headers
        $path = $uri->getPath();
        if ($uri->getQuery()) $path .= '?' . $uri->getQuery();
        $request = "{$method} {$path} HTTP/{$http_ver}\r\n";
        foreach ($headers as $k => $v) {
            if (is_string($k)) $v = ucfirst($k) . ": $v";
            $request .= "$v\r\n";
        }

        if(is_resource($body)) {
            $request .= "\r\n";
        } else {
            // Add the request body
            $request .= "\r\n" . $body;
        }
        
        // Send the request
        if (! @fwrite($this->socket, $request)) {
            require_once 'Zend/Http/Client/Adapter/Exception.php';
            throw new Zend_Http_Client_Adapter_Exception('Error writing request to server');
        }
        
        if(is_resource($body)) {
            if(stream_copy_to_stream($body, $this->socket) == 0) {
                require_once 'Zend/Http/Client/Adapter/Exception.php';
                throw new Zend_Http_Client_Adapter_Exception('Error writing request to server');
            }
        }

        return $request;
    }

    /**
     * Read response from server
     *
     * @return string
     */
    public function read()
    {
        // First, read headers only
        $response = '';
        $gotStatus = false;
        $stream = !empty($this->config['stream']);

        while (($line = @fgets($this->socket)) !== false) {
            $gotStatus = $gotStatus || (strpos($line, 'HTTP') !== false);
            if ($gotStatus) {
                $response .= $line;
                if (rtrim($line) === '') break;
            }
        }
        
        $this->_checkSocketReadTimeout();

        $statusCode = Zend_Http_Response::extractCode($response);

        // Handle 100 and 101 responses internally by restarting the read again
        if ($statusCode == 100 || $statusCode == 101) return $this->read();

        // Check headers to see what kind of connection / transfer encoding we have
        $headers = Zend_Http_Response::extractHeaders($response);

        /**
         * Responses to HEAD requests and 204 or 304 responses are not expected
         * to have a body - stop reading here
         */
        if ($statusCode == 304 || $statusCode == 204 ||
            $this->method == Zend_Http_Client::HEAD) {

            // Close the connection if requested to do so by the server
            if (isset($headers['connection']) && $headers['connection'] == 'close') {
                $this->close();
            }
            return $response;
        }

        // If we got a 'transfer-encoding: chunked' header
        if (isset($headers['transfer-encoding'])) {
            
            if (strtolower($headers['transfer-encoding']) == 'chunked') {

                do {
                    $line  = @fgets($this->socket);
                    $this->_checkSocketReadTimeout();

                    $chunk = $line;

                    // Figure out the next chunk size
                    $chunksize = trim($line);
                    if (! ctype_xdigit($chunksize)) {
                        $this->close();
                        require_once 'Zend/Http/Client/Adapter/Exception.php';
                        throw new Zend_Http_Client_Adapter_Exception('Invalid chunk size "' .
                            $chunksize . '" unable to read chunked body');
                    }

                    // Convert the hexadecimal value to plain integer
                    $chunksize = hexdec($chunksize);

                    // Read next chunk
                    $read_to = ftell($this->socket) + $chunksize;

                    do {
                        $current_pos = ftell($this->socket);
                        if ($current_pos >= $read_to) break;

                        if($this->out_stream) {
                            if(stream_copy_to_stream($this->socket, $this->out_stream, $read_to - $current_pos) == 0) {
                              $this->_checkSocketReadTimeout();
                              break;   
                             }
                        } else {
                            $line = @fread($this->socket, $read_to - $current_pos);
                            if ($line === false || strlen($line) === 0) {
                                $this->_checkSocketReadTimeout();
                                break;
                            }
                                    $chunk .= $line;
                        }
                    } while (! feof($this->socket));

                    $chunk .= @fgets($this->socket);
                    $this->_checkSocketReadTimeout();

                    if(!$this->out_stream) {
                        $response .= $chunk;
                    }
                } while ($chunksize > 0);
            } else {
                $this->close();
		require_once 'Zend/Http/Client/Adapter/Exception.php';
                throw new Zend_Http_Client_Adapter_Exception('Cannot handle "' .
                    $headers['transfer-encoding'] . '" transfer encoding');
            }
            
            // We automatically decode chunked-messages when writing to a stream
            // this means we have to disallow the Zend_Http_Response to do it again
            if ($this->out_stream) {
                $response = str_ireplace("Transfer-Encoding: chunked\r\n", '', $response);
            }
        // Else, if we got the content-length header, read this number of bytes
        } elseif (isset($headers['content-length'])) {

            // If we got more than one Content-Length header (see ZF-9404) use
            // the last value sent
            if (is_array($headers['content-length'])) {
                $contentLength = $headers['content-length'][count($headers['content-length']) - 1]; 
            } else {
                $contentLength = $headers['content-length'];
            }
            
            $current_pos = ftell($this->socket);
            $chunk = '';

            for ($read_to = $current_pos + $contentLength;
                 $read_to > $current_pos;
                 $current_pos = ftell($this->socket)) {

                 if($this->out_stream) {
                     if(@stream_copy_to_stream($this->socket, $this->out_stream, $read_to - $current_pos) == 0) {
                          $this->_checkSocketReadTimeout();
                          break;   
                     }
                 } else {
                    $chunk = @fread($this->socket, $read_to - $current_pos);
                    if ($chunk === false || strlen($chunk) === 0) {
                        $this->_checkSocketReadTimeout();
                        break;
                    }

                    $response .= $chunk;
                }

                // Break if the connection ended prematurely
                if (feof($this->socket)) break;
            }

        // Fallback: just read the response until EOF
        } else {

            do {
                if($this->out_stream) {
                    if(@stream_copy_to_stream($this->socket, $this->out_stream) == 0) {
                          $this->_checkSocketReadTimeout();
                          break;   
                     }
                }  else {
                    $buff = @fread($this->socket, 8192);
                    if ($buff === false || strlen($buff) === 0) {
                        $this->_checkSocketReadTimeout();
                        break;
                    } else {
                        $response .= $buff;
                    }
                }

            } while (feof($this->socket) === false);

            $this->close();
        }

        // Close the connection if requested to do so by the server
        if (isset($headers['connection']) && $headers['connection'] == 'close') {
            $this->close();
        }

        return $response;
    }

    /**
     * Close the connection to the server
     *
     */
    public function close()
    {
        if (is_resource($this->socket)) @fclose($this->socket);
        $this->socket = null;
        $this->connected_to = array(null, null);
    }

    /**
     * Check if the socket has timed out - if so close connection and throw
     * an exception
     *
     * @throws Zend_Http_Client_Adapter_Exception with READ_TIMEOUT code
     */
    protected function _checkSocketReadTimeout()
    {
        if ($this->socket) {
            $info = stream_get_meta_data($this->socket);
            $timedout = $info['timed_out'];
            if ($timedout) {
                $this->close();
                require_once 'Zend/Http/Client/Adapter/Exception.php';
                throw new Zend_Http_Client_Adapter_Exception(
                    "Read timed out after {$this->config['timeout']} seconds",
                    Zend_Http_Client_Adapter_Exception::READ_TIMEOUT
                );
            }
        }
    }
    
    /**
     * Set output stream for the response
     * 
     * @param resource $stream
     * @return Zend_Http_Client_Adapter_Socket
     */
    public function setOutputStream($stream) 
    {
        $this->out_stream = $stream;
        return $this;
    }
    
    /**
     * Destructor: make sure the socket is disconnected
     *
     * If we are in persistent TCP mode, will not close the connection
     *
     */
    public function __destruct()
    {
        if (! $this->config['persistent']) {
            if ($this->socket) $this->close();
        }
    }
}
=======
>>>>>>> 58a53380
<|MERGE_RESOLUTION|>--- conflicted
+++ resolved
@@ -2,528 +2,3 @@
 /**
  * Class for backwards compatibility only
  */
-<<<<<<< HEAD
-
-/**
- * @see Zend_Uri_Http
- */
-require_once 'Zend/Uri/Http.php';
-/**
- * @see Zend_Http_Client_Adapter_Interface
- */
-require_once 'Zend/Http/Client/Adapter/Interface.php';
-/**
- * @see Zend_Http_Client_Adapter_Stream
- */
-require_once 'Zend/Http/Client/Adapter/Stream.php';
-
-/**
- * A sockets based (stream_socket_client) adapter class for Zend_Http_Client. Can be used
- * on almost every PHP environment, and does not require any special extensions.
- *
- * @category   Zend
- * @package    Zend_Http
- * @subpackage Client_Adapter
- * @copyright  Copyright (c) 2005-2010 Zend Technologies USA Inc. (http://www.zend.com)
- * @license    http://framework.zend.com/license/new-bsd     New BSD License
- */
-class Zend_Http_Client_Adapter_Socket implements Zend_Http_Client_Adapter_Interface, Zend_Http_Client_Adapter_Stream
-{
-    /**
-     * The socket for server connection
-     *
-     * @var resource|null
-     */
-    protected $socket = null;
-
-    /**
-     * What host/port are we connected to?
-     *
-     * @var array
-     */
-    protected $connected_to = array(null, null);
-
-    /**
-     * Stream for storing output
-     * 
-     * @var resource
-     */
-    protected $out_stream = null;
-    
-    /**
-     * Parameters array
-     *
-     * @var array
-     */
-    protected $config = array(
-        'persistent'    => false,
-        'ssltransport'  => 'ssl',
-        'sslcert'       => null,
-        'sslpassphrase' => null,
-        'sslusecontext' => false
-    );
-
-    /**
-     * Request method - will be set by write() and might be used by read()
-     *
-     * @var string
-     */
-    protected $method = null;
-
-    /**
-     * Stream context
-     *
-     * @var resource
-     */
-    protected $_context = null;
-
-    /**
-     * Adapter constructor, currently empty. Config is set using setConfig()
-     *
-     */
-    public function __construct()
-    {
-    }
-
-    /**
-     * Set the configuration array for the adapter
-     *
-     * @param Zend_Config | array $config
-     */
-    public function setConfig($config = array())
-    {
-        if ($config instanceof Zend_Config) {
-            $config = $config->toArray();
-
-        } elseif (! is_array($config)) {
-            require_once 'Zend/Http/Client/Adapter/Exception.php';
-            throw new Zend_Http_Client_Adapter_Exception(
-                'Array or Zend_Config object expected, got ' . gettype($config)
-            );
-        }
-
-        foreach ($config as $k => $v) {
-            $this->config[strtolower($k)] = $v;
-        }
-    }
-
-	/**
- 	 * Retrieve the array of all configuration options
- 	 *
- 	 * @return array
- 	 */
- 	public function getConfig()
- 	{
- 	    return $this->config;
- 	}
-
- 	/**
-     * Set the stream context for the TCP connection to the server
-     *
-     * Can accept either a pre-existing stream context resource, or an array
-     * of stream options, similar to the options array passed to the
-     * stream_context_create() PHP function. In such case a new stream context
-     * will be created using the passed options.
-     *
-     * @since  Zend Framework 1.9
-     *
-     * @param  mixed $context Stream context or array of context options
-     * @return Zend_Http_Client_Adapter_Socket
-     */
-    public function setStreamContext($context)
-    {
-        if (is_resource($context) && get_resource_type($context) == 'stream-context') {
-            $this->_context = $context;
-
-        } elseif (is_array($context)) {
-            $this->_context = stream_context_create($context);
-
-        } else {
-            // Invalid parameter
-            require_once 'Zend/Http/Client/Adapter/Exception.php';
-            throw new Zend_Http_Client_Adapter_Exception(
-                "Expecting either a stream context resource or array, got " . gettype($context)
-            );
-        }
-
-        return $this;
-    }
-
-    /**
-     * Get the stream context for the TCP connection to the server.
-     *
-     * If no stream context is set, will create a default one.
-     *
-     * @return resource
-     */
-    public function getStreamContext()
-    {
-        if (! $this->_context) {
-            $this->_context = stream_context_create();
-        }
-
-        return $this->_context;
-    }
-
-    /**
-     * Connect to the remote server
-     *
-     * @param string  $host
-     * @param int     $port
-     * @param boolean $secure
-     */
-    public function connect($host, $port = 80, $secure = false)
-    {
-        // If the URI should be accessed via SSL, prepend the Hostname with ssl://
-        $host = ($secure ? $this->config['ssltransport'] : 'tcp') . '://' . $host;
-
-        // If we are connected to the wrong host, disconnect first
-        if (($this->connected_to[0] != $host || $this->connected_to[1] != $port)) {
-            if (is_resource($this->socket)) $this->close();
-        }
-
-        // Now, if we are not connected, connect
-        if (! is_resource($this->socket) || ! $this->config['keepalive']) {
-            $context = $this->getStreamContext();
-            if ($secure || $this->config['sslusecontext']) {
-                if ($this->config['sslcert'] !== null) {
-                    if (! stream_context_set_option($context, 'ssl', 'local_cert',
-                                                    $this->config['sslcert'])) {
-                        require_once 'Zend/Http/Client/Adapter/Exception.php';
-                        throw new Zend_Http_Client_Adapter_Exception('Unable to set sslcert option');
-                    }
-                }
-                if ($this->config['sslpassphrase'] !== null) {
-                    if (! stream_context_set_option($context, 'ssl', 'passphrase',
-                                                    $this->config['sslpassphrase'])) {
-                        require_once 'Zend/Http/Client/Adapter/Exception.php';
-                        throw new Zend_Http_Client_Adapter_Exception('Unable to set sslpassphrase option');
-                    }
-                }
-            }
-
-            $flags = STREAM_CLIENT_CONNECT;
-            if ($this->config['persistent']) $flags |= STREAM_CLIENT_PERSISTENT;
-
-            $this->socket = @stream_socket_client($host . ':' . $port,
-                                                  $errno,
-                                                  $errstr,
-                                                  (int) $this->config['timeout'],
-                                                  $flags,
-                                                  $context);
-
-            if (! $this->socket) {
-                $this->close();
-                require_once 'Zend/Http/Client/Adapter/Exception.php';
-                throw new Zend_Http_Client_Adapter_Exception(
-                    'Unable to Connect to ' . $host . ':' . $port . '. Error #' . $errno . ': ' . $errstr);
-            }
-
-            // Set the stream timeout
-            if (! stream_set_timeout($this->socket, (int) $this->config['timeout'])) {
-                require_once 'Zend/Http/Client/Adapter/Exception.php';
-                throw new Zend_Http_Client_Adapter_Exception('Unable to set the connection timeout');
-            }
-
-            // Update connected_to
-            $this->connected_to = array($host, $port);
-        }
-    }
-
-    /**
-     * Send request to the remote server
-     *
-     * @param string        $method
-     * @param Zend_Uri_Http $uri
-     * @param string        $http_ver
-     * @param array         $headers
-     * @param string        $body
-     * @return string Request as string
-     */
-    public function write($method, $uri, $http_ver = '1.1', $headers = array(), $body = '')
-    {
-        // Make sure we're properly connected
-        if (! $this->socket) {
-            require_once 'Zend/Http/Client/Adapter/Exception.php';
-            throw new Zend_Http_Client_Adapter_Exception('Trying to write but we are not connected');
-        }
-
-        $host = $uri->getHost();
-        $host = (strtolower($uri->getScheme()) == 'https' ? $this->config['ssltransport'] : 'tcp') . '://' . $host;
-        if ($this->connected_to[0] != $host || $this->connected_to[1] != $uri->getPort()) {
-            require_once 'Zend/Http/Client/Adapter/Exception.php';
-            throw new Zend_Http_Client_Adapter_Exception('Trying to write but we are connected to the wrong host');
-        }
-
-        // Save request method for later
-        $this->method = $method;
-
-        // Build request headers
-        $path = $uri->getPath();
-        if ($uri->getQuery()) $path .= '?' . $uri->getQuery();
-        $request = "{$method} {$path} HTTP/{$http_ver}\r\n";
-        foreach ($headers as $k => $v) {
-            if (is_string($k)) $v = ucfirst($k) . ": $v";
-            $request .= "$v\r\n";
-        }
-
-        if(is_resource($body)) {
-            $request .= "\r\n";
-        } else {
-            // Add the request body
-            $request .= "\r\n" . $body;
-        }
-        
-        // Send the request
-        if (! @fwrite($this->socket, $request)) {
-            require_once 'Zend/Http/Client/Adapter/Exception.php';
-            throw new Zend_Http_Client_Adapter_Exception('Error writing request to server');
-        }
-        
-        if(is_resource($body)) {
-            if(stream_copy_to_stream($body, $this->socket) == 0) {
-                require_once 'Zend/Http/Client/Adapter/Exception.php';
-                throw new Zend_Http_Client_Adapter_Exception('Error writing request to server');
-            }
-        }
-
-        return $request;
-    }
-
-    /**
-     * Read response from server
-     *
-     * @return string
-     */
-    public function read()
-    {
-        // First, read headers only
-        $response = '';
-        $gotStatus = false;
-        $stream = !empty($this->config['stream']);
-
-        while (($line = @fgets($this->socket)) !== false) {
-            $gotStatus = $gotStatus || (strpos($line, 'HTTP') !== false);
-            if ($gotStatus) {
-                $response .= $line;
-                if (rtrim($line) === '') break;
-            }
-        }
-        
-        $this->_checkSocketReadTimeout();
-
-        $statusCode = Zend_Http_Response::extractCode($response);
-
-        // Handle 100 and 101 responses internally by restarting the read again
-        if ($statusCode == 100 || $statusCode == 101) return $this->read();
-
-        // Check headers to see what kind of connection / transfer encoding we have
-        $headers = Zend_Http_Response::extractHeaders($response);
-
-        /**
-         * Responses to HEAD requests and 204 or 304 responses are not expected
-         * to have a body - stop reading here
-         */
-        if ($statusCode == 304 || $statusCode == 204 ||
-            $this->method == Zend_Http_Client::HEAD) {
-
-            // Close the connection if requested to do so by the server
-            if (isset($headers['connection']) && $headers['connection'] == 'close') {
-                $this->close();
-            }
-            return $response;
-        }
-
-        // If we got a 'transfer-encoding: chunked' header
-        if (isset($headers['transfer-encoding'])) {
-            
-            if (strtolower($headers['transfer-encoding']) == 'chunked') {
-
-                do {
-                    $line  = @fgets($this->socket);
-                    $this->_checkSocketReadTimeout();
-
-                    $chunk = $line;
-
-                    // Figure out the next chunk size
-                    $chunksize = trim($line);
-                    if (! ctype_xdigit($chunksize)) {
-                        $this->close();
-                        require_once 'Zend/Http/Client/Adapter/Exception.php';
-                        throw new Zend_Http_Client_Adapter_Exception('Invalid chunk size "' .
-                            $chunksize . '" unable to read chunked body');
-                    }
-
-                    // Convert the hexadecimal value to plain integer
-                    $chunksize = hexdec($chunksize);
-
-                    // Read next chunk
-                    $read_to = ftell($this->socket) + $chunksize;
-
-                    do {
-                        $current_pos = ftell($this->socket);
-                        if ($current_pos >= $read_to) break;
-
-                        if($this->out_stream) {
-                            if(stream_copy_to_stream($this->socket, $this->out_stream, $read_to - $current_pos) == 0) {
-                              $this->_checkSocketReadTimeout();
-                              break;   
-                             }
-                        } else {
-                            $line = @fread($this->socket, $read_to - $current_pos);
-                            if ($line === false || strlen($line) === 0) {
-                                $this->_checkSocketReadTimeout();
-                                break;
-                            }
-                                    $chunk .= $line;
-                        }
-                    } while (! feof($this->socket));
-
-                    $chunk .= @fgets($this->socket);
-                    $this->_checkSocketReadTimeout();
-
-                    if(!$this->out_stream) {
-                        $response .= $chunk;
-                    }
-                } while ($chunksize > 0);
-            } else {
-                $this->close();
-		require_once 'Zend/Http/Client/Adapter/Exception.php';
-                throw new Zend_Http_Client_Adapter_Exception('Cannot handle "' .
-                    $headers['transfer-encoding'] . '" transfer encoding');
-            }
-            
-            // We automatically decode chunked-messages when writing to a stream
-            // this means we have to disallow the Zend_Http_Response to do it again
-            if ($this->out_stream) {
-                $response = str_ireplace("Transfer-Encoding: chunked\r\n", '', $response);
-            }
-        // Else, if we got the content-length header, read this number of bytes
-        } elseif (isset($headers['content-length'])) {
-
-            // If we got more than one Content-Length header (see ZF-9404) use
-            // the last value sent
-            if (is_array($headers['content-length'])) {
-                $contentLength = $headers['content-length'][count($headers['content-length']) - 1]; 
-            } else {
-                $contentLength = $headers['content-length'];
-            }
-            
-            $current_pos = ftell($this->socket);
-            $chunk = '';
-
-            for ($read_to = $current_pos + $contentLength;
-                 $read_to > $current_pos;
-                 $current_pos = ftell($this->socket)) {
-
-                 if($this->out_stream) {
-                     if(@stream_copy_to_stream($this->socket, $this->out_stream, $read_to - $current_pos) == 0) {
-                          $this->_checkSocketReadTimeout();
-                          break;   
-                     }
-                 } else {
-                    $chunk = @fread($this->socket, $read_to - $current_pos);
-                    if ($chunk === false || strlen($chunk) === 0) {
-                        $this->_checkSocketReadTimeout();
-                        break;
-                    }
-
-                    $response .= $chunk;
-                }
-
-                // Break if the connection ended prematurely
-                if (feof($this->socket)) break;
-            }
-
-        // Fallback: just read the response until EOF
-        } else {
-
-            do {
-                if($this->out_stream) {
-                    if(@stream_copy_to_stream($this->socket, $this->out_stream) == 0) {
-                          $this->_checkSocketReadTimeout();
-                          break;   
-                     }
-                }  else {
-                    $buff = @fread($this->socket, 8192);
-                    if ($buff === false || strlen($buff) === 0) {
-                        $this->_checkSocketReadTimeout();
-                        break;
-                    } else {
-                        $response .= $buff;
-                    }
-                }
-
-            } while (feof($this->socket) === false);
-
-            $this->close();
-        }
-
-        // Close the connection if requested to do so by the server
-        if (isset($headers['connection']) && $headers['connection'] == 'close') {
-            $this->close();
-        }
-
-        return $response;
-    }
-
-    /**
-     * Close the connection to the server
-     *
-     */
-    public function close()
-    {
-        if (is_resource($this->socket)) @fclose($this->socket);
-        $this->socket = null;
-        $this->connected_to = array(null, null);
-    }
-
-    /**
-     * Check if the socket has timed out - if so close connection and throw
-     * an exception
-     *
-     * @throws Zend_Http_Client_Adapter_Exception with READ_TIMEOUT code
-     */
-    protected function _checkSocketReadTimeout()
-    {
-        if ($this->socket) {
-            $info = stream_get_meta_data($this->socket);
-            $timedout = $info['timed_out'];
-            if ($timedout) {
-                $this->close();
-                require_once 'Zend/Http/Client/Adapter/Exception.php';
-                throw new Zend_Http_Client_Adapter_Exception(
-                    "Read timed out after {$this->config['timeout']} seconds",
-                    Zend_Http_Client_Adapter_Exception::READ_TIMEOUT
-                );
-            }
-        }
-    }
-    
-    /**
-     * Set output stream for the response
-     * 
-     * @param resource $stream
-     * @return Zend_Http_Client_Adapter_Socket
-     */
-    public function setOutputStream($stream) 
-    {
-        $this->out_stream = $stream;
-        return $this;
-    }
-    
-    /**
-     * Destructor: make sure the socket is disconnected
-     *
-     * If we are in persistent TCP mode, will not close the connection
-     *
-     */
-    public function __destruct()
-    {
-        if (! $this->config['persistent']) {
-            if ($this->socket) $this->close();
-        }
-    }
-}
-=======
->>>>>>> 58a53380
