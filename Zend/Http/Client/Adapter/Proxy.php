--- conflicted
+++ resolved
@@ -2,268 +2,3 @@
 /**
  * Class for backwards compatibility only
  */
-<<<<<<< HEAD
-
-/**
- * @see Zend_Uri_Http
- */
-require_once 'Zend/Uri/Http.php';
-/**
- * @see Zend_Http_Client
- */
-require_once 'Zend/Http/Client.php';
-/**
- * @see Zend_Http_Client_Adapter_Socket
- */
-require_once 'Zend/Http/Client/Adapter/Socket.php';
-
-/**
- * HTTP Proxy-supporting Zend_Http_Client adapter class, based on the default
- * socket based adapter.
- *
- * Should be used if proxy HTTP access is required. If no proxy is set, will
- * fall back to Zend_Http_Client_Adapter_Socket behavior. Just like the
- * default Socket adapter, this adapter does not require any special extensions
- * installed.
- *
- * @category   Zend
- * @package    Zend_Http
- * @subpackage Client_Adapter
- * @copyright  Copyright (c) 2005-2010 Zend Technologies USA Inc. (http://www.zend.com)
- * @license    http://framework.zend.com/license/new-bsd     New BSD License
- */
-class Zend_Http_Client_Adapter_Proxy extends Zend_Http_Client_Adapter_Socket
-{
-    /**
-     * Parameters array
-     *
-     * @var array
-     */
-    protected $config = array(
-        'ssltransport'  => 'ssl',
-        'sslcert'       => null,
-        'sslpassphrase' => null,
-        'sslusecontext' => false,
-        'proxy_host'    => '',
-        'proxy_port'    => 8080,
-        'proxy_user'    => '',
-        'proxy_pass'    => '',
-        'proxy_auth'    => Zend_Http_Client::AUTH_BASIC,
-        'persistent'    => false
-    );
-
-    /**
-     * Whether HTTPS CONNECT was already negotiated with the proxy or not
-     *
-     * @var boolean
-     */
-    protected $negotiated = false;
-
-    /**
-     * Connect to the remote server
-     *
-     * Will try to connect to the proxy server. If no proxy was set, will
-     * fall back to the target server (behave like regular Socket adapter)
-     *
-     * @param string  $host
-     * @param int     $port
-     * @param boolean $secure
-     */
-    public function connect($host, $port = 80, $secure = false)
-    {
-        // If no proxy is set, fall back to Socket adapter
-        if (! $this->config['proxy_host']) {
-            return parent::connect($host, $port, $secure);
-        }
-        
-        /* Url might require stream context even if proxy connection doesn't */
-        if ($secure) {
-        	$this->config['sslusecontext'] = true;
-        }
-
-        // Connect (a non-secure connection) to the proxy server
-        return parent::connect(
-            $this->config['proxy_host'],
-            $this->config['proxy_port'],
-            false
-        );
-    }
-
-    /**
-     * Send request to the proxy server
-     *
-     * @param string        $method
-     * @param Zend_Uri_Http $uri
-     * @param string        $http_ver
-     * @param array         $headers
-     * @param string        $body
-     * @return string Request as string
-     */
-    public function write($method, $uri, $http_ver = '1.1', $headers = array(), $body = '')
-    {
-        // If no proxy is set, fall back to default Socket adapter
-        if (! $this->config['proxy_host']) return parent::write($method, $uri, $http_ver, $headers, $body);
-
-        // Make sure we're properly connected
-        if (! $this->socket) {
-            require_once 'Zend/Http/Client/Adapter/Exception.php';
-            throw new Zend_Http_Client_Adapter_Exception("Trying to write but we are not connected");
-        }
-
-        $host = $this->config['proxy_host'];
-        $port = $this->config['proxy_port'];
-
-        if ($this->connected_to[0] != "tcp://$host" || $this->connected_to[1] != $port) {
-            require_once 'Zend/Http/Client/Adapter/Exception.php';
-            throw new Zend_Http_Client_Adapter_Exception("Trying to write but we are connected to the wrong proxy server");
-        }
-
-        // Add Proxy-Authorization header
-        if ($this->config['proxy_user'] && ! isset($headers['proxy-authorization'])) {
-            $headers['proxy-authorization'] = Zend_Http_Client::encodeAuthHeader(
-                $this->config['proxy_user'], $this->config['proxy_pass'], $this->config['proxy_auth']
-            );
-        }
-
-        // if we are proxying HTTPS, preform CONNECT handshake with the proxy
-        if ($uri->getScheme() == 'https' && (! $this->negotiated)) {
-            $this->connectHandshake($uri->getHost(), $uri->getPort(), $http_ver, $headers);
-            $this->negotiated = true;
-        }
-
-        // Save request method for later
-        $this->method = $method;
-
-        // Build request headers
-        if ($this->negotiated) {
-            $path = $uri->getPath();
-            if ($uri->getQuery()) {
-                $path .= '?' . $uri->getQuery();
-            }
-            $request = "$method $path HTTP/$http_ver\r\n";
-        } else {
-            $request = "$method $uri HTTP/$http_ver\r\n";
-        }
-
-        // Add all headers to the request string
-        foreach ($headers as $k => $v) {
-            if (is_string($k)) $v = "$k: $v";
-            $request .= "$v\r\n";
-        }
-
-        if(is_resource($body)) {
-            $request .= "\r\n";
-        } else {
-            // Add the request body
-            $request .= "\r\n" . $body;
-        }
-        
-        // Send the request
-        if (! @fwrite($this->socket, $request)) {
-            require_once 'Zend/Http/Client/Adapter/Exception.php';
-            throw new Zend_Http_Client_Adapter_Exception("Error writing request to proxy server");
-        }
-        
-        if(is_resource($body)) {
-            if(stream_copy_to_stream($body, $this->socket) == 0) {
-                require_once 'Zend/Http/Client/Adapter/Exception.php';
-                throw new Zend_Http_Client_Adapter_Exception('Error writing request to server');
-            }
-        }
-        
-        return $request;
-    }
-
-    /**
-     * Preform handshaking with HTTPS proxy using CONNECT method
-     *
-     * @param string  $host
-     * @param integer $port
-     * @param string  $http_ver
-     * @param array   $headers
-     */
-    protected function connectHandshake($host, $port = 443, $http_ver = '1.1', array &$headers = array())
-    {
-        $request = "CONNECT $host:$port HTTP/$http_ver\r\n" .
-                   "Host: " . $this->config['proxy_host'] . "\r\n";
-
-        // Add the user-agent header
-        if (isset($this->config['useragent'])) {
-            $request .= "User-agent: " . $this->config['useragent'] . "\r\n";
-        }
-
-        // If the proxy-authorization header is set, send it to proxy but remove
-        // it from headers sent to target host
-        if (isset($headers['proxy-authorization'])) {
-            $request .= "Proxy-authorization: " . $headers['proxy-authorization'] . "\r\n";
-            unset($headers['proxy-authorization']);
-        }
-
-        $request .= "\r\n";
-
-        // Send the request
-        if (! @fwrite($this->socket, $request)) {
-            require_once 'Zend/Http/Client/Adapter/Exception.php';
-            throw new Zend_Http_Client_Adapter_Exception("Error writing request to proxy server");
-        }
-
-        // Read response headers only
-        $response = '';
-        $gotStatus = false;
-        while ($line = @fgets($this->socket)) {
-            $gotStatus = $gotStatus || (strpos($line, 'HTTP') !== false);
-            if ($gotStatus) {
-                $response .= $line;
-                if (!chop($line)) break;
-            }
-        }
-
-        // Check that the response from the proxy is 200
-        if (Zend_Http_Response::extractCode($response) != 200) {
-            require_once 'Zend/Http/Client/Adapter/Exception.php';
-            throw new Zend_Http_Client_Adapter_Exception("Unable to connect to HTTPS proxy. Server response: " . $response);
-        }
-
-        // If all is good, switch socket to secure mode. We have to fall back
-        // through the different modes
-        $modes = array(
-            STREAM_CRYPTO_METHOD_TLS_CLIENT,
-            STREAM_CRYPTO_METHOD_SSLv3_CLIENT,
-            STREAM_CRYPTO_METHOD_SSLv23_CLIENT,
-            STREAM_CRYPTO_METHOD_SSLv2_CLIENT
-        );
-
-        $success = false;
-        foreach($modes as $mode) {
-            $success = stream_socket_enable_crypto($this->socket, true, $mode);
-            if ($success) break;
-        }
-
-        if (! $success) {
-                require_once 'Zend/Http/Client/Adapter/Exception.php';
-                throw new Zend_Http_Client_Adapter_Exception("Unable to connect to" .
-                    " HTTPS server through proxy: could not negotiate secure connection.");
-        }
-    }
-
-    /**
-     * Close the connection to the server
-     *
-     */
-    public function close()
-    {
-        parent::close();
-        $this->negotiated = false;
-    }
-
-    /**
-     * Destructor: make sure the socket is disconnected
-     *
-     */
-    public function __destruct()
-    {
-        if ($this->socket) $this->close();
-    }
-}
-=======
->>>>>>> 58a53380
