<?php
/**
 * Class for backwards compatibility only
 */
<<<<<<< HEAD

/**
 * @see Zend_Http_Exception
 */
require_once 'Zend/Http/Exception.php';

/**
 * @category   Zend
 * @package    Zend_Http
 * @subpackage Client
 * @copyright  Copyright (c) 2005-2010 Zend Technologies USA Inc. (http://www.zend.com)
 * @license    http://framework.zend.com/license/new-bsd     New BSD License
 */
class Zend_Http_Client_Exception extends Zend_Http_Exception
{}
=======
>>>>>>> 58a53380
<|MERGE_RESOLUTION|>--- conflicted
+++ resolved
@@ -2,21 +2,3 @@
 /**
  * Class for backwards compatibility only
  */
-<<<<<<< HEAD
-
-/**
- * @see Zend_Http_Exception
- */
-require_once 'Zend/Http/Exception.php';
-
-/**
- * @category   Zend
- * @package    Zend_Http
- * @subpackage Client
- * @copyright  Copyright (c) 2005-2010 Zend Technologies USA Inc. (http://www.zend.com)
- * @license    http://framework.zend.com/license/new-bsd     New BSD License
- */
-class Zend_Http_Client_Exception extends Zend_Http_Exception
-{}
-=======
->>>>>>> 58a53380
