--- conflicted
+++ resolved
@@ -2,195 +2,3 @@
 /**
  * Class for backwards compatibility only
  */
-<<<<<<< HEAD
-
-/**
- * Generic storage class helps to manage global data.
- *
- * @category   Zend
- * @package    Zend_Registry
- * @copyright  Copyright (c) 2005-2010 Zend Technologies USA Inc. (http://www.zend.com)
- * @license    http://framework.zend.com/license/new-bsd     New BSD License
- */
-class Zend_Registry extends ArrayObject
-{
-    /**
-     * Class name of the singleton registry object.
-     * @var string
-     */
-    private static $_registryClassName = 'Zend_Registry';
-
-    /**
-     * Registry object provides storage for shared objects.
-     * @var Zend_Registry
-     */
-    private static $_registry = null;
-
-    /**
-     * Retrieves the default registry instance.
-     *
-     * @return Zend_Registry
-     */
-    public static function getInstance()
-    {
-        if (self::$_registry === null) {
-            self::init();
-        }
-
-        return self::$_registry;
-    }
-
-    /**
-     * Set the default registry instance to a specified instance.
-     *
-     * @param Zend_Registry $registry An object instance of type Zend_Registry,
-     *   or a subclass.
-     * @return void
-     * @throws Zend_Exception if registry is already initialized.
-     */
-    public static function setInstance(Zend_Registry $registry)
-    {
-        if (self::$_registry !== null) {
-            require_once 'Zend/Exception.php';
-            throw new Zend_Exception('Registry is already initialized');
-        }
-
-        self::setClassName(get_class($registry));
-        self::$_registry = $registry;
-    }
-
-    /**
-     * Initialize the default registry instance.
-     *
-     * @return void
-     */
-    protected static function init()
-    {
-        self::setInstance(new self::$_registryClassName());
-    }
-
-    /**
-     * Set the class name to use for the default registry instance.
-     * Does not affect the currently initialized instance, it only applies
-     * for the next time you instantiate.
-     *
-     * @param string $registryClassName
-     * @return void
-     * @throws Zend_Exception if the registry is initialized or if the
-     *   class name is not valid.
-     */
-    public static function setClassName($registryClassName = 'Zend_Registry')
-    {
-        if (self::$_registry !== null) {
-            require_once 'Zend/Exception.php';
-            throw new Zend_Exception('Registry is already initialized');
-        }
-
-        if (!is_string($registryClassName)) {
-            require_once 'Zend/Exception.php';
-            throw new Zend_Exception("Argument is not a class name");
-        }
-
-        /**
-         * @see Zend_Loader
-         */
-        if (!class_exists($registryClassName)) {
-            require_once 'Zend/Loader.php';
-            Zend_Loader::loadClass($registryClassName);
-        }
-
-        self::$_registryClassName = $registryClassName;
-    }
-
-    /**
-     * Unset the default registry instance.
-     * Primarily used in tearDown() in unit tests.
-     * @returns void
-     */
-    public static function _unsetInstance()
-    {
-        self::$_registry = null;
-    }
-
-    /**
-     * getter method, basically same as offsetGet().
-     *
-     * This method can be called from an object of type Zend_Registry, or it
-     * can be called statically.  In the latter case, it uses the default
-     * static instance stored in the class.
-     *
-     * @param string $index - get the value associated with $index
-     * @return mixed
-     * @throws Zend_Exception if no entry is registerd for $index.
-     */
-    public static function get($index)
-    {
-        $instance = self::getInstance();
-
-        if (!$instance->offsetExists($index)) {
-            require_once 'Zend/Exception.php';
-            throw new Zend_Exception("No entry is registered for key '$index'");
-        }
-
-        return $instance->offsetGet($index);
-    }
-
-    /**
-     * setter method, basically same as offsetSet().
-     *
-     * This method can be called from an object of type Zend_Registry, or it
-     * can be called statically.  In the latter case, it uses the default
-     * static instance stored in the class.
-     *
-     * @param string $index The location in the ArrayObject in which to store
-     *   the value.
-     * @param mixed $value The object to store in the ArrayObject.
-     * @return void
-     */
-    public static function set($index, $value)
-    {
-        $instance = self::getInstance();
-        $instance->offsetSet($index, $value);
-    }
-
-    /**
-     * Returns TRUE if the $index is a named value in the registry,
-     * or FALSE if $index was not found in the registry.
-     *
-     * @param  string $index
-     * @return boolean
-     */
-    public static function isRegistered($index)
-    {
-        if (self::$_registry === null) {
-            return false;
-        }
-        return self::$_registry->offsetExists($index);
-    }
-
-    /**
-     * Constructs a parent ArrayObject with default
-     * ARRAY_AS_PROPS to allow acces as an object
-     *
-     * @param array $array data array
-     * @param integer $flags ArrayObject flags
-     */
-    public function __construct($array = array(), $flags = parent::ARRAY_AS_PROPS)
-    {
-        parent::__construct($array, $flags);
-    }
-
-    /**
-     * @param string $index
-     * @returns mixed
-     *
-     * Workaround for http://bugs.php.net/bug.php?id=40442 (ZF-960).
-     */
-    public function offsetExists($index)
-    {
-        return array_key_exists($index, $this);
-    }
-
-}
-=======
->>>>>>> 58a53380
