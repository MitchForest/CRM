--- conflicted
+++ resolved
@@ -4,7 +4,6 @@
     height:30px;
     margin-left:25px;
     border-bottom: 2px solid #e8e8e8;
-    margin:0 0 0 25px;
 }
 
 .dashboardTabList li{
@@ -20,13 +19,6 @@
 .dashboardTabList li.active{
     float:left;
     padding:6px 6px 6px 6px;
-<<<<<<< HEAD
-    background-color: #ffffff;
-    border-top-left-radius: 5px;
-    border-top-right-radius: 5px;
-    border: 1px solid #e8e8e8;
-=======
->>>>>>> 9d9310e3
     font-weight: bold;
     margin: 0 1px 0 1px;
 }
