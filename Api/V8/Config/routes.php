<?php

use Api\V8\Controller\LogoutController;
use Api\V8\Factory\ParamsMiddlewareFactory;
use Api\V8\Param\CreateModuleParams;
use Api\V8\Param\CreateRelationshipParams;
use Api\V8\Param\DeleteModuleParams;
<<<<<<< HEAD
use Api\V8\Param\GetFieldListParams;
=======
use Api\V8\Param\DeleteRelationshipParams;
>>>>>>> 12f5974e
use Api\V8\Param\GetModuleParams;
use Api\V8\Param\GetModulesParams;
use Api\V8\Param\GetRelationshipParams;
use Api\V8\Param\ListViewColumnsParams;
use Api\V8\Param\ListViewSearchParams;
use Api\V8\Param\UpdateModuleParams;
use Api\V8\Param\GetUserPreferencesParams;
use League\OAuth2\Server\AuthorizationServer;
use League\OAuth2\Server\Middleware\AuthorizationServerMiddleware;
use League\OAuth2\Server\Middleware\ResourceServerMiddleware;
use League\OAuth2\Server\ResourceServer;
use Api\Core\Loader\CustomLoader;

$app->group('', function () use ($app) {
    /**
     * OAuth2 access token
     */
    $app->post('/access_token', function () {
    })->add(new AuthorizationServerMiddleware($app->getContainer()->get(AuthorizationServer::class)));

    $app->group('/V8', function () use ($app) {
        /** @var ParamsMiddlewareFactory $paramsMiddlewareFactory */
        $paramsMiddlewareFactory = $app->getContainer()->get(ParamsMiddlewareFactory::class);

        /**
         * Logout
         */
        $app->post('/logout', LogoutController::class);
        
        $app
            ->get('/search-defs/module/{moduleName}', 'Api\V8\Controller\ListViewSearchController:getModuleSearchDefs')
            ->add($paramsMiddlewareFactory->bind(ListViewSearchParams::class));
        
        $app
            ->get('/listview/columns/{moduleName}', 'Api\V8\Controller\ListViewController:getListViewColumns')
            ->add($paramsMiddlewareFactory->bind(ListViewColumnsParams::class));
        
        $app->get('/current-user', 'Api\V8\Controller\UserController:getCurrentUser');

        $app->get('/meta/modules', 'Api\V8\Controller\MetaController:getModuleList');

        $app->get('/meta/fields/{moduleName}', 'Api\V8\Controller\MetaController:getFieldList')
            ->add($paramsMiddlewareFactory->bind(GetFieldListParams::class));
        
        $app
            ->get('/user-preferences/{id}', 'Api\V8\Controller\UserPreferencesController:getUserPreferences')
            ->add($paramsMiddlewareFactory->bind(GetUserPreferencesParams::class));

        /**
         * Get module records
         */
        $app
            ->get('/module/{moduleName}', 'Api\V8\Controller\ModuleController:getModuleRecords')
            ->add($paramsMiddlewareFactory->bind(GetModulesParams::class));

        /**
         * Get a module record
         */
        $app
            ->get('/module/{moduleName}/{id}', 'Api\V8\Controller\ModuleController:getModuleRecord')
            ->add($paramsMiddlewareFactory->bind(GetModuleParams::class));

        /**
         * Create a module record
         */
        $app
            ->post('/module', 'Api\V8\Controller\ModuleController:createModuleRecord')
            ->add($paramsMiddlewareFactory->bind(CreateModuleParams::class));

        /**
         * Update a module record
         */
        $app
            ->patch('/module', 'Api\V8\Controller\ModuleController:updateModuleRecord')
            ->add($paramsMiddlewareFactory->bind(UpdateModuleParams::class));

        /**
         * Delete a module record
         */
        $app
            ->delete('/module/{moduleName}/{id}', 'Api\V8\Controller\ModuleController:deleteModuleRecord')
            ->add($paramsMiddlewareFactory->bind(DeleteModuleParams::class));

        /**
         * Get relationships
         */
        $app
            ->get(
                '/module/{moduleName}/{id}/relationships/{linkFieldName}',
                'Api\V8\Controller\RelationshipController:getRelationship'
            )
            ->add($paramsMiddlewareFactory->bind(GetRelationshipParams::class));

        /**
         * Create relationship
         */
        $app
            ->post(
                '/module/{moduleName}/{id}/relationships',
                'Api\V8\Controller\RelationshipController:createRelationship'
            )
            ->add($paramsMiddlewareFactory->bind(CreateRelationshipParams::class));

        /**
         * Delete relationship
         */
        $app
            ->delete(
                '/module/{moduleName}/{id}/relationships/{linkFieldName}/{relatedBeanId}',
                'Api\V8\Controller\RelationshipController:deleteRelationship'
            )
            ->add($paramsMiddlewareFactory->bind(DeleteRelationshipParams::class));
        
        // add custom routes
        $app->group('/custom', function () use ($app) {
            $app = CustomLoader::loadCustomRoutes($app);
        });
    })->add(new ResourceServerMiddleware($app->getContainer()->get(ResourceServer::class)));
});<|MERGE_RESOLUTION|>--- conflicted
+++ resolved
@@ -5,11 +5,8 @@
 use Api\V8\Param\CreateModuleParams;
 use Api\V8\Param\CreateRelationshipParams;
 use Api\V8\Param\DeleteModuleParams;
-<<<<<<< HEAD
+use Api\V8\Param\DeleteRelationshipParams;
 use Api\V8\Param\GetFieldListParams;
-=======
-use Api\V8\Param\DeleteRelationshipParams;
->>>>>>> 12f5974e
 use Api\V8\Param\GetModuleParams;
 use Api\V8\Param\GetModulesParams;
 use Api\V8\Param\GetRelationshipParams;
@@ -53,7 +50,7 @@
 
         $app->get('/meta/fields/{moduleName}', 'Api\V8\Controller\MetaController:getFieldList')
             ->add($paramsMiddlewareFactory->bind(GetFieldListParams::class));
-        
+
         $app
             ->get('/user-preferences/{id}', 'Api\V8\Controller\UserPreferencesController:getUserPreferences')
             ->add($paramsMiddlewareFactory->bind(GetUserPreferencesParams::class));
