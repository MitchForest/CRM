<?php
<<<<<<< HEAD
/** 
 * 
 * SugarCRM Community Edition is a customer relationship management program developed by 
 * SugarCRM, Inc. Copyright (C) 2004-2013 SugarCRM Inc. 
 * 
 * SuiteCRM is an extension to SugarCRM Community Edition developed by SalesAgility Ltd. 
 * Copyright (C) 2011 - 2017 SalesAgility Ltd. 
 * 
 * This program is free software; you can redistribute it and/or modify it under 
 * the terms of the GNU Affero General Public License version 3 as published by the 
 * Free Software Foundation with the addition of the following permission added 
 * to Section 15 as permitted in Section 7(a): FOR ANY PART OF THE COVERED WORK 
 * IN WHICH THE COPYRIGHT IS OWNED BY SUGARCRM, SUGARCRM DISCLAIMS THE WARRANTY 
 * OF NON INFRINGEMENT OF THIRD PARTY RIGHTS. 
 * 
 * This program is distributed in the hope that it will be useful, but WITHOUT 
 * ANY WARRANTY; without even the implied warranty of MERCHANTABILITY or FITNESS 
 * FOR A PARTICULAR PURPOSE. See the GNU Affero General Public License for more 
 * details. 
 * 
 * You should have received a copy of the GNU Affero General Public License along with 
 * this program; if not, see http://www.gnu.org/licenses or write to the Free 
 * Software Foundation, Inc., 51 Franklin Street, Fifth Floor, Boston, MA 
 * 02110-1301 USA. 
 * 
 * You can contact SugarCRM, Inc. headquarters at 10050 North Wolfe Road, 
 * SW2-130, Cupertino, CA 95014, USA. or at email address contact@sugarcrm.com. 
 * 
 * The interactive user interfaces in modified source and object code versions 
 * of this program must display Appropriate Legal Notices, as required under 
 * Section 5 of the GNU Affero General Public License version 3. 
 * 
 * In accordance with Section 7(b) of the GNU Affero General Public License version 3, 
 * these Appropriate Legal Notices must retain the display of the "Powered by 
 * SugarCRM" logo and "Supercharged by SuiteCRM" logo. If the display of the logos is not 
 * reasonably feasible for technical reasons, the Appropriate Legal Notices must 
 * display the words "Powered by SugarCRM" and "Supercharged by SuiteCRM". 
=======
/**
 *
 * SugarCRM Community Edition is a customer relationship management program developed by
 * SugarCRM, Inc. Copyright (C) 2004-2013 SugarCRM Inc.
 *
 * SuiteCRM is an extension to SugarCRM Community Edition developed by SalesAgility Ltd.
 * Copyright (C) 2011 - 2017 SalesAgility Ltd.
 *
 * This program is free software; you can redistribute it and/or modify it under
 * the terms of the GNU Affero General Public License version 3 as published by the
 * Free Software Foundation with the addition of the following permission added
 * to Section 15 as permitted in Section 7(a): FOR ANY PART OF THE COVERED WORK
 * IN WHICH THE COPYRIGHT IS OWNED BY SUGARCRM, SUGARCRM DISCLAIMS THE WARRANTY
 * OF NON INFRINGEMENT OF THIRD PARTY RIGHTS.
 *
 * This program is distributed in the hope that it will be useful, but WITHOUT
 * ANY WARRANTY; without even the implied warranty of MERCHANTABILITY or FITNESS
 * FOR A PARTICULAR PURPOSE. See the GNU Affero General Public License for more
 * details.
 *
 * You should have received a copy of the GNU Affero General Public License along with
 * this program; if not, see http://www.gnu.org/licenses or write to the Free
 * Software Foundation, Inc., 51 Franklin Street, Fifth Floor, Boston, MA
 * 02110-1301 USA.
 *
 * You can contact SugarCRM, Inc. headquarters at 10050 North Wolfe Road,
 * SW2-130, Cupertino, CA 95014, USA. or at email address contact@sugarcrm.com.
 *
 * The interactive user interfaces in modified source and object code versions
 * of this program must display Appropriate Legal Notices, as required under
 * Section 5 of the GNU Affero General Public License version 3.
 *
 * In accordance with Section 7(b) of the GNU Affero General Public License version 3,
 * these Appropriate Legal Notices must retain the display of the "Powered by
 * SugarCRM" logo and "Supercharged by SuiteCRM" logo. If the display of the logos is not
 * reasonably feasible for technical reasons, the Appropriate Legal Notices must
 * display the words "Powered by SugarCRM" and "Supercharged by SuiteCRM".
>>>>>>> 471dbf07
 */

if(!defined('sugarEntry')) {
    define('sugarEntry', true);
}

require_once 'include/utils.php';

@session_start();
if(isset($_REQUEST['clear_session']) || !empty($_SESSION['loginAttempts'])) {
    session_destroy();
    header('Location: install.php');
    echo 'session clean, page refresh...';
    exit;
}

//  recover smtp settings
if(isset($_POST['smtp_tab_selected'])) {
    $_POST = array_merge($_POST, $_POST[$_POST['smtp_tab_selected']]);
}

/**
 * Check php version
 *
 * If less than minimum we refuse to install.
 */
if (check_php_version() === -1) {
<<<<<<< HEAD
	$msg = 'The recommended PHP version to install SuiteCRM is ';
	$msg .= constant('SUITECRM_PHP_REC_VERSION').'<br />';
	$msg .= 'Although the minimum PHP version required is ';
	$msg .= constant('SUITECRM_PHP_MIN_VERSION').', ';
	$msg .= 'is not recommended due to the large number of fixed bugs, including security fixes, ';
	$msg .= 'released in the more modern versions.<br />';
 	$msg .= 'You are using PHP version '.constant('PHP_VERSION').', which is EOL: <a href="http://php.net/eol.php">http://php.net/eol.php</a>.<br />';
	$msg .= 'Please consider upgrading your PHP version. Instructions on <a href="http://php.net/migration70">http://php.net/migration70</a>. ';
=======
    $msg = 'The recommended PHP version to install SuiteCRM is ';
    $msg .= constant('SUITECRM_PHP_REC_VERSION').'<br />';
    $msg .= 'Although the minimum PHP version required is ';
    $msg .= constant('SUITECRM_PHP_MIN_VERSION').', ';
    $msg .= 'is not recommended due to the large number of fixed bugs, including security fixes, ';
    $msg .= 'released in the more modern versions.<br />';
    $msg .= 'You are using PHP version '.constant('PHP_VERSION').', which is EOL: <a href="http://php.net/eol.php">http://php.net/eol.php</a>.<br />';
    $msg .= 'Please consider upgrading your PHP version. Instructions on <a href="http://php.net/migration70">http://php.net/migration70</a>. ';
>>>>>>> 471dbf07
    die($msg);
}

$session_id = session_id();
if(empty($session_id)){
    @session_start();
}
$GLOBALS['installing'] = true;
define('SUGARCRM_IS_INSTALLING', $GLOBALS['installing']);
$GLOBALS['sql_queries'] = 0;
require_once('include/SugarLogger/LoggerManager.php');
require_once('sugar_version.php');
require_once('suitecrm_version.php');
require_once('install/install_utils.php');
require_once('install/install_defaults.php');
require_once('include/TimeDate.php');
require_once('include/Localization/Localization.php');
require_once('include/SugarTheme/SugarTheme.php');
require_once('include/utils/LogicHook.php');
require_once('data/SugarBean.php');
require_once('include/entryPoint.php');
//check to see if the script files need to be rebuilt, add needed variables to request array
$_REQUEST['root_directory'] = getcwd();
$_REQUEST['js_rebuild_concat'] = 'rebuild';

//Set whether the install is silent or not
$silentInstall = true;

//Todo, check if there is an instance where goto is not set, but a silent install is in place
if(isset($_REQUEST['goto']) && $_REQUEST['goto'] != 'SilentInstall') {
    require_once('jssource/minify.php');
    $silentInstall = false;
}


$timedate = TimeDate::getInstance();
// cn: set php.ini settings at entry points
setPhpIniSettings();
$locale = new Localization();

if(get_magic_quotes_gpc() == 1) {
    $_REQUEST = array_map("stripslashes_checkstrings", $_REQUEST);
    $_POST = array_map("stripslashes_checkstrings", $_POST);
    $_GET = array_map("stripslashes_checkstrings", $_GET);
}


$GLOBALS['log'] = LoggerManager::getLogger('SugarCRM');
$setup_sugar_version = $suitecrm_version;
$install_script = true;

///////////////////////////////////////////////////////////////////////////////
//// INSTALL RESOURCE SETUP
$css = 'install/install.css';
$icon = 'include/images/sugar_icon.ico';
$sugar_md = 'include/images/sugar_md_open.png';
$loginImage = 'include/images/sugarcrm_login.png';
$common = 'install/installCommon.js';

///////////////////////////////////////////////////////////////////////////////
////	INSTALLER LANGUAGE
function getSupportedInstallLanguages(){
    $supportedLanguages = array(
        'en_us'	=> 'English (US)',
    );
    if(file_exists('install/lang.config.php')){
        include('install/lang.config.php');
        if(!empty($config['languages'])){

            foreach($config['languages'] as $k=>$v){
                if(file_exists('install/language/' . $k . '.lang.php')){
                    $supportedLanguages[$k] = $v;
                }
            }
        }
    }
    return $supportedLanguages;
}
$supportedLanguages = getSupportedInstallLanguages();

// after install language is selected, use that pack
$default_lang = 'en_us';
if(!isset($_POST['language']) && (!isset($_SESSION['language']) && empty($_SESSION['language']))) {
    if(isset($_SERVER['HTTP_ACCEPT_LANGUAGE']) && !empty($_SERVER['HTTP_ACCEPT_LANGUAGE'])) {
        $lang = parseAcceptLanguage();
        if(isset($supportedLanguages[$lang])) {
            $_POST['language'] = $lang;
        } else {
            $_POST['language'] = $default_lang;
        }
    }
}

if(isset($_POST['language'])) {
    $_SESSION['language'] = str_replace('-','_',$_POST['language']);
}

$current_language = isset($_SESSION['language']) ? $_SESSION['language'] : $default_lang;

if(file_exists("install/language/{$current_language}.lang.php")) {
    require_once("install/language/{$current_language}.lang.php");
} else {
    require_once("install/language/{$default_lang}.lang.php");
}

if($current_language != 'en_us') {
    $my_mod_strings = $mod_strings;
    include('install/language/en_us.lang.php');
    $mod_strings = sugarLangArrayMerge($mod_strings, $my_mod_strings);
}

$app_list_strings = return_app_list_strings_language($current_language);
////	END INSTALLER LANGUAGE
///////////////////////////////////////////////////////////////////////////////

//get the url for the helper link
$help_url = get_help_button_url();

//if this license print, then redirect and exit,
if(isset($_REQUEST['page']) && $_REQUEST['page'] == 'licensePrint')
{
    include('install/licensePrint.php');
    exit ();
}

if(isset($_REQUEST['sugar_body_only']) && $_REQUEST['sugar_body_only'] == "1") {
    //if this is a system check, then just run the check and return,
    //this is an ajax call and there is no need for further processing

    if(isset($_REQUEST['uploadLogoFrame']) && ($_REQUEST['uploadLogoFrame'])){
        echo 'I\'m an uploader iframe!';
        return;
    }

    // upload company logo
    if(isset($_REQUEST['uploadLogo']) && ($_REQUEST['uploadLogo'])){
        $filepath = '';
        $errors = array();

        switch($_FILES['company_logo']['error']) {

            case UPLOAD_ERR_OK:
                $allowedTypes = array(IMAGETYPE_PNG, IMAGETYPE_JPEG/*, IMAGETYPE_GIF */);
                $detectedType = exif_imagetype($_FILES['company_logo']['tmp_name']);
                if(!in_array($detectedType, $allowedTypes)) {
                    $errors[] = $mod_strings['ERR_UPLOAD_FILETYPE'];
                }
                else {
                    // uploaded image stored in the /custom path instead of put into the original theme directory..

                    mkdir_recursive('custom/' . SugarThemeRegistry::current()->getDefaultImagePath(), true);
                    $tmpvar = explode('?', SugarThemeRegistry::current()->getImageURL('company_logo.png'));
                    $destFile = 'custom/' . $tmpvar[0];
                    if (!move_uploaded_file($_FILES['company_logo']['tmp_name'], $destFile)) {
                        $errors[] = $mod_strings['ERR_LANG_UPLOAD_1'];
                    }
                    else {
                        $filepath = $destFile;
                    }
                }
                break;

            case UPLOAD_ERR_INI_SIZE:
                $errors[] = $mod_strings['ERR_UPLOAD_FILE_UPLOAD_ERR_INI_SIZE'];
                break;

            case UPLOAD_ERR_FORM_SIZE:
                $errors[] = $mod_strings['ERR_UPLOAD_FILE_UPLOAD_ERR_FORM_SIZE'];
                break;

            case UPLOAD_ERR_PARTIAL:
                $errors[] = $mod_strings['ERR_UPLOAD_FILE_UPLOAD_ERR_PARTIAL'];
                break;

            case UPLOAD_ERR_NO_FILE:
                $errors[] = $mod_strings['ERR_UPLOAD_FILE_UPLOAD_ERR_NO_FILE'];
                break;

            case UPLOAD_ERR_NO_TMP_DIR:
                $errors[] = $mod_strings['ERR_UPLOAD_FILE_UPLOAD_ERR_NO_TMP_DIR'];
                break;

            case UPLOAD_ERR_CANT_WRITE:
                $errors[] = $mod_strings['ERR_UPLOAD_FILE_UPLOAD_ERR_CANT_WRITE'];
                break;

            case UPLOAD_ERR_EXTENSION:
                $errors[] = $mod_strings['ERR_UPLOAD_FILE_UPLOAD_ERR_EXTENSION'];
                break;
            default:
                $errors[] = $mod_strings['ERR_LANG_UPLOAD_UNKNOWN'];
                break;
        }


        $result['filepath'] = $filepath;
        $result['errors'] = $errors ? $errors : false;

        // TODO--low: validate file size & image width/height and save, show status result to client js

        echo "<script>window.top.window.{$_REQUEST['callback']}(" . json_encode($result) . ");</script>";
        return;
    }

    if(isset($_REQUEST['storeConfig']) && ($_REQUEST['storeConfig'])){
        // store configuration by form to session
        if(!isset($_SESSION)) session_start();
        $_SESSION = array_merge($_SESSION, $_POST);

        // TODO--low: don't forget the custom type install settings! validate here..
//        if(count($validation_errors = validate_dbConfig('a')) > 0) {
//            $si_errors = true;
//        }
//        else if(count($validation_errors = validate_siteConfig('a')) > 0) {
//            $si_errors = true;
//        }
//        else if(count($validation_errors = validate_siteConfig('b')) > 0) {
//            $si_errors = true;
//        }

        if(!empty($sugar_config['dbconfig'])) {
            try {
                $db = DBManagerFactory::getInstance();
                $db->disconnect();
            } catch (\Exception $e) {
                $validation_errors[] = $mod_strings['LBL_DB_CONN_ERR'] . ': ' . $e->getMessage();
            }
        }

        $errors = '';
        if( isset($validation_errors) && is_array($validation_errors)){
            if( count($validation_errors) > 0 ){
                // $errors  = '<div id="errorMsgs">';
                $errors .= '<p>'.$mod_strings['LBL_SITECFG_FIX_ERRORS'].'</p><ul>';
                foreach( $validation_errors as $error ){
                    $errors .= '<li class="error">' . $error . '</li>';
                }
                $errors .= '</ul>'; //</div>';
            }
        }

        echo $errors;
        return;
    }

    if(isset($_REQUEST['checkInstallSystem']) && ($_REQUEST['checkInstallSystem'])){
        require_once('install/installSystemCheck.php');
        echo runCheck($install_script, $mod_strings);
        return;
    }

    //if this is a DB Settings check, then just run the check and return,
    //this is an ajax call and there is no need for further processing
    if(isset($_REQUEST['checkDBSettings']) && ($_REQUEST['checkDBSettings'])){
        require_once('install/checkDBSettings.php');
        echo checkDBSettings();
        return;
    }
}

//maintaining the install_type if earlier set to custom
if(isset($_REQUEST['install_type']) && $_REQUEST['install_type'] == 'custom'){
    $_SESSION['install_type'] = $_REQUEST['install_type'];
}

//set the default settings into session
foreach($installer_defaults as $key =>$val){
    if(!isset($_SESSION[$key])){
        $_SESSION[$key] = $val;
    }
}

// always perform
clean_special_arguments();
print_debug_comment();
$next_clicked = false;
$next_step = 0;

$workflow = array() ;
// If less then recommended PHP version, insert old_php.pho into workflow.
if (check_php_version() === 0) {
<<<<<<< HEAD
	$workflow[] = 'old_php.php';
=======
    $workflow[] = 'old_php.php';
>>>>>>> 471dbf07
}
// use a simple array to map out the steps of the installer page flow
$workflow[] = 'welcome.php';
$workflow[] = 'ready.php';

<<<<<<< HEAD
                    // TODO-g: remove these files..
                    //'license.php',
                    //'installType.php',
=======
// TODO-g: remove these files..
//'license.php',
//'installType.php',
>>>>>>> 471dbf07
//);
$workflow[] = 'installConfig.php';
//$workflow[] =  'systemOptions.php';
//$workflow[] = 'dbConfig_a.php';
//$workflow[] = 'dbConfig_b.php';

//define web root, which will be used as default for site_url
if($_SERVER['SERVER_PORT']=='80'){
    $web_root = $_SERVER['SERVER_NAME'].$_SERVER['PHP_SELF'];
}else{
    $web_root = $_SERVER['SERVER_NAME'].':'.$_SERVER['SERVER_PORT'].$_SERVER['PHP_SELF'];
}
$web_root = str_replace("/install.php", "", $web_root);
$web_root = "http://$web_root";

if (!isset($_SESSION['oc_install']) || $_SESSION['oc_install'] == false) {
    //$workflow[] = 'siteConfig_a.php';
    if (isset($_SESSION['install_type']) && !empty($_SESSION['install_type']) &&
        $_SESSION['install_type'] == 'custom') {
        $workflow[] = 'siteConfig_b.php';
    }
} else {
    if (is_readable('config.php')) {
        require_once ('config.php');
    }
}

if(empty($sugar_config['cache_dir']) && !empty($_SESSION['cache_dir'])) {
    $sugar_config['cache_dir'] = $_SESSION['cache_dir'];
}

// set the form's php var to the loaded config's var else default to sane settings
if(!isset($_SESSION['setup_site_url'])  || empty($_SESSION['setup_site_url'])) {
    if(isset($sugar_config['site_url']) && !empty($sugar_config['site_url'])) {
        $_SESSION['setup_site_url']= $sugar_config['site_url'];
    } else {
        $_SESSION['setup_site_url']= $web_root;
    }
}

if (!isset($_SESSION['setup_system_name']) || empty($_SESSION['setup_system_name'])) {
    $_SESSION['setup_system_name'] = 'SugarCRM';
}
if (!isset($_SESSION['setup_site_session_path']) || empty($_SESSION['setup_site_session_path'])) {
    $_SESSION['setup_site_session_path'] = (isset($sugar_config['session_dir'])) ? $sugar_config['session_dir'] : '';
}
if (!isset($_SESSION['setup_site_log_dir']) || empty($_SESSION['setup_site_log_dir'])) {
    $_SESSION['setup_site_log_dir'] = (isset($sugar_config['log_dir'])) ? $sugar_config['log_dir'] : '.';
}
if (!isset($_SESSION['setup_site_guid']) || empty($_SESSION['setup_site_guid'])) {
    $_SESSION['setup_site_guid'] = (isset($sugar_config['unique_key'])) ? $sugar_config['unique_key'] : '';
}
if (!isset($_SESSION['cache_dir']) || empty($_SESSION['cache_dir'])) {
    $_SESSION['cache_dir'] = isset($sugar_config['cache_dir']) ? $sugar_config['cache_dir'] : 'cache/';
}

//$workflow[] = 'confirmSettings.php';
$workflow[] = 'performSetup.php';

if(!isset($_SESSION['oc_install']) ||  $_SESSION['oc_install'] == false){
    if(isset($_SESSION['install_type'])  && !empty($_SESSION['install_type'])  && $_SESSION['install_type']=='custom'){
        //$workflow[] = 'download_patches.php';
        $workflow[] = 'download_modules.php';
    }
}

//$workflow[] = 'register.php';
$workflow[] = 'complete_install.php';


// increment/decrement the workflow pointer
if(!empty($_REQUEST['goto'])) {
    switch($_REQUEST['goto']) {
        case $mod_strings['LBL_CHECKSYS_RECHECK']:
            $next_step = $_REQUEST['current_step'];
            break;
        case $mod_strings['LBL_BACK']:
            $next_step = $_REQUEST['current_step'] - 1;
            break;
        case 'resend':
        case $mod_strings['LBL_NEXT']:
        case $mod_strings['LBL_START']:
            $next_step = $_REQUEST['current_step'] + 1;
            $next_clicked = true;
            break;
        case 'SilentInstall':
            $next_step = 9999;
            break;
        case 'oc_convert':
            $next_step = 9191;
            break;
    }
}
// Add check here to see if a silent install config file exists; if so then launch silent installer
elseif ( is_file('config_si.php') && empty($sugar_config['installer_locked'])) {

    $langHeader = get_language_header();

    echo <<<EOHTML
<!DOCTYPE HTML PUBLIC "-//W3C//DTD HTML 4.01 Transitional//EN">
<html {$langHeader}>
<head>
   <meta http-equiv="Content-Type" content="text/html; charset=utf-8">
   <meta http-equiv="Content-Style-Type" content="text/css">
   <meta http-equiv="Refresh" content="1; url=install.php?goto=SilentInstall&cli=true">
   <title>{$mod_strings['LBL_WIZARD_TITLE']} {$mod_strings['LBL_TITLE_WELCOME']} {$setup_sugar_version} {$mod_strings['LBL_WELCOME_SETUP_WIZARD']}</title>
   <link REL="SHORTCUT ICON" HREF="{$icon}">
   <link rel="stylesheet" href="{$css}" type="text/css">
</head>
<body>
    <table cellspacing="0" cellpadding="0" border="0" align="center" class="shell">
    <tr>
        <td colspan="2" id="help"><a href="{$help_url}" target='_blank'>{$mod_strings['LBL_HELP']} </a></td></tr>
    <tr>
      <th width="500">
		<p>
		<img src="{$sugar_md}" alt="SugarCRM" border="0">
		</p>
		{$mod_strings['LBL_TITLE_WELCOME']} {$setup_sugar_version} {$mod_strings['LBL_WELCOME_SETUP_WIZARD']}</th>

      <th width="200" height="30" style="text-align: right;"><a href="http://www.sugarcrm.com" target="_blank"><IMG src="{$loginImage}" alt="SugarCRM" border="0"></a>
      </th>
    </tr>
    <tr>
      <td colspan="2"  id="ready_image"><IMG src="include/images/install_themes.jpg" width="698" height="247" alt="Sugar Themes" border="0"></td>
    </tr>

    <tr>
      <td colspan="2" id="ready">{$mod_strings['LBL_LAUNCHING_SILENT_INSTALL']} </td>
    </tr>
    </table>
</body>
</html>
EOHTML;
    die();
}



$exclude_files = array('complete_install.php','register.php','download_modules.php');

if(isset($next_step) && isset($workflow[$next_step]) && !in_array($workflow[$next_step],$exclude_files) && isset($sugar_config['installer_locked']) && $sugar_config['installer_locked'] == true) {
    $the_file = 'installDisabled.php';
    $disabled_title = $mod_strings['LBL_DISABLED_DESCRIPTION'];
    $disabled_title_2 = $mod_strings['LBL_DISABLED_TITLE_2'];
    $disabled_text =<<<EOQ
		<p>{$mod_strings['LBL_DISABLED_DESCRIPTION']}</p>
		<pre>
			'installer_locked' => false,
		</pre>
		<p>{$mod_strings['LBL_DISABLED_DESCRIPTION_2']}</p>

		<p>{$mod_strings['LBL_DISABLED_HELP_1']} <a href="{$mod_strings['LBL_DISABLED_HELP_LNK']}" target="_blank">{$mod_strings['LBL_DISABLED_HELP_2']}</a>.</p>
EOQ;
}
else{
    $validation_errors = array();
// process the data posted
<<<<<<< HEAD
if($next_clicked) {
	// store the submitted data because the 'Next' button was clicked
	switch($workflow[trim($_REQUEST['current_step'])]) {
	case 'old_php.php':
		$_SESSION['language'] = $_REQUEST['language'];
		$_SESSION['setup_old_php'] = get_boolean_from_request('setup_old_php');
		break;

	case 'welcome.php':
        	$_SESSION['language'] = $_REQUEST['language'];
   			$_SESSION['setup_site_admin_user_name'] = 'admin';
=======
    if($next_clicked) {
        // store the submitted data because the 'Next' button was clicked
        switch($workflow[trim($_REQUEST['current_step'])]) {
            case 'old_php.php':
                $_SESSION['language'] = $_REQUEST['language'];
                $_SESSION['setup_old_php'] = get_boolean_from_request('setup_old_php');
                break;

            case 'welcome.php':
                $_SESSION['language'] = $_REQUEST['language'];
                $_SESSION['setup_site_admin_user_name'] = 'admin';
>>>>>>> 471dbf07
//        break;
//      case 'license.php':
                $_SESSION['setup_license_accept']   = get_boolean_from_request('setup_license_accept');
                $_SESSION['license_submitted']      = true;


                // eventually default all vars here, with overrides from config.php
                if(is_readable('config.php')) {
                    global $sugar_config;
                    include_once('config.php');
                }

                $default_db_type = 'mysql';

                if(!isset($_SESSION['setup_db_type'])) {
                    $_SESSION['setup_db_type'] = empty($sugar_config['dbconfig']['db_type']) ? $default_db_type : $sugar_config['dbconfig']['db_type'];
                }

                break;
            //TODO--low: add this functionality to installConfig.php
            case 'installType.php':
                $_SESSION['install_type']   = $_REQUEST['install_type'];
                if(isset($_REQUEST['setup_license_key']) && !empty($_REQUEST['setup_license_key'])){
                    $_SESSION['setup_license_key']  = $_REQUEST['setup_license_key'];
                }
                $_SESSION['licenseKey_submitted']      = true;



                break;

            case 'installConfig.php':

                //case 'systemOptions.php':
                if(isset($_REQUEST['setup_db_type'])) {
                    $_SESSION['setup_db_type'] = $_REQUEST['setup_db_type'];
                }
                $validation_errors = validate_systemOptions();
                if(count($validation_errors) > 0) {
                    $next_step--;
                }
                //break;

                //case 'dbConfig_a.php':
                //validation is now done through ajax call to checkDBSettings.php
                if(isset($_REQUEST['setup_db_drop_tables'])){
                    $_SESSION['setup_db_drop_tables'] = $_REQUEST['setup_db_drop_tables'];
                    if($_SESSION['setup_db_drop_tables']=== true || $_SESSION['setup_db_drop_tables'] == 'true'){
                        $_SESSION['setup_db_create_database'] = false;
                    }
                }
                //break;

                //case 'siteConfig_a.php':
                if(isset($_REQUEST['setup_site_url'])){$_SESSION['setup_site_url']          = $_REQUEST['setup_site_url'];}
                if(isset($_REQUEST['setup_system_name'])){$_SESSION['setup_system_name']    = $_REQUEST['setup_system_name'];}
                if(isset($_REQUEST['setup_db_collation'])) {
                    $_SESSION['setup_db_options']['collation'] = $_REQUEST['setup_db_collation'];
                }
                $_SESSION['setup_site_admin_user_name']             = $_REQUEST['setup_site_admin_user_name'];
                $_SESSION['setup_site_admin_password']              = $_REQUEST['setup_site_admin_password'];
                $_SESSION['setup_site_admin_password_retype']       = $_REQUEST['setup_site_admin_password_retype'];
                $_SESSION['siteConfig_submitted']               = true;

                $validation_errors = array();
                $validation_errors = validate_siteConfig('a');
                if(count($validation_errors) > 0 || $_REQUEST['goto'] == 'resend') {
                    $next_step--;
                }
                //break;
                // add old custom install settings to new install form
                //case 'siteConfig_b.php':
                $_SESSION['setup_site_sugarbeet_automatic_checks'] = get_boolean_from_request('setup_site_sugarbeet_automatic_checks');

                $_SESSION['setup_site_custom_session_path']     = get_boolean_from_request('setup_site_custom_session_path');
                if($_SESSION['setup_site_custom_session_path']){
                    $_SESSION['setup_site_session_path']            = $_REQUEST['setup_site_session_path'];
                }else{
                    $_SESSION['setup_site_session_path'] = '';
                }

                $_SESSION['setup_site_custom_log_dir']          = get_boolean_from_request('setup_site_custom_log_dir');
                if($_SESSION['setup_site_custom_log_dir']){
                    $_SESSION['setup_site_log_dir']                 = $_REQUEST['setup_site_log_dir'];
                }else{
                    $_SESSION['setup_site_log_dir'] = '.';
                }

                $_SESSION['setup_site_specify_guid']            = get_boolean_from_request('setup_site_specify_guid');
                if($_SESSION['setup_site_specify_guid']){
                    $_SESSION['setup_site_guid']                    = $_REQUEST['setup_site_guid'];
                }else{
                    $_SESSION['setup_site_guid'] = '';
                }
                $_SESSION['siteConfig_submitted']               = true;
                if(isset($_REQUEST['setup_site_sugarbeet_anonymous_stats'])){
                    $_SESSION['setup_site_sugarbeet_anonymous_stats'] = get_boolean_from_request('setup_site_sugarbeet_anonymous_stats');
                }else{
                    $_SESSION['setup_site_sugarbeet_anonymous_stats'] = 0;
                }

                $validation_errors = array();
                $validation_errors = validate_siteConfig('b');
                if(count($validation_errors) > 0) {
                    $next_step--;
                }
                break;
        }
    }

    if($next_step == 9999) {
        $the_file = 'SilentInstall';
    }else if($next_step == 9191) {
        $_SESSION['oc_server_url']	= $_REQUEST['oc_server_url'];
        $_SESSION['oc_username']    = $_REQUEST['oc_username'];
        $_SESSION['oc_password']   	= $_REQUEST['oc_password'];
        $the_file = 'oc_convert.php';
    }
    else{
        $the_file = $workflow[$next_step];

    }

<<<<<<< HEAD
switch($the_file) {
case 'old_php.php':
    case 'welcome.php':
    case 'license.php':
			//
			// Check to see if session variables are working properly
			//
			$_SESSION['test_session'] = 'sessions are available';
        @session_write_close();
			unset($_SESSION['test_session']);
        @session_start();

			if(!isset($_SESSION['test_session']))
			{
=======
    switch($the_file) {
        case 'old_php.php':
        case 'welcome.php':
        case 'license.php':
            //
            // Check to see if session variables are working properly
            //
            $_SESSION['test_session'] = 'sessions are available';
            @session_write_close();
            unset($_SESSION['test_session']);
            @session_start();

            if(!isset($_SESSION['test_session']))
            {
>>>>>>> 471dbf07
                $the_file = 'installDisabled.php';
                // PHP.ini location -
                $phpIniLocation = get_cfg_var("cfg_file_path");
                $disabled_title = $mod_strings['LBL_SESSION_ERR_TITLE'];
                $disabled_title_2 = $mod_strings['LBL_SESSION_ERR_TITLE'];
                $disabled_text = $mod_strings['LBL_SESSION_ERR_DESCRIPTION']."<pre>{$phpIniLocation}</pre>";
                break;
            }
            // check to see if installer has been disabled
            if(is_readable('config.php') && (filesize('config.php') > 0)) {
                include_once('config.php');

                if(!isset($sugar_config['installer_locked']) || $sugar_config['installer_locked'] == true) {
                    $the_file = 'installDisabled.php';
                    $disabled_title = $mod_strings['LBL_DISABLED_DESCRIPTION'];
                    $disabled_title_2 = $mod_strings['LBL_DISABLED_TITLE_2'];
                    $disabled_text =<<<EOQ
					<p>{$mod_strings['LBL_DISABLED_DESCRIPTION']}</p>
					<pre>
						'installer_locked' => false,
					</pre>
					<p>{$mod_strings['LBL_DISABLED_DESCRIPTION_2']}</p>

					<p>{$mod_strings['LBL_DISABLED_HELP_1']} <a href="{$mod_strings['LBL_DISABLED_HELP_LNK']}" target="_blank">{$mod_strings['LBL_DISABLED_HELP_2']}</a>.</p>
EOQ;
                    //if this is an offline client installation but the conversion did not succeed,
                    //then try to convert again
                    if(isset($sugar_config['disc_client']) && $sugar_config['disc_client'] == true && isset($sugar_config['oc_converted']) && $sugar_config['oc_converted'] == false) {
                        header('Location: index.php?entryPoint=oc_convert&first_time=true');
                        exit ();
                    }
                }
            }
            break;
        case 'register.php':
        case 'complete_install.php':
            session_unset();
            break;
        case 'SilentInstall':
            $si_errors = false;
            pullSilentInstallVarsIntoSession();

            /*
             * Make sure we are using the correct unique_key. The logic
             * to save a custom unique_key happens lower in the process.
             * However because of the initial FTS check we are already
             * relying on this value which will not get reinitialized
             * when we actual need it during index creation because
             * SilentInstaller runs in one single process.
             */
            if (!empty($_SESSION['setup_site_specify_guid']) && !empty($_SESSION['setup_site_guid'])) {
                $sugar_config['unique_key'] = $_SESSION['setup_site_guid'];
            } else {
                $sugar_config['unique_key'] = md5(create_guid());
            }

            $validation_errors = validate_dbConfig('a');
            if(count($validation_errors) > 0) {
                $the_file = 'dbConfig_a.php';
                $si_errors = true;
            }
            $validation_errors = validate_siteConfig('a');
            if(count($validation_errors) > 0) {
                $the_file = 'siteConfig_a.php';
                $si_errors = true;
            }
            $validation_errors = validate_siteConfig('b');
            if(count($validation_errors) > 0) {
                $the_file = 'siteConfig_b.php';
                $si_errors = true;
            }

            if(!$si_errors){
                $the_file = 'performSetup.php';
            }
            require_once('jssource/minify.php');
            //since this is a SilentInstall we still need to make sure that
            //the appropriate files are writable
            // config.php
            make_writable('./config.php');

            // custom dir
            make_writable('./custom');

            // modules dir
            recursive_make_writable('./modules');

            // cache dir
            create_writable_dir(sugar_cached('custom_fields'));
            create_writable_dir(sugar_cached('dyn_lay'));
            create_writable_dir(sugar_cached('images'));
            create_writable_dir(sugar_cached('modules'));
            create_writable_dir(sugar_cached('layout'));
            create_writable_dir(sugar_cached('pdf'));
            create_writable_dir(sugar_cached('upload/import'));
            create_writable_dir(sugar_cached('xml'));
            create_writable_dir(sugar_cached('include/javascript'));
            recursive_make_writable(sugar_cached('modules'));

            // public dir
            recursive_make_writable('./public');

            // check whether we're getting this request from a command line tool
            // we want to output brief messages if we're outputting to a command line tool
            $cli_mode = false;
            if(isset($_REQUEST['cli']) && ($_REQUEST['cli'] == 'true')) {
                $_SESSION['cli'] = true;
                // if we have errors, just shoot them back now
                if(count($validation_errors) > 0) {
                    foreach($validation_errors as $error) {
                        print($mod_strings['ERR_ERROR_GENERAL']."\n");
                        print("    " . $error . "\n");
                        print("Exit 1\n");
                        exit(1);
                    }
                }
            }
            break;
    }
}


$the_file = clean_string($the_file, 'FILE');

installerHook('pre_installFileRequire', array('the_file' => $the_file));

// change to require to get a good file load error message if the file is not available.

require('install/' . $the_file);

installerHook('post_installFileRequire', array('the_file' => $the_file));

?><|MERGE_RESOLUTION|>--- conflicted
+++ resolved
@@ -1,48 +1,9 @@
 <?php
-<<<<<<< HEAD
-/** 
- * 
- * SugarCRM Community Edition is a customer relationship management program developed by 
- * SugarCRM, Inc. Copyright (C) 2004-2013 SugarCRM Inc. 
- * 
- * SuiteCRM is an extension to SugarCRM Community Edition developed by SalesAgility Ltd. 
- * Copyright (C) 2011 - 2017 SalesAgility Ltd. 
- * 
- * This program is free software; you can redistribute it and/or modify it under 
- * the terms of the GNU Affero General Public License version 3 as published by the 
- * Free Software Foundation with the addition of the following permission added 
- * to Section 15 as permitted in Section 7(a): FOR ANY PART OF THE COVERED WORK 
- * IN WHICH THE COPYRIGHT IS OWNED BY SUGARCRM, SUGARCRM DISCLAIMS THE WARRANTY 
- * OF NON INFRINGEMENT OF THIRD PARTY RIGHTS. 
- * 
- * This program is distributed in the hope that it will be useful, but WITHOUT 
- * ANY WARRANTY; without even the implied warranty of MERCHANTABILITY or FITNESS 
- * FOR A PARTICULAR PURPOSE. See the GNU Affero General Public License for more 
- * details. 
- * 
- * You should have received a copy of the GNU Affero General Public License along with 
- * this program; if not, see http://www.gnu.org/licenses or write to the Free 
- * Software Foundation, Inc., 51 Franklin Street, Fifth Floor, Boston, MA 
- * 02110-1301 USA. 
- * 
- * You can contact SugarCRM, Inc. headquarters at 10050 North Wolfe Road, 
- * SW2-130, Cupertino, CA 95014, USA. or at email address contact@sugarcrm.com. 
- * 
- * The interactive user interfaces in modified source and object code versions 
- * of this program must display Appropriate Legal Notices, as required under 
- * Section 5 of the GNU Affero General Public License version 3. 
- * 
- * In accordance with Section 7(b) of the GNU Affero General Public License version 3, 
- * these Appropriate Legal Notices must retain the display of the "Powered by 
- * SugarCRM" logo and "Supercharged by SuiteCRM" logo. If the display of the logos is not 
- * reasonably feasible for technical reasons, the Appropriate Legal Notices must 
- * display the words "Powered by SugarCRM" and "Supercharged by SuiteCRM". 
-=======
-/**
- *
+ /**
+*
  * SugarCRM Community Edition is a customer relationship management program developed by
  * SugarCRM, Inc. Copyright (C) 2004-2013 SugarCRM Inc.
- *
+*
  * SuiteCRM is an extension to SugarCRM Community Edition developed by SalesAgility Ltd.
  * Copyright (C) 2011 - 2017 SalesAgility Ltd.
  *
@@ -55,7 +16,7 @@
  *
  * This program is distributed in the hope that it will be useful, but WITHOUT
  * ANY WARRANTY; without even the implied warranty of MERCHANTABILITY or FITNESS
- * FOR A PARTICULAR PURPOSE. See the GNU Affero General Public License for more
+ * FOR A PARTICULAR PURPOSE.  See the GNU Affero General Public License for more
  * details.
  *
  * You should have received a copy of the GNU Affero General Public License along with
@@ -73,17 +34,14 @@
  * In accordance with Section 7(b) of the GNU Affero General Public License version 3,
  * these Appropriate Legal Notices must retain the display of the "Powered by
  * SugarCRM" logo and "Supercharged by SuiteCRM" logo. If the display of the logos is not
- * reasonably feasible for technical reasons, the Appropriate Legal Notices must
- * display the words "Powered by SugarCRM" and "Supercharged by SuiteCRM".
->>>>>>> 471dbf07
+ * reasonably feasible for  technical reasons, the Appropriate Legal Notices must
+ * display the words  "Powered by SugarCRM" and "Supercharged by SuiteCRM".
  */
-
-if(!defined('sugarEntry')) {
+ if(!defined('sugarEntry')) {
     define('sugarEntry', true);
 }
 
 require_once 'include/utils.php';
-
 @session_start();
 if(isset($_REQUEST['clear_session']) || !empty($_SESSION['loginAttempts'])) {
     session_destroy();
@@ -103,25 +61,14 @@
  * If less than minimum we refuse to install.
  */
 if (check_php_version() === -1) {
-<<<<<<< HEAD
 	$msg = 'The recommended PHP version to install SuiteCRM is ';
 	$msg .= constant('SUITECRM_PHP_REC_VERSION').'<br />';
 	$msg .= 'Although the minimum PHP version required is ';
 	$msg .= constant('SUITECRM_PHP_MIN_VERSION').', ';
 	$msg .= 'is not recommended due to the large number of fixed bugs, including security fixes, ';
 	$msg .= 'released in the more modern versions.<br />';
- 	$msg .= 'You are using PHP version '.constant('PHP_VERSION').', which is EOL: <a href="http://php.net/eol.php">http://php.net/eol.php</a>.<br />';
+ 	$msg.  = 'You are using PHP version  '. constant('PHP_VERSION').', which is EOL: <a href="http://php.net/eol.php">http://php.net/eol.php</a>.<br />';
 	$msg .= 'Please consider upgrading your PHP version. Instructions on <a href="http://php.net/migration70">http://php.net/migration70</a>. ';
-=======
-    $msg = 'The recommended PHP version to install SuiteCRM is ';
-    $msg .= constant('SUITECRM_PHP_REC_VERSION').'<br />';
-    $msg .= 'Although the minimum PHP version required is ';
-    $msg .= constant('SUITECRM_PHP_MIN_VERSION').', ';
-    $msg .= 'is not recommended due to the large number of fixed bugs, including security fixes, ';
-    $msg .= 'released in the more modern versions.<br />';
-    $msg .= 'You are using PHP version '.constant('PHP_VERSION').', which is EOL: <a href="http://php.net/eol.php">http://php.net/eol.php</a>.<br />';
-    $msg .= 'Please consider upgrading your PHP version. Instructions on <a href="http://php.net/migration70">http://php.net/migration70</a>. ';
->>>>>>> 471dbf07
     die($msg);
 }
 
@@ -403,25 +350,15 @@
 $workflow = array() ;
 // If less then recommended PHP version, insert old_php.pho into workflow.
 if (check_php_version() === 0) {
-<<<<<<< HEAD
 	$workflow[] = 'old_php.php';
-=======
-    $workflow[] = 'old_php.php';
->>>>>>> 471dbf07
 }
 // use a simple array to map out the steps of the installer page flow
 $workflow[] = 'welcome.php';
 $workflow[] = 'ready.php';
 
-<<<<<<< HEAD
-                    // TODO-g: remove these files..
-                    //'license.php',
-                    //'installType.php',
-=======
 // TODO-g: remove these files..
 //'license.php',
 //'installType.php',
->>>>>>> 471dbf07
 //);
 $workflow[] = 'installConfig.php';
 //$workflow[] =  'systemOptions.php';
@@ -580,11 +517,10 @@
 else{
     $validation_errors = array();
 // process the data posted
-<<<<<<< HEAD
 if($next_clicked) {
 	// store the submitted data because the 'Next' button was clicked
-	switch($workflow[trim($_REQUEST['current_step'])]) {
-	case 'old_php.php':
+    switch($workflow[trim($_REQUEST['current_step'])]) {
+        case 'old_php.php':
 		$_SESSION['language'] = $_REQUEST['language'];
 		$_SESSION['setup_old_php'] = get_boolean_from_request('setup_old_php');
 		break;
@@ -592,19 +528,6 @@
 	case 'welcome.php':
         	$_SESSION['language'] = $_REQUEST['language'];
    			$_SESSION['setup_site_admin_user_name'] = 'admin';
-=======
-    if($next_clicked) {
-        // store the submitted data because the 'Next' button was clicked
-        switch($workflow[trim($_REQUEST['current_step'])]) {
-            case 'old_php.php':
-                $_SESSION['language'] = $_REQUEST['language'];
-                $_SESSION['setup_old_php'] = get_boolean_from_request('setup_old_php');
-                break;
-
-            case 'welcome.php':
-                $_SESSION['language'] = $_REQUEST['language'];
-                $_SESSION['setup_site_admin_user_name'] = 'admin';
->>>>>>> 471dbf07
 //        break;
 //      case 'license.php':
                 $_SESSION['setup_license_accept']   = get_boolean_from_request('setup_license_accept');
@@ -728,9 +651,8 @@
 
     }
 
-<<<<<<< HEAD
 switch($the_file) {
-case 'old_php.php':
+    case 'old_php.php':
     case 'welcome.php':
     case 'license.php':
 			//
@@ -741,24 +663,8 @@
 			unset($_SESSION['test_session']);
         @session_start();
 
-			if(!isset($_SESSION['test_session']))
-			{
-=======
-    switch($the_file) {
-        case 'old_php.php':
-        case 'welcome.php':
-        case 'license.php':
-            //
-            // Check to see if session variables are working properly
-            //
-            $_SESSION['test_session'] = 'sessions are available';
-            @session_write_close();
-            unset($_SESSION['test_session']);
-            @session_start();
-
             if(!isset($_SESSION['test_session']))
             {
->>>>>>> 471dbf07
                 $the_file = 'installDisabled.php';
                 // PHP.ini location -
                 $phpIniLocation = get_cfg_var("cfg_file_path");
