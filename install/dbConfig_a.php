<?php
if(!defined('sugarEntry') || !sugarEntry) die('Not A Valid Entry Point');
/*********************************************************************************
 * SugarCRM Community Edition is a customer relationship management program developed by
 * SugarCRM, Inc. Copyright (C) 2004-2013 SugarCRM Inc.

 * SuiteCRM is an extension to SugarCRM Community Edition developed by Salesagility Ltd.
 * Copyright (C) 2011 - 2014 Salesagility Ltd.
 *
 * This program is free software; you can redistribute it and/or modify it under
 * the terms of the GNU Affero General Public License version 3 as published by the
 * Free Software Foundation with the addition of the following permission added
 * to Section 15 as permitted in Section 7(a): FOR ANY PART OF THE COVERED WORK
 * IN WHICH THE COPYRIGHT IS OWNED BY SUGARCRM, SUGARCRM DISCLAIMS THE WARRANTY
 * OF NON INFRINGEMENT OF THIRD PARTY RIGHTS.
 *
 * This program is distributed in the hope that it will be useful, but WITHOUT
 * ANY WARRANTY; without even the implied warranty of MERCHANTABILITY or FITNESS
 * FOR A PARTICULAR PURPOSE.  See the GNU Affero General Public License for more
 * details.
 *
 * You should have received a copy of the GNU Affero General Public License along with
 * this program; if not, see http://www.gnu.org/licenses or write to the Free
 * Software Foundation, Inc., 51 Franklin Street, Fifth Floor, Boston, MA
 * 02110-1301 USA.
 *
 * You can contact SugarCRM, Inc. headquarters at 10050 North Wolfe Road,
 * SW2-130, Cupertino, CA 95014, USA. or at email address contact@sugarcrm.com.
 *
 * The interactive user interfaces in modified source and object code versions
 * of this program must display Appropriate Legal Notices, as required under
 * Section 5 of the GNU Affero General Public License version 3.
 *
 * In accordance with Section 7(b) of the GNU Affero General Public License version 3,
 * these Appropriate Legal Notices must retain the display of the "Powered by
 * SugarCRM" logo and "Supercharged by SuiteCRM" logo. If the display of the logos is not
 * reasonably feasible for  technical reasons, the Appropriate Legal Notices must
 * display the words  "Powered by SugarCRM" and "Supercharged by SuiteCRM".
 ********************************************************************************/



global $sugar_version, $js_custom_version;


if(empty($_SESSION['setup_db_host_name'])){
    $_SESSION['setup_db_host_name'] = (isset($sugar_config['db_host_name']))  ? $sugar_config['db_host_name'] :  $_SERVER['SERVER_NAME'];
}

if( !isset( $install_script ) || !$install_script ){
    die($mod_strings['ERR_NO_DIRECT_SCRIPT']);
}


// DB split
$createDbCheckbox = '';
$createDb = (!empty($_SESSION['setup_db_create_database'])) ? 'checked="checked"' : '';
$dropCreate = (!empty($_SESSION['setup_db_drop_tables'])) ? 'checked="checked"' : '';
$instanceName = '';
if (isset($_SESSION['setup_db_host_instance']) && !empty($_SESSION['setup_db_host_instance'])){
    $instanceName = $_SESSION['setup_db_host_instance'];
}

$setupDbPortNum ='';
if (isset($_SESSION['setup_db_port_num']) && !empty($_SESSION['setup_db_port_num'])){
    $setupDbPortNum = $_SESSION['setup_db_port_num'];
}

$db = getInstallDbInstance();

///////////////////////////////////////////////////////////////////////////////
////	BEGIN PAGE OUTPUT

$langHeader = get_language_header();

$out =<<<EOQ
<!DOCTYPE HTML>
<html {$langHeader}>
<head>
    <meta http-equiv="Content-Type" content="text/html; charset=utf-8">
    <meta http-equiv="Content-Script-Type" content="text/javascript">
    <meta http-equiv="Content-Style-Type" content="text/css">
    <title>{$mod_strings['LBL_WIZARD_TITLE']} {$mod_strings['LBL_DBCONF_TITLE']}</title>
    <link rel="stylesheet" href="install/install.css" type="text/css" />
    <link rel='stylesheet' type='text/css' href='include/javascript/yui/build/container/assets/container.css' />
    <link rel="stylesheet" href="themes/Suite7/css/fontello.css">
    <link rel="stylesheet" href="themes/Suite7/css/animation.css"><!--[if IE 7]><link rel="stylesheet" href="css/fontello-ie7.css"><![endif]-->
    <link REL="SHORTCUT ICON" HREF="include/images/sugar_icon.ico">
    <script type="text/javascript" src="install/installCommon.js"></script>
    <script type="text/javascript" src="install/dbConfig.js"></script>
    <script src="cache/include/javascript/sugar_grp1_yui.js?s={$sugar_version}&c={$js_custom_version}"></script>
    <script src="cache/include/javascript/sugar_grp1_jquery.js?s={$sugar_version}&c={$js_custom_version}"></script>
</head>

EOQ;
$out .= '<body onload="document.getElementById(\'button_next2\').focus();">';

$out2 =<<<EOQ2
<!--SuiteCRM installer-->
<div id="install_container">
    <div id="install_box">
        <form action="install.php" method="post" name="setConfig" id="form">
        <div id="install_content">
            <header id="install_header">
                <div id="steps"><p>{$mod_strings['LBL_STEP5']}</p><i class="icon-progress-0" id="complete"></i><i class="icon-progress-1" id="complete"></i><i class="icon-progress-2" id="complete"></i><i class="icon-progress-3" id="complete"></i><i class="icon-progress-4" id="complete"></i><i class="icon-progress-5"></i><i class="icon-progress-6"></i><i class="icon-progress-7"></i></div>
                <div class="install_img"><a href="https://suitecrm.com" target="_blank"><img src="{$sugar_md}" alt="SuiteCRM"></a></div>
            </header>
            <input type='hidden' name='setup_db_drop_tables' id='setup_db_drop_tables' value=''>
            <input type="hidden" id="hidden_goto" name="goto" value="{$mod_strings['LBL_BACK']}" />
            <h2>{$mod_strings['LBL_DBCONF_TITLE']}</h2>
            <div id="errorMsgs" style="display:none"></div>
            <div class="required">{$mod_strings['LBL_REQUIRED']}</div>
            <hr>
            <h3>{$mod_strings['LBL_DBCONF_TITLE_NAME']}</h3>

EOQ2;

$config_params = $db->installConfig();
$form = '';
foreach($config_params as $group => $gdata) {
    $form.= "<div class='install_block'>";
    $form .= "<label>{$mod_strings[$group]}</label><br>\n";
    foreach($gdata as $name => $value) {

        if(!empty($value)) {
            if(!empty($value['required'])) {
                $form .= "<span class=\"required\">*</span>";
            }
             else {
            }
            if(!empty($_SESSION[$name])) {
                $sessval = $_SESSION[$name];
            } else {
                $sessval = '';
            }
            if(!empty($value["type"])) {
                $type = $value["type"];
            } else {
                $type = '';
            }

            $form .= <<<FORM

FORM;
            //if the type is password, set a hidden field to capture the value.  This is so that we can properly encode special characters, which is a limitation with password fields
            if($type=='password'){
                $form .= "<input type='$type' name='{$name}_entry' id='{$name}_entry' value='".urldecode($sessval)."'><input type='hidden' name='$name' id='$name' value='".urldecode($sessval)."'>";
            }else{
                $form .= "<input type='$type' name='$name' id='$name' value='$sessval'>";
            }



            $form .= <<<FORM
FORM;

        } else {
            $form .= "<input name=\"$name\" id=\"$name\" value=\"\" type=\"hidden\">\n";
        }
    }
    $form .= "</div>";
}

$out2 .= $form;

//if we are installing in custom mode, include the following html
if($db->supports("create_user")){
// create / set db user dropdown
    $auto_select = '';$provide_select ='';$create_select = '';$same_select = '';
    if(isset($_SESSION['dbUSRData'])){
//    if($_SESSION['dbUSRData']=='auto')    {$auto_select ='selected';}
<<<<<<< HEAD
    if($_SESSION['dbUSRData']=='provide') {$provide_select ='selected';}
if(isset($_SESSION['install_type'])  && !empty($_SESSION['install_type'])  && strtolower($_SESSION['install_type'])=='custom'){
    if($_SESSION['dbUSRData']=='create')  {$create_select ='selected';}
}
    if($_SESSION['dbUSRData']=='same')  {$same_select ='selected';}
}else{
    $same_select ='selected';
}
$dbUSRDD   = "<select name='dbUSRData' id='dbUSRData' onchange='toggleDBUser();'>";
$dbUSRDD  .= "<option value='provide' $provide_select>".$mod_strings['LBL_DBCONFIG_PROVIDE_DD']."</option>";
$dbUSRDD  .= "<option value='create' $create_select>".$mod_strings['LBL_DBCONFIG_CREATE_DD']."</option>";
$dbUSRDD  .= "<option value='same' $same_select>".$mod_strings['LBL_DBCONFIG_SAME_DD']."</option>";
$dbUSRDD  .= "</select><br>&nbsp;";



$setup_db_sugarsales_password = urldecode($_SESSION['setup_db_sugarsales_password']);
$setup_db_sugarsales_user = urldecode($_SESSION['setup_db_sugarsales_user']);
$setup_db_sugarsales_password_retype = urldecode($_SESSION['setup_db_sugarsales_password_retype']);

$out2 .=<<<EOQ2

<table width="100%" cellpadding="0" cellpadding="0" border="0" class="StyleDottedHr">
<tr><td colspan="3" align="left"><br>{$mod_strings['LBL_DBCONFIG_SECURITY']}</td></tr>
<tr><td width='1%'>&nbsp;</td><td width='60%'><div id='sugarDBUser'><b>{$mod_strings['LBL_DBCONF_SUGAR_DB_USER']}</b></div>&nbsp;</td><td width='35%'>$dbUSRDD</td></tr>
</table>

<span id='connection_user_div' style="display:none">
<table width="100%" cellpadding="0" cellpadding="0" border="0" class="StyleDottedHr">
    <tr>
        <td width='1%'><span class="required">*</span></td>
        <td nowrap width='60%'><b>{$mod_strings['LBL_DBCONF_SUGAR_DB_USER']}</b></td>
        <td  width='35%'nowrap align="left">
         <input type="text" name="setup_db_sugarsales_user" maxlength="16" value="{$_SESSION['setup_db_sugarsales_user']}" />
        </td>
</tr>
<tr>
    <td>&nbsp;</td>
    <td nowrap><b>{$mod_strings['LBL_DBCONF_DB_PASSWORD']}</b></td>
    <td nowrap align="left"><input type="password" name="setup_db_sugarsales_password_entry" value="{$setup_db_sugarsales_password}" /><input type="hidden" name="setup_db_sugarsales_password" value="{$setup_db_sugarsales_password}" /></td>
</tr>
<tr>
    <td>&nbsp;</td>
    <td nowrap><b>{$mod_strings['LBL_DBCONF_DB_PASSWORD2']}</b></td>
    <td nowrap align="left"><input type="password" name="setup_db_sugarsales_password_retype_entry" value="{$setup_db_sugarsales_password_retype}"  /><input type="hidden" name="setup_db_sugarsales_password_retype" value="{$setup_db_sugarsales_password_retype}" /></td>
</tr></table>
</span>
=======
        if($_SESSION['dbUSRData']=='provide') {$provide_select ='selected';}
        if(isset($_SESSION['install_type'])  && !empty($_SESSION['install_type'])  && strtolower($_SESSION['install_type'])=='custom'){
            if($_SESSION['dbUSRData']=='create')  {$create_select ='selected';}
        }
        if($_SESSION['dbUSRData']=='same')  {$same_select ='selected';}
    }else{
        $same_select ='selected';
    }
    $dbUSRDD   = "<select name='dbUSRData' id='dbUSRData' onchange='toggleDBUser();'>";
    $dbUSRDD  .= "<option value='provide' $provide_select>".$mod_strings['LBL_DBCONFIG_PROVIDE_DD']."</option>";
    $dbUSRDD  .= "<option value='create' $create_select>".$mod_strings['LBL_DBCONFIG_CREATE_DD']."</option>";
    $dbUSRDD  .= "<option value='same' $same_select>".$mod_strings['LBL_DBCONFIG_SAME_DD']."</option>";
    $dbUSRDD  .= "</select><br>&nbsp;";



    $setup_db_sugarsales_password = urldecode($_SESSION['setup_db_sugarsales_password']);
    $setup_db_sugarsales_user = urldecode($_SESSION['setup_db_sugarsales_user']);
    $setup_db_sugarsales_password_retype = urldecode($_SESSION['setup_db_sugarsales_password_retype']);

    $out2 .=<<<EOQ2
<br>
    <hr>
<br>
{$mod_strings['LBL_DBCONFIG_SECURITY']}
<div class='install_block'><label><b>{$mod_strings['LBL_DBCONF_SUGAR_DB_USER']}</b></label>$dbUSRDD
    <span id='connection_user_div' style="display:none">
        <span class="required">*</span>
            <label><b>{$mod_strings['LBL_DBCONF_SUGAR_DB_USER']}</b></label>
            <input type="text" name="setup_db_sugarsales_user" maxlength="16" value="{$_SESSION['setup_db_sugarsales_user']}" />
            <label><b>{$mod_strings['LBL_DBCONF_DB_PASSWORD']}</b></label>
            <input type="password" name="setup_db_sugarsales_password_entry" value="{$setup_db_sugarsales_password}" /><input type="hidden" name="setup_db_sugarsales_password" value="{$setup_db_sugarsales_password}" />
            <input type="hidden" name="setup_db_sugarsales_password" value="{$_SESSION['setup_db_sugarsales_password']}" />
            <label><b>{$mod_strings['LBL_DBCONF_DB_PASSWORD2']}</b></label>
            <input type="password" name="setup_db_sugarsales_password_retype_entry" value="{$setup_db_sugarsales_password_retype}"  /><input type="hidden" name="setup_db_sugarsales_password_retype" value="{$setup_db_sugarsales_password_retype}" />
    </span>
</div>
>>>>>>> 47b9f362

EOQ2;
}

$demoDD = "<select name='demoData' id='demoData' class='select'><option value='no' >".$mod_strings['LBL_NO']."</option><option value='yes'>".$mod_strings['LBL_YES']."</option>";
$demoDD .= "</select>";


$out3 =<<<EOQ3
<hr>
<div class="install_block">
    <h2>{$mod_strings['LBL_DBCONF_DEMO_DATA_TITLE']}</h2>
    <label>{$mod_strings['LBL_DBCONF_DEMO_DATA']}</label>
        {$demoDD}
</div>
<br>
<br>
EOQ3;



$out4 =<<<EOQ4
</div>
<hr>
    <div id="installcontrols">
        <input type="hidden" name="current_step" value="{$next_step}">
        <input class="button" type="button" name="goto" value="{$mod_strings['LBL_BACK']}" id="button_back_dbConfig" onclick="document.getElementById('form').submit();" />
        <input class="button" type="button" name="goto" id="button_next2" value="{$mod_strings['LBL_NEXT']}" onClick="callDBCheck();"/>
    </div>
</form>
<br>

<script>

$('#setup_fts_type').change(function(){
    if($(this).val() == '')
        hideFTSSettings();
    else
        showFTSSettings();
});

function showFTSSettings()
{
    $('#fts_port_row').show();
    $('#fts_host_row').show();
}

function hideFTSSettings()
{
    $('#fts_port_row').hide();
    $('#fts_host_row').hide();
}

function toggleDBUser(){
     if(typeof(document.getElementById('dbUSRData')) !='undefined'
     && document.getElementById('dbUSRData') != null){

        ouv = document.getElementById('dbUSRData').value;
        if(ouv == 'provide' || ouv == 'create'){
            document.getElementById('connection_user_div').style.display = '';
            document.getElementById('sugarDBUs<br>er').style.display = 'none';
        }else{
            document.getElementById('connection_user_div').style.display = 'none';
            document.getElementById('sugarDBUser').style.display = '';
        }
    }
}
    toggleDBUser();

var msgPanel;
function callDBCheck(){

            //begin main function that will be called
            ajaxCall = function(msg_panel){
                //create success function for callback

                getPanel = function() {
                var args = {    width:"300px",
                                modal:true,
                                fixedcenter: true,
                                constraintoviewport: false,
                                underlay:"shadow",
                                close:false,
                                draggable:true,

                                effect:{effect:YAHOO.widget.ContainerEffect.FADE, duration:.5}
                               } ;
                        msg_panel = new YAHOO.widget.Panel('p_msg', args);

                        msg_panel.setHeader("{$mod_strings['LBL_LICENSE_CHKDB_HEADER']}");
                        msg_panel.setBody(document.getElementById("checkingDiv").innerHTML);
                        msg_panel.render(document.body);
                        msgPanel = msg_panel;
                }


                passed = function(url){
                    document.setConfig.goto.value="{$mod_strings['LBL_NEXT']}";
                    document.getElementById('hidden_goto').value="{$mod_strings['LBL_NEXT']}";
                    document.setConfig.current_step.value="{$next_step}";
                    document.setConfig.submit();
                }
                success = function(o) {

                    //condition for just the preexisting database
                    if (o.responseText.indexOf('preexeest')>=0){

                        //  throw confirmation message
                        msg_panel.setBody(document.getElementById("sysCheckMsg").innerHTML);
                        msg_panel.render(document.body);
                        msgPanel = msg_panel;
                        document.getElementById('accept_btn').focus();
                    //condition for no errors
                    }else if (o.responseText.indexOf('dbCheckPassed')>=0){
                        //make navigation
                        passed("install.php?goto={$mod_strings['LBL_NEXT']}");

                    //condition for other errors
                    }else{
                        //turn off loading message
                        msgPanel.hide();
                        document.getElementById("errorMsgs").innerHTML = o.responseText;
                        document.getElementById("errorMsgs").style.display = '';
                        return false;
                    }


                }//end success


                //copy the db values over to the hidden field counterparts
                document.setConfig.setup_db_admin_password.value = document.setConfig.setup_db_admin_password_entry.value;



                //set loading message and create url
                postData = "checkDBSettings=true&to_pdf=1&sugar_body_only=1";
                postData += "&setup_db_database_name="+document.setConfig.setup_db_database_name.value;
                if(typeof(document.setConfig.setup_db_host_instance) != 'undefined'){
                    postData += "&setup_db_host_instance="+document.setConfig.setup_db_host_instance.value;
                }
                if(typeof(document.setConfig.setup_db_port_num) != 'undefined'){
                    postData += "&setup_db_port_num="+document.setConfig.setup_db_port_num.value;
                }
                postData += "&setup_db_host_name="+document.setConfig.setup_db_host_name.value;
                postData += "&setup_db_admin_user_name="+document.setConfig.setup_db_admin_user_name.value;
                postData += "&setup_db_admin_password="+encodeURIComponent(document.setConfig.setup_db_admin_password.value);
                if(typeof(document.setConfig.setup_db_sugarsales_user) != 'undefined'){
                    postData += "&setup_db_sugarsales_user="+document.setConfig.setup_db_sugarsales_user.value;
                }
                if(typeof(document.setConfig.setup_db_sugarsales_password) != 'undefined'){
                document.setConfig.setup_db_sugarsales_password.value = document.setConfig.setup_db_sugarsales_password_entry.value;
                    postData += "&setup_db_sugarsales_password="+encodeURIComponent(document.setConfig.setup_db_sugarsales_password.value);
                }
                if(typeof(document.setConfig.setup_db_sugarsales_password_retype) != 'undefined'){
                    document.setConfig.setup_db_sugarsales_password_retype.value = document.setConfig.setup_db_sugarsales_password_retype_entry.value;
                    postData += "&setup_db_sugarsales_password_retype="+encodeURIComponent(document.setConfig.setup_db_sugarsales_password_retype.value);
                }
                if(typeof(document.setConfig.dbUSRData) != 'undefined'){
                    postData += "&dbUSRData="+document.getElementById('dbUSRData').value;
                }

EOQ4;


$out_dd = 'postData += "&demoData="+document.setConfig.demoData.value;';
$out5 =<<<EOQ5
                postData += "&to_pdf=1&sugar_body_only=1";

                //if this is a call already in progress, then just return
                    if(typeof ajxProgress != 'undefined'){
                        return;
                    }

                getPanel();
                msgPanel.show;
                var ajxProgress = YAHOO.util.Connect.asyncRequest('POST','install.php', {success: success, failure: success}, postData);


            };//end ajaxCall method
              ajaxCall();
            return;
}

function confirm_drop_tables(yes_no){

        if(yes_no == true){
            document.getElementById('setup_db_drop_tables').value = true;
           //make navigation
                    document.setConfig.goto.value="{$mod_strings['LBL_NEXT']}";
                    document.getElementById('hidden_goto').value="{$mod_strings['LBL_NEXT']}";
                    document.setConfig.current_step.value="{$next_step}";
                    document.setConfig.submit();
        }else{
            //set drop tables to false
            document.getElementById('setup_db_drop_tables').value = false;
            msgPanel.hide();
        }
}

</script>

           <div id="checkingDiv" style="display:none">
                    <p><img alt="{$mod_strings['LBL_LICENSE_CHKDB_HEADER']}" src='install/processing.gif'> <br>{$mod_strings['LBL_LICENSE_CHKDB_HEADER']}</p>
           </div>

          <div id='sysCheckMsg' style="display:none">
                    <p>{$mod_strings['LBL_DROP_DB_CONFIRM']}</p>
                    <input id='accept_btn' type='button' class='button' onclick='confirm_drop_tables(true)' value="{$mod_strings['LBL_ACCEPT']}">
                    <input type='button' class='button' onclick='confirm_drop_tables(false)' id="button_cancel_dbConfig" value="{$mod_strings['LBL_CANCEL']}">
          </div>

</div>
<footer id="install_footer">
    <p id="footer_links"><a href="https://suitecrm.com" target="_blank">Visit suitecrm.com</a> | <a href="https://suitecrm.com/index.php?option=com_kunena&view=category&Itemid=1137&layout=list" target="_blank">Support Forums</a> | <a href="https://suitecrm.com/wiki/index.php/Installation" target="_blank">Installation Guide</a> | <a href="LICENSE.txt" target="_blank">License</a>
</footer>
</div>
<script type="text/javascript">
    <!--
    if ( YAHOO.env.ua )
        UA = YAHOO.env.ua;
    -->
    </script>
</body>
</html>

EOQ5;

////	END PAGE OUTPUT
///////////////////////////////////////////////////////////////////////////////

echo $out;
echo $out2;
echo $out3;
echo $out4;
echo $out_dd;
echo $out5;

?><|MERGE_RESOLUTION|>--- conflicted
+++ resolved
@@ -169,55 +169,6 @@
     $auto_select = '';$provide_select ='';$create_select = '';$same_select = '';
     if(isset($_SESSION['dbUSRData'])){
 //    if($_SESSION['dbUSRData']=='auto')    {$auto_select ='selected';}
-<<<<<<< HEAD
-    if($_SESSION['dbUSRData']=='provide') {$provide_select ='selected';}
-if(isset($_SESSION['install_type'])  && !empty($_SESSION['install_type'])  && strtolower($_SESSION['install_type'])=='custom'){
-    if($_SESSION['dbUSRData']=='create')  {$create_select ='selected';}
-}
-    if($_SESSION['dbUSRData']=='same')  {$same_select ='selected';}
-}else{
-    $same_select ='selected';
-}
-$dbUSRDD   = "<select name='dbUSRData' id='dbUSRData' onchange='toggleDBUser();'>";
-$dbUSRDD  .= "<option value='provide' $provide_select>".$mod_strings['LBL_DBCONFIG_PROVIDE_DD']."</option>";
-$dbUSRDD  .= "<option value='create' $create_select>".$mod_strings['LBL_DBCONFIG_CREATE_DD']."</option>";
-$dbUSRDD  .= "<option value='same' $same_select>".$mod_strings['LBL_DBCONFIG_SAME_DD']."</option>";
-$dbUSRDD  .= "</select><br>&nbsp;";
-
-
-
-$setup_db_sugarsales_password = urldecode($_SESSION['setup_db_sugarsales_password']);
-$setup_db_sugarsales_user = urldecode($_SESSION['setup_db_sugarsales_user']);
-$setup_db_sugarsales_password_retype = urldecode($_SESSION['setup_db_sugarsales_password_retype']);
-
-$out2 .=<<<EOQ2
-
-<table width="100%" cellpadding="0" cellpadding="0" border="0" class="StyleDottedHr">
-<tr><td colspan="3" align="left"><br>{$mod_strings['LBL_DBCONFIG_SECURITY']}</td></tr>
-<tr><td width='1%'>&nbsp;</td><td width='60%'><div id='sugarDBUser'><b>{$mod_strings['LBL_DBCONF_SUGAR_DB_USER']}</b></div>&nbsp;</td><td width='35%'>$dbUSRDD</td></tr>
-</table>
-
-<span id='connection_user_div' style="display:none">
-<table width="100%" cellpadding="0" cellpadding="0" border="0" class="StyleDottedHr">
-    <tr>
-        <td width='1%'><span class="required">*</span></td>
-        <td nowrap width='60%'><b>{$mod_strings['LBL_DBCONF_SUGAR_DB_USER']}</b></td>
-        <td  width='35%'nowrap align="left">
-         <input type="text" name="setup_db_sugarsales_user" maxlength="16" value="{$_SESSION['setup_db_sugarsales_user']}" />
-        </td>
-</tr>
-<tr>
-    <td>&nbsp;</td>
-    <td nowrap><b>{$mod_strings['LBL_DBCONF_DB_PASSWORD']}</b></td>
-    <td nowrap align="left"><input type="password" name="setup_db_sugarsales_password_entry" value="{$setup_db_sugarsales_password}" /><input type="hidden" name="setup_db_sugarsales_password" value="{$setup_db_sugarsales_password}" /></td>
-</tr>
-<tr>
-    <td>&nbsp;</td>
-    <td nowrap><b>{$mod_strings['LBL_DBCONF_DB_PASSWORD2']}</b></td>
-    <td nowrap align="left"><input type="password" name="setup_db_sugarsales_password_retype_entry" value="{$setup_db_sugarsales_password_retype}"  /><input type="hidden" name="setup_db_sugarsales_password_retype" value="{$setup_db_sugarsales_password_retype}" /></td>
-</tr></table>
-</span>
-=======
         if($_SESSION['dbUSRData']=='provide') {$provide_select ='selected';}
         if(isset($_SESSION['install_type'])  && !empty($_SESSION['install_type'])  && strtolower($_SESSION['install_type'])=='custom'){
             if($_SESSION['dbUSRData']=='create')  {$create_select ='selected';}
@@ -255,7 +206,6 @@
             <input type="password" name="setup_db_sugarsales_password_retype_entry" value="{$setup_db_sugarsales_password_retype}"  /><input type="hidden" name="setup_db_sugarsales_password_retype" value="{$setup_db_sugarsales_password_retype}" />
     </span>
 </div>
->>>>>>> 47b9f362
 
 EOQ2;
 }
@@ -290,7 +240,7 @@
 
 <script>
 
-$('#setup_fts_type').change(function(){
+$('#fts_type').change(function(){
     if($(this).val() == '')
         hideFTSSettings();
     else
