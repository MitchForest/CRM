--- conflicted
+++ resolved
@@ -44,25 +44,17 @@
 
 $_SESSION['setup_license_accept'] = true;
 
-<<<<<<< HEAD
-function runCheck($install_script, $mod_strings){
-    installLog("Begin System Check Process *************");
-
-    if( !isset( $install_script ) || !$install_script ){
-        installLog("Error:: ".$mod_strings['ERR_NO_DIRECT_SCRIPT']);
-=======
 /**
  * @param bool $install_script
  * @param array $mod_strings
  * @return string
  */
-function runCheck($install_script = false, $mod_strings = array())
+function runCheck($install_script, $mod_strings = array())
 {
     installLog('Begin System Check Process *************');
 
     if (!isset($install_script) || !$install_script) {
         installLog('Error:: ' . $mod_strings['ERR_NO_DIRECT_SCRIPT']);
->>>>>>> f5d9dabf
         die($mod_strings['ERR_NO_DIRECT_SCRIPT']);
     }
 
