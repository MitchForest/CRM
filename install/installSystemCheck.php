<?php
if(!defined('sugarEntry') || !sugarEntry) die('Not A Valid Entry Point');
/*********************************************************************************
 * SugarCRM Community Edition is a customer relationship management program developed by
 * SugarCRM, Inc. Copyright (C) 2004-2013 SugarCRM Inc.

 * SuiteCRM is an extension to SugarCRM Community Edition developed by Salesagility Ltd.
 * Copyright (C) 2011 - 2014 Salesagility Ltd.
 *
 * This program is free software; you can redistribute it and/or modify it under
 * the terms of the GNU Affero General Public License version 3 as published by the
 * Free Software Foundation with the addition of the following permission added
 * to Section 15 as permitted in Section 7(a): FOR ANY PART OF THE COVERED WORK
 * IN WHICH THE COPYRIGHT IS OWNED BY SUGARCRM, SUGARCRM DISCLAIMS THE WARRANTY
 * OF NON INFRINGEMENT OF THIRD PARTY RIGHTS.
 *
 * This program is distributed in the hope that it will be useful, but WITHOUT
 * ANY WARRANTY; without even the implied warranty of MERCHANTABILITY or FITNESS
 * FOR A PARTICULAR PURPOSE.  See the GNU Affero General Public License for more
 * details.
 *
 * You should have received a copy of the GNU Affero General Public License along with
 * this program; if not, see http://www.gnu.org/licenses or write to the Free
 * Software Foundation, Inc., 51 Franklin Street, Fifth Floor, Boston, MA
 * 02110-1301 USA.
 *
 * You can contact SugarCRM, Inc. headquarters at 10050 North Wolfe Road,
 * SW2-130, Cupertino, CA 95014, USA. or at email address contact@sugarcrm.com.
 *
 * The interactive user interfaces in modified source and object code versions
 * of this program must display Appropriate Legal Notices, as required under
 * Section 5 of the GNU Affero General Public License version 3.
 *
 * In accordance with Section 7(b) of the GNU Affero General Public License version 3,
 * these Appropriate Legal Notices must retain the display of the "Powered by
 * SugarCRM" logo and "Supercharged by SuiteCRM" logo. If the display of the logos is not
 * reasonably feasible for  technical reasons, the Appropriate Legal Notices must
 * display the words  "Powered by SugarCRM" and "Supercharged by SuiteCRM".
 ********************************************************************************/


$_SESSION['setup_license_accept'] = true;

<<<<<<< HEAD
function runCheck($install_script, $mod_strings){
installLog("Begin System Check Process *************");
=======
function runCheck($install_script = false, $mod_strings){
    installLog("Begin System Check Process *************");
>>>>>>> 471dbf07

    if( !isset( $install_script ) || !$install_script ){
        installLog("Error:: ".$mod_strings['ERR_NO_DIRECT_SCRIPT']);
        die($mod_strings['ERR_NO_DIRECT_SCRIPT']);
    }

    if(!defined('SUGARCRM_MIN_MEM')) {
        define('SUGARCRM_MIN_MEM', 40);
    }



// for keeping track of whether to enable/disable the 'Next' button
    $error_found = false;
    $error_txt = '';


// check IIS and FastCGI
    $server_software = $_SERVER["SERVER_SOFTWARE"];
    if ((strpos($_SERVER["SERVER_SOFTWARE"],'Microsoft-IIS') !== false)
        && php_sapi_name() == 'cgi-fcgi'
        && ini_get('fastcgi.logging') != '0')
    {
        installLog($mod_strings['ERR_CHECKSYS_FASTCGI_LOGGING']);
        $iisVersion = "<b><span class=stop>{$mod_strings['ERR_CHECKSYS_FASTCGI_LOGGING']}</span></b>";
        $error_found = true;
        $error_txt .= '
            <p><b>'.$mod_strings['LBL_CHECKSYS_FASTCGI'].'</b></p>
            <p ><span class="error">'.$iisVersion.'</span></p>
    ';
    }

    if(strpos($server_software,'Microsoft-IIS') !== false)
    {
        $iis_version = '';
        if(preg_match_all("/^.*\/(\d+\.?\d*)$/",  $server_software, $out))
            $iis_version = $out[1][0];

        $check_iis_version_result = check_iis_version($iis_version);
        if($check_iis_version_result == -1) {
            installLog($mod_strings['ERR_CHECKSYS_IIS_INVALID_VER'].' '.$iis_version);
            $iisVersion = "<b><span class=stop>{$mod_strings['ERR_CHECKSYS_IIS_INVALID_VER']} {$iis_version}</span></b>";
            $error_found = true;
            $error_txt .= '
            <p><b>'.$mod_strings['LBL_CHECKSYS_IISVER'].'</b></p>
            <p><span class="error">'.$iisVersion.'</span></p>
        ';
        } else if(php_sapi_name() != 'cgi-fcgi')
        {
            installLog($mod_strings['ERR_CHECKSYS_FASTCGI'].' '.$iis_version);
            $iisVersion = "<b><span class=stop>{$mod_strings['ERR_CHECKSYS_FASTCGI']}</span></b>";
            $error_found = true;
            $error_txt .= '
            <p><b>'.$mod_strings['LBL_CHECKSYS_FASTCGI'].'</b></p>
            <p><span class="error">'.$iisVersion.'</span></p>
        ';
        } else if(ini_get('fastcgi.logging') != '0')
        {
            installLog($mod_strings['ERR_CHECKSYS_FASTCGI_LOGGING'].' '.$iis_version);
            $iisVersion = "<b><span class=stop>{$mod_strings['ERR_CHECKSYS_FASTCGI_LOGGING']}</span></b>";
            $error_found = true;
            $error_txt .= '
            <p><b>'.$mod_strings['LBL_CHECKSYS_FASTCGI'].'</b></p>
            <p ><span class="error">'.$iisVersion.'</span></p>
        ';
        }
    }

// PHP VERSION
<<<<<<< HEAD
if (check_php_version() === -1) {
	installLog($mod_strings['ERR_CHECKSYS_PHP_INVALID_VER'].'  '.constant('PHP_VERSION'));
	$phpVersion = "<b><span class=stop>{$mod_strings['ERR_CHECKSYS_PHP_INVALID_VER']} ".constant('PHP_VERSION')." )</span></b>";
	$error_found = true;
	$error_txt .= '
=======
    if (check_php_version() === -1) {
        installLog($mod_strings['ERR_CHECKSYS_PHP_INVALID_VER'].'  '.constant('PHP_VERSION'));
        $phpVersion = "<b><span class=stop>{$mod_strings['ERR_CHECKSYS_PHP_INVALID_VER']} ".constant('PHP_VERSION')." )</span></b>";
        $error_found = true;
        $error_txt .= '
>>>>>>> 471dbf07
            <p><b>'.$mod_strings['LBL_CHECKSYS_PHPVER'].'</b></p>
            <p><span class="error">'.$phpVersion.'</span></p>
        ';
}

//Php Backward compatibility checks
    if(ini_get("zend.ze1_compatibility_mode")) {
        installLog($mod_strings['LBL_BACKWARD_COMPATIBILITY_ON'].'  '.'Php Backward Compatibility');
        $phpCompatibility = "<b><span class=stop>{$mod_strings['LBL_BACKWARD_COMPATIBILITY_ON']}</span></b>";
        $error_found = true;
        $error_txt .= '
      <tr>
        <p><b>Php Backward Compatibility</b></p>
        <p><span class="error">'.$phpCompatibility.'</span></p>
    ';

    }

// database and connect

    if (!empty($_REQUEST['setup_db_type']))
        $_SESSION['setup_db_type'] = $_REQUEST['setup_db_type'];

    $drivers = DBManagerFactory::getDbDrivers();

    if( empty($drivers) ){
        $db_name = $mod_strings['LBL_DB_UNAVAILABLE'];
        installLog("ERROR:: {$mod_strings['LBL_CHECKSYS_DB_SUPPORT_NOT_AVAILABLE']}");
        $dbStatus = "<b><span class=stop>{$mod_strings['LBL_CHECKSYS_DB_SUPPORT_NOT_AVAILABLE']}</span></b>";
        $error_found = true;
        $error_txt .= '
        <p><strong>'.$db_name.'</strong></p>
        <p class="error">'.$dbStatus.'</p>
    ';
    }

// XML Parsing
    if(!function_exists('xml_parser_create')) {
        $xmlStatus = "<b><span class=stop>{$mod_strings['LBL_CHECKSYS_XML_NOT_AVAILABLE']}</span></b>";
        installLog("ERROR:: {$mod_strings['LBL_CHECKSYS_XML_NOT_AVAILABLE']}");
        $error_found = true;
        $error_txt .= '
        <p><strong>'.$mod_strings['LBL_CHECKSYS_XML'].'</strong></p>
        <p class="error">'.$xmlStatus.'</p>
    ';
    }else{
        installLog("XML Parsing Support Found");
    }


// mbstrings
    if(!function_exists('mb_strlen')) {
        $mbstringStatus = "<b><span class=stop>{$mod_strings['ERR_CHECKSYS_MBSTRING']}</font></b>";
        installLog("ERROR:: {$mod_strings['ERR_CHECKSYS_MBSTRING']}");
        $error_found = true;
        $error_txt .= '
        <p><strong>'.$mod_strings['LBL_CHECKSYS_MBSTRING'].'</strong></p>
        <p class="error">'.$mbstringStatus.'</p>
    ';
    }else{
        installLog("MBString Support Found");
    }

// zip
    if(!class_exists('ZipArchive')) {
        $zipStatus = "<b><span class=stop>{$mod_strings['ERR_CHECKSYS_ZIP']}</font></b>";
        installLog("ERROR:: {$mod_strings['ERR_CHECKSYS_ZIP']}");
    }else{
        installLog("ZIP Support Found");
    }

// config.php
    if(file_exists('./config.php') && (!(make_writable('./config.php')) ||  !(is_writable('./config.php')))) {
        installLog("ERROR:: {$mod_strings['ERR_CHECKSYS_CONFIG_NOT_WRITABLE']}");
        $configStatus = "<b><span class='stop'>{$mod_strings['ERR_CHECKSYS_CONFIG_NOT_WRITABLE']}</span></b>";
        $error_found = true;
        $error_txt .= '
        <p><strong>'.$mod_strings['LBL_CHECKSYS_CONFIG'].'</strong></p>
        <p class="error">'.$configStatus.'</p>
    ';
    }

// config_override.php
    if(file_exists('./config_override.php') && (!(make_writable('./config_override.php')) ||  !(is_writable('./config_override.php')))) {
        installLog("ERROR:: {$mod_strings['ERR_CHECKSYS_CONFIG_OVERRIDE_NOT_WRITABLE']}");
        $configStatus = "<b><span class='stop'>{$mod_strings['ERR_CHECKSYS_CONFIG_OVERRIDE_NOT_WRITABLE']}</span></b>";
        $error_found = true;
        $error_txt .= '
        <p><strong>'.$mod_strings['LBL_CHECKSYS_OVERRIDE_CONFIG'].'</strong></p>
        <p class="error">'.$configStatus.'</p>
    ';
    }

// custom dir
    if(!make_writable('./custom')) {
        $customStatus = "<b><span class='stop'>{$mod_strings['ERR_CHECKSYS_CUSTOM_NOT_WRITABLE']}</font></b>";
        installLog("ERROR:: {$mod_strings['ERR_CHECKSYS_CUSTOM_NOT_WRITABLE']}");
        $error_found = true;
        $error_txt .= '
        <p><strong>'.$mod_strings['LBL_CHECKSYS_CUSTOM'].'</strong></p>
        <p class="error">'.$customStatus.'</p>
    ';
    }else{
        installLog("/custom directory and subdirectory check passed");
    }


// cache dir
    $cache_files[] = '';
    $cache_files[] = 'images';
    $cache_files[] = 'layout';
    $cache_files[] = 'pdf';
    $cache_files[] = 'xml';
    $cache_files[] = 'include/javascript';
    $filelist = '';

    foreach($cache_files as $c_file)
    {
        $dirname = sugar_cached($c_file);
        $ok = false;
        if ((is_dir($dirname)) || @sugar_mkdir($dirname,0755, true)) // set permissions to restrictive - use make_writable to change in a standard way to the required permissions
        {
            $ok = make_writable($dirname);
        }
        if (!$ok)
        {
            $filelist .= '<br>'.getcwd()."/$dirname";

        }
    }
    if (strlen($filelist)>0)
    {
        $error_found = true;
        installLog("ERROR:: Some subdirectories in cache subfolder were not read/writeable:");
        installLog($filelist);
        $error_txt .= '
        	<p><strong>'.$mod_strings['LBL_CHECKSYS_CACHE'].'</strong></p>
        	<p align="right" class="error" class="error"><b><span class="stop">'.$mod_strings['ERR_CHECKSYS_FILES_NOT_WRITABLE'].'</span></b>

        	<p><b>'.$mod_strings['LBL_CHECKSYS_FIX_FILES'].'</b>'.$filelist. '</p>
		';
    }else{
        installLog("cache directory and subdirectory check passed");
    }


// check modules dir
    $_SESSION['unwriteable_module_files'] = array();
//if(!$writeableFiles['ret_val']) {
    $passed_write = recursive_make_writable('./modules');
    if (isset($_SESSION['unwriteable_module_files']['failed']) && $_SESSION['unwriteable_module_files']['failed']){
        $passed_write = false;
    }

    if(!$passed_write) {

        $moduleStatus = "<b><span class='stop'>{$mod_strings['ERR_CHECKSYS_NOT_WRITABLE']}</span></b>";
        installLog("ERROR:: Module directories and the files under them are not writeable.");
        $error_found = true;
        $error_txt .= '
        <p><strong>'.$mod_strings['LBL_CHECKSYS_MODULE'].'</strong></p>
        <p align="right" class="error">'.$moduleStatus.'</p>
    ';

        //list which module directories are not writeable, if there are less than 10
        $error_txt .= '
            <b>'.$mod_strings['LBL_CHECKSYS_FIX_MODULE_FILES'].'</b>';
        foreach($_SESSION['unwriteable_module_files'] as $key=>$file){
            if($key !='.' && $key != 'failed'){
                $error_txt .='<br>'.$file;
            }
        }
        $error_txt .= '
        ';

    }else{
        installLog("/module  directory and subdirectory check passed");
    }

// check upload dir
    if (!make_writable('./upload'))
    {
        $uploadStatus = "<b><span class='stop'>{$mod_strings['ERR_CHECKSYS_NOT_WRITABLE']}</span></b>";
        installLog("ERROR: Upload directory is not writable.");
        $error_found = true;
        $error_txt .= '
        <p><strong>'.$mod_strings['LBL_CHECKSYS_UPLOAD'].'</strong></p>
        <p align="right" class="error">'.$uploadStatus.'</p>
    ';
    } else {
        installLog("/upload directory check passed");
    }

// check zip file support
    if (!class_exists("ZipArchive"))
    {
        $zipStatus = "<span class='stop'><b>{$mod_strings['ERR_CHECKSYS_ZIP']}</b></span>";

        installLog("ERROR: Zip support not found.");
        $error_found = true;
        $error_txt .= '
            <p><strong>'.$mod_strings['LBL_CHECKSYS_ZIP'].'</strong></p>
            <p  align="right" class="error">'.$zipStatus.'</p>
    ';
    } else {
        installLog("/zip check passed");

    }


// check PCRE version
    if (defined('PCRE_VERSION'))
    {
        if (version_compare(PCRE_VERSION, '7.0') < 0) {
            installLog("ERROR: PCRE Version is less than 7.0.");
            $error_found = true;
            $pcreStatus = "<span class='stop'><b>{$mod_strings['ERR_CHECKSYS_PCRE_VER']}</b></span>";
            $error_txt .= '
            <p><strong>'.$mod_strings['LBL_CHECKSYS_PCRE'].'</strong></p>
            <p  align="right" class="error">'.$pcreStatus.'</p>
        ';
        }
        else {
            installLog("PCRE version check passed");
        }
    }
    else {
        installLog("ERROR: PCRE not found.");
        $error_found = true;
        $pcreStatus = "<span class='stop'><b>{$mod_strings['ERR_CHECKSYS_PCRE']}</b></span>";
        $error_txt .= '
        <p><strong>'.$mod_strings['LBL_CHECKSYS_PCRE'].'</strong></p>
        <p  align="right" class="error">'.$pcreStatus.'</p>
    ';
    }


    $customSystemChecks = installerHook('additionalCustomSystemChecks');
    if($customSystemChecks != 'undefined'){
        if($customSystemChecks['error_found'] == true){
            $error_found = true;
        }
        if(!empty($customSystemChecks['error_txt'])){
            $error_txt .= $customSystemChecks['error_txt'];
        }
    }

// PHP.ini
    $phpIniLocation = get_cfg_var("cfg_file_path");
    installLog("php.ini location found. {$phpIniLocation}");
// disable form if error found

    if($error_found){
        installLog("Outputting HTML for System check");
        installLog("Errors were found *************");
        $disabled = $error_found ? 'disabled="disabled"' : '';

        $help_url = get_help_button_url();
///////////////////////////////////////////////////////////////////////////////
////    BEGIN PAGE OUTPUT
        $out =<<<EOQ
    <h2>{$mod_strings['LBL_CHECKSYS_TITLE']}</h2>
      <div width="200" height="30" style="/*float: right;*/">
        <p>{$mod_strings['ERR_CHECKSYS']}</p>
        <hr>
      </div>
        <div id="errorheaders">
            <h2 style="float: right;">{$mod_strings['LBL_CHECKSYS_STATUS']}</h2>
            <h2 style="float: left;">{$mod_strings['LBL_CHECKSYS_COMPONENT']}</h2>
        </div>
        <div id="errormsg">
            <p>$error_txt</p>
        </div>
        <div align="center" style="margin: 5px;">
          <i>{$mod_strings['LBL_CHECKSYS_PHP_INI']}<br>{$phpIniLocation}</i>
        </div>
        <hr>
    <div id="installcontrols">
        <form action="install3.php" method="post" name="theForm" id="theForm">
            <input class="button" type="button" onclick="window.open('http://www.suitecrm.com/forum/index');" value="{$mod_strings['LBL_HELP']}" />
            <input class="button" type="button" name="Re-check" value="{$mod_strings['LBL_CHECKSYS_RECHECK']}" onclick="callSysCheck();" id="button_next2"/>
        </form>
    </div>
EOQ;
        return $out;
    }else{
        installLog("Outputting HTML for System check");
        installLog("No Errors were found *************");
        return 'passed';
    }

}
////    END PAGEOUTPUT
///////////////////////////////////////////////////////////////////////////////
?><|MERGE_RESOLUTION|>--- conflicted
+++ resolved
@@ -41,13 +41,8 @@
 
 $_SESSION['setup_license_accept'] = true;
 
-<<<<<<< HEAD
 function runCheck($install_script, $mod_strings){
-installLog("Begin System Check Process *************");
-=======
-function runCheck($install_script = false, $mod_strings){
     installLog("Begin System Check Process *************");
->>>>>>> 471dbf07
 
     if( !isset( $install_script ) || !$install_script ){
         installLog("Error:: ".$mod_strings['ERR_NO_DIRECT_SCRIPT']);
@@ -117,19 +112,13 @@
     }
 
 // PHP VERSION
-<<<<<<< HEAD
-if (check_php_version() === -1) {
-	installLog($mod_strings['ERR_CHECKSYS_PHP_INVALID_VER'].'  '.constant('PHP_VERSION'));
-	$phpVersion = "<b><span class=stop>{$mod_strings['ERR_CHECKSYS_PHP_INVALID_VER']} ".constant('PHP_VERSION')." )</span></b>";
-	$error_found = true;
-	$error_txt .= '
-=======
-    if (check_php_version() === -1) {
+
+
+if(check_php_version() = == -1) {
         installLog($mod_strings['ERR_CHECKSYS_PHP_INVALID_VER'].'  '.constant('PHP_VERSION'));
         $phpVersion = "<b><span class=stop>{$mod_strings['ERR_CHECKSYS_PHP_INVALID_VER']} ".constant('PHP_VERSION')." )</span></b>";
         $error_found = true;
         $error_txt .= '
->>>>>>> 471dbf07
             <p><b>'.$mod_strings['LBL_CHECKSYS_PHPVER'].'</b></p>
             <p><span class="error">'.$phpVersion.'</span></p>
         ';
