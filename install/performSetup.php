--- conflicted
+++ resolved
@@ -228,27 +228,27 @@
  * loop through all the Beans and create their tables
  */
 installStatus($mod_strings['STAT_CREATE_DB']);
-installLog("looping through all the Beans and create their tables");
-//start by clearing out the vardefs
-VardefManager::clearVardef();
+ installLog("looping through all the Beans and create their tables");
+ //start by clearing out the vardefs
+ VardefManager::clearVardef();
 installerHook('pre_createAllModuleTables');
 
 
 foreach( $beanFiles as $bean => $file ) {
-    $doNotInit = array('Scheduler', 'SchedulersJob', 'ProjectTask','jjwg_Maps','jjwg_Address_Cache','jjwg_Areas','jjwg_Markers');
-
-    if(in_array($bean, $doNotInit)) {
-        $focus = new $bean(false);
-    } else {
-        $focus = new $bean();
-    }
-
-    if ( $bean == 'Configurator' )
-        continue;
+	$doNotInit = array('Scheduler', 'SchedulersJob', 'ProjectTask','jjwg_Maps','jjwg_Address_Cache','jjwg_Areas','jjwg_Markers');
+
+	if(in_array($bean, $doNotInit)) {
+		$focus = new $bean(false);
+	} else {
+	    $focus = new $bean();
+	}
+
+	if ( $bean == 'Configurator' )
+	    continue;
 
     $table_name = $focus->table_name;
     //installStatus(sprintf($mod_strings['STAT_CREATE_DB_TABLE'], $focus->table_name ));
-    installLog("processing table ".$focus->table_name);
+     installLog("processing table ".$focus->table_name);
     // check to see if we have already setup this table
     if(!in_array($table_name, $processed_tables)) {
         if(!file_exists("modules/".$focus->module_dir."/vardefs.php")){
@@ -260,7 +260,7 @@
                 continue; // support new vardef definitions
             }
         } else {
-            continue; //no further processing needed for ignored beans.
+        	continue; //no further processing needed for ignored beans.
         }
 
         // table has not been setup...we will do it now and remember that
@@ -288,7 +288,7 @@
         installerHook('pre_createModuleTable', array('module' => $focus->getObjectName()));
         SugarBean::createRelationshipMeta($focus->getObjectName(), $db, $table_name, $empty, $focus->module_dir);
         installerHook('post_createModuleTable', array('module' => $focus->getObjectName()));
-        echo ".";
+		echo ".";
 
     } // end if()
 }
@@ -302,71 +302,71 @@
 ///////////////////////////////////////////////////////////////////////////////
 ////    START RELATIONSHIP CREATION
 
-ksort($rel_dictionary);
-foreach( $rel_dictionary as $rel_name => $rel_data ){
-    $table = $rel_data['table'];
-
-    if( $setup_db_drop_tables ){
-        if( $db->tableExists($table) ){
-            $db->dropTableName($table);
-        }
-    }
-
-    if( !$db->tableExists($table) ){
-        $db->createTableParams($table, $rel_data['fields'], $rel_data['indices']);
-    }
-
-    SugarBean::createRelationshipMeta($rel_name,$db,$table,$rel_dictionary,'');
-}
+    ksort($rel_dictionary);
+    foreach( $rel_dictionary as $rel_name => $rel_data ){
+        $table = $rel_data['table'];
+
+        if( $setup_db_drop_tables ){
+            if( $db->tableExists($table) ){
+                $db->dropTableName($table);
+            }
+        }
+
+        if( !$db->tableExists($table) ){
+            $db->createTableParams($table, $rel_data['fields'], $rel_data['indices']);
+        }
+
+        SugarBean::createRelationshipMeta($rel_name,$db,$table,$rel_dictionary,'');
+    }
 
 ///////////////////////////////////////////////////////////////////////////////
 ////    START CREATE DEFAULTS
-echo "<br>";
-echo "<b>{$mod_strings['LBL_PERFORM_CREATE_DEFAULT']}</b><br>";
-echo "<br>";
+    echo "<br>";
+    echo "<b>{$mod_strings['LBL_PERFORM_CREATE_DEFAULT']}</b><br>";
+    echo "<br>";
 installStatus($mod_strings['STAT_CREATE_DEFAULT_SETTINGS']);
-installLog("Begin creating Defaults");
-installerHook('pre_createDefaultSettings');
-if ($new_config) {
-    installLog("insert defaults into config table");
-    insert_default_settings();
-}
-installerHook('post_createDefaultSettings');
-
-
-
-
-
-installerHook('pre_createUsers');
-if ($new_tables) {
-    echo $line_entry_format.$mod_strings['LBL_PERFORM_DEFAULT_USERS'].$line_exit_format;
-    installLog($mod_strings['LBL_PERFORM_DEFAULT_USERS']);
-    create_default_users();
+    installLog("Begin creating Defaults");
+    installerHook('pre_createDefaultSettings');
+    if ($new_config) {
+        installLog("insert defaults into config table");
+        insert_default_settings();
+    }
+    installerHook('post_createDefaultSettings');
+
+
+
+
+
+    installerHook('pre_createUsers');
+    if ($new_tables) {
+        echo $line_entry_format.$mod_strings['LBL_PERFORM_DEFAULT_USERS'].$line_exit_format;
+        installLog($mod_strings['LBL_PERFORM_DEFAULT_USERS']);
+        create_default_users();
+        echo $mod_strings['LBL_PERFORM_DONE'];
+    } else {
+        echo $line_entry_format.$mod_strings['LBL_PERFORM_ADMIN_PASSWORD'].$line_exit_format;
+        installLog($mod_strings['LBL_PERFORM_ADMIN_PASSWORD']);
+        $db->setUserName($setup_db_sugarsales_user);
+        $db->setUserPassword($setup_db_sugarsales_password);
+        set_admin_password($setup_site_admin_password);
+        echo $mod_strings['LBL_PERFORM_DONE'];
+    }
+    installerHook('post_createUsers');
+
+
+
+
+    // default OOB schedulers
+
+    echo $line_entry_format.$mod_strings['LBL_PERFORM_DEFAULT_SCHEDULER'].$line_exit_format;
+    installLog($mod_strings['LBL_PERFORM_DEFAULT_SCHEDULER']);
+    $scheduler = new Scheduler();
+    installerHook('pre_createDefaultSchedulers');
+    $scheduler->rebuildDefaultSchedulers();
+    installerHook('post_createDefaultSchedulers');
+
+
     echo $mod_strings['LBL_PERFORM_DONE'];
-} else {
-    echo $line_entry_format.$mod_strings['LBL_PERFORM_ADMIN_PASSWORD'].$line_exit_format;
-    installLog($mod_strings['LBL_PERFORM_ADMIN_PASSWORD']);
-    $db->setUserName($setup_db_sugarsales_user);
-    $db->setUserPassword($setup_db_sugarsales_password);
-    set_admin_password($setup_site_admin_password);
-    echo $mod_strings['LBL_PERFORM_DONE'];
-}
-installerHook('post_createUsers');
-
-
-
-
-// default OOB schedulers
-
-echo $line_entry_format.$mod_strings['LBL_PERFORM_DEFAULT_SCHEDULER'].$line_exit_format;
-installLog($mod_strings['LBL_PERFORM_DEFAULT_SCHEDULER']);
-$scheduler = new Scheduler();
-installerHook('pre_createDefaultSchedulers');
-$scheduler->rebuildDefaultSchedulers();
-installerHook('post_createDefaultSchedulers');
-
-
-echo $mod_strings['LBL_PERFORM_DONE'];
 
 
 
@@ -374,201 +374,63 @@
 installLog("Enable SugarFeeds");
 enableSugarFeeds();
 
-
-// Enable the InsideView connector and add all modules
-//installLog("Enable InsideView Connector");
-//enableInsideViewConnector();
-
-// Install the logic hook for FTS
-/*installLog("Creating FTS logic hook");
-if (!function_exists('createFTSLogicHook')) {
-    function createFTSLogicHook($filePath = 'application/Ext/LogicHooks/logichooks.ext.php')
-    {
-        $customFileLoc = create_custom_directory($filePath);
-        $fp = sugar_fopen($customFileLoc, 'wb');
-        $contents = <<<CIA
-<?php
-if (!isset(\$hook_array) || !is_array(\$hook_array)) {
-    \$hook_array = array();
-}
-if (!isset(\$hook_array['after_save']) || !is_array(\$hook_array['after_save'])) {
-    \$hook_array['after_save'] = array();
-}
-\$hook_array['after_save'][] = array(1, 'fts', 'include/SugarSearchEngine/SugarSearchEngineQueueManager.php', 'SugarSearchEngineQueueManager', 'populateIndexQueue');
-CIA;
-
-        fwrite($fp,$contents);
-        fclose($fp);
-
-    }
-}
-createFTSLogicHook();
-// also write it to Extension directory so it won't be lost when rebuilding extensions
-createFTSLogicHook('Extension/application/Ext/LogicHooks/SugarFTSHooks.php');*/
-
 ///////////////////////////////////////////////////////////////////////////
 ////    FINALIZE LANG PACK INSTALL
-if(isset($_SESSION['INSTALLED_LANG_PACKS']) && is_array($_SESSION['INSTALLED_LANG_PACKS']) && !empty($_SESSION['INSTALLED_LANG_PACKS'])) {
-    updateUpgradeHistory();
-}
-
-///////////////////////////////////////////////////////////////////////////
-////    HANDLE SUGAR VERSIONS
-//require_once('modules/Versions/InstallDefaultVersions.php');
-
-
-
-//require_once('modules/Connectors/InstallDefaultConnectors.php');
-
-///////////////////////////////////////////////////////////////////////////////
-////    INSTALL PASSWORD TEMPLATES
-include('install/seed_data/Advanced_Password_SeedData.php');
+    if(isset($_SESSION['INSTALLED_LANG_PACKS']) && is_array($_SESSION['INSTALLED_LANG_PACKS']) && !empty($_SESSION['INSTALLED_LANG_PACKS'])) {
+        updateUpgradeHistory();
+    }
+
+
+    //require_once('modules/Connectors/InstallDefaultConnectors.php');
+
+	///////////////////////////////////////////////////////////////////////////////
+	////    INSTALL PASSWORD TEMPLATES
+    include('install/seed_data/Advanced_Password_SeedData.php');
 
 ///////////////////////////////////////////////////////////////////////////////
 ////    SETUP DONE
 installLog("Installation has completed *********");
 
-$memoryUsed = '';
-if (function_exists('memory_get_usage')) {
-    $memoryUsed = $mod_strings['LBL_PERFORM_OUTRO_5'] . memory_get_usage() . $mod_strings['LBL_PERFORM_OUTRO_6'];
-}
-
-
-$errTcpip = '';
-$fp = @fsockopen("www.suitecrm.com", 80, $errno, $errstr, 3);
-if (!$fp) {
-    $errTcpip = "<p>{$mod_strings['ERR_PERFORM_NO_TCPIP']}</p>";
-}
-if ($fp && (!isset($_SESSION['oc_install']) || $_SESSION['oc_install'] == false)) {
-    @fclose($fp);
-    if ($next_step == 9999)
-        $next_step = 8;
-    $fpResult = <<<FP
+    $memoryUsed = '';
+    if (function_exists('memory_get_usage')) {
+        $memoryUsed = $mod_strings['LBL_PERFORM_OUTRO_5'] . memory_get_usage() . $mod_strings['LBL_PERFORM_OUTRO_6'];
+    }
+
+
+    $errTcpip = '';
+    $fp = @fsockopen("www.suitecrm.com", 80, $errno, $errstr, 3);
+    if (!$fp) {
+        $errTcpip = "<p>{$mod_strings['ERR_PERFORM_NO_TCPIP']}</p>";
+    }
+    if ($fp && (!isset($_SESSION['oc_install']) || $_SESSION['oc_install'] == false)) {
+        @fclose($fp);
+        if ($next_step == 9999)
+            $next_step = 8;
+        $fpResult = <<<FP
      <form action="install.php" method="post" name="form" id="form">
      <input type="hidden" name="current_step" value="{$next_step}">
      <input class="button" type="submit" name="goto" value="{$mod_strings['LBL_NEXT']}" id="button_next2"/>
      </form>
 FP;
-} else {
-    $fpResult = <<<FP
+    } else {
+        $fpResult = <<<FP
             <form action="index.php" method="post" name="formFinish" id="formFinish">
                 <input type="hidden" name="default_user_name" value="admin" />
                 <input class="button" type="submit" name="next" value="{$mod_strings['LBL_PERFORM_FINISH']}" id="button_next2"/>
             </form>
 FP;
-}
-
-if( isset($_SESSION['setup_site_sugarbeet_automatic_checks']) && $_SESSION['setup_site_sugarbeet_automatic_checks'] == true){
-    set_CheckUpdates_config_setting('automatic');
-}else{
-    set_CheckUpdates_config_setting('manual');
-}
-if(!empty($_SESSION['setup_system_name'])){
-    $admin=new Administration();
-    $admin->saveSetting('system','name',$_SESSION['setup_system_name']);
-}
-
-// Bug 28601 - Set the default list of tabs to show
-$enabled_tabs = array();
-$enabled_tabs[] = 'Home';
-$enabled_tabs[] = 'Accounts';
-$enabled_tabs[] = 'Contacts';
-$enabled_tabs[] = 'Opportunities';
-$enabled_tabs[] = 'Leads';
-$enabled_tabs[] = 'AOS_Quotes';
-$enabled_tabs[] = 'Calendar';
-$enabled_tabs[] = 'Documents';
-$enabled_tabs[] = 'Emails';
-$enabled_tabs[] = 'Campaigns';
-$enabled_tabs[] = 'Calls';
-$enabled_tabs[] = 'Meetings';
-$enabled_tabs[] = 'Tasks';
-$enabled_tabs[] = 'Notes';
-$enabled_tabs[] = 'AOS_Invoices';
-$enabled_tabs[] = 'AOS_Contracts';
-$enabled_tabs[] = 'Cases';
-$enabled_tabs[] = 'Prospects';
-$enabled_tabs[] = 'ProspectLists';
-$enabled_tabs[] = 'Project';
-$enabled_tabs[] = 'AM_ProjectTemplates';
-$enabled_tabs[] = 'AM_TaskTemplates';
-$enabled_tabs[] = 'FP_events';
-$enabled_tabs[] = 'FP_Event_Locations';
-$enabled_tabs[] = 'AOS_Products';
-$enabled_tabs[] = 'AOS_Product_Categories';
-$enabled_tabs[] = 'AOS_PDF_Templates';
-$enabled_tabs[] = 'jjwg_Maps';
-$enabled_tabs[] = 'jjwg_Markers';
-$enabled_tabs[] = 'jjwg_Areas';
-$enabled_tabs[] = 'jjwg_Address_Cache';
-$enabled_tabs[] = 'AOR_Reports';
-$enabled_tabs[] = 'AOW_WorkFlow';
-$enabled_tabs[] = 'AOK_KnowledgeBase';
-$enabled_tabs[] = 'AOK_Knowledge_Base_Categories';
-
-//Beginning of the scenario implementations
-//We need to load the tabs so that we can remove those which are scenario based and un-selected
-//Remove the custom tabConfig as this overwrites the complete list containined in the include/tabConfig.php
-if(file_exists('custom/include/tabConfig.php')){
-    unlink('custom/include/tabConfig.php');
-}
-require_once('include/tabConfig.php');
-
-//Remove the custom dashlet so that we can use the complete list of defaults to filter by category
-if(file_exists('custom/modules/Home/dashlets.php')){
-    unlink('custom/modules/Home/dashlets.php');
-}
-//Check if the folder is in place
-if(!file_exists('custom/modules/Home')){
-    sugar_mkdir('custom/modules/Home', 0775);
-}
-//Check if the folder is in place
-if(!file_exists('custom/include')){
-    sugar_mkdir('custom/include', 0775);
-}
-
-
-require_once('modules/Home/dashlets.php');
-
-foreach($_SESSION['installation_scenarios'] as $scenario)
-{
-    //If the item is not in $_SESSION['scenarios'], then unset them as they are not required
-    if(!in_array($scenario['key'],$_SESSION['scenarios']))
-    {
-        foreach($scenario['modules'] as $module)
-        {
-            if (($removeKey = array_search($module, $enabled_tabs)) !== false) {
-                unset($enabled_tabs[$removeKey]);
-            }
-        }
-
-        //Loop through the dashlets to remove from the default home page based on this scenario
-        foreach($scenario['dashlets'] as $dashlet)
-        {
-            //if (($removeKey = array_search($dashlet, $defaultDashlets)) !== false) {
-            //    unset($defaultDashlets[$removeKey]);
-            // }
-            if(isset($defaultDashlets[$dashlet]))
-                unset($defaultDashlets[$dashlet]);
-        }
-
-        //If the scenario has an associated group tab, remove accordingly (by not adding to the custom tabconfig.php
-        if(isset($scenario['groupedTabs']))
-        {
-            unset($GLOBALS['tabStructure'][$scenario['groupedTabs']]);
-        }
-
-    }
-}
-
-//Have a 'core' options, with accounts / contacts if no other scenario is selected
-if(!is_null($_SESSION['scenarios']))
-{
-    unset($GLOBALS['tabStructure']['LBL_TABGROUP_DEFAULT']);
-}
-
-
-<<<<<<< HEAD
+    }
+
+    if( isset($_SESSION['setup_site_sugarbeet_automatic_checks']) && $_SESSION['setup_site_sugarbeet_automatic_checks'] == true){
+        set_CheckUpdates_config_setting('automatic');
+    }else{
+        set_CheckUpdates_config_setting('manual');
+    }
+    if(!empty($_SESSION['setup_system_name'])){
+        $admin=new Administration();
+        $admin->saveSetting('system','name',$_SESSION['setup_system_name']);
+    }
+
     // Bug 28601 - Set the default list of tabs to show
     $enabled_tabs = array();
     $enabled_tabs[] = 'Home';
@@ -608,14 +470,68 @@
     $enabled_tabs[] = 'AOK_KnowledgeBase';
     $enabled_tabs[] = 'AOK_Knowledge_Base_Categories';
 
-
-    installerHook('pre_setSystemTabs');
-    require_once('modules/MySettings/TabController.php');
-    $tabs = new TabController();
-    $tabs->set_system_tabs($enabled_tabs);
-    installerHook('post_setSystemTabs');
-    include_once('install/suite_install/suite_install.php');
-=======
+//Beginning of the scenario implementations
+//We need to load the tabs so that we can remove those which are scenario based and un-selected
+//Remove the custom tabConfig as this overwrites the complete list containined in the include/tabConfig.php
+if(file_exists('custom/include/tabConfig.php')){
+    unlink('custom/include/tabConfig.php');
+}
+require_once('include/tabConfig.php');
+
+//Remove the custom dashlet so that we can use the complete list of defaults to filter by category
+if(file_exists('custom/modules/Home/dashlets.php')){
+    unlink('custom/modules/Home/dashlets.php');
+}
+//Check if the folder is in place
+if(!file_exists('custom/modules/Home')){
+    sugar_mkdir('custom/modules/Home', 0775);
+}
+//Check if the folder is in place
+if(!file_exists('custom/include')){
+    sugar_mkdir('custom/include', 0775);
+}
+
+
+require_once('modules/Home/dashlets.php');
+
+foreach($_SESSION['installation_scenarios'] as $scenario)
+{
+    //If the item is not in $_SESSION['scenarios'], then unset them as they are not required
+    if(!in_array($scenario['key'],$_SESSION['scenarios']))
+    {
+        foreach($scenario['modules'] as $module)
+        {
+            if (($removeKey = array_search($module, $enabled_tabs)) !== false) {
+                unset($enabled_tabs[$removeKey]);
+            }
+        }
+
+        //Loop through the dashlets to remove from the default home page based on this scenario
+        foreach($scenario['dashlets'] as $dashlet)
+        {
+            //if (($removeKey = array_search($dashlet, $defaultDashlets)) !== false) {
+            //    unset($defaultDashlets[$removeKey]);
+            // }
+            if(isset($defaultDashlets[$dashlet]))
+                unset($defaultDashlets[$dashlet]);
+        }
+
+        //If the scenario has an associated group tab, remove accordingly (by not adding to the custom tabconfig.php
+        if(isset($scenario['groupedTabs']))
+        {
+            unset($GLOBALS['tabStructure'][$scenario['groupedTabs']]);
+        }
+
+    }
+}
+
+//Have a 'core' options, with accounts / contacts if no other scenario is selected
+if(!is_null($_SESSION['scenarios']))
+{
+    unset($GLOBALS['tabStructure']['LBL_TABGROUP_DEFAULT']);
+}
+
+
 //Write the tabstructure to custom so that the grouping are not shown for the un-selected scenarios
 $fp = sugar_fopen('custom/include/tabConfig.php', 'w');
 $fileContents = "<?php \n" .'$GLOBALS["tabStructure"] ='.var_export($GLOBALS['tabStructure'],true).';';
@@ -638,7 +554,6 @@
 $tabs->set_system_tabs($enabled_tabs);
 installerHook('post_setSystemTabs');
 include_once('install/suite_install/suite_install.php');
->>>>>>> eff103ef
 
 post_install_modules();
 
@@ -719,7 +634,7 @@
 installLog('handleOverride');
 // add local settings to config overrides
 if(!empty($_SESSION['default_date_format'])) $sugar_config['default_date_format'] = $_SESSION['default_date_format'];
-if(!empty($_SESSION['default_time_format'])) $sugar_config['default_date_format'] = $_SESSION['default_time_format'];
+if(!empty($_SESSION['default_time_format'])) $sugar_config['default_time_format'] = $_SESSION['default_time_format'];
 if(!empty($_SESSION['default_language'])) $sugar_config['default_language'] = $_SESSION['default_language'];
 if(!empty($_SESSION['default_locale_name_format'])) $sugar_config['default_locale_name_format'] = $_SESSION['default_locale_name_format'];
 //$configurator->handleOverride();
@@ -763,18 +678,6 @@
 $current_user->retrieve(1);
 $current_user->is_admin = '1';
 $sugar_config = get_sugar_config_defaults();
-
-$current_user->setPreference('silentInstall', $silentInstall);
-//Check if the user has chosen in config_si not to see the wizard post silent install (skip_post_silent_install_admin_wizard)
-$skip_post_silent_install_admin_wizard = false;
-if(isset($_SESSION['skip_post_silent_install_admin_wizard']) && $_SESSION['skip_post_silent_install_admin_wizard'] === true)
-{
-    $skip_post_silent_install_admin_wizard = true;
-}
-if($silentInstall && !$skip_post_silent_install_admin_wizard)
-{
-    $current_user->setPreference('postSilentInstallAdminWizardCompleted', false);
-}
 
 // set local settings -  if neccessary you can set here more fields as named in User module / EditView form...
 if(isset($_REQUEST['timezone']) && $_REQUEST['timezone']) {
