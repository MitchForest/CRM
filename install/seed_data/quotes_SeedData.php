--- conflicted
+++ resolved
@@ -1,14 +1,9 @@
 <?php
-<<<<<<< HEAD
-if(!defined('sugarEntry') || !sugarEntry) die('Not A Valid Entry Point');
-/*********************************************************************************
-=======
 if (!defined('sugarEntry') || !sugarEntry) {
     die('Not A Valid Entry Point');
 }
 /**
  *
->>>>>>> b29c16a8
  * SugarCRM Community Edition is a customer relationship management program developed by
  * SugarCRM, Inc. Copyright (C) 2004-2013 SugarCRM Inc.
  *
@@ -55,11 +50,6 @@
 global $current_user;
 global $sugar_demodata;
 
-<<<<<<< HEAD
-if(!empty($sugar_demodata['quotes_seed_data']['quotes'])) {
-
-   foreach($sugar_demodata['quotes_seed_data']['quotes'] as $key=>$quote) {
-=======
 if (!empty($sugar_demodata['quotes_seed_data']['quotes'])) {
     foreach ($sugar_demodata['quotes_seed_data']['quotes'] as $key=>$quote) {
         $focus = new Quote();
@@ -105,102 +95,12 @@
             $focus->shipping_address_postalcode = $row['shipping_address_postalcode'];
             break;
         }
->>>>>>> b29c16a8
-
-		$focus = new Quote();
-		$focus->id = create_guid();
-    	$focus->new_with_id = true;
-		$focus->name = $quote['name'];
-		$focus->description = !empty($quote['description']) ? $quote['description'] : '';
-		$focus->quote_stage = !empty($quote['quote_stage']) ? $quote['quote_stage'] : '';
-		$focus->date_quote_expected_closed = $quote['date_quote_expected_closed'];
-		if(!empty($quote['purcahse_order_num'])) {
-		   $focus->purchase_order_num = $quote['purcahse_order_num'];
-		}
-		
-   		if(!empty($quote['original_po_date'])) {
-		   $focus->original_po_date = $quote['original_po_date'];
-		}
-
-   		if(!empty($quote['payment_terms'])) {
-		   $focus->payment_terms = $quote['payment_terms'];
-		}
-		
-		$focus->quote_type = 'Quotes';
-		$focus->calc_grand_total = 1;
-		$focus->show_line_nums = 1;
-		$focus->team_id = $current_user->team_id;
-		$focus->team_set_id = $current_user->team_set_id;
-		
-		//Set random account and contact ids
-		$sql = 'SELECT * FROM accounts WHERE deleted = 0';
-		$result = DBManagerFactory::getInstance()->limitQuery($sql,0,10,true,"Error retrieving Accounts");
-	    while ($row = DBManagerFactory::getInstance()->fetchByAssoc($result)) {
-	    	$focus->billing_account_id = $row['id'];
-	    	$focus->name = str_replace('[account name]', $row['name'], $focus->name);
-	    	$focus->billing_address_street = $row['billing_address_street'];
-	    	$focus->billing_address_city = $row['billing_address_city'];
-	    	$focus->billing_address_state = $row['billing_address_state'];
-	    	$focus->billing_address_country = $row['billing_address_country'];
-	    	$focus->billing_address_postalcode = $row['billing_address_postalcode'];
-	    	$focus->shipping_address_street = $row['shipping_address_street'];
-	    	$focus->shipping_address_city = $row['shipping_address_city'];
-	    	$focus->shipping_address_state = $row['shipping_address_state'];
-	    	$focus->shipping_address_country = $row['shipping_address_country'];
-	    	$focus->shipping_address_postalcode = $row['shipping_address_postalcode'];
-	    	break;
-	    }
 
 		foreach($quote['bundle_data'] as $bundle_key=>$bundle) {
 			$pb = new ProductBundle();
 	        $pb->team_id = $focus->team_set_id;
             $pb->team_set_id = $focus->team_set_id;
             $pb->currency_id = $focus->currency_id;
-<<<<<<< HEAD
-			$pb->bundle_stage = $bundle['bundle_stage'];
-			$pb->name = $bundle['bundle_name'];
-			
-            $product_bundle_id = $pb->save();
-            
-            //Save the products
-            foreach($bundle['products'] as $product_key=>$products) {
-            	$sql = 'SELECT * FROM product_templates WHERE name = \'' . $products['name'] . '\'';
-	            $result = DBManagerFactory::getInstance()->query($sql);
-	            while ($row = DBManagerFactory::getInstance()->fetchByAssoc($result)) {
-	                $product = new Product();
-	                
-	            	foreach($product->column_fields as $field) {
-						if(isset($row[$field])) {
-	                       $product->$field = $row[$field];
-						}
-					}	                
-
-					$product->name = $products['name'];
-					$product->id = create_guid();
-					$product->new_with_id = true;
-	                $product->quantity = $products['quantity'];
-					$product->currency_id = $focus->currency_id;
-					$product->team_id = $focus->team_id;
-					$product->team_set_id = $focus->team_set_id;
-					$product->quote_id = $focus->id;
-					$product->account_id = $focus->billing_account_id;
-					$product->status = 'Quotes';
-					
-					if ($focus->quote_stage == 'Closed Accepted') {
-						$product->status='Orders';
-					}
-
-					$pb->subtotal += ($product->list_price * $product->quantity);
-					$pb->deal_tot += ($product->list_price * $product->quantity);
-					$pb->new_sub += ($product->list_price * $product->quantity);
-					$pb->total += ($product->list_price * $product->quantity);
-					
-					$product_id = $product->save();
-					$pb->set_productbundle_product_relationship($product_id, $product_key, $product_bundle_id);
-					break;
-	            } //while
-	            
-=======
             $pb->bundle_stage = $bundle['bundle_stage'];
             $pb->name = $bundle['bundle_name'];
 
@@ -243,7 +143,6 @@
                     $pb->set_productbundle_product_relationship($product_id, $product_key, $product_bundle_id);
                     break;
                 } //while
->>>>>>> b29c16a8
             } //foreach
 
             $pb->tax = 0;
@@ -251,29 +150,6 @@
             $pb->save();
             
             //Save any product bundle comment
-<<<<<<< HEAD
-            if(isset($bundle['comment'])) {
-				$product_bundle_note = new ProductBundleNote();
-				$product_bundle_note->description = $bundle['comment'];
-				$product_bundle_note->save();
-				$pb->set_product_bundle_note_relationship($bundle_key, $product_bundle_note->id, $product_bundle_id);
-	        }
-	        
-	        $pb->set_productbundle_quote_relationship($focus->id, $product_bundle_id, $bundle_key);
-	        
-			$focus->tax += $pb->tax;
-			$focus->shipping += $pb->shipping;
-			$focus->subtotal += $pb->subtotal;
-			$focus->deal_tot += $pb->deal_tot;
-			$focus->new_sub += $pb->new_sub;
-			$focus->total += $pb->total;	        
-	        
-		} //foreach
-		
-		//Save the quote
-		$focus->save();
-   } //foreach
-=======
             if (isset($bundle['comment'])) {
                 $product_bundle_note = new ProductBundleNote();
                 $product_bundle_note->description = $bundle['comment'];
@@ -294,5 +170,4 @@
         //Save the quote
         $focus->save();
     } //foreach
->>>>>>> b29c16a8
 }