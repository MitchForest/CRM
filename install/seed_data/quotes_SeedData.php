--- conflicted
+++ resolved
@@ -62,22 +62,21 @@
         if (!empty($quote['purcahse_order_num'])) {
             $focus->purchase_order_num = $quote['purcahse_order_num'];
         }
-        
+
         if (!empty($quote['original_po_date'])) {
             $focus->original_po_date = $quote['original_po_date'];
         }
 
-<<<<<<< HEAD
         if (!empty($quote['payment_terms'])) {
             $focus->payment_terms = $quote['payment_terms'];
         }
-        
+
         $focus->quote_type = 'Quotes';
         $focus->calc_grand_total = 1;
         $focus->show_line_nums = 1;
         $focus->team_id = $current_user->team_id;
         $focus->team_set_id = $current_user->team_set_id;
-        
+
         //Set random account and contact ids
         $sql = 'SELECT * FROM accounts WHERE deleted = 0';
         $result = DBManagerFactory::getInstance()->limitQuery($sql, 0, 10, true, "Error retrieving Accounts");
@@ -96,36 +95,6 @@
             $focus->shipping_address_postalcode = $row['shipping_address_postalcode'];
             break;
         }
-=======
-   		if(!empty($quote['payment_terms'])) {
-		   $focus->payment_terms = $quote['payment_terms'];
-		}
-		
-		$focus->quote_type = 'Quotes';
-		$focus->calc_grand_total = 1;
-		$focus->show_line_nums = 1;
-		$focus->team_id = $current_user->team_id;
-		$focus->team_set_id = $current_user->team_set_id;
-		
-		//Set random account and contact ids
-		$sql = 'SELECT * FROM accounts WHERE deleted = 0';
-		$result = DBManagerFactory::getInstance()->limitQuery($sql,0,10,true,"Error retrieving Accounts");
-	    while ($row = DBManagerFactory::getInstance()->fetchByAssoc($result)) {
-	    	$focus->billing_account_id = $row['id'];
-	    	$focus->name = str_replace('[account name]', $row['name'], $focus->name);
-	    	$focus->billing_address_street = $row['billing_address_street'];
-	    	$focus->billing_address_city = $row['billing_address_city'];
-	    	$focus->billing_address_state = $row['billing_address_state'];
-	    	$focus->billing_address_country = $row['billing_address_country'];
-	    	$focus->billing_address_postalcode = $row['billing_address_postalcode'];
-	    	$focus->shipping_address_street = $row['shipping_address_street'];
-	    	$focus->shipping_address_city = $row['shipping_address_city'];
-	    	$focus->shipping_address_state = $row['shipping_address_state'];
-	    	$focus->shipping_address_country = $row['shipping_address_country'];
-	    	$focus->shipping_address_postalcode = $row['shipping_address_postalcode'];
-	    	break;
-	    }
->>>>>>> f2b355db
 
         foreach ($quote['bundle_data'] as $bundle_key=>$bundle) {
             $pb = new ProductBundle();
@@ -134,35 +103,21 @@
             $pb->currency_id = $focus->currency_id;
             $pb->bundle_stage = $bundle['bundle_stage'];
             $pb->name = $bundle['bundle_name'];
-            
+
             $product_bundle_id = $pb->save();
             
             //Save the products
-<<<<<<< HEAD
             foreach ($bundle['products'] as $product_key=>$products) {
                 $sql = 'SELECT * FROM product_templates WHERE name = \'' . $products['name'] . '\'';
                 $result = DBManagerFactory::getInstance()->query($sql);
                 while ($row = DBManagerFactory::getInstance()->fetchByAssoc($result)) {
                     $product = new Product();
-                    
+
                     foreach ($product->column_fields as $field) {
                         if (isset($row[$field])) {
                             $product->$field = $row[$field];
                         }
                     }
-=======
-            foreach($bundle['products'] as $product_key=>$products) {
-            	$sql = 'SELECT * FROM product_templates WHERE name = \'' . $products['name'] . '\'';
-	            $result = DBManagerFactory::getInstance()->query($sql);
-	            while ($row = DBManagerFactory::getInstance()->fetchByAssoc($result)) {
-	                $product = new Product();
-	                
-	            	foreach($product->column_fields as $field) {
-						if(isset($row[$field])) {
-	                       $product->$field = $row[$field];
-						}
-					}	                
->>>>>>> f2b355db
 
                     $product->name = $products['name'];
                     $product->id = create_guid();
@@ -174,7 +129,7 @@
                     $product->quote_id = $focus->id;
                     $product->account_id = $focus->billing_account_id;
                     $product->status = 'Quotes';
-                    
+
                     if ($focus->quote_stage == 'Closed Accepted') {
                         $product->status='Orders';
                     }
@@ -183,7 +138,7 @@
                     $pb->deal_tot += ($product->list_price * $product->quantity);
                     $pb->new_sub += ($product->list_price * $product->quantity);
                     $pb->total += ($product->list_price * $product->quantity);
-                    
+
                     $product_id = $product->save();
                     $pb->set_productbundle_product_relationship($product_id, $product_key, $product_bundle_id);
                     break;
@@ -201,9 +156,9 @@
                 $product_bundle_note->save();
                 $pb->set_product_bundle_note_relationship($bundle_key, $product_bundle_note->id, $product_bundle_id);
             }
-            
+
             $pb->set_productbundle_quote_relationship($focus->id, $product_bundle_id, $bundle_key);
-            
+
             $focus->tax += $pb->tax;
             $focus->shipping += $pb->shipping;
             $focus->subtotal += $pb->subtotal;
@@ -211,7 +166,7 @@
             $focus->new_sub += $pb->new_sub;
             $focus->total += $pb->total;
         } //foreach
-        
+
         //Save the quote
         $focus->save();
     } //foreach
