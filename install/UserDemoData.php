<?php
/**
 *
 * SugarCRM Community Edition is a customer relationship management program developed by
 * SugarCRM, Inc. Copyright (C) 2004-2013 SugarCRM Inc.
 *
 * SuiteCRM is an extension to SugarCRM Community Edition developed by SalesAgility Ltd.
 * Copyright (C) 2011 - 2017 SalesAgility Ltd.
 *
 * This program is free software; you can redistribute it and/or modify it under
 * the terms of the GNU Affero General Public License version 3 as published by the
 * Free Software Foundation with the addition of the following permission added
 * to Section 15 as permitted in Section 7(a): FOR ANY PART OF THE COVERED WORK
 * IN WHICH THE COPYRIGHT IS OWNED BY SUGARCRM, SUGARCRM DISCLAIMS THE WARRANTY
 * OF NON INFRINGEMENT OF THIRD PARTY RIGHTS.
 *
 * This program is distributed in the hope that it will be useful, but WITHOUT
 * ANY WARRANTY; without even the implied warranty of MERCHANTABILITY or FITNESS
 * FOR A PARTICULAR PURPOSE. See the GNU Affero General Public License for more
 * details.
 *
 * You should have received a copy of the GNU Affero General Public License along with
 * this program; if not, see http://www.gnu.org/licenses or write to the Free
 * Software Foundation, Inc., 51 Franklin Street, Fifth Floor, Boston, MA
 * 02110-1301 USA.
 *
 * You can contact SugarCRM, Inc. headquarters at 10050 North Wolfe Road,
 * SW2-130, Cupertino, CA 95014, USA. or at email address contact@sugarcrm.com.
 *
 * The interactive user interfaces in modified source and object code versions
 * of this program must display Appropriate Legal Notices, as required under
 * Section 5 of the GNU Affero General Public License version 3.
 *
 * In accordance with Section 7(b) of the GNU Affero General Public License version 3,
 * these Appropriate Legal Notices must retain the display of the "Powered by
 * SugarCRM" logo and "Supercharged by SuiteCRM" logo. If the display of the logos is not
 * reasonably feasible for technical reasons, the Appropriate Legal Notices must
 * display the words "Powered by SugarCRM" and "Supercharged by SuiteCRM".
 */

if (!defined('sugarEntry') || !sugarEntry) {
    die('Not A Valid Entry Point');
}

class UserDemoData {
	var $_user;
	var $_large_scale_test;
	var $guids = array(
		'jim'	=> 'seed_jim_id',
		'sarah'	=> 'seed_sarah_id',
		'sally'	=> 'seed_sally_id',
		'max'	=> 'seed_max_id',
		'will'	=> 'seed_will_id',
		'chris'	=> 'seed_chris_id',
	/*
	 * Pending fix of demo data mechanism
		'jim'	=> 'jim00000-0000-0000-0000-000000000000',
		'sarah'	=> 'sarah000-0000-0000-0000-000000000000',
		'sally'	=> 'sally000-0000-0000-0000-000000000000',
		'max'	=> 'max00000-0000-0000-0000-000000000000',
		'will'	=> 'will0000-0000-0000-0000-000000000000',
		'chris'	=> 'chris000-0000-0000-0000-000000000000',
	*/
	);

	/**
	 * Constructor for creating user demo data
	 */
	function __construct($seed_user, $large_scale_test = false)
	{
		// use a seed user so it does not have to be known which file to
		// include the User class from
		$this->_user = $seed_user;
		$this->_large_scale_test = $large_scale_test;
	}

    /**
     * @deprecated deprecated since version 7.6, PHP4 Style Constructors are deprecated and will be remove in 7.8, please update your code, use __construct instead
     */
    function UserDemoData($seed_user, $large_scale_test = false){
        $deprecatedMessage = 'PHP4 Style Constructors are deprecated and will be remove in 7.8, please update your code';
        if(isset($GLOBALS['log'])) {
            $GLOBALS['log']->deprecated($deprecatedMessage);
        }
        else {
            trigger_error($deprecatedMessage, E_USER_DEPRECATED);
        }
        self::__construct($seed_user, $large_scale_test);
    }


	/**
	 *
	 */
	function create_demo_data()
	{
		global $current_language;
		global $sugar_demodata;
		foreach($sugar_demodata['users'] as $v)
		{
			$this->_create_seed_user($v['id'], $v['last_name'], $v['first_name'], $v['user_name'], $v['title'], $v['is_admin'], $v['reports_to'], $v['reports_to_name'], $v['email']);

		}
		if($this->_large_scale_test) {
			$user_list = $this->_seed_data_get_user_list();
			foreach($user_list as $user_name)
			{
				$this->_quick_create_user($user_name);
			}
		}
	}


	/**
	 *  Create a user in the seed data.
	 */
	function _create_seed_user($id, $last_name, $first_name, $user_name,
		$title, $is_admin, $reports_to, $reports_to_name, $email)
	{
        $u = new User();

		$u->id=$id;
		$u->new_with_id = true;
		$u->last_name = $last_name;
		$u->first_name = $first_name;
		$u->user_name = $user_name;
		$u->title = $title;
		$u->status = 'Active';
		$u->employee_status = 'Active';
		$u->is_admin = $is_admin;
		$u->user_hash = User::getPasswordHash($user_name);
		$u->reports_to_id = $reports_to;
		$u->reports_to_name = $reports_to_name;
		$u->emailAddress->addAddress($email, true);
		$u->emailAddress->addAddress("reply.".$email, false, true);
		$u->emailAddress->addAddress("alias.".$email);

		// bug 15371 tyoung set a user preference so that Users/DetailView.php can find something without repeatedly querying the db in vain
		$u->setPreference('max_tabs','7');
		$u->savePreferencesToDB();

		$u->save();
	}

	/**
	 *
	 */
	function _seed_data_get_user_list()
	{
		$users = Array();
//bug 28138 todo
		$users[] = "north";
		$users[] = "south";
		$users[] = "east";
		$users[] = "west";
		$users[] = "left";
		$users[] = "right";
		$users[] = "in";
		$users[] = "out";
		$users[] = "fly";
		$users[] = "walk";
		$users[] = "crawl";
		$users[] = "pivot";
		$users[] = "money";
		$users[] = "dinero";
		$users[] = "shadow";
		$users[] = "roof";
		$users[] = "sales";
		$users[] = "pillow";
		$users[] = "feather";

		return $users;
	}

	/**
	 *
	 */
	function _quick_create_user($name)
	{
		global $sugar_demodata;
		if (!$this->_user->retrieve($name.'_id'))
		{
			$this->_create_seed_user("{$name}_id", $name, $name, $name,
				$sugar_demodata['users'][0]['title'], $sugar_demodata['users'][0]['is_admin'], "seed_jim_id", $sugar_demodata['users'][0]['last_name'].", ".$sugar_demodata['users'][0]['first_name'], $sugar_demodata['users'][0]['email']);
		}
	}
<<<<<<< HEAD

	static function _copy_user_image($id) {
		global $sugar_config;
		$picture_file = create_guid();
		$file = "include/images/".$id.".gif";
		$newfile = "upload://$picture_file";
		if (!copy($file, $newfile)) {
   			global $app_strings;
        	$GLOBALS['log']->fatal(string_format($app_strings['ERR_FILE_NOT_FOUND'], array($file)));

		}
		return $picture_file;
	}

}
=======
}
?>
>>>>>>> a7c70cf9
<|MERGE_RESOLUTION|>--- conflicted
+++ resolved
@@ -184,23 +184,4 @@
 				$sugar_demodata['users'][0]['title'], $sugar_demodata['users'][0]['is_admin'], "seed_jim_id", $sugar_demodata['users'][0]['last_name'].", ".$sugar_demodata['users'][0]['first_name'], $sugar_demodata['users'][0]['email']);
 		}
 	}
-<<<<<<< HEAD
-
-	static function _copy_user_image($id) {
-		global $sugar_config;
-		$picture_file = create_guid();
-		$file = "include/images/".$id.".gif";
-		$newfile = "upload://$picture_file";
-		if (!copy($file, $newfile)) {
-   			global $app_strings;
-        	$GLOBALS['log']->fatal(string_format($app_strings['ERR_FILE_NOT_FOUND'], array($file)));
-
-		}
-		return $picture_file;
-	}
-
-}
-=======
-}
-?>
->>>>>>> a7c70cf9
+}