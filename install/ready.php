<?php

/**
 *
 * SugarCRM Community Edition is a customer relationship management program developed by
 * SugarCRM, Inc. Copyright (C) 2004-2013 SugarCRM Inc.
 *
 * SuiteCRM is an extension to SugarCRM Community Edition developed by SalesAgility Ltd.
 * Copyright (C) 2011 - 2018 SalesAgility Ltd.
 *
 * This program is free software; you can redistribute it and/or modify it under
 * the terms of the GNU Affero General Public License version 3 as published by the
 * Free Software Foundation with the addition of the following permission added
 * to Section 15 as permitted in Section 7(a): FOR ANY PART OF THE COVERED WORK
 * IN WHICH THE COPYRIGHT IS OWNED BY SUGARCRM, SUGARCRM DISCLAIMS THE WARRANTY
 * OF NON INFRINGEMENT OF THIRD PARTY RIGHTS.
 *
 * This program is distributed in the hope that it will be useful, but WITHOUT
 * ANY WARRANTY; without even the implied warranty of MERCHANTABILITY or FITNESS
 * FOR A PARTICULAR PURPOSE. See the GNU Affero General Public License for more
 * details.
 *
 * You should have received a copy of the GNU Affero General Public License along with
 * this program; if not, see http://www.gnu.org/licenses or write to the Free
 * Software Foundation, Inc., 51 Franklin Street, Fifth Floor, Boston, MA
 * 02110-1301 USA.
 *
 * You can contact SugarCRM, Inc. headquarters at 10050 North Wolfe Road,
 * SW2-130, Cupertino, CA 95014, USA. or at email address contact@sugarcrm.com.
 *
 * The interactive user interfaces in modified source and object code versions
 * of this program must display Appropriate Legal Notices, as required under
 * Section 5 of the GNU Affero General Public License version 3.
 *
 * In accordance with Section 7(b) of the GNU Affero General Public License version 3,
 * these Appropriate Legal Notices must retain the display of the "Powered by
 * SugarCRM" logo and "Supercharged by SuiteCRM" logo. If the display of the logos is not
 * reasonably feasible for technical reasons, the Appropriate Legal Notices must
 * display the words "Powered by SugarCRM" and "Supercharged by SuiteCRM".
 */

if(!defined('sugarEntry') || !sugarEntry) {
    die('Not A Valid Entry Point');
}

<<<<<<< HEAD
if( !isset( $install_script ) || !$install_script ){
	die($mod_strings['ERR_NO_DIRECT_SCRIPT']);
=======
include_once __DIR__ . '/../include/Imap/ImapHandlerFactory.php';

if (!isset($install_script) || !$install_script) {
    die($mod_strings['ERR_NO_DIRECT_SCRIPT']);
>>>>>>> 58d5f573
}
// $mod_strings come from calling page.


// System Environment
$envString = '

	   <h3>'.$mod_strings['LBL_SYSTEM_ENV'].'</h3>';

// PHP VERSION
$envString .='<p><b>'.$mod_strings['LBL_CHECKSYS_PHPVER'].'</b> '.constant('PHP_VERSION').'</p>';


//Begin List of already known good variables.  These were checked during the initial sys check
// XML Parsing
$envString .='<p><b>'.$mod_strings['LBL_CHECKSYS_XML'].'</b> '.$mod_strings['LBL_CHECKSYS_OK'].'</p>';



// mbstrings

$envString .='<p><b>'.$mod_strings['LBL_CHECKSYS_MBSTRING'].'</b> '.$mod_strings['LBL_CHECKSYS_OK'].'</p>';

// config.php
$envString .='<p><b>'.$mod_strings['LBL_CHECKSYS_CONFIG'].'</b> '.$mod_strings['LBL_CHECKSYS_OK'].'</p>';

// custom dir


$envString .='<p><b>'.$mod_strings['LBL_CHECKSYS_CUSTOM'].'</b> '.$mod_strings['LBL_CHECKSYS_OK'].'</p>';


// modules dir
$envString .='<p><b>'.$mod_strings['LBL_CHECKSYS_MODULE'].'</b> '.$mod_strings['LBL_CHECKSYS_OK'].'</p>';

// upload dir
$envString .='<p><b>'.$mod_strings['LBL_CHECKSYS_UPLOAD'].'</b> '.$mod_strings['LBL_CHECKSYS_OK'].'</p>';

// data dir

$envString .='<p><b>'.$mod_strings['LBL_CHECKSYS_DATA'].'</b> '.$mod_strings['LBL_CHECKSYS_OK'].'</p>';

// cache dir
$error_found = true;
$envString .='<p><b>'.$mod_strings['LBL_CHECKSYS_CACHE'].'</b> '.$mod_strings['LBL_CHECKSYS_OK'].'</p>';
// End already known to be good

// memory limit
$memory_msg     = "";
// CL - fix for 9183 (if memory_limit is enabled we will honor it and check it; otherwise use unlimited)
$memory_limit = ini_get('memory_limit');
if(empty($memory_limit)){
    $memory_limit = "-1";
}
if(!defined('SUGARCRM_MIN_MEM')) {
    define('SUGARCRM_MIN_MEM', 40*1024*1024);
}
$sugarMinMem = constant('SUGARCRM_MIN_MEM');
// logic based on: http://us2.php.net/manual/en/ini.core.php#ini.memory-limit
if( $memory_limit == "" ){          // memory_limit disabled at compile time, no memory limit
    $memory_msg = "<b>{$mod_strings['LBL_CHECKSYS_MEM_OK']}</b>";
} elseif( $memory_limit == "-1" ){   // memory_limit enabled, but set to unlimited
    $memory_msg = "{$mod_strings['LBL_CHECKSYS_MEM_UNLIMITED']}";
} else {
    $mem_display = $memory_limit;
    preg_match('/^\s*([0-9.]+)\s*([KMGTPE])B?\s*$/i', $memory_limit, $matches);
    $num = (float)$matches[1];
    // Don't break so that it falls through to the next case.
    switch (strtoupper($matches[2])) {
        case 'G':
            $num = $num * 1024;
        case 'M':
            $num = $num * 1024;
        case 'K':
            $num = $num * 1024;
    }
    $memory_limit_int = intval($num);
    $SUGARCRM_MIN_MEM = (int) constant('SUGARCRM_MIN_MEM');
    if( $memory_limit_int < constant('SUGARCRM_MIN_MEM') ){
        // Bug59667: The string ERR_CHECKSYS_MEM_LIMIT_2 already has 'M' in it,
        // so we divide the constant by 1024*1024.
        $min_mem_in_megs = constant('SUGARCRM_MIN_MEM')/(1024*1024);
        $memory_msg = "<span class='stop'><b>$memory_limit{$mod_strings['ERR_CHECKSYS_MEM_LIMIT_1']}" . $min_mem_in_megs . "{$mod_strings['ERR_CHECKSYS_MEM_LIMIT_2']}</b></span>";
        $memory_msg = str_replace('$memory_limit', $mem_display, $memory_msg);
    } else {
        $memory_msg = "{$mod_strings['LBL_CHECKSYS_OK']} ({$memory_limit})";
    }
}

$envString .='<p><b>'.$mod_strings['LBL_CHECKSYS_MEM'].'</strong></b> '.$memory_msg.'</p>';

// zlib
if(function_exists('gzclose')) {
    $zlibStatus = "{$mod_strings['LBL_CHECKSYS_OK']}";
} else {
    $zlibStatus = "<span class='stop'><b>{$mod_strings['ERR_CHECKSYS_ZLIB']}</b></span>";
}
$envString .='<p><b>'.$mod_strings['LBL_CHECKSYS_ZLIB'].'</b> '.$zlibStatus.'</p>';

// zip
if(class_exists("ZipArchive")) {
    $zipStatus = "{$mod_strings['LBL_CHECKSYS_OK']}";
} else {
    $zipStatus = "<span class='stop'><b>{$mod_strings['ERR_CHECKSYS_ZIP']}</b></span>";
}
$envString .='<p><b>'.$mod_strings['LBL_CHECKSYS_ZIP'].'</b> '.$zipStatus.'</p>';

// PCRE
if(defined('PCRE_VERSION')) {
    if (version_compare(PCRE_VERSION, '7.0') < 0) {
        $pcreStatus = "<span class='stop'><b>{$mod_strings['ERR_CHECKSYS_PCRE_VER']}</b></span>";
    }
    else {
        $pcreStatus = "{$mod_strings['LBL_CHECKSYS_OK']}";
    }
} else {
    $pcreStatus = "<span class='stop'><b>{$mod_strings['ERR_CHECKSYS_PCRE']}</b></span>";
}
$envString .='<p><b>'.$mod_strings['LBL_CHECKSYS_PCRE'].'</b> '.$pcreStatus.'</p>';

// imap
<<<<<<< HEAD
if(function_exists('imap_open')) {
=======
$imapFactory = new ImapHandlerFactory();
$imap = $imapFactory->getImapHandler();
if ($imap->isAvailable()) {
>>>>>>> 58d5f573
    $imapStatus = "{$mod_strings['LBL_CHECKSYS_OK']}";
} else {
    $imapStatus = "<span class='stop'><b>{$mod_strings['ERR_CHECKSYS_IMAP']}</b></span>";
}

$envString .='<p><b>'.$mod_strings['LBL_CHECKSYS_IMAP'].'</b> '.$imapStatus.'</p>';


// cURL
if(function_exists('curl_init')) {
    $curlStatus = "{$mod_strings['LBL_CHECKSYS_OK']}";
} else {
    $curlStatus = "<span class='stop'><b>{$mod_strings['ERR_CHECKSYS_CURL']}</b></span>";
}

$envString .='<p><b>'.$mod_strings['LBL_CHECKSYS_CURL'].'</b> '.$curlStatus.'</p>';


//CHECK UPLOAD FILE SIZE
$upload_max_filesize = ini_get('upload_max_filesize');
$upload_max_filesize_bytes = return_bytes($upload_max_filesize);
if(!defined('SUGARCRM_MIN_UPLOAD_MAX_FILESIZE_BYTES')){
    define('SUGARCRM_MIN_UPLOAD_MAX_FILESIZE_BYTES', 6 * 1024 * 1024);
}

if($upload_max_filesize_bytes > constant('SUGARCRM_MIN_UPLOAD_MAX_FILESIZE_BYTES')) {
    $fileMaxStatus = "{$mod_strings['LBL_CHECKSYS_OK']}</font>";
} else {
    $fileMaxStatus = "<span class='stop'><b>{$mod_strings['ERR_UPLOAD_MAX_FILESIZE']}</font></b></span>";
}

$envString .='<p><b>'.$mod_strings['LBL_UPLOAD_MAX_FILESIZE_TITLE'].'</b> '.$fileMaxStatus.'</p>';

//CHECK Sprite support
if(function_exists('imagecreatetruecolor'))
{
    $spriteSupportStatus = "{$mod_strings['LBL_CHECKSYS_OK']}</font>";
}else{
    $spriteSupportStatus = "<span class='stop'><b>{$mod_strings['ERROR_SPRITE_SUPPORT']}</b></span>";
}
$envString .='<p><b>'.$mod_strings['LBL_SPRITE_SUPPORT'].'</b> '.$spriteSupportStatus.'</p>';

// Suhosin allow to use upload://
if (UploadStream::getSuhosinStatus() == true || (strpos(ini_get('suhosin.perdir'), 'e') !== false && strpos($_SERVER["SERVER_SOFTWARE"],'Microsoft-IIS') === false))
{
    $suhosinStatus = "{$mod_strings['LBL_CHECKSYS_OK']}";
}
else
{
    $suhosinStatus = "<span class='stop'><b>{$app_strings['ERR_SUHOSIN']}</b></span>";
}
$envString .= "<p><b>{$mod_strings['LBL_STREAM']} (" . UploadStream::STREAM_NAME . "://)</b> " . $suhosinStatus . "</p>";

// PHP.ini
$phpIniLocation = get_cfg_var("cfg_file_path");
$envString .='<p><b>'.$mod_strings['LBL_CHECKSYS_PHP_INI'].'</b> '.$phpIniLocation.'</p>';

$out =<<<EOQ

<div id="syscred">

EOQ;

$out .= $envString;

$out .=<<<EOQ

</div>
<div class="clear"></div>
EOQ;

$sugar_config_defaults = get_sugar_config_defaults();

// CRON Settings
if ( !isset($sugar_config['default_language']) )
    $sugar_config['default_language'] = $_SESSION['default_language'];
if ( !isset($sugar_config['cache_dir']) )
    $sugar_config['cache_dir'] = $sugar_config_defaults['cache_dir'];
if ( !isset($sugar_config['site_url']) )
    $sugar_config['site_url'] = $_SESSION['setup_site_url'];
if ( !isset($sugar_config['translation_string_prefix']) )
    $sugar_config['translation_string_prefix'] = $sugar_config_defaults['translation_string_prefix'];
$mod_strings_scheduler = return_module_language($GLOBALS['current_language'], 'Schedulers');
$error = '';

if (!isset($_SERVER['Path'])) {
    $_SERVER['Path'] = getenv('Path');
}
if(is_windows()) {
    if(isset($_SERVER['Path']) && !empty($_SERVER['Path'])) { // IIS IUSR_xxx may not have access to Path or it is not set
        if(!strpos($_SERVER['Path'], 'php')) {
//        $error = '<em>'.$mod_strings_scheduler['LBL_NO_PHP_CLI'].'</em>';
        }
    }
    $cronString = '<p><b>'.$mod_strings_scheduler['LBL_CRON_WINDOWS_DESC'].'</b><br>
						cd /D '.realpath('./').'<br>
						php.exe -f cron.php
						<br>'.$error.'</p>
			   ';
} else {
    if(isset($_SERVER['Path']) && !empty($_SERVER['Path'])) { // some Linux servers do not make this available
        if(!strpos($_SERVER['PATH'], 'php')) {
//        $error = '<em>'.$mod_strings_scheduler['LBL_NO_PHP_CLI'].'</em>';
        }
    }
    require_once 'install/install_utils.php';
    $webServerUser = getRunningUser();
    if ($webServerUser == '') {
        $webServerUser = '<web_server_user>';
    }
    $cronString = '<p><b>'.$mod_strings_scheduler['LBL_CRON_INSTRUCTIONS_LINUX'].'</b><br> '.$mod_strings_scheduler['LBL_CRON_LINUX_DESC1'].'<br>
                        <span style=\'background-color:#dfdfdf\'>sudo crontab -e -u '.$webServerUser.'</span><br> '.$mod_strings_scheduler['LBL_CRON_LINUX_DESC2'].'<br>
						<span style=\'background-color:#dfdfdf\'>*&nbsp;&nbsp;&nbsp;&nbsp;*&nbsp;&nbsp;&nbsp;&nbsp;*&nbsp;&nbsp;&nbsp;&nbsp;*&nbsp;&nbsp;&nbsp;&nbsp;*&nbsp;&nbsp;&nbsp;&nbsp;
						cd '.realpath('./').'; php -f cron.php > /dev/null 2>&1
						</span><br>'.$mod_strings_scheduler['LBL_CRON_LINUX_DESC3'].'
                        <br><br><hr><br>'.$error.'</p>
              ';
}

$out .= $cronString;

$sysEnv = $out;

///////////////////////////////////////////////////////////////////////////////
////    START OUTPUT

$langHeader = get_language_header();
$out = <<<EOQ
<!DOCTYPE HTML>
<html {$langHeader}>
<head>
   <meta http-equiv="Content-Type" content="text/html; charset=utf-8">
   <meta http-equiv="Content-Style-Type" content="text/css">
   <meta content='width=device-width, initial-scale=1.0, maximum-scale=1.0, user-scalable=0' name='viewport' />
   <title>{$mod_strings['LBL_WIZARD_TITLE']} {$mod_strings['LBL_TITLE_ARE_YOU_READY']}</title>   <link REL="SHORTCUT ICON" HREF="include/images/sugar_icon.ico">
   <link rel="stylesheet" href="install/install2.css" type="text/css">
   <link rel="stylesheet" href="themes/SuiteP/css/responsiveslides.css" type="text/css">
   <link rel="stylesheet" href="themes/SuiteP/css/themes.css" type="text/css">
   <link rel="stylesheet" href="themes/SuiteP/css/fontello.css">
   <link rel="stylesheet" href="themes/SuiteP/css/animation.css"><!--[if IE 7]><link rel="stylesheet" href="css/fontello-ie7.css"><![endif]-->
   <script src="include/javascript/jquery/jquery-min.js"></script>
   <script src="themes/SuiteP/js/responsiveslides.min.js"></script>
</head>
<body>
    <!--SuiteCRM installer-->
    <div id="install_container">
    <div id="install_box">
        <header id="install_header">
                    <div id="steps">
                        <p>{$mod_strings['LBL_STEP1']}</p>
                        <i class="icon-progress-0" id="complete"></i>
                        <i class="icon-progress-1"></i>
                        <i class="icon-progress-2"></i>
                    </div>
            <!--
            <div id="steps"><p>{$mod_strings['LBL_STEP1']}</p><i class="icon-progress-0"></i><i class="icon-progress-1"></i><i class="icon-progress-2"></i><i class="icon-progress-3"></i><i class="icon-progress-4"></i><i class="icon-progress-5"></i><i class="icon-progress-6"></i><i class="icon-progress-7"></i></div>
            -->
            <div class="install_img"><a href="https://suitecrm.com" target="_blank"><img src="{$sugar_md}" alt="SuiteCRM"></a></div>
        </header>
	        <form action="install.php" method="post" name="form" id="form">
	        	<div id="install_content">
	        	{$sysEnv}

	        	<!--

			    <h3>{$mod_strings['LBL_TITLE_ARE_YOU_READY']}</h3>
				<p><strong>{$mod_strings['LBL_WELCOME_PLEASE_READ_BELOW']}</strong></p>
				<span onclick="showtime('sys_comp');" style="cursor:pointer;cursor:hand">
				    <span id='basic_sys_comp'><img alt="{$mod_strings['LBL_BASIC_SEARCH']}" src="themes/default/images/basic_search.gif" border="0"></span>
				    <span id='adv_sys_comp' style='display:none'><img alt="{$mod_strings['LBL_ADVANCED_SEARCH']}" src="themes/default/images/advanced_search.gif" border="0"></span>
				    &nbsp;{$mod_strings['REQUIRED_SYS_COMP']}
				</span>
				<div id='sys_comp' >{$mod_strings['REQUIRED_SYS_COMP_MSG']}</div>
				<span onclick="showtime('sys_check');" style="cursor:pointer;cursor:hand">
				    <span id='basic_sys_check'><img alt="{$mod_strings['LBL_BASIC_SEARCH']}" src="themes/default/images/basic_search.gif" border="0"></span>
					<span id='adv_sys_check' style='display:none'><img alt="{$mod_strings['LBL_ADVANCED_SEARCH']}" src="themes/default/images/advanced_search.gif" border="0"></span>
					&nbsp;{$mod_strings['REQUIRED_SYS_CHK']}
				</span>
				<div id='sys_check' >{$mod_strings['REQUIRED_SYS_CHK_MSG']}</div>
				<span onclick="showtime('installType');" style="cursor:pointer;cursor:hand">
					<span id='basic_installType'><img alt="{$mod_strings['LBL_BASIC_TYPE']}" src="themes/default/images/basic_search.gif" border="0"></span>
					<span id='adv_installType' style='display:none'><img alt="{$mod_strings['LBL_ADVANCED_TYPE']}" src="themes/default/images/advanced_search.gif" border="0"></span>
					&nbsp;{$mod_strings['REQUIRED_INSTALLTYPE']}
				</span>
				<div id='installType' >{$mod_strings['REQUIRED_INSTALLTYPE_MSG']}</div>
				<hr>

				-->

				</div>
                <div id="installcontrols">
				    <input type="hidden" name="current_step" value="{$next_step}">
					<input class="acceptButton" type="button" name="goto" value="{$mod_strings['LBL_BACK']}" id="button_back_ready" onclick="document.getElementById('form').submit();" />
			        <input class="button" type="submit" name="goto" value="{$mod_strings['LBL_NEXT']}" id="button_next2" />
			    </div>
            </form>
    <script>
        function showtime(div){

            if(document.getElementById(div).style.display == ''){
                document.getElementById(div).style.display = 'none';
                document.getElementById('adv_'+div).style.display = '';
                document.getElementById('basic_'+div).style.display = 'none';
            }else{
                document.getElementById(div).style.display = '';
                document.getElementById('adv_'+div).style.display = 'none';
                document.getElementById('basic_'+div).style.display = '';
            }

        }
    </script>
</div>
<footer id="install_footer">
    <p id="footer_links"><a href="https://suitecrm.com" target="_blank">Visit suitecrm.com</a> | <a href="https://suitecrm.com/index.php?option=com_kunena&view=category&Itemid=1137&layout=list" target="_blank">Support Forums</a> | <a href="https://docs.suitecrm.com/admin/installation-guide/" target="_blank">Installation Guide</a> | <a href="LICENSE.txt" target="_blank">License</a>
</footer>
</div>
</body>
</html>
EOQ;
echo $out;
<|MERGE_RESOLUTION|>--- conflicted
+++ resolved
@@ -39,19 +39,14 @@
  * display the words "Powered by SugarCRM" and "Supercharged by SuiteCRM".
  */
 
-if(!defined('sugarEntry') || !sugarEntry) {
+if (!defined('sugarEntry') || !sugarEntry) {
     die('Not A Valid Entry Point');
 }
 
-<<<<<<< HEAD
-if( !isset( $install_script ) || !$install_script ){
-	die($mod_strings['ERR_NO_DIRECT_SCRIPT']);
-=======
 include_once __DIR__ . '/../include/Imap/ImapHandlerFactory.php';
 
 if (!isset($install_script) || !$install_script) {
     die($mod_strings['ERR_NO_DIRECT_SCRIPT']);
->>>>>>> 58d5f573
 }
 // $mod_strings come from calling page.
 
@@ -173,13 +168,9 @@
 $envString .='<p><b>'.$mod_strings['LBL_CHECKSYS_PCRE'].'</b> '.$pcreStatus.'</p>';
 
 // imap
-<<<<<<< HEAD
-if(function_exists('imap_open')) {
-=======
 $imapFactory = new ImapHandlerFactory();
 $imap = $imapFactory->getImapHandler();
 if ($imap->isAvailable()) {
->>>>>>> 58d5f573
     $imapStatus = "{$mod_strings['LBL_CHECKSYS_OK']}";
 } else {
     $imapStatus = "<span class='stop'><b>{$mod_strings['ERR_CHECKSYS_IMAP']}</b></span>";
