<?php
if(!defined('sugarEntry') || !sugarEntry) die('Not A Valid Entry Point');
/*********************************************************************************
 * SugarCRM Community Edition is a customer relationship management program developed by
 * SugarCRM, Inc. Copyright (C) 2004-2013 SugarCRM Inc.

 * SuiteCRM is an extension to SugarCRM Community Edition developed by Salesagility Ltd.
 * Copyright (C) 2011 - 2014 Salesagility Ltd.
 *
 * This program is free software; you can redistribute it and/or modify it under
 * the terms of the GNU Affero General Public License version 3 as published by the
 * Free Software Foundation with the addition of the following permission added
 * to Section 15 as permitted in Section 7(a): FOR ANY PART OF THE COVERED WORK
 * IN WHICH THE COPYRIGHT IS OWNED BY SUGARCRM, SUGARCRM DISCLAIMS THE WARRANTY
 * OF NON INFRINGEMENT OF THIRD PARTY RIGHTS.
 *
 * This program is distributed in the hope that it will be useful, but WITHOUT
 * ANY WARRANTY; without even the implied warranty of MERCHANTABILITY or FITNESS
 * FOR A PARTICULAR PURPOSE.  See the GNU Affero General Public License for more
 * details.
 *
 * You should have received a copy of the GNU Affero General Public License along with
 * this program; if not, see http://www.gnu.org/licenses or write to the Free
 * Software Foundation, Inc., 51 Franklin Street, Fifth Floor, Boston, MA
 * 02110-1301 USA.
 *
 * You can contact SugarCRM, Inc. headquarters at 10050 North Wolfe Road,
 * SW2-130, Cupertino, CA 95014, USA. or at email address contact@sugarcrm.com.
 *
 * The interactive user interfaces in modified source and object code versions
 * of this program must display Appropriate Legal Notices, as required under
 * Section 5 of the GNU Affero General Public License version 3.
 *
 * In accordance with Section 7(b) of the GNU Affero General Public License version 3,
 * these Appropriate Legal Notices must retain the display of the "Powered by
 * SugarCRM" logo and "Supercharged by SuiteCRM" logo. If the display of the logos is not
 * reasonably feasible for  technical reasons, the Appropriate Legal Notices must
 * display the words  "Powered by SugarCRM" and "Supercharged by SuiteCRM".
 ********************************************************************************/

if( !isset( $install_script ) || !$install_script ){
    die($mod_strings['ERR_NO_DIRECT_SCRIPT']);
}
// $mod_strings come from calling page.

$langDropDown = get_select_options_with_id($supportedLanguages, $current_language);




$_SESSION['setup_license_accept']   = get_boolean_from_request('setup_license_accept');
$_SESSION['license_submitted']      = true;

// setup session variables (and their defaults) if this page has not yet been submitted
if(!isset($_SESSION['license_submitted']) || !$_SESSION['license_submitted']){
    $_SESSION['setup_license_accept'] = false;
}

$checked = (isset($_SESSION['setup_license_accept']) && !empty($_SESSION['setup_license_accept'])) ? 'checked="on"' : '';

require_once("install/install_utils.php");
$license_file = getLicenseContents("LICENSE.txt");
$langHeader = get_language_header();


// load javascripts
include('jssource/JSGroupings.php');
$jsSrc = '';
foreach($sugar_grp1_yui as $jsFile => $grp) {
    $jsSrc .= "\t<script src=\"$jsFile\"></script>\n";
}

///////////////////////////////////////////////////////////////////////////////
////	START OUTPUT

$langHeader = get_language_header();
$out = <<<EOQ
<!DOCTYPE HTML>
<html {$langHeader}>
<head>
   <meta http-equiv="Content-Type" content="text/html; charset=utf-8">
   <meta http-equiv="Content-Style-Type" content="text/css">
   <meta content='width=device-width, initial-scale=1.0, maximum-scale=1.0, user-scalable=0' name='viewport' />
   <title>{$mod_strings['LBL_WIZARD_TITLE']} {$mod_strings['LBL_TITLE_WELCOME']} {$setup_sugar_version} {$mod_strings['LBL_WELCOME_SETUP_WIZARD']}, {$mod_strings['LBL_LICENSE_ACCEPTANCE']}</title>
   <link REL="SHORTCUT ICON" HREF="include/images/sugar_icon.ico">
   <link rel="stylesheet" href="install/install2.css" type="text/css">
   <link rel="stylesheet" href="themes/SuiteP/css/responsiveslides.css" type="text/css">
   <link rel="stylesheet" href="themes/SuiteP/css/themes.css" type="text/css">
   <script src="include/javascript/jquery/jquery-min.js"></script>
   <script src="themes/SuiteP/js/responsiveslides.min.js"></script>
    $jsSrc
   <script type="text/javascript">
    <!--
    if ( YAHOO.env.ua )
        UA = YAHOO.env.ua;
    -->
    </script>
    <link rel='stylesheet' type='text/css' href='include/javascript/yui/build/container/assets/container.css' />
    <script type="text/javascript" src="install/license.js"></script>
    <link rel="stylesheet" href="themes/SuiteP/css/fontello.css">
    <link rel="stylesheet" href="themes/SuiteP/css/animation.css"><!--[if IE 7]><link rel="stylesheet" href="css/fontello-ie7.css"><![endif]-->
    <style>
        /*
        #install_box {
            max-width: 1000px;
            margin: 20px auto;
        }
        */
    </style>
</head>
<body onload="javascript:toggleNextButton();document.getElementById('button_next2').focus();">
    <!--SuiteCRM installer-->
    <div id="install_container">
    <div id="install_box">
        <form action="install.php" method="post" name="setConfig" id="form">
            <header id="install_header">
                <h1 id="welcomelink">{$mod_strings['LBL_TITLE_WELCOME']} {$setup_sugar_version} {$mod_strings['LBL_WELCOME_SETUP_WIZARD']}</h1>
                <div class="install_img"><a href="https://suitecrm.com" target="_blank"><img src="{$sugar_md}" alt="SuiteCRM"></a></div>
            </header>
            <div id="wrapper" style="display:none;">
                <div class="rslides_container">
                    <ul class="rslides" id="slider2">
                        <li><img src="themes/SuiteP/images/SuiteScreen1.png" alt="" class="sliderimg"></li>
                             <li><img src="themes/SuiteP/images/SuiteScreen2.png" alt="" class="sliderimg"></li>
                            <li><img src="themes/SuiteP/images/SuiteScreen3.png" alt="" class="sliderimg"></li>
                            <li><img src="themes/SuiteP/images/SuiteScreen4.png" alt="" class="sliderimg"></li>
                    </ul>
                </div>
            </div>

            <!--
            <div id='licenseDivToggler' style="text-align: center;"><a href="javascript:void(0);" onclick="javascript:$('#licenseDiv').toggle();">Show Software License</a></div>
            -->
		<div id="content">
            <div id='licenseDiv' style="/* display: none; */">
                <textarea class="licensetext" cols="80" rows="20" readonly>{$license_file}</textarea>
            </div>
            <div id="licenseaccept">
                <input type="checkbox" class="checkbox" name="setup_license_accept" id="button_next2" onClick='toggleNextButton();' {$checked} />
                <a href='javascript:void(0)' onClick='toggleLicenseAccept();toggleNextButton();'>{$mod_strings['LBL_LICENSE_I_ACCEPT']}</a>
                <input type="button" class="button" name="print_license" id="button_print_license" value="{$mod_strings['LBL_LICENSE_PRINTABLE']}"
                onClick='window.open("install.php?page=licensePrint&language={$current_language}");' />
            </div>
		</div>
            <hr>
            <div id="installcontrols">

                <input type="hidden" name="current_step" value="{$next_step}">
                {$mod_strings['LBL_WELCOME_CHOOSE_LANGUAGE']}: <select name="language" onchange='onLangSelect(this);';>{$langDropDown}</select>
                <input class="acceptButton" type="button" name="goto" value="{$mod_strings['LBL_NEXT']}" id="button_next" disabled="disabled" title="{$mod_strings['LBL_LICENCE_TOOLTIP']}" onclick="callSysCheck();"/>
                <input type="hidden" name="goto" id='hidden_goto' value="{$mod_strings['LBL_BACK']}" />
            </div>



	    </form>
	    <div style="clear:both;"></div>
	    <div id='sysCheckMsg'></div>
	    <div style="clear:both;"></div>
	</div>
	<div id="checkingDiv" style="display:none">
	    <!-- <table cellspacing='0' cellpadding='0' border='0' align='center'><tr><td> -->
            <p><img src='install/processing.gif' alt="{$mod_strings['LBL_LICENSE_CHECKING']}"> <br>{$mod_strings['LBL_LICENSE_CHECKING']}</p>
        <!-- </td></tr></table> -->
    </div>
	<footer id="install_footer">
        <p id="footer_links"><a href="https://suitecrm.com" target="_blank">Visit suitecrm.com</a> | <a href="https://suitecrm.com/index.php?option=com_kunena&view=category&Itemid=1137&layout=list" target="_blank">Support Forums</a> | <a href="https://suitecrm.com/wiki/index.php/Installation" target="_blank">Installation Guide</a> | <a href="LICENSE.txt" target="_blank">License</a>
    </footer>
    </div>
<script>
    function showtime(div){

        if(document.getElementById(div).style.display == ''){
            document.getElementById(div).style.display = 'none';
            document.getElementById('adv_'+div).style.display = '';
            document.getElementById('basic_'+div).style.display = 'none';
            }
            else {
            document.getElementById(div).style.display = '';
            document.getElementById('adv_'+div).style.display = 'none';
            document.getElementById('basic_'+div).style.display = '';
            }

        }
</script>
<script>
    $(".rslides").responsiveSlides({
        auto: true,             // Boolean: Animate automatically, true or false
        speed: 800,            // Integer: Speed of the transition, in milliseconds
        timeout: 6000,          // Integer: Time between slide transitions, in milliseconds
        pager: false,           // Boolean: Show pager, true or false
        random: false,          // Boolean: Randomize the order of the slides, true or false
        pause: false,           // Boolean: Pause on hover, true or false
        pauseControls: true,    // Boolean: Pause when hovering controls, true or false
        prevText: "",   // String: Text for the "previous" button
        nextText: "",       // String: Text for the "next" button
        maxwidth: "",           // Integer: Max-width of the slideshow, in pixels
        navContainer: "ul",       // Selector: Where controls should be appended to, default is after the 'ul'
        manualControls: "",     // Selector: Declare custom pager navigation
        namespace: "rslides",   // String: Change the default namespace used
        before: function(){},   // Function: Before callback
        after: function(){}     // Function: After callback
    });
    $("#slider2").responsiveSlides({
        nav: true,
        speed: 500,
        //maxwidth: 750,
        namespace: "centered-btns",
        speed: 800,            // Integer: Speed of the transition, in milliseconds
        timeout: 6000,          // Integer: Time between slide transitions, in milliseconds
    });
</script>

<script>
var msgPanel;
function callSysCheck(){

            //begin main function that will be called
            ajaxCall = function(msg_panel){
                //create success function for callback

                getPanel = function() {
                var args = {    width:"300px",
                                modal:true,
                                fixedcenter: true,
                                constraintoviewport: false,
                                underlay:"shadow",
                                close:false,
                                draggable:true,

                                effect:{effect:YAHOO.widget.ContainerEffect.FADE, duration:.5},
                                zindex: 1000
                               } ;
                        msg_panel = new YAHOO.widget.Panel('p_msg', args);
                        //If we haven't built our panel using existing markup,
                        //we can set its content via script:
                        msg_panel.setHeader("{$mod_strings['LBL_LICENSE_CHKENV_HEADER']}");
                        msg_panel.setBody(document.getElementById("checkingDiv").innerHTML);
                        msg_panel.render(document.body);
                        msgPanel = msg_panel;
                }


                passed = function(url){
                    document.setConfig.goto.value="{$mod_strings['LBL_NEXT']}";
                    document.getElementById('hidden_goto').value="{$mod_strings['LBL_NEXT']}";
                    document.setConfig.current_step.value="{$next_step}";
                    document.setConfig.submit();
                    window.focus();
                }
                success = function(o) {
                    if (o.responseText.indexOf('passed')>=0){
                        if ( YAHOO.util.Selector.query('button', 'p_msg', true) != null )
                            YAHOO.util.Selector.query('button', 'p_msg', true).style.display = 'none';
                        //scsbody =  "<table cellspacing='0' cellpadding='0' border='0' align='center'><tr><td>";
						scsbody = '<h1>{$mod_strings['LBL_LICENSE_CHKENV_HEADER']}</h1>';
                        scsbody += "<p><img src='install/processing.gif' alt=\"{$mod_strings['LBL_CREATE_CACHE']}\"></p>";
                        scsbody += "<p>{$mod_strings['LBL_LICENSE_CHECK_PASSED']}<br>{$mod_strings['LBL_CREATE_CACHE']}</p>";
                        //scsbody += "<div id='cntDown'>{$mod_strings['LBL_THREE']}</div>";
                        //scsbody += "</td></tr></table>";
                        //scsbody += "<script>countdown(3);<\/script>";
                        //msgPanel.setBody(scsbody);
                        //msgPanel.render();
						$('#content').html(scsbody);
                        //countdown(3);
                        //window.setTimeout('passed("install.php?goto=next")', 2500);
                        passed("install.php?goto=next");

                    }else{
                        //turn off loading message
                        //msgPanel.hide();
                        $('#content p').remove();
                        document.getElementById('sysCheckMsg').style.display = '';
                        /* document.getElementById('licenseDiv').style.display = 'none'; */
                        document.getElementById('sysCheckMsg').innerHTML=o.responseText;
                    }


                }//end success

                //set loading message and create url
                postData = "checkInstallSystem=true&to_pdf=1&sugar_body_only=1";

                //if this is a call already in progress, then just return
                    if(typeof ajxProgress != 'undefined'){
                        return;
                    }

                //getPanel();
                //msgPanel.show;
				
				$('#content').addClass('preloading');
				$('#content').html('<h1>{$mod_strings['LBL_LICENSE_CHKENV_HEADER']}</h1>' + document.getElementById("checkingDiv").innerHTML);
						
                var ajxProgress = YAHOO.util.Connect.asyncRequest('POST','install.php', {success: success, failure: success}, postData);


            };//end ajaxCall method
              ajaxCall();
            return;
}

    function countdown(num){
        //scsbody =  "<table cellspacing='0' cellpadding='0' border='0' align='center'><tr><td>";
		scsbody = '<h1>{$mod_strings['LBL_LICENSE_CHKENV_HEADER']}</h1>';
        scsbody += "<p>{$mod_strings['LBL_LICENSE_CHECK_PASSED']}</p>";
        scsbody += "<div id='cntDown'>{$mod_strings['LBL_LICENSE_REDIRECT']}"+num+"</div>";
        //scsbody += "</td></tr></table>";
        //msgPanel.setBody(scsbody);
        //msgPanel.render();
		$('#content').html(scsbody);
        if(num >0){
             num = num-1;
             setTimeout("countdown("+num+")",1000);
        }
    }

</script>

<script>
function onLangSelect(e) {
    $("input[name=current_step]").attr('name', '_current_step');
    $("input[name=goto]").attr('name', '_goto');
    e.form.submit();
}
</script>

</body>
</html>
EOQ;
if (check_php_version() === -1) {
<<<<<<< HEAD
	if(empty($mod_strings['LBL_MINIMUM_PHP_VERSION'])){
		$mod_strings['LBL_MINIMUM_PHP_VERSION'] = 'The minimum PHP version required is '.constant('SUITECRM_PHP_MIN_VERSION');
	}
=======
    if(empty($mod_strings['LBL_MINIMUM_PHP_VERSION'])){
        $mod_strings['LBL_MINIMUM_PHP_VERSION'] = 'The minimum PHP version required is '.constant('SUITECRM_PHP_MIN_VERSION');
    }
>>>>>>> 471dbf07

    $php_verison_warning =<<<eoq
	    <table width="100%" cellpadding="0" cellpadding="0" border="0" class="Welcome">
			<tr>
		      <td colspan="2"  align="center" id="ready_image"><IMG src="include/images/install_themes.jpg" width="698" height="190" alt="Sugar Themes" border="0"></td>
		    </tr>
			<th colspan="2" align="center">
				<h1><span class='error'><b>{$mod_strings['LBL_MINIMUM_PHP_VERSION']}</b></span></h1>
			</th>
			<tr>
		      <td colspan="2" align="center" id="ready_image"><IMG src="include/images/install_themes.jpg" width="698" height="190" alt="Sugar Themes" border="0"></td>
		    </tr>
	</table>
eoq;
    $out = $php_verison_warning;
}
echo $out;
?><|MERGE_RESOLUTION|>--- conflicted
+++ resolved
@@ -329,15 +329,9 @@
 </html>
 EOQ;
 if (check_php_version() === -1) {
-<<<<<<< HEAD
-	if(empty($mod_strings['LBL_MINIMUM_PHP_VERSION'])){
-		$mod_strings['LBL_MINIMUM_PHP_VERSION'] = 'The minimum PHP version required is '.constant('SUITECRM_PHP_MIN_VERSION');
-	}
-=======
     if(empty($mod_strings['LBL_MINIMUM_PHP_VERSION'])){
         $mod_strings['LBL_MINIMUM_PHP_VERSION'] = 'The minimum PHP version required is '.constant('SUITECRM_PHP_MIN_VERSION');
     }
->>>>>>> 471dbf07
 
     $php_verison_warning =<<<eoq
 	    <table width="100%" cellpadding="0" cellpadding="0" border="0" class="Welcome">
