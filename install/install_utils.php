--- conflicted
+++ resolved
@@ -965,11 +965,7 @@
     global $mod_strings;
     global $sugar_config;
     $ignoreCase = (substr_count(strtolower($_SERVER['SERVER_SOFTWARE']), 'apache/2') > 0) ? '(?i)' : '';
-<<<<<<< HEAD
-    $htaccess_file   = ".htaccess";
-=======
     $htaccess_file = ".htaccess";
->>>>>>> 40ae6fec
     $contents = '';
     $basePath = parse_url($sugar_config['site_url'], PHP_URL_PATH);
     if (empty($basePath)) {
