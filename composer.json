--- conflicted
+++ resolved
@@ -42,21 +42,19 @@
     "monolog/monolog": "^1.23",
     "nesbot/carbon": "^1.31",
     "onelogin/php-saml": "^3.0.0",
-<<<<<<< HEAD
     "phpmailer/phpmailer": "^6.0",
-=======
     "paragonie/random_compat": "^2.0",
->>>>>>> 1457b563
     "psr/log": "^1.0",
     "slim/slim": "^3.8",
     "soundasleep/html2text": "~0.5",
     "symfony/options-resolver": "^3.4",
     "symfony/validator": "^3.4",
     "symfony/yaml": "^3.4",
-    "tuupola/slim-jwt-auth": "^2.0"
+    "tuupola/slim-jwt-auth": "^2.0",
+    "wikimedia/composer-merge-plugin": "^1.4"
   },
   "require-dev": {
-    "mikey179/vfsstream": "1.6.*",
+    "browserstack/browserstack-local": "^1.1",
     "codeception/codeception": "^2.0",
     "filp/whoops": "^2.3",
     "flow/jsonpath": "^0.4",
