--- conflicted
+++ resolved
@@ -26,17 +26,13 @@
     "justinrainbow/json-schema": "^5.2",
     "onelogin/php-saml": "^3.0.0",
     "google/recaptcha": "^1.1",
-<<<<<<< HEAD
     "ezyang/htmlpurifier": "^4.10",
     "elasticsearch/elasticsearch": "^5.3",
     "nesbot/carbon": "^1.31",
     "monolog/monolog": "^1.23",
-    "filp/whoops": "^2.2"
-=======
+    "filp/whoops": "^2.2",
     "symfony/options-resolver": "^3.4",
-    "symfony/validator": "^3.4",
-    "ezyang/htmlpurifier": "^4.10"
->>>>>>> fa67f9df
+    "symfony/validator": "^3.4"
   },
   "require-dev": {
     "leafo/scssphp": "dev-master",
@@ -46,14 +42,8 @@
     "jeroendesloovere/vcard": "v1.5",
     "browserstack/browserstack-local": "dev-master",
     "consolidation/robo": "^1.0.0",
-<<<<<<< HEAD
     "mockery/mockery": "^1.1.0",
-    "symfony/yaml": "^3.4"
-=======
-    "mockery/mockery": "^0.9.9",
-    "symfony/yaml": "^3.4",
     "flow/jsonpath": "^0.3"
->>>>>>> fa67f9df
   },
   "scripts": {},
   "prefer-stable": true,
