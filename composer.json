{
  "name": "salesagility/suitecrm",
  "description": "SuiteCRM",
  "type": "project",
  "license": "GPL-3.0",
  "authors": [],
  "minimum-stability": "dev",
  "config": {
    "vendor-dir": "vendor",
    "platform": {
      "php": "5.5.9"
    }
  },
  "require": {
    "php": ">=5.5.9",
    "ext-json": "*",
    "ext-gd": "*",
    "ext-curl": "*",
    "ext-openssl": "*",
    "slim/slim": "^3.8",
    "tuupola/slim-jwt-auth": "^2.0",
    "league/url": "^3.3",
    "psr/log": "^1.0",
    "league/oauth2-server": "^5.1",
    "justinrainbow/json-schema": "^5.2",
    "onelogin/php-saml": "3.0.0.x-dev as 3.0.0",
    "google/recaptcha": "^1.1"
  },
  "require-dev": {
    "leafo/scssphp": "dev-master",
    "mikey179/vfsStream": "1.4.*",
    "codeception/codeception": "^2.0",
    "fzaninotto/Faker": "^1.6",
    "jeroendesloovere/vcard": "v1.5",
    "browserstack/browserstack-local": "dev-master",
<<<<<<< HEAD
    "consolidation/robo": "^1.0.0"
=======
    "mockery/mockery": "^0.9.9"
>>>>>>> 8d23c88a
  },
  "scripts": {},
  "prefer-stable": true,
  "autoload": {
    "psr-4": {
      "SuiteCRM\\": [
        "lib/",
        "include/",
        "tests/SuiteCRM/",
        "tests/unit/lib/SuiteCRM/"
      ],
      "SuiteCRM\\Custom\\": [
        "custom/lib"
      ]
    }
  },
  "extra": {}
}<|MERGE_RESOLUTION|>--- conflicted
+++ resolved
@@ -33,11 +33,8 @@
     "fzaninotto/Faker": "^1.6",
     "jeroendesloovere/vcard": "v1.5",
     "browserstack/browserstack-local": "dev-master",
-<<<<<<< HEAD
     "consolidation/robo": "^1.0.0"
-=======
     "mockery/mockery": "^0.9.9"
->>>>>>> 8d23c88a
   },
   "scripts": {},
   "prefer-stable": true,
