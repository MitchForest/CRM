--- conflicted
+++ resolved
@@ -16,7 +16,6 @@
   "config": {
     "vendor-dir": "vendor",
     "platform": {
-<<<<<<< HEAD
       "php": "5.6.0"
     },
     "optimize-autoloader": true,
@@ -27,22 +26,12 @@
   },
   "require": {
     "php": ">=5.6.0",
-=======
-      "php": "5.5.9"
-    },
-    "optimize-autoloader": true,
-    "sort-packages": true
-  },
-  "require": {
-    "php": ">=5.5.9",
->>>>>>> ba3be019
     "ext-curl": "*",
     "ext-gd": "*",
     "ext-json": "*",
     "ext-openssl": "*",
     "ext-zip": "*",
     "consolidation/robo": "^1.4",
-<<<<<<< HEAD
     "elasticsearch/elasticsearch": "^5.3",
     "ezyang/htmlpurifier": "^4.10",
     "google/apiclient": "^2.0",
@@ -54,40 +43,23 @@
     "nesbot/carbon": "^1.31",
     "onelogin/php-saml": "^3.0.0",
     "phpmailer/phpmailer": "^6.0",
-=======
-    "ezyang/htmlpurifier": "^4.10",
-    "google/recaptcha": "^1.1",
-    "justinrainbow/json-schema": "^5.2",
-    "league/oauth2-server": "^5.1",
-    "league/url": "^3.3",
-    "onelogin/php-saml": "^3.0.0",
->>>>>>> ba3be019
     "psr/log": "^1.0",
     "slim/slim": "^3.8",
     "soundasleep/html2text": "~0.5",
     "symfony/options-resolver": "^3.4",
     "symfony/validator": "^3.4",
-<<<<<<< HEAD
     "symfony/yaml": "^3.4",
     "tuupola/slim-jwt-auth": "^2.0"
-=======
-    "tuupola/slim-jwt-auth": "^2.0",
-    "wikimedia/composer-merge-plugin": "^1.4"
->>>>>>> ba3be019
   },
   "require-dev": {
-    "browserstack/browserstack-local": "^1.1",
+    "mikey179/vfsstream": "1.6.*",
     "codeception/codeception": "^2.0",
-<<<<<<< HEAD
     "filp/whoops": "^2.3",
-=======
->>>>>>> ba3be019
     "flow/jsonpath": "^0.4",
     "fzaninotto/faker": "^1.6",
     "jeroendesloovere/vcard": "v1.5",
     "leafo/scssphp": "^0.7.7",
     "mikey179/vfsstream": "1.6.*",
-<<<<<<< HEAD
     "mockery/mockery": "^1.1.0",
     "roave/security-advisories": "dev-master"
   },
@@ -95,11 +67,6 @@
     "post-install-cmd": [
       "rm -R -f vendor/elasticsearch/elasticsearch/tests/Elasticsearch/Tests"
     ]
-=======
-    "mockery/mockery": "^0.9.9",
-    "roave/security-advisories": "dev-master",
-    "symfony/yaml": "^3.4"
->>>>>>> ba3be019
   },
   "prefer-stable": true,
   "autoload": {
