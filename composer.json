{
  "name": "salesagility/suitecrm",
  "description": "SuiteCRM",
  "type": "project",
  "license": "GPL-3.0",
  "authors": [],
  "minimum-stability": "dev",
  "config": {
    "vendor-dir": "vendor",
    "platform": {
      "php": "5.5.9"
    }
  },
  "require": {
    "php": ">=5.5.9",
    "ext-json": "*",
    "ext-gd": "*",
    "ext-curl": "*",
    "ext-openssl": "*",
    "ext-zip": "*",
    "slim/slim": "^3.8",
    "tuupola/slim-jwt-auth": "^2.0",
    "league/url": "^3.3",
    "psr/log": "^1.0",
    "league/oauth2-server": "^5.1",
    "justinrainbow/json-schema": "^5.2",
    "onelogin/php-saml": "3.0.0.x-dev as 3.0.0",
    "google/recaptcha": "^1.1",
<<<<<<< HEAD
    "symfony/options-resolver": "^3.4",
    "symfony/validator": "^3.4"
=======
    "ezyang/htmlpurifier": "^4.10"
>>>>>>> 80aa7294
  },
  "require-dev": {
    "leafo/scssphp": "dev-master",
    "mikey179/vfsStream": "1.4.*",
    "codeception/codeception": "^2.0",
    "fzaninotto/Faker": "^1.6",
    "jeroendesloovere/vcard": "v1.5",
    "browserstack/browserstack-local": "dev-master",
    "consolidation/robo": "^1.0.0",
    "mockery/mockery": "^0.9.9",
    "symfony/yaml": "^3.4",
    "flow/jsonpath": "^0.3"
  },
  "scripts": {},
  "prefer-stable": true,
  "autoload": {
    "psr-4": {
      "SuiteCRM\\": [
        "lib/",
        "include/",
        "tests/SuiteCRM/",
        "tests/unit/lib/SuiteCRM/"
      ],
      "SuiteCRM\\Custom\\": [
        "custom/lib"
      ]
    },
    "classmap": [
      "Api/"
    ]
  },
  "extra": {}
}<|MERGE_RESOLUTION|>--- conflicted
+++ resolved
@@ -26,12 +26,9 @@
     "justinrainbow/json-schema": "^5.2",
     "onelogin/php-saml": "3.0.0.x-dev as 3.0.0",
     "google/recaptcha": "^1.1",
-<<<<<<< HEAD
     "symfony/options-resolver": "^3.4",
-    "symfony/validator": "^3.4"
-=======
+    "symfony/validator": "^3.4",
     "ezyang/htmlpurifier": "^4.10"
->>>>>>> 80aa7294
   },
   "require-dev": {
     "leafo/scssphp": "dev-master",
