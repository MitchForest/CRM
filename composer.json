{
  "name": "salesagility/suitecrm",
  "description": "SuiteCRM",
  "type": "project",
  "license": "GPL-3.0",
  "authors": [],
  "minimum-stability": "dev",
  "config": {
    "vendor-dir": "vendor",
    "platform": {
      "php": "5.6.0"
    }
  },
  "require": {
    "php": ">=5.6.0",
    "ext-json": "*",
    "ext-gd": "*",
    "ext-curl": "*",
    "ext-openssl": "*",
    "ext-zip": "*",
    "slim/slim": "^3.8",
    "tuupola/slim-jwt-auth": "^2.0",
    "league/url": "^3.3",
    "psr/log": "^1.0",
    "league/oauth2-server": "^5.1",
    "justinrainbow/json-schema": "^5.2",
    "onelogin/php-saml": "^3.0.0",
    "google/recaptcha": "^1.1",
    "ezyang/htmlpurifier": "^4.10",
<<<<<<< HEAD
    "google/apiclient": "^2.0"
=======
    "elasticsearch/elasticsearch": "^5.3",
    "nesbot/carbon": "^1.31",
    "monolog/monolog": "^1.23",
    "filp/whoops": "^2.2",
    "symfony/options-resolver": "^3.4",
    "symfony/validator": "^3.4"
>>>>>>> 2ab16942
  },
  "require-dev": {
    "leafo/scssphp": "dev-master",
    "mikey179/vfsStream": "1.4.*",
    "codeception/codeception": "^2.0",
    "fzaninotto/Faker": "^1.6",
    "jeroendesloovere/vcard": "v1.5",
    "browserstack/browserstack-local": "dev-master",
    "consolidation/robo": "^1.0.0",
    "mockery/mockery": "^1.1.0",
    "flow/jsonpath": "^0.3"
  },
  "scripts": {},
  "prefer-stable": true,
  "autoload": {
    "psr-4": {
      "SuiteCRM\\": [
        "lib/",
        "include/",
        "tests/SuiteCRM/",
        "tests/unit/lib/SuiteCRM/"
      ],
      "SuiteCRM\\Custom\\": [
        "custom/lib"
      ],
      "SuiteCRM\\Modules\\": [
        "modules/"
      ]
    },
    "classmap": [
      "Api/"
    ]
  },
  "extra": {}
}<|MERGE_RESOLUTION|>--- conflicted
+++ resolved
@@ -27,16 +27,13 @@
     "onelogin/php-saml": "^3.0.0",
     "google/recaptcha": "^1.1",
     "ezyang/htmlpurifier": "^4.10",
-<<<<<<< HEAD
-    "google/apiclient": "^2.0"
-=======
+    "google/apiclient": "^2.0",
     "elasticsearch/elasticsearch": "^5.3",
     "nesbot/carbon": "^1.31",
     "monolog/monolog": "^1.23",
     "filp/whoops": "^2.2",
     "symfony/options-resolver": "^3.4",
     "symfony/validator": "^3.4"
->>>>>>> 2ab16942
   },
   "require-dev": {
     "leafo/scssphp": "dev-master",
