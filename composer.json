{
  "name": "salesagility/suitecrm",
  "description": "SuiteCRM",
  "homepage": "https://suitecrm.com",
  "type": "project",
  "license": "GPL-3.0",
  "authors": [],
  "minimum-stability": "dev",
  "support": {
    "issues": "https://github.com/salesagility/SuiteCRM/issues",
    "wiki": "https://docs.suitecrm.com",
    "forum": "https://suitecrm.com/suitecrm/forum",
    "chat": "https://gitter.im/suitecrm/Lobby",
    "source": "https://github.com/salesagility/SuiteCRM"
  },
  "config": {
    "vendor-dir": "vendor",
    "platform": {
      "php": "5.6.0"
    },
    "optimize-autoloader": true,
    "sort-packages": true,
    "preferred-install": {
      "elasticsearch/elasticsearch": "dist"
    }
  },
  "require": {
    "php": ">=5.6.0",
    "ext-curl": "*",
    "ext-gd": "*",
    "ext-json": "*",
    "ext-openssl": "*",
    "ext-zip": "*",
    "consolidation/robo": "^1.4",
    "elasticsearch/elasticsearch": "^5.3",
    "ezyang/htmlpurifier": "^4.10",
    "google/apiclient": "^2.0",
    "google/recaptcha": "^1.1",
    "justinrainbow/json-schema": "^5.2",
    "league/oauth2-server": "^5.1",
    "league/uri": "^4.2.3",
    "monolog/monolog": "^1.23",
    "nesbot/carbon": "^1.31",
    "onelogin/php-saml": "^3.0.0",
    "phpmailer/phpmailer": "^6.0",
    "paragonie/random_compat": "^2.0",
    "psr/log": "^1.0",
    "slim/slim": "^3.8",
    "smarty/smarty": "^2.6",
    "soundasleep/html2text": "~0.5",
    "symfony/options-resolver": "^3.4",
    "symfony/validator": "^3.4",
    "symfony/yaml": "^3.4",
    "tuupola/slim-jwt-auth": "^2.0",
    "wikimedia/composer-merge-plugin": "^1.4",
    "zf1/zend-gdata": "^1.12",
    "zf1/zend-loader": "^1.12",
    "zf1/zend-oauth": "^1.12",
    "zf1/zend-registry": "^1.12"
  },
  "require-dev": {
    "browserstack/browserstack-local": "^1.1",
    "codeception/codeception": "^3.0",
    "filp/whoops": "^2.3",
    "flow/jsonpath": "^0.4",
    "friendsofphp/php-cs-fixer": "^2.15",
    "fzaninotto/faker": "^1.6",
    "jeroendesloovere/vcard": "v1.5",
    "leafo/scssphp": "^0.7.7",
    "mikey179/vfsstream": "1.6.*",
<<<<<<< HEAD
    "mockery/mockery": "^1.1.0",
    "roave/security-advisories": "dev-master"
  },
  "scripts": {
    "post-install-cmd": [
      "rm -R -f vendor/elasticsearch/elasticsearch/tests/Elasticsearch/Tests"
    ]
=======
    "mockery/mockery": "^0.9.9",
    "symfony/yaml": "^3.4"
>>>>>>> 58a53380
  },
  "prefer-stable": true,
  "autoload": {
    "files": [
      "deprecated.php"
    ],
    "psr-4": {
      "SuiteCRM\\": [
        "lib/",
        "include/",
        "tests/SuiteCRM/",
        "tests/unit/phpunit/lib/SuiteCRM/"
      ],
      "SuiteCRM\\Custom\\": [
        "custom/lib"
      ],
      "SuiteCRM\\Modules\\": [
        "modules/"
      ]
    },
    "classmap": [
      "Api/"
    ]
  },
  "extra": {
      "merge-plugin": {
          "include": [
              "composer.ext.json",
              "custom/Extension/application/Ext/Composer/*/*.json"
          ],
          "recurse": true,
          "replace": false,
          "ignore-duplicates": false,
          "merge-dev": true,
          "merge-extra": false,
          "merge-extra-deep": false,
          "merge-scripts": false
      }
  }
}<|MERGE_RESOLUTION|>--- conflicted
+++ resolved
@@ -68,7 +68,6 @@
     "jeroendesloovere/vcard": "v1.5",
     "leafo/scssphp": "^0.7.7",
     "mikey179/vfsstream": "1.6.*",
-<<<<<<< HEAD
     "mockery/mockery": "^1.1.0",
     "roave/security-advisories": "dev-master"
   },
@@ -76,10 +75,6 @@
     "post-install-cmd": [
       "rm -R -f vendor/elasticsearch/elasticsearch/tests/Elasticsearch/Tests"
     ]
-=======
-    "mockery/mockery": "^0.9.9",
-    "symfony/yaml": "^3.4"
->>>>>>> 58a53380
   },
   "prefer-stable": true,
   "autoload": {
