{
  "name": "salesagility/suitecrm",
  "description": "SuiteCRM",
  "type": "project",
  "license": "GPL-3.0",
  "authors": [],
  "minimum-stability": "dev",
  "config": {
    "vendor-dir": "vendor",
    "platform": {
      "php": "5.5.9"
    }
  },
  "require": {
    "php": ">=5.5.9",
    "ext-json": "*",
    "ext-gd": "*",
    "ext-curl": "*",
    "ext-openssl": "*",
    "ext-zip": "*",
    "slim/slim": "^3.8",
    "tuupola/slim-jwt-auth": "^2.0",
    "league/url": "^3.3",
    "psr/log": "^1.0",
    "league/oauth2-server": "^5.1",
    "justinrainbow/json-schema": "^5.2",
    "onelogin/php-saml": "3.0.0.x-dev as 3.0.0",
    "google/recaptcha": "^1.1",
    "symfony/options-resolver": "^3.4",
    "symfony/validator": "^3.4",
    "ezyang/htmlpurifier": "^4.10"
  },
  "require-dev": {
    "leafo/scssphp": "dev-master",
    "mikey179/vfsStream": "1.6.*",
    "codeception/codeception": "^2.0",
    "fzaninotto/Faker": "^1.6",
    "jeroendesloovere/vcard": "v1.5",
    "browserstack/browserstack-local": "dev-master",
    "consolidation/robo": "^1.0.0",
<<<<<<< HEAD
    "mockery/mockery": "^0.9.9",
    "symfony/yaml": "^3.4",
    "flow/jsonpath": "^0.3"
=======
    "mockery/mockery": "^0.9.9"
>>>>>>> b553734f
  },
  "scripts": {},
  "prefer-stable": true,
  "autoload": {
    "psr-4": {
      "SuiteCRM\\": [
        "lib/",
        "include/",
        "tests/SuiteCRM/",
        "tests/unit/lib/SuiteCRM/"
      ],
      "SuiteCRM\\Custom\\": [
        "custom/lib"
      ]
    },
    "classmap": [
      "Api/"
    ]
  },
  "extra": {}
}<|MERGE_RESOLUTION|>--- conflicted
+++ resolved
@@ -38,13 +38,9 @@
     "jeroendesloovere/vcard": "v1.5",
     "browserstack/browserstack-local": "dev-master",
     "consolidation/robo": "^1.0.0",
-<<<<<<< HEAD
     "mockery/mockery": "^0.9.9",
     "symfony/yaml": "^3.4",
     "flow/jsonpath": "^0.3"
-=======
-    "mockery/mockery": "^0.9.9"
->>>>>>> b553734f
   },
   "scripts": {},
   "prefer-stable": true,
