--- conflicted
+++ resolved
@@ -5,11 +5,6 @@
   "license": "GPL-3.0",
   "authors": [],
   "minimum-stability": "dev",
-<<<<<<< HEAD
-  "require": {
-    "slim/slim": "3.8.1",
-    "tuupola/slim-jwt-auth": "^2.0"
-=======
   "config": {
     "vendor-dir": "vendor",
     "platform": {
@@ -17,7 +12,8 @@
     }
   },
   "require": {
->>>>>>> be2e5107
+    "slim/slim": "3.8.1",
+    "tuupola/slim-jwt-auth": "^2.0"
   },
   "require-dev": {
     "leafo/scssphp": "dev-master",
@@ -31,17 +27,11 @@
   "prefer-stable": true,
   "autoload": {
     "psr-4": {
-<<<<<<< HEAD
-      "": "lib/"
-    },
-    "psr-0": {
-      "": "src/"
-=======
-      "SuiteCRM\\": [
-        "tests/SuiteCRM"
+      "": [
+        "lib/",
+        "tests/"
       ]
->>>>>>> be2e5107
     }
   },
   "extra": {}
-}+}
