--- conflicted
+++ resolved
@@ -50,6 +50,7 @@
     use RoboTrait;
 
     // define public methods as commands
+
     /**
      * Build SuiteP theme
      * @param array $opts optional command line arguments
@@ -61,27 +62,13 @@
         $this->say('Compile SuiteP Theme (SASS)');
         if (empty($this->$opts['color_scheme'])) {
             /** Look for Subthemes in the SuiteP theme Dir **/
-<<<<<<< HEAD
-            $std = "themes/SuiteP/css/";
-=======
             $std = 'themes/SuiteP/css/';
->>>>>>> 19ad0466
             $this->locateSubTheme($std);
             /** Look for Subthemes in the custom/theme Dir **/
             // Good opportunity to refactor here.
             // Does the same as above just looks in the custom directory.
             $ctd = 'custom/themes/SuiteP/css/';
             $this->locateSubTheme($ctd);
-<<<<<<< HEAD
-            return;
-          
-        } elseif (is_array($this->$opts['color_scheme'])) {
-            foreach ($this->$opts['color_scheme'] as $colorScheme) {
-                $this->buildSuitePColorScheme($colorScheme);
-            }
-            return;
-        }
-=======
 
             return;
 
@@ -95,7 +82,6 @@
             return;
         }
 
->>>>>>> 19ad0466
         $this->buildSuitePColorScheme($this->$opts['color_scheme']);
         $this->say('Compile SuiteP Theme (SASS) Complete');
     }
@@ -105,29 +91,6 @@
      * @param string $location eg Directory to work from
      * @throws \RuntimeException
      */
-<<<<<<< HEAD
-    private function buildSuitePColorScheme($colorScheme, $location = 'themes/    SuiteP/css/')
-    {
-        $os = new OperatingSystem();
-        $command =
-            $os->toOsPath("./vendor/bin/pscss")
-            . " -f compressed "
-            . $os->toOsPath("{$location}{$colorScheme}/style.scss")
-            . " > "
-            . $os->toOsPath("{$location}{$colorScheme}/style.css");
-        $this->_exec($command);
-    }
-    /**
-     * @param string $directory
-     */
-    private function locateSubTheme($directory) {
-        if (is_dir($directory) && $dir = opendir($directory)) {
-            while(false !== ($file = readdir($dir))) {
-                if (filetype($directory . $file) === 'dir' && file_exists($directory .     $file . "/style.scss")) {
-                    if (file_exists($directory . $file . "/style.css")) {
-                        $this->say("Found style.css for {$file}, Removing");
-                        unlink($directory . $file . "/style.css");
-=======
     private function buildSuitePColorScheme($colorScheme, $location = 'themes/SuiteP/css/')
     {
         $os = new OperatingSystem();
@@ -151,7 +114,6 @@
                     if (file_exists($directory . $file . '/style.css')) {
                         $this->say("Found style.css for {$file}, Removing");
                         unlink($directory . $file . '/style.css');
->>>>>>> 19ad0466
                     }
                     $this->say("Found style.scss for {$file}, Compiling");
                     $this->buildSuitePColorScheme($file, $directory);
