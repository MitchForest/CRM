<?php
/**
 *
 * SugarCRM Community Edition is a customer relationship management program developed by
 * SugarCRM, Inc. Copyright (C) 2004-2013 SugarCRM Inc.
 *
 * SuiteCRM is an extension to SugarCRM Community Edition developed by SalesAgility Ltd.
 * Copyright (C) 2011 - 2018 SalesAgility Ltd.
 *
 * This program is free software; you can redistribute it and/or modify it under
 * the terms of the GNU Affero General Public License version 3 as published by the
 * Free Software Foundation with the addition of the following permission added
 * to Section 15 as permitted in Section 7(a): FOR ANY PART OF THE COVERED WORK
 * IN WHICH THE COPYRIGHT IS OWNED BY SUGARCRM, SUGARCRM DISCLAIMS THE WARRANTY
 * OF NON INFRINGEMENT OF THIRD PARTY RIGHTS.
 *
 * This program is distributed in the hope that it will be useful, but WITHOUT
 * ANY WARRANTY; without even the implied warranty of MERCHANTABILITY or FITNESS
 * FOR A PARTICULAR PURPOSE. See the GNU Affero General Public License for more
 * details.
 *
 * You should have received a copy of the GNU Affero General Public License along with
 * this program; if not, see http://www.gnu.org/licenses or write to the Free
 * Software Foundation, Inc., 51 Franklin Street, Fifth Floor, Boston, MA
 * 02110-1301 USA.
 *
 * You can contact SugarCRM, Inc. headquarters at 10050 North Wolfe Road,
 * SW2-130, Cupertino, CA 95014, USA. or at email address contact@sugarcrm.com.
 *
 * The interactive user interfaces in modified source and object code versions
 * of this program must display Appropriate Legal Notices, as required under
 * Section 5 of the GNU Affero General Public License version 3.
 *
 * In accordance with Section 7(b) of the GNU Affero General Public License version 3,
 * these Appropriate Legal Notices must retain the display of the "Powered by
 * SugarCRM" logo and "Supercharged by SuiteCRM" logo. If the display of the logos is not
 * reasonably feasible for technical reasons, the Appropriate Legal Notices must
 * display the words "Powered by SugarCRM" and "Supercharged by SuiteCRM".
 */
namespace SuiteCRM\Robo\Plugin\Commands;

use SuiteCRM\Utility\OperatingSystem;
use SuiteCRM\Utility\Paths;

class TestEnvironmentCommands extends \Robo\Tasks
{
    use \SuiteCRM\Robo\Traits\RoboTrait;

    /**
     * Configure environment for testing
     * @see https://docs.suitecrm.com/developer/appendix-c---automated-testing/#_environment_variables
     * @param array $opts optional command line arguments
     */
    public function configureTests(
        array $opts = [
            'database_driver' => '',
            'database_name' => '',
            'database_host' => '',
            'database_user' => '',
            'database_password' => '',
            'instance_url' => '',
            'instance_admin_user' => '',
            'instance_admin_password' => '',
            'instance_client_id' => '',
            'instance_client_secret' => '',
        ]
    )
    {
        $this->say('Configure Test Environment');

        // Database
        $default_db_driver = strtoupper($this->chooseConfigOrDefault('dbconfig.db_type', 'MYSQL'));
        $this->askDefaultOptionWhenEmpty('Database Driver:', $default_db_driver, $opts['database_driver']);

        $default_db_host = $this->chooseConfigOrDefault('dbconfig.db_host_name', 'localhost');
        $this->askDefaultOptionWhenEmpty('Database Host:', $default_db_host, $opts['database_host']);

        $default_db_user = $this->chooseConfigOrDefault('dbconfig.db_user_name', 'suitecrm_tests');
        $this->askDefaultOptionWhenEmpty('Database Username:', $default_db_user, $opts['database_user']);

        $default_db_password = $this->chooseConfigOrDefault('dbconfig.db_password', 'suitecrm_tests');
        $this->askDefaultOptionWhenEmpty('Database User password:', $default_db_password, $opts['database_password']);

        $default_db_name = $this->chooseConfigOrDefault('dbconfig.db_name', 'suitecrm_tests');
        $this->askDefaultOptionWhenEmpty('Database Name:', $default_db_name, $opts['database_name']);

        // SuiteCRM Instance
        $default_instance_url = $this->chooseConfigOrDefault('site_url', 'http://localhost');
        $this->askDefaultOptionWhenEmpty('Instance URL:', $default_instance_url, $opts['instance_url']);
        $this->askDefaultOptionWhenEmpty('Instance Admin Username:', 'admin', $opts['instance_admin_user']);
        $this->askDefaultOptionWhenEmpty('Instance Admin Password:', 'admin1', $opts['instance_admin_password']);
        $this->askDefaultOptionWhenEmpty('Instance OAuth2 Client ID:', 'suitecrm_client', $opts['instance_client_id']);
        $this->askDefaultOptionWhenEmpty('Instance OAuth2 Client Secret:', 'secret', $opts['instance_client_secret']);

        $os = new OperatingSystem();
        if ($os->isOsWindows()) {
            $this->say('Windows detected');
            $this->installWindowsEnvironmentVariables($opts);
        } elseif ($os->isOsLinux()) {
            $this->say('Linux detected');
            $this->installUnixEnvironmentVariables($opts);
        } elseif ($os->isOsMacOsX()) {
            $this->say('Mac OS X detected');
            $this->installUnixEnvironmentVariables($opts);
        } elseif ($os->isOsBSD()) {
            $this->say('BSD detected');
            $this->installUnixEnvironmentVariables($opts);
        } elseif ($os->isOsSolaris()) {
            $this->say('Solaris detected');
            $this->installUnixEnvironmentVariables($opts);
        } elseif ($os->isOsUnknown()) {
            throw new \DomainException('Unknown Operating system');
        } else {
            throw new \DomainException('Unable to detect Operating system');
        }

        $this->say('Configure Test Environment Complete');
    }

    /**
<<<<<<< HEAD
     * Download and run the chrome web driver
     * @param array $opts
     */
    public function driverRunChrome($opts = ['url_base' => '/wd/hub'])
    {
        $this->say('Driver Run Chrome');
        $os = new OperatingSystem();
        $paths = new Paths();
        $url = $this->getChromeWebDriverUrl();
        $basePath = $os->toOsPath($paths->getProjectPath().'/build/tmp/');

        if(!file_exists($basePath)) {
            if (mkdir($basePath, 0777, true) === false) {
                throw  new \RuntimeException('Unable to create file structure ' . $basePath);
            }
        }

        $zipPath = $basePath . DIRECTORY_SEPARATOR . 'webdriver.zip';
        $unzippedPath = $basePath . DIRECTORY_SEPARATOR . 'webdriver';

        if (!file_exists($unzippedPath)){
            $this->download($url, $zipPath);
            $this->unzip($zipPath, $unzippedPath);
        }

        $this->runChromeWebDriver($unzippedPath, $opts['url_base']);

        $this->say('Driver Run Chrome Completed');
    }

=======
     * Configures local environment to look like travis
     * @param array $opts
     */
    public function fakeTravis(
        array $opts = [
            'travis' => true,
            'travis_commit_range' => '',
            'travis_pull_request' => true,
        ]
    ) {
        $this->say('Fake Travis Environment');

        $this->askDefaultOptionWhenEmpty('Is Travis Environment:', true, $opts['travis']);
        $this->askDefaultOptionWhenEmpty('Travis commit range:', 'master..develop', $opts['travis_commit_range']);
        $opts['travis_commit_range'] = '\''. $opts['travis_commit_range'] .'\'';
        $this->askDefaultOptionWhenEmpty('Is Pull request:', true, $opts['travis_pull_request']);

        $os = new OperatingSystem();
        if ($os->isOsWindows()) {
            $this->say('Windows detected');
            $this->installWindowsEnvironmentVariables($opts);
        } elseif ($os->isOsLinux()) {
            $this->say('Linux detected');
            $this->installUnixEnvironmentVariables($opts);
        } elseif ($os->isOsMacOsX()) {
            $this->say('Mac OS X detected');
            $this->installUnixEnvironmentVariables($opts);
        } elseif ($os->isOsBSD()) {
            $this->say('BSD detected');
            $this->installUnixEnvironmentVariables($opts);
        } elseif ($os->isOsSolaris()) {
            $this->say('Solaris detected');
            $this->installUnixEnvironmentVariables($opts);
        } elseif ($os->isOsUnknown()) {
            throw new \DomainException('Unknown Operating system');
        } else {
            throw new \DomainException('Unable to detect Operating system');
        }

        $this->say('Fake Travis Environment Complete');
    }
>>>>>>> 7ffceb79
    /**
     * Install unix environment variables for the testing framework
     * @param array $opts optional command line arguments
     */
    private function installUnixEnvironmentVariables(array $opts)
    {
        $environment_string_unix = $this->toUnixEnvironmentVariables($opts);

        $homePath = getenv("HOME");
        $bashAliasesPath = $homePath
            . DIRECTORY_SEPARATOR
            . '.bash_aliases';

        // create .bash_aliases file?
        if (!file_exists($bashAliasesPath)) {
            $this->say('Creating ' . $bashAliasesPath);
            file_put_contents($bashAliasesPath, '');
        }

        $this->say('Get File Contents ' . $bashAliasesPath);
        $bashAliasesFile = file_get_contents($bashAliasesPath);
        $bashAliasesLines = explode(PHP_EOL, $bashAliasesFile);


        // Delete existing variables
        $self = $this;
        foreach ($opts as $optionKey => $optionValue) {
            // find option key
            $optionKeyReplaced = str_ireplace('-', '_', $optionKey);

            $bashAliasesLines = array_map(function ($line) use ($self, $optionKeyReplaced) {
                // clear line
                if (stristr($line, $optionKeyReplaced) !== false) {
                    $self->say('Removed: ' . $optionKeyReplaced);
                    return '';
                } else {
                    return $line;
                }
            }, $bashAliasesLines);
        }

        $this->writeln('Generate a new .bash_aliases file');
        $newBashAliasesFile = '';

        // Only add lines which are not empty to the new file
        foreach ($bashAliasesLines as $line) {
            if (!empty($line)) {
                $newBashAliasesFile .= $line;
            }
        }

        $newBashAliasesFile .= PHP_EOL . $environment_string_unix;
        $this->writeln($newBashAliasesFile);

        if ($this->confirm('May I overwrite ' . $bashAliasesPath . '?')) {

            // write current file to backup file
            $this->say('Saving existing copy of .bash_aliases to ' . $bashAliasesPath . '~');
            file_put_contents($bashAliasesPath . '~', $bashAliasesFile);

            // write new file to .bash_aliases
            $this->say('Exporting variables to ' . $bashAliasesPath);
            file_put_contents($bashAliasesPath, $newBashAliasesFile);
            $this->writeln('Please restart your terminal or run `bash`');
        } else {
            $this->say('Skipping overwrite' . $bashAliasesPath);
        }
    }

    /**
     * Install windows environment variables for the testing framework
     * @param array $opts optional command line arguments
     */
    private function installWindowsEnvironmentVariables(array $opts)
    {
        $windows_environment_variables = $this->toWindowsEnvironmentVariables($opts);

        $this->writeln("Generate Script");
        $this->writeln($windows_environment_variables);
        if ($this->confirm('May I overwrite the environment variables?')) {
            $this->say('Overwriting environment variables');
            $environment_variables = explode(PHP_EOL, $windows_environment_variables);

            foreach ($environment_variables as $command) {
                $this->_exec($command);
            }

            $this->writeln('Please restart your command prompt or powershell');
        } else {
            $this->say('Skipping overwrite');
        }
    }

    /**
     * @param array $opts <key,value
     * @param string $format sprintf format
     * @return string environment variables script
     */
    private function toEnvironmentVariables(array $opts, $format)
    {
        $script = '';
        foreach ($opts as $optionKey => $optionValue) {
            $optionKeyReplaced = str_ireplace('-', '_', $optionKey);
            if (!empty($optionValue)) {
                $script .= sprintf($format, strtoupper($optionKeyReplaced), $optionValue);
            }
        }
        return $script;
    }

    /**
     * @param array $opts optional command line arguments
     * @return string environment variables script
     */
    private function toWindowsEnvironmentVariables(array $opts)
    {
        return $this->toEnvironmentVariables($opts, 'setx %s %s' . PHP_EOL);
    }

    /**
     * @param array $opts optional command line arguments
     * @return string environment variables script
     */
    private function toUnixEnvironmentVariables(array $opts)
    {
        return $this->toEnvironmentVariables($opts, 'export %s=%s;' . PHP_EOL);
    }


    /**
     * @param string $version
     * @return string url
     */
    private function getChromeWebDriverUrl($version = '2.38')
    {
        $os = new OperatingSystem();
        if ($os->isOsWindows()) {
            $this->say('Windows detected');
            return 'https://chromedriver.storage.googleapis.com/' . $version . '/chromedriver_win32.zip';
        } elseif ($os->isOsLinux()) {
            $this->say('Linux detected');
            return 'https://chromedriver.storage.googleapis.com/' . $version . '/chromedriver_linux64.zip';
        } elseif ($os->isOsMacOsX()) {
            $this->say('Mac OS X detected');
            return 'https://chromedriver.storage.googleapis.com/' . $version . '/chromedriver_mac64.zip';
        } elseif ($os->isOsBSD()) {
            $this->say('BSD detected');
            throw new \DomainException('Unsupported Operating system');
        } elseif ($os->isOsSolaris()) {
            $this->say('Solaris detected');
            throw new \DomainException('Unsupported Operating system');
        } elseif ($os->isOsUnknown()) {
            throw new \DomainException('Unknown Operating system');
        } else {
            throw new \DomainException('Unable to detect Operating system');
        }
    }

    /**
     * @param $url to download
     * @param $toPath path to download file to (save as)
     */
    private function download($url, $toPath)
    {
        $contents = file_get_contents($url, false);
        if($contents === false) {
            throw new \RuntimeException('Unable to download ' . $url);
        }
        if(file_put_contents($toPath, $contents) === false) {
            throw new \RuntimeException('Unable to write to ' . $toPath);
        }
    }

    /**
     * @param $zipPath
     * @param $unzippedPath
     * @return bool
     */
    private function unzip($zipPath, $unzippedPath)
    {
        $zip = new \ZipArchive();
        $res = $zip->open($zipPath);
        if ($res === true) {
            $zip->extractTo($unzippedPath);
            $zip->close();
            return true;
        } else {
            return false;
        }
    }

    /**
     * @param $basePath directory where driver is kept
     * @param string $urlBase the url chrome should respond to
     */
    private function runChromeWebDriver($basePath, $urlBase = '/wd/hub')
    {
        $os = new OperatingSystem();
        if ($os->isOsWindows()) {
            $this->say('Windows detected');
            $binPath = $basePath
                . DIRECTORY_SEPARATOR
                . 'chromedriver.exe';
        } elseif ($os->isOsLinux()) {
            $this->say('Linux detected');
            $binPath = $basePath
                . DIRECTORY_SEPARATOR
                . 'chromedriver';
            chmod($binPath, 100);
        } elseif ($os->isOsMacOsX()) {
            $binPath = $basePath
                . DIRECTORY_SEPARATOR
                . 'chromedriver';
            chmod($binPath, 100);
        } elseif ($os->isOsBSD()) {
            $this->say('BSD detected');
            throw new \DomainException('Unsupported Operating system');
        } elseif ($os->isOsSolaris()) {
            $this->say('Solaris detected');
            throw new \DomainException('Unsupported Operating system');
        } elseif ($os->isOsUnknown()) {
            throw new \DomainException('Unknown Operating system');
        } else {
            throw new \DomainException('Unable to detect Operating system');
        }

        if (!file_exists($binPath)) {
            throw new \RuntimeException('Unable to find chrome driver ' . $binPath);
        }

        $this->say('Hint: open terminal and run `'.$os->toOsPath('./vendor/bin/codecept').'run [test suite] --env chrome-driver`');
        $this->say('Starting Chrome Driver');
        $this->_exec(
            $binPath
            . ' --url-base='
            . $urlBase
        );
    }
}<|MERGE_RESOLUTION|>--- conflicted
+++ resolved
@@ -118,7 +118,6 @@
     }
 
     /**
-<<<<<<< HEAD
      * Download and run the chrome web driver
      * @param array $opts
      */
@@ -149,7 +148,7 @@
         $this->say('Driver Run Chrome Completed');
     }
 
-=======
+    /**
      * Configures local environment to look like travis
      * @param array $opts
      */
@@ -191,7 +190,6 @@
 
         $this->say('Fake Travis Environment Complete');
     }
->>>>>>> 7ffceb79
     /**
      * Install unix environment variables for the testing framework
      * @param array $opts optional command line arguments
