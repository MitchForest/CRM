<?php
/**
 *
 * SugarCRM Community Edition is a customer relationship management program developed by
 * SugarCRM, Inc. Copyright (C) 2004-2013 SugarCRM Inc.
 *
 * SuiteCRM is an extension to SugarCRM Community Edition developed by SalesAgility Ltd.
 * Copyright (C) 2011 - 2018 SalesAgility Ltd.
 *
 * This program is free software; you can redistribute it and/or modify it under
 * the terms of the GNU Affero General Public License version 3 as published by the
 * Free Software Foundation with the addition of the following permission added
 * to Section 15 as permitted in Section 7(a): FOR ANY PART OF THE COVERED WORK
 * IN WHICH THE COPYRIGHT IS OWNED BY SUGARCRM, SUGARCRM DISCLAIMS THE WARRANTY
 * OF NON INFRINGEMENT OF THIRD PARTY RIGHTS.
 *
 * This program is distributed in the hope that it will be useful, but WITHOUT
 * ANY WARRANTY; without even the implied warranty of MERCHANTABILITY or FITNESS
 * FOR A PARTICULAR PURPOSE. See the GNU Affero General Public License for more
 * details.
 *
 * You should have received a copy of the GNU Affero General Public License along with
 * this program; if not, see http://www.gnu.org/licenses or write to the Free
 * Software Foundation, Inc., 51 Franklin Street, Fifth Floor, Boston, MA
 * 02110-1301 USA.
 *
 * You can contact SugarCRM, Inc. headquarters at 10050 North Wolfe Road,
 * SW2-130, Cupertino, CA 95014, USA. or at email address contact@sugarcrm.com.
 *
 * The interactive user interfaces in modified source and object code versions
 * of this program must display Appropriate Legal Notices, as required under
 * Section 5 of the GNU Affero General Public License version 3.
 *
 * In accordance with Section 7(b) of the GNU Affero General Public License version 3,
 * these Appropriate Legal Notices must retain the display of the "Powered by
 * SugarCRM" logo and "Supercharged by SuiteCRM" logo. If the display of the logos is not
 * reasonably feasible for technical reasons, the Appropriate Legal Notices must
 * display the words "Powered by SugarCRM" and "Supercharged by SuiteCRM".
 */

namespace SuiteCRM\API\v8\Controller;

use Psr\Http\Message\ServerRequestInterface as Request;
use Psr\Http\Message\ResponseInterface as Response;
use SuiteCRM\API\JsonApi\v1\Enumerator\RelationshipType;
use SuiteCRM\API\JsonApi\v1\Enumerator\SugarBeanRelationshipType;
use SuiteCRM\API\JsonApi\v1\Links;
use SuiteCRM\API\JsonApi\v1\Repositories\RelationshipRepository;
use SuiteCRM\API\JsonApi\v1\Resource\Relationship;
use SuiteCRM\API\JsonApi\v1\Resource\Resource;
use SuiteCRM\API\JsonApi\v1\Resource\ResourceIdentifier;
use SuiteCRM\API\JsonApi\v1\Resource\SuiteBeanResource;
use SuiteCRM\API\v8\Exception\ApiException;
use SuiteCRM\API\v8\Exception\BadRequest;
use SuiteCRM\API\v8\Exception\Conflict;
use SuiteCRM\API\v8\Exception\EmptyBody;
use SuiteCRM\API\v8\Exception\Forbidden;
use SuiteCRM\API\v8\Exception\InvalidJsonApiRequest;
use SuiteCRM\API\v8\Exception\InvalidJsonApiResponse;
use SuiteCRM\API\v8\Exception\ModuleNotFound;
use SuiteCRM\API\v8\Exception\NotAcceptable;
use SuiteCRM\API\v8\Exception\NotFound;
use SuiteCRM\API\v8\Exception\NotImplementedException;
use SuiteCRM\API\v8\Exception\UnsupportedMediaType;
use SuiteCRM\API\v8\Exception\IdAlreadyExists;
use SuiteCRM\API\v8\Library\FiltersLib;
use SuiteCRM\API\v8\Library\ModulesLib;
use SuiteCRM\Enumerator\ExceptionCode;
use SuiteCRM\Exception\Exception;
use SuiteCRM\Exception\InvalidArgumentException;
use SuiteCRM\Utility\Paths;
use SuiteCRM\Utility\ApplicationLanguage;

/**
 * Class ModuleController
 * @package SuiteCRM\API\v8\Controller
 */
class ModuleController extends ApiController
{
    const FIELDS = 'fields';
    const MISSING_ID = '[ModuleController] ["id" does not exist]';
    const SOURCE_TYPE = '/data/attributes/type';
    const MODULE = 'module';
    const LINKS = 'links';

    /**
     * GET /api/v8/modules/meta/list
     * @param Request $req
     * @param Response $res
     * @return Response
     * @throws ApiException
     * @throws NotAcceptable
     * @throws UnsupportedMediaType
     * @throws ModuleNotFound
     * @throws InvalidJsonApiResponse
     * @throws \RuntimeException
     * @throws \InvalidArgumentException
     */
    public function getModulesMetaList(Request $req, Response $res)
    {
        $config = $this->containers->get('ConfigurationManager');
        require_once $this->paths->getProjectPath().'/include/modules.php';
        global $moduleList;

        $payload = array(
            'meta' => array('modules' => array('list' => array()))
        );

        foreach ($moduleList as $module) {
            $payload['meta']['modules']['list'][$module]['links'] =
                $config['site_url'] . '/api/v'. self::VERSION_MAJOR . '/modules/'.$module;
        }

        $this->negotiatedJsonApiContent($req, $res);
        return $this->generateJsonApiResponse($req, $res, $payload);
    }

    /**
     * GET /api/v8/modules/meta/menu/modules
     * @param Request $req
     * @param Response $res
     * @param array $args
     * @return Response
     * @throws \SuiteCRM\API\v8\Exception\NotAcceptable
     * @throws \Psr\Container\ContainerExceptionInterface
     * @throws NotImplementedException
     */
    public function getModulesMetaMenuModules(Request $req, Response $res, array $args)
    {
        global $current_user;
        global $sugar_config;
        global $app_strings;

        $config = $this->containers->get('ConfigurationManager');
        $this->negotiatedJsonApiContent($req, $res);

        $payload = array();

        require_once $this->paths->getProjectPath().'/include/GroupedTabs/GroupedTabStructure.php';
        $groupedTabsClass = new \GroupedTabStructure();
        $modules = query_module_access_list($current_user);


        $sugarView = new \SugarView();
        foreach($modules as $moduleKey => $module) {
            $moduleName = $module;
            $menu = $sugarView->getMenu($moduleName);

            $self = $config['site_url'] . '/api/v'. self::VERSION_MAJOR . '/modules/' . $moduleName . '/';
            $actions = array();
            foreach($menu as $item) {
                $url = parse_url($item[0]);
                parse_str($url['query'], $orig);
                $actions[] = array(
                    'href' => $self . $item[2],
                    'label' => $item[1],
                    'action' => $item[2],
                    'module' => $item[3],
                    'type' => $item[3],
                    'query' => $orig,
                );
            }

            $modules[$moduleKey] = array(
                'type' => $moduleName,
                'href' => $config['site_url'] . '/api/v'. self::VERSION_MAJOR . '/modules/' . $moduleName . '/',
                'menu' => $actions
            );
        }

        $payload['meta']['menu']['modules'] = array(
            'all' => $modules,
        );

        return $this->generateJsonApiResponse($req, $res, $payload);
    }

    /**
     * GET /api/v8/modules/meta/menu/filters
     * @param Request $req
     * @param Response $res
     * @param array $args
     * @return Response
     * @throws ModuleNotFound
     * @throws ApiException
     * @throws NotAcceptable
     * @throws UnsupportedMediaType
     * @throws \InvalidArgumentException
     * @throws InvalidJsonApiResponse
     */
    public function getModulesMetaMenuFilters(Request $req, Response $res, array $args)
    {
        global $current_user;
        global $sugar_config;
        global $app_strings;

        $config = $this->containers->get('ConfigurationManager');
        $this->negotiatedJsonApiContent($req, $res);

        $payload = array();

        require_once $this->paths->getProjectPath().'/include/GroupedTabs/GroupedTabStructure.php';
        $groupedTabsClass = new \GroupedTabStructure();
        $modules = query_module_access_list($current_user);
        //handle with submoremodules
        $max_tabs = $current_user->getPreference('max_tabs');
        // If the max_tabs isn't set incorrectly, set it within the range, to the default max sub tabs size
        if (!isset($max_tabs) || $max_tabs <= 0 || $max_tabs > 10) {
            // We have a default value. Use it
            if (isset($sugar_config['default_max_tabs'])) {
                $max_tabs = $sugar_config['default_max_tabs'];
            } else {
                $max_tabs = 8;
            }
        }

        $subMoreModules = false;
        $groupTabs = $groupedTabsClass->get_tab_structure(get_val_array($modules));
        // We need to put this here, so the "All" group is valid for the user's preference.
        $groupTabs[$app_strings['LBL_TABGROUP_ALL']]['modules'] = $fullModuleList;

        // Setup the default group tab.
        $allGroup = $app_strings['LBL_TABGROUP_ALL'];

        // Add url  to modules
        foreach($modules as $moduleKey => $module) {
            $moduleName = $module;
            $modules[$moduleKey] = array(
                'type' => $moduleName,
                'href' => $config['site_url'] . '/api/v'. self::VERSION_MAJOR . '/modules/' . $moduleName . '/',
                'label' => $moduleKey
            );
        }

        $payload['meta']['menu']['filters'] = array(
            'all' => $modules,
            'tabs' => $groupTabs
        );

        return $this->generateJsonApiResponse($req, $res, $payload);
    }

    /**
     * GET /api/v8/modules/viewed
     * @param Request $req
     * @param Response $res
     * @param array $args
     * @return Response
     * @throws ApiException
     */
    public function getModulesMetaViewed(Request $req, Response $res, array $args)
    {
        $this->negotiatedJsonApiContent($req, $res);

        global $current_user;
        $dateTimeConverter  = $this->containers->get('DateTimeConverter');

        /** @var \Tracker $tracker */
        $tracker = \BeanFactory::newBean('Trackers');

         $payload = array(
            'data' => array(),
            'included' => array(),
        );

        $recentlyViewedSugarBeans = $tracker->get_recently_viewed($current_user->id);
        foreach($recentlyViewedSugarBeans as $viewed) {
            // Convert to DB date
            $datetime = $dateTimeConverter->fromUser($viewed['date_modified']);
            if (empty($datetime)) {
                $datetime = $dateTimeConverter->fromDb($viewed['date_modified']);
            }

            if (empty($datetime)) {
                throw new ApiException(
                    '[ModulesController] [Unable to convert datetime field from recently viewed] "date_modified"',
                    ExceptionCode::API_DATE_CONVERTION_SUGARBEAN
                );
            }

            $datetimeISO8601 = $datetime->format(\DateTime::ATOM);
            if ($datetime === false) {
                throw new ApiException(
                    '[ModulesController] [Unable to convert datetime field to ISO 8601] "date_modified"',
                    ExceptionCode::API_DATE_CONVERTION_SUGARBEAN);
            }

            $payload['included'][] = array(
                'id' => $viewed['item_id'],
                'type' => $viewed['module_name'],
                'attributes' => array(
                    'name' => $viewed['item_summary'],
                    'order'=> $viewed['id'],
                    'date_modified' => $datetimeISO8601
                )
            );
        }

        return $this->generateJsonApiResponse($req, $res, $payload);
    }

    /**
     * GET /api/v8/modules/favorites
     * @param Request $req
     * @param Response $res
     * @param array $args
     * @return Response
     * @throws NotImplementedException
     */
    public function getModulesMetaFavorites(Request $req, Response $res, array $args)
    {
        $this->negotiatedJsonApiContent($req, $res);
        $payload = array(
            'data' => array(),
            'included' => array(),
        );

        /** @var \Favorites $favoritesBean */
        $favoritesBean = \BeanFactory::newBean('Favorites');
        $favorites = $favoritesBean->getCurrentUserSidebarFavorites(null);

        foreach($favorites as $favorite) {
            $payload['included'][] = array(
                'id' => $favorite['id'],
                'type' => $favorite['module_name'],
                'attributes' => array(
                    'name' => $favorite['item_summary']
                )
            );
        }

        return $this->generateJsonApiResponse($req, $res, $payload);
    }

    /**
     * GET /api/v8/modules/{module_name}
     * @param Request $req
     * @param Response $res
     * @param array $args
     * @return Response
     * @throws ModuleNotFound
     * @throws ApiException
     * @throws NotAcceptable
     * @throws UnsupportedMediaType
     * @throws \InvalidArgumentException
     * @throws InvalidJsonApiResponse
     */
    public function getModuleRecords(Request $req, Response $res, array $args)
    {
        $config = $this->containers->get('ConfigurationManager');

        /** @var \SuiteCRM\API\v8\Library\ModulesLib $modulesLib; */
        $modulesLib = $this->containers->get('ModulesLib');

        $payload = array(
            'links' => array(),
            'data' => array()
        );

        $this->negotiatedJsonApiContent($req, $res);

        $paginatedModuleRecords = $modulesLib->generatePaginatedModuleRecords($req, $res, $args);
        $payload['data'] = $paginatedModuleRecords['list'];

        $links = $modulesLib->generatePaginatedLinksFromModuleRecords($req, $res, $args, $paginatedModuleRecords);
        $payload[self::LINKS] = $links->toJsonApiResponse();

        $page = $req->getParam('page');
        $currentOffset = (integer)$paginatedModuleRecords['current_offset'] < 0 ? 0 : (integer)$paginatedModuleRecords['current_offset'];
        $limit = isset($page['limit']) ? (integer)$page['limit'] : -1;
        $limitOffset = ($limit <= 0) ? $config['list_max_entries_per_page'] : $limit;
        $lastOffset = (integer)floor((integer)$paginatedModuleRecords['row_count'] / $limitOffset);

        $payload['meta']['offsets'] = array(
            'current' => $currentOffset,
            'count' => $lastOffset
        );

        return $this->generateJsonApiResponse($req, $res, $payload);
    }


    /**
     * POST /api/v8/modules/{module}
     * @param Request $req
     * @param Response $res
     * @param array $args
     * @return Response
     * @throws ApiException
     * @throws ModuleNotFound
     * @throws EmptyBody
     * @throws Conflict
     * @throws NotAcceptable
     * @throws UnsupportedMediaType
     * @throws BadRequest
     * @throws Forbidden
     * @throws \InvalidArgumentException
     * @throws \RuntimeException
     * @throws InvalidJsonApiRequest
     * @throws InvalidJsonApiResponse
     */
    public function createModuleRecord(Request $req, Response $res, array $args)
    {
        $config = $this->containers->get('ConfigurationManager');
        $this->negotiatedJsonApiContent($req, $res);

        $res = $res->withStatus(202);
        $moduleName = $args[self::MODULE];
        $module = \BeanFactory::newBean($moduleName);
        $body = json_decode($req->getBody()->getContents(), true);
        $payload = array();

        // Validate module
        if (empty($module)) {
            throw new ModuleNotFound($moduleName);
        }

        // Validate JSON
        if (empty($body)) {
            throw new EmptyBody();
        }

        // Validate Type
        if (!isset($body['data']['type'])) {
            $exception = new Conflict('[ModuleController] [Missing "type" key in data]');
            $exception->setSource(self::SOURCE_TYPE);
            throw $exception;
        }

        if (isset($body['data']['type']) && $body['data']['type'] !== $module->module_name) {
            $exception = new Conflict(
                '[ModuleController] ["type" does not match resource type] '.$body['data']['type']. ' !== ' . $moduleName,
                ExceptionCode::API_MODULE_NOT_FOUND
            );
            $exception->setSource(self::SOURCE_TYPE);
            throw $exception;
        }

<<<<<<< HEAD


=======
>>>>>>> e297dfb6
        if (
            isset($body['data']['id'])
            && !empty($body['data']['id'])
        ) {

            $beanID = $body['data']['id'];
            $bean = \BeanFactory::getBean($moduleName, $beanID);

            if (!$bean->ACLAccess('save')) {
                throw new NotAllowed();
            }

            if ($bean instanceof \SugarBean) {
                return $this->generateJsonApiExceptionResponse(
                    $req,
                    $res,
                    new IdAlreadyExists(sprintf(
                        'Bean id %s already exists in %s module', $beanID, $moduleName
                    ), ExceptionCode::API_ID_ALREADY_EXISTS)
                );
            }

            if (!isValidId($beanID)) {
                return $this->generateJsonApiExceptionResponse(
                    $req,
                    $res,
                    new Conflict(sprintf('Bean id %s is invalid', $beanID))
                );
            }
        }

        // Handle Request
        /** @var SuiteBeanResource $resource */
        $sugarBeanResource = $this->containers->get('SuiteBeanResource');
        $sugarBean = $sugarBeanResource
            ->fromJsonApiRequest($body['data'])
            ->toSugarBean();

        if (!$sugarBean->ACLAccess('save')) {
            throw new NotAllowed();
        }

        /** @var Links $links */
        $links = $this->containers->get('Links');
        $self = $config['site_url'] . '/api/' . $req->getUri()->getPath() . '/' . $sugarBean->id;
        $links = $links->withSelf($self);
        $selectFields = $req->getParam(self::FIELDS);

        /** @var SuiteBeanResource $resource */
        $sugarBeanResource = $sugarBeanResource->fromSugarBean($sugarBean);

        if ($selectFields !== null && isset($selectFields[$moduleName])) {
            $fields = explode(',', $selectFields[$moduleName]);
            $payload['data'] = $sugarBeanResource->toJsonApiResponseWithFields($fields);
        } else {
            $payload['data'] = $sugarBeanResource->toJsonApiResponse();
        }
        $payload[self::LINKS] = $links->toJsonApiResponse();
        $res = $res->withStatus(201);

        return $this->generateJsonApiResponse($req, $res, $payload);
    }

    /**
     * GET /api/v8/modules/{module}/{id}
     * @param Request $req
     * @param Response $res
     * @param array $args
     * @return Response
     * @throws \SuiteCRM\API\v8\Exception\BadRequest
     * @throws Conflict
     * @throws NotFound
     * @throws EmptyBody
     * @throws ApiException
     * @throws NotAcceptable
     * @throws UnsupportedMediaType
     * @throws ModuleNotFound
     * @throws InvalidJsonApiRequest
     * @throws InvalidJsonApiResponse
     * @throws \InvalidArgumentException
     */
    public function getModuleRecord(Request $req, Response $res, array $args)
    {
        if(isset($query['include'])) {
            throw new BadRequest(
                '[ModuleController] [include query param is not implemented]', ExceptionCode::API_NOT_IMPLEMENTED
            );
        }

        if(isset($query['filter'])) {
            throw new BadRequest(
                '[ModuleController] [filter query param is not implemented]', ExceptionCode::API_NOT_IMPLEMENTED
            );
        }

        $this->negotiatedJsonApiContent($req, $res);
        $res = $res->withStatus(202);
        $moduleName = $args[self::MODULE];
        $moduleId = $args['id'];
        $module = \BeanFactory::newBean($moduleName);
        $payload = array();

        // Validate module
        if (empty($module)) {
            throw new ModuleNotFound($moduleName);
        }

        $sugarBean = \BeanFactory::getBean($moduleName, $moduleId);
        if ($sugarBean->new_with_id === true) {
            $exception = new NotFound(self::MISSING_ID);
            $exception->setSource('');
            throw $exception;
        }

        if (!$sugarBean->ACLAccess('view')) {
            throw new NotAllowed();
        }

        // Handle Request
        /** @var SuiteBeanResource $resource */
        $resource = $this->containers->get('SuiteBeanResource');
        $resource = $resource->fromSugarBean($sugarBean);

        // filter fields
        $selectFields = $req->getParam(self::FIELDS);
        if ($selectFields !== null && isset($selectFields[$moduleName])) {
            $fields = explode(',', $selectFields[$moduleName]);
            $payload['data'] = $resource->toJsonApiResponseWithFields($fields);
        } else {
            $payload['data'] = $resource->toJsonApiResponse();
        }

        $res = $res->withStatus(200);

        return $this->generateJsonApiResponse($req, $res, $payload);
    }

    /**
     *  PATCH /api/v8/modules/{module}/{id}
     * @param Request $req
     * @param Response $res
     * @param array $args
     * @return Response
     * @throws Conflict
     * @throws NotFound
     * @throws EmptyBody
     * @throws ApiException
     * @throws NotAcceptable
     * @throws UnsupportedMediaType
     * @throws InvalidJsonApiRequest
     * @throws InvalidJsonApiResponse
     * @throws ModuleNotFound
     * @throws BadRequest
     * @throws \InvalidArgumentException
     * @throws \RuntimeException
     */
    public function updateModuleRecord(Request $req, Response $res, array $args)
    {
        $this->negotiatedJsonApiContent($req, $res);
        $res = $res->withStatus(202);
        $moduleName = $args[self::MODULE];
        $moduleId = $args['id'];
        $module = \BeanFactory::newBean($moduleName);
        $body = json_decode($req->getBody()->getContents(), true);
        $payload = array();

        // Validate module
        if (empty($module)) {
            throw new ModuleNotFound($moduleName);
        }

        // Validate JSON
        if (empty($body)) {
            throw new EmptyBody();
        }

        // Validate Type
        if (!isset($body['data']['type'])) {
            $exception = new Conflict('[Missing "type" key in data]');
            $exception->setSource(self::SOURCE_TYPE);
            throw $exception;
        }

        if (isset($body['data']['type']) && $body['data']['type'] !== $module->module_name) {
            $exception = new Conflict('["type" does not exist]"', ExceptionCode::API_MODULE_NOT_FOUND);
            $exception->setSource(self::SOURCE_TYPE);
            throw $exception;
        }

        // Validate ID
        $sugarBean = \BeanFactory::getBean($moduleName, $moduleId);
        if ($sugarBean->new_with_id === true || $sugarBean === false) {
            $exception = new NotFound('[ModuleController] ["id" does not exist]');
            $exception->setSource('');
            throw $exception;
        }

        if (!$sugarBean->ACLAccess('save')) {
            throw new NotAllowed();
        }

        /** @var Resource $resource */
        $resource = $this->containers->get('Resource');
        /** @var SuiteBeanResource $sugarBeanResource */
        $sugarBeanResource = $this->containers->get('SuiteBeanResource');
        $sugarBeanResource = $sugarBeanResource->fromSugarBean($sugarBean);
        $sugarBeanResource->mergeAttributes(
            $resource->fromJsonApiRequest($body['data'])
        );
        $sugarBean = $sugarBeanResource->toSugarBean();
        // Handle Request
        try {
            if (empty($sugarBean->save())) {
                throw new ApiException('[ModuleController] [Unable to update record]');
            }
        } catch (Exception $e) {
            throw new ApiException($e->getMessage(), $e->getCode(), $e);
        }

        $sugarBeanResource = $this->containers->get('SuiteBeanResource');
        $sugarBeanResource = $sugarBeanResource->fromSugarBean($sugarBean);
        $selectFields = $req->getParam(self::FIELDS);

        if ($selectFields !== null && isset($selectFields[$moduleName])) {
            $fields = explode(',', $selectFields[$moduleName]);
            $payload['data'] = $sugarBeanResource->toJsonApiResponseWithFields($fields);
        } else {
            $payload['data'] = $sugarBeanResource->toJsonApiResponse();
        }

        $res = $res->withStatus(200);

        return $this->generateJsonApiResponse($req, $res, $payload);
    }

    /**
     *  DELETE /api/v8/modules/{module}/{id}
     * @param Request $req
     * @param Response $res
     * @param array $args
     * @return Response
     * @throws Conflict
     * @throws NotFound
     * @throws EmptyBody
     * @throws ApiException
     * @throws NotAcceptable
     * @throws UnsupportedMediaType
     * @throws ModuleNotFound
     * @throws InvalidJsonApiResponse
     * @throws \InvalidArgumentException
     */
    public function deleteModuleRecord(Request $req, Response $res, array $args)
    {
        $this->negotiatedJsonApiContent($req, $res);
        $res = $res->withStatus(202);
        $moduleName = $args[self::MODULE];
        $moduleId = $args['id'];
        $module = \BeanFactory::newBean($moduleName);
        $payload = array();

        // Validate module
        if (empty($module)) {
            throw new ModuleNotFound($moduleName);
        }

        // Validate ID
        $sugarBean = \BeanFactory::getBean($moduleName, $moduleId);
        if ($sugarBean->new_with_id === true) {
            $exception = new NotFound(self::MISSING_ID);
            $exception->setSource('');
            throw $exception;
        }

        if (!$sugarBean->ACLAccess('delete')) {
            throw new NotAllowed();
        }

        // Handle Request
        $sugarBean->deleted = 1;

        try {
            if (empty($sugarBean->save())) {
                throw new ApiException('[Unable to delete record]');
            }
        } catch (Exception $e) {
            throw new ApiException($e->getMessage(), $e->getCode(), $e);
        }

        $payload['meta'] = array(
            'status' => 200
        );
        $res = $res->withStatus(200);

        return $this->generateJsonApiResponse($req, $res, $payload);
    }

    /**
     * GET /api/v8/modules/{id}/meta/language
     *
     * @param Request $req
     * @param Response $res
     * @param array $args
     * @return Response
     * @throws \SuiteCRM\API\v8\Exception\InvalidJsonApiResponse
     * @throws \InvalidArgumentException
     * @throws \Psr\Container\NotFoundExceptionInterface
     * @throws \Psr\Container\ContainerExceptionInterface
     * @throws \SuiteCRM\API\v8\Exception\UnsupportedMediaType
     * @throws \SuiteCRM\API\v8\Exception\NotAcceptable
     */
    public function getModuleMetaLanguage(Request $req, Response $res, array $args)
    {
        $this->negotiatedJsonApiContent($req, $res);

        $currentLanguage = $this->containers->get('CurrentLanguage');
        $moduleLanguage = $this->containers->get('ModuleLanguage');
        $moduleLanguageStrings = $moduleLanguage->getModuleLanguageStrings($currentLanguage, $args['module']);

        $payload['meta'][$args['module']]['language'] = $moduleLanguageStrings;

        return $this->generateJsonApiResponse($req, $res, $payload);
    }


    /**
     * GET /api/v8/meta/language
     *
     * @param Request $req
     * @param Response $res
     * @param array $args
     * @return Response
     * @throws \SuiteCRM\API\v8\Exception\InvalidJsonApiResponse
     * @throws \InvalidArgumentException
     * @throws \Psr\Container\NotFoundExceptionInterface
     * @throws \Psr\Container\ContainerExceptionInterface
     * @throws \SuiteCRM\API\v8\Exception\UnsupportedMediaType
     * @throws \SuiteCRM\API\v8\Exception\NotAcceptable
     */
    public function getApplicationMetaLanguages(Request $req, Response $res, array $args)
    {
        $this->negotiatedJsonApiContent($req, $res);

        $currentLanguage = $this->containers->get('CurrentLanguage');
        /** @var ApplicationLanguage $moduleLanguage */
        $applicationLanguage = $this->containers->get('ApplicationLanguages');

        $payload['meta']['application']['language'] =
            $applicationLanguage->getApplicationLanguageStrings($currentLanguage);

        return $this->generateJsonApiResponse($req, $res, $payload);
    }

    /**
     * GET /api/v8/modules/{id}/meta/attributes
     *
     * @param Request $req
     * @param Response $res
     * @param array $args
     * @return Response
     * @throws \SuiteCRM\API\v8\Exception\InvalidJsonApiResponse
     * @throws \InvalidArgumentException
     * @throws \Psr\Container\NotFoundExceptionInterface
     * @throws \Psr\Container\ContainerExceptionInterface
     * @throws \SuiteCRM\API\v8\Exception\UnsupportedMediaType
     * @throws \SuiteCRM\API\v8\Exception\NotAcceptable
     */
    public function getModuleMetaAttributes(Request $req, Response $res, array $args)
    {
        $this->negotiatedJsonApiContent($req, $res);

        $payload['meta'][$args['module']]['attributes'] = \BeanFactory::getBean($args['module'])->field_defs;
        return $this->generateJsonApiResponse($req, $res, $payload);
    }

    /**
     * see: getModuleMetaAttributes
     *
     * @param Request $req
     * @param Response $res
     * @param array $args
     * @return Response
     * @throws \SuiteCRM\API\v8\Exception\InvalidJsonApiResponse
     * @throws \InvalidArgumentException
     * @throws \Psr\Container\NotFoundExceptionInterface
     * @throws \Psr\Container\ContainerExceptionInterface
     * @throws \SuiteCRM\API\v8\Exception\UnsupportedMediaType
     * @throws \SuiteCRM\API\v8\Exception\NotAcceptable
     */
    public function getModuleMetaFields(Request $req, Response $res, array $args) {
        return $this->getModuleMetaAttributes($req, $res, $args);
    }
   
    /**
     * GET /api/v8/modules/{id}/meta/menu
     *
     * @param Request $req
     * @param Response $res
     * @param array $args
     * @return Response
     * @throws \Psr\Container\NotFoundExceptionInterface
     * @throws \Psr\Container\ContainerExceptionInterface
     * @throws \SuiteCRM\API\v8\Exception\InvalidJsonApiResponse
     * @throws \InvalidArgumentException
     * @throws \SuiteCRM\API\v8\Exception\UnsupportedMediaType
     * @throws \SuiteCRM\API\v8\Exception\NotAcceptable
     */
    public function getModuleMetaMenu(Request $req, Response $res, array $args)
    {
        $this->negotiatedJsonApiContent($req, $res);

        $sugarView = new \SugarView();
        $menu = $sugarView->getMenu($args['module']);

        $config = $this->containers->get('ConfigurationManager');

        $self = $config['site_url'] . '/api/v'. self::VERSION_MAJOR . '/modules/' . $args['module'] . '/';
        $results = array();
        foreach($menu as $item) {
            $url = parse_url($item[0]);
            parse_str($url['query'], $orig);
            $results[] = array(
                'href' => $self . $item[2],
                'label' => $item[1],
                'action' => $item[2],
                'module' => $item[3],
                'type' => $item[3],
                'query' => $orig,
            );
        }

        $payload['meta'][$args['module']]['menu'] = $results;

        return $this->generateJsonApiResponse($req, $res, $payload);
    }

    /**
     * GET /api/v8/modules/{module}/viewed
     * @param Request $req
     * @param Response $res
     * @param array $args
     * @throws NotImplementedException
     */
    public function getModuleRecordsViewed(Request $req, Response $res, array $args)
    {
        $this->negotiatedJsonApiContent($req, $res);

        global $current_user;
        $dateTimeConverter  = $this->containers->get('DateTimeConverter');

        /** @var \Tracker $tracker */
        $tracker = \BeanFactory::newBean('Trackers');

         $payload = array(
            'data' => array(),
            'included' => array(),
        );

        $recentlyViewedSugarBeans = $tracker->get_recently_viewed($current_user->id, $args['module']);
        foreach($recentlyViewedSugarBeans as $viewed) {
            // Convert to DB date
            $datetime = $dateTimeConverter->fromUser($viewed['date_modified']);
            if (empty($datetime)) {
                $datetime = $dateTimeConverter->fromDb($viewed['date_modified']);
            }

            if (empty($datetime)) {
                throw new ApiException(
                    '[ModulesController] [Unable to convert datetime field from recently viewed] "date_modified"',
                    ExceptionCode::API_DATE_CONVERTION_SUGARBEAN
                );
            }

            $datetimeISO8601 = $datetime->format(\DateTime::ATOM);
            if ($datetime === false) {
                throw new ApiException(
                    '[ModulesController] [Unable to convert datetime field to ISO 8601] "date_modified"',
                    ExceptionCode::API_DATE_CONVERTION_SUGARBEAN);
            }

            $payload['included'][] = array(
                'id' => $viewed['item_id'],
                'type' => $viewed['module_name'],
                'attributes' => array(
                    'name' => $viewed['item_summary'],
                    'order'=> $viewed['id'],
                    'date_modified' => $datetimeISO8601
                )
            );
        }

        return $this->generateJsonApiResponse($req, $res, $payload);
    }

    /**
     * GET /api/v8/modules/favorites
     * @param Request $req
     * @param Response $res
     * @param array $args
     * @throws \SuiteCRM\Exception\Exception
     */
    public function getModuleFavorites(Request $req, Response $res, array $args)
    {
        $this->negotiatedJsonApiContent($req, $res);
        $payload = array();

        /** @var \Favorites $favoritesBean */
        $favoritesBean = \BeanFactory::newBean('Favorites');
        $payload['data'] = $favoritesBean->getCurrentUserFavoritesForModule($args['module']);

        return $this->generateJsonApiResponse($req, $res, $payload);
    }

    /**
     * GET /api/v8/modules/{module}/meta/view/{view}
     * @see \MBConstants for {view}
     * @param Request $req
     * @param Response $res
     * @param array $args
     * @return Response
     * @throws \SuiteCRM\API\v8\Exception\NotAcceptable
     * @throws \SuiteCRM\API\v8\Exception\UnsupportedMediaType
     * @throws \InvalidArgumentException
     * @throws \SuiteCRM\API\v8\Exception\InvalidJsonApiResponse
     * @throws \SuiteCRM\API\v8\Exception\NotFound
     * @throws \Psr\Container\ContainerExceptionInterface
     * @throws \Psr\Container\NotFoundExceptionInterface
     * @throws \SuiteCRM\API\v8\Exception\BadRequest
     */
    public function getModuleMetaLayout(Request $req, Response $res, array $args)
    {
        $this->negotiatedJsonApiContent($req, $res);
        /** @var \SugarBean $bean */
        $sugarBean = \BeanFactory::newBean($args['module']);

        if(empty($sugarBean)) {
            throw new NotFound(
                '[ModuleController] [Module does not exist] ' . $args['module'],
                ExceptionCode::API_MODULE_NOT_FOUND
            );
        }

        require_once $this->paths->getProjectPath().'/modules/ModuleBuilder/parsers/ParserFactory.php';
        $parser = \ParserFactory::getParser($args['view'], $args['module']);
        $viewdefs = $parser->_viewdefs;

        if(empty($viewdefs)) {
            throw new NotFound(
                '[ModuleController] [ViewDefinitions does not exist] ' . $args['view'],
                ExceptionCode::API_VIEWDEF_NOT_FOUND
            );
        }

        $payload['meta'][$args['module']]['view'][$args['view']] = $viewdefs;
        return $this->generateJsonApiResponse($req, $res, $payload);
    }


    /**
     * GET /api/v8/modules/{id}/relationships/{link}
     * @param Request $req
     * @param Response $res
     * @param array $args
     * @see http://jsonapi.org/format/1.0/#fetching-relationships
     * @throws \SuiteCRM\API\v8\Exception\NotAcceptable
     * @throws \SuiteCRM\API\v8\Exception\UnsupportedMediaType
     * @throws \InvalidArgumentException
     * @throws \SuiteCRM\API\v8\Exception\InvalidJsonApiResponse
     * @throws \SuiteCRM\API\v8\Exception\NotFound
     * @throws \Psr\Container\ContainerExceptionInterface
     * @throws \Psr\Container\NotFoundExceptionInterface
     * @throws \SuiteCRM\API\v8\Exception\BadRequest
     */
    public function getModuleRelationship(Request $req, Response $res, array $args)
    {
        $query = $req->getQueryParams('include');

        if(isset($query['include'])) {
            throw new BadRequest('[ModuleController] [include query param is not implemented]', ExceptionCode::API_NOT_IMPLEMENTED);
        }

        if(isset($query['filter'])) {
            throw new BadRequest('[ModuleController] [filter query param is not implemented]', ExceptionCode::API_NOT_IMPLEMENTED);
        }

        $config = $this->containers->get('ConfigurationManager');
        $this->negotiatedJsonApiContent($req, $res);
        $payload = array(
            'data' => array()
        );
        $sugarBean = \BeanFactory::getBean($args['module'], $args['id']);

        if(empty($sugarBean)) {
            throw new NotFound(
                '[ModuleController] [Record does not exist] ' . $args['link'],
                ExceptionCode::API_RECORD_NOT_FOUND
            );
        }

        if (!$sugarBean->ACLAccess('view')) {
            throw new NotAllowed('[Record]');
        }

        if ($sugarBean->load_relationship($args['link']) === false) {
            throw new NotFound(
                '[ModuleController] [Relationship does not exist] ' . $args['link'],
                ExceptionCode::API_RELATIONSHIP_NOT_FOUND
                );
        }

        $relationshipType = $sugarBean->{$args['link']}->focus->{$args['link']}->relationship->type;

        /** @var \Link2 $sugarBeanRelationship */
        $sugarBeanRelationship = $sugarBean->{$args['link']};

        if($sugarBeanRelationship->getType() === 'one') {
            // to one
            $relatedIds = $sugarBean->{$args['link']}->get();
            $relatedDefinition = $sugarBean->{$args['link']}->focus->{$args['link']}->relationship->def;

            foreach ($relatedIds as $id) {
                // only needs one result
                $data = array(
                    'type' => $relatedDefinition['lhs_module'],
                    'id' => $id
                );

                $links = new Links();
                $data['links'] = $links
                    ->withHref(
                        $config['site_url'] . '/api/v'. self::VERSION_MAJOR . '/modules/'.
                        $relatedDefinition['lhs_module'].'/'.$id)
                    ->toJsonApiResponse();

                $payload['data'] = $data;
            }
        } elseif($sugarBeanRelationship->getType() === 'many') {
             // to many
            /** @var Resource $resource */
            $resource = $this->containers->get('Resource');
            $related = $sugarBeanRelationship->query(
                 array(
                      'include_middle_table_fields' => true
                 )
            );
            $relatedDefinition = $sugarBean->field_defs[$args['link']];
            $relatedType = $sugarBeanRelationship->getRelatedModuleName();
            foreach ($related['rows'] as $row) {
               $data = array(
                    'id' => $row['id'],
                    'type' => $relatedType
               );

               $meta = array(
                    'middle_table' => array(
                         'data' => array(
                            'id' => '',
                            'type' => 'Link',
                            'attributes' => $row
                         )
                    )
               );

                $links = new Links();
                $data['links'] = $links
                    ->withHref(
                        $config['site_url'] . '/api/v'. self::VERSION_MAJOR . '/modules/'.
                        $args['module'] . '/' . $row['id'])
                    ->toJsonApiResponse();

                $data['meta'] = $meta;
                $payload['data'][] = $data;
            }

            if(isset($sugarBeanRelationship->relationship->def['fields'])) {
                $payload['meta']['attributes'] = $middleTableFieldDefs =  $sugarBeanRelationship->relationship->def['fields'];
            }
        } else {
            throw new  BadRequest('[ModuleController] [Relationship type not supported]');
        }

        $payload['meta']['relationships']['type'] = $relationshipType;

        $links = new Links();
        $payload['links'] = $links
            ->withSelf(
                $config['site_url'] . '/api/v'. self::VERSION_MAJOR . '/modules/'.
                $args['module'].'/'.$args['id'].'/relationships/'.$args['link'])
            ->toJsonApiResponse();

        $this->generateJsonApiResponse($req, $res, $payload);
    }

    /**
     * POST /api/v8/modules/{id}/relationships/{link}
     * @see http://jsonapi.org/format/1.0/#crud-creating
     * @param Request $req
     * @param Response $res
     * @param array $args
     * @return Response
     * @throws \SuiteCRM\API\v8\Exception\Forbidden
     * @throws BadRequest
     * @throws InvalidJsonApiRequest
     * @throws NotFound
     * @throws NotImplementedException
     * @throws \SuiteCRM\API\v8\Exception\NotAcceptable
     * @throws \SuiteCRM\API\v8\Exception\UnsupportedMediaType
     * @throws \SuiteCRM\API\v8\Exception\Conflict
     * @throws \InvalidArgumentException
     * @throws \SuiteCRM\API\v8\Exception\InvalidJsonApiResponse
     * @throws \Psr\Container\ContainerExceptionInterface
     * @throws \Psr\Container\NotFoundExceptionInterface
     * @throws \SuiteCRM\API\v8\Exception\ApiException
     */
    public function createModuleRelationship(Request $req, Response $res, array $args)
    {
        $this->negotiatedJsonApiContent($req, $res);

        $sugarBean = \BeanFactory::getBean($args['module'], $args['id']);

        if ($sugarBean->new_with_id === true) {
            $exception = new NotFound(self::MISSING_ID);
            $exception->setSource('');
            throw $exception;
        }

        if ($sugarBean === false) {
            $exception = new NotFound('[ModuleController] [Unable to find SugarBean] /modules/'.$args['module'].'/'.$args['id']);
            $exception->setDetail('Please ensure that the module name and the id is correct.');
            $exception->setSource('');
            throw $exception;
        }

        if ($sugarBean->load_relationship($args['link']) === false) {
            throw new NotFound(
                '[ModuleController] [Relationship does not exist] ' . $args['link'],
                ExceptionCode::API_RELATIONSHIP_NOT_FOUND
            );
        }

        if (!$sugarBean->ACLAccess('save')) {
            throw new NotAllowed('[Record]');
        }

        /** @var \Link2 $sugarBeanRelationship */
        $sugarBeanRelationship =$sugarBean->{$args['link']};

        $requestPayload = json_decode($req->getBody(), true);

        // Validate JSON
        if (empty($requestPayload)) {
            throw new EmptyBody();
        }

        /** @var Relationship $relationship */
        $relationship = $this->containers->get('Relationship');
        $relationship->setRelationshipName($args['link']);
        $relationship->setRelationshipType(
            SugarBeanRelationshipType::fromSugarBeanLink($sugarBeanRelationship)
        );

        if(SugarBeanRelationshipType::fromSugarBeanLink($sugarBeanRelationship) === RelationshipType::TO_MANY) {
            $data = $requestPayload['data'];
            $links = array();


            // if a single ResourceIdentifier has been posted
            if(!isset($data[0])) {
                // convert to array
                $data = array($data);
            }

            foreach ($data as $link) {
                $links[] = $link['id'];
                /** @var ResourceIdentifier $resourceIdentifier */
                $resourceIdentifier = $this->containers->get('ResourceIdentifier');

                $meta = null;
                $additional_fields = array();
                if (
                    isset($link['meta']['middle_table']['data']['attributes']) &&
                    !empty($link['meta']['middle_table']['data']['attributes'])
                ) {
                    $additional_fields = $link['meta']['middle_table']['data']['attributes'];
                    $meta = array(
                        'middle_table' => array(
                            'data' => array(
                                'id' => '',
                                'type' => 'Link',
                                'attributes' => $link['meta']['middle_table']['data']['attributes']
                            )
                        )
                    );
                }

                $relationship = $relationship
                    ->withResourceIdentifier(
                        $resourceIdentifier
                            ->withId($link['id'])
                            ->withType($link['type'])
                            ->withMeta($meta)
                    );
            }

            $added = $sugarBeanRelationship->add($links, $additional_fields);
            if($added !== true) {
                throw new Conflict('[ModuleController] [Unable to add relationships (to many)] ' . json_encode($added));
            }

        } elseif(SugarBeanRelationshipType::fromSugarBeanLink($sugarBeanRelationship) === RelationshipType::TO_ONE) {
            $resourceIdentifier = $this->containers->get('ResourceIdentifier');

            if(empty($requestPayload['data'])) {
                $relationship = $relationship
                    ->withResourceIdentifier(
                        $resourceIdentifier
                    );
            } else {
                $relationship = $relationship
                    ->withResourceIdentifier(
                        $resourceIdentifier
                            ->withId($requestPayload['data']['id'])
                            ->withType($requestPayload['data']['type'])
                    );
            }

            $additional_fields = array();
            if (
                isset($link['meta']['middle_table']['data']['attributes']) &&
                !empty($link['meta']['middle_table']['data']['attributes'])
            ) {
                $additional_fields = $link['meta']['middle_table']['data']['attributes'];
            }

            $sugarBeanRelationship->add($requestPayload['data']['id'], $additional_fields);
        } else {
            throw new Forbidden('[ModuleController] [Invalid Relationship type]');
        }


        /** @var SuiteBeanResource $sugarBeanResource */
        $sugarBeanResource = $this->containers->get('SuiteBeanResource');
        $sugarBeanResource = $sugarBeanResource
            ->fromSugarBean($sugarBean);

        $sugarBean = $sugarBeanResource->toSugarBean();
        $sugarBean->retrieve($sugarBeanResource->getId());

        $responsePayload = array();
        $responsePayload['data'] = $relationship->toJsonApiResponse();
        return $this->generateJsonApiResponse($req, $res, $responsePayload);
    }

    /**
     * Replaces related items with request
     * PATCH /api/v8/modules/{id}/relationships/{link}/{id}
     * Note: Clear all related links with empty data payload such as null, [] etc.
     * @see http://jsonapi.org/format/1.0/#crud-updating-relationships
     * @param Request $req
     * @param Response $res
     * @param array $args
     * @return Response
     * @throws \SuiteCRM\API\v8\Exception\Forbidden
     * @throws BadRequest
     * @throws InvalidJsonApiRequest
     * @throws NotFound
     * @throws NotImplementedException
     * @throws \SuiteCRM\API\v8\Exception\NotAcceptable
     * @throws \SuiteCRM\API\v8\Exception\UnsupportedMediaType
     * @throws \SuiteCRM\API\v8\Exception\Conflict
     * @throws \InvalidArgumentException
     * @throws \SuiteCRM\API\v8\Exception\InvalidJsonApiResponse
     * @throws \Psr\Container\ContainerExceptionInterface
     * @throws \Psr\Container\NotFoundExceptionInterface
     * @throws \SuiteCRM\API\v8\Exception\ApiException
     */
    public function updateModuleRelationship(Request $req, Response $res, array $args)
    {
        $this->negotiatedJsonApiContent($req, $res);

        $sugarBean = \BeanFactory::getBean($args['module'], $args['id']);

        if ($sugarBean->new_with_id === true) {
            $exception = new NotFound(self::MISSING_ID);
            $exception->setSource('');
            throw $exception;
        }

        if ($sugarBean === false) {
            $exception = new NotFound('[ModuleController] [Unable to find SugarBean] /modules/'.$args['module'].'/'.$args['id']);
            $exception->setDetail('Please ensure that the module name and the id is correct.');
            $exception->setSource('');
            throw $exception;
        }

        if ($sugarBean->load_relationship($args['link']) === false) {
            throw new NotFound(
                '[ModuleController] [Relationship does not exist] ' . $args['link'],
                ExceptionCode::API_RELATIONSHIP_NOT_FOUND
            );
        }

        if (!$sugarBean->ACLAccess('save')) {
            throw new NotAllowed('[Record]');
        }

        /** @var \Link2 $sugarBeanRelationship */
        $sugarBeanRelationship =$sugarBean->{$args['link']};

        $requestPayload = json_decode($req->getBody(), true);

        // Validate JSON
        if (empty($requestPayload)) {
            throw new EmptyBody();
        }

        /** @var Relationship $relationship */
        $relationship = $this->containers->get('Relationship');
        $relationship->setRelationshipName($args['link']);
        $relationship->setRelationshipType(
            SugarBeanRelationshipType::fromSugarBeanLink($sugarBeanRelationship)
        );

        if(SugarBeanRelationshipType::fromSugarBeanLink($sugarBeanRelationship) === RelationshipType::TO_MANY) {
            $data = $requestPayload['data'];
            // if a single ResourceIdentifier has been posted
            if(!isset($data[0])) {
                // convert to array
                $data = array($data);
            }
            foreach ($data as $link) {
                /** @var ResourceIdentifier $resourceIdentifier */
                $resourceIdentifier = $this->containers->get('ResourceIdentifier');

                $meta = null;
                if (
                    isset($link['meta']['middle_table']['data']['attributes']) &&
                    !empty($link['meta']['middle_table']['data']['attributes'])
                ) {
                    $meta = array(
                        'middle_table' => array(
                            'data' => array(
                                'id' => '',
                                'type' => 'Link',
                                'attributes' => $link['meta']['middle_table']['data']['attributes']
                            )
                        )
                    );
                }

                // The following removes PHP notice: Undefined index
                $linkId = isset($link['id']) ? $link['id'] : null;
                $linkType = isset($link['type']) ? $link['type'] : null;

                $relationship = $relationship
                    ->withResourceIdentifier(
                        $resourceIdentifier
                            ->withId($linkId)
                            ->withType($linkType)
                            ->withMeta($meta)
                    );
            }
        } elseif(SugarBeanRelationshipType::fromSugarBeanLink($sugarBeanRelationship) === RelationshipType::TO_ONE) {
            /** @var ResourceIdentifier $resourceIdentifier */
            $resourceIdentifier = $this->containers->get('ResourceIdentifier');

            if(empty($requestPayload['data'])) {
                $relationship = $relationship
                    ->withResourceIdentifier(
                        $resourceIdentifier
                    );
            } else {
                $relationship = $relationship
                    ->withResourceIdentifier(
                        $resourceIdentifier
                            ->withId($requestPayload['data']['id'])
                            ->withType($requestPayload['data']['type'])
                    );
            }
        }


        /** @var SuiteBeanResource $sugarBeanResource */
        $sugarBeanResource = $this->containers->get('SuiteBeanResource');
        $sugarBeanResource = $sugarBeanResource
            ->fromSugarBean($sugarBean)
            ->withRelationship($relationship);

        $sugarBean = $sugarBeanResource->toSugarBean();
        $sugarBean->retrieve($sugarBeanResource->getId());

        $responsePayload = array();
        $responsePayload['data'] = $sugarBeanResource->getRelationshipByName($args['link']);

        return $this->generateJsonApiResponse($req, $res, $responsePayload);
    }

    /**
     * DELETE /api/v8/modules/{id}/relationships/{link}/{id}
     * @param Request $req
     * @param Response $res
     * @param array $args
     * @see http://jsonapi.org/format/1.0/#crud-updating-relationships
     * @return Response
     * @throws \SuiteCRM\API\v8\Exception\Forbidden
     * @throws BadRequest
     * @throws InvalidJsonApiRequest
     * @throws NotFound
     * @throws NotImplementedException
     * @throws \SuiteCRM\API\v8\Exception\NotAcceptable
     * @throws \SuiteCRM\API\v8\Exception\UnsupportedMediaType
     * @throws \SuiteCRM\API\v8\Exception\Conflict
     * @throws \InvalidArgumentException
     * @throws \SuiteCRM\API\v8\Exception\InvalidJsonApiResponse
     * @throws \Psr\Container\ContainerExceptionInterface
     * @throws \Psr\Container\NotFoundExceptionInterface
     * @throws \SuiteCRM\API\v8\Exception\ApiException
     */
    public function deleteModuleRelationship(Request $req, Response $res, array $args)
    {
        $this->negotiatedJsonApiContent($req, $res);

        $sugarBean = \BeanFactory::getBean($args['module'], $args['id']);

        if ($sugarBean->new_with_id === true) {
            $exception = new NotFound(self::MISSING_ID);
            $exception->setSource('');
            throw $exception;
        }

        if ($sugarBean === false) {
            $exception = new NotFound('[ModuleController] [Unable to find SugarBean] /modules/'.$args['module'].'/'.$args['id']);
            $exception->setDetail('Please ensure that the module name and the id is correct.');
            $exception->setSource('');
            throw $exception;
        }

        if ($sugarBean->load_relationship($args['link']) === false) {
            throw new NotFound(
                '[ModuleController] [Relationship does not exist] ' . $args['link'],
                ExceptionCode::API_RELATIONSHIP_NOT_FOUND
            );
        }

        if (!$sugarBean->ACLAccess('delete')) {
            throw new NotAllowed('[Record]');
        }

        /** @var \Link2 $sugarBeanRelationship */
        $sugarBeanRelationship =$sugarBean->{$args['link']};

        $requestPayload = json_decode($req->getBody(), true);

        /** @var Relationship $relationship */
        $relationship = $this->containers->get('Relationship');
        $relationship->setRelationshipName($args['link']);
        $relationship->setRelationshipType(
            SugarBeanRelationshipType::fromSugarBeanLink($sugarBeanRelationship)
        );

        if(SugarBeanRelationshipType::fromSugarBeanLink($sugarBeanRelationship) === RelationshipType::TO_MANY) {
            if(empty($requestPayload['data'])) {
                $sugarBeanRelationship->getRelationshipObject()->removeAll($sugarBeanRelationship);
            } else {
                $data = $requestPayload['data'];
                // if a single ResourceIdentifier has been posted
                if(!isset($data[0])) {
                    // convert to array
                    $data = array($data);
                }
                $links = array();
                foreach ($data as $link) {
                    $links[] = $link['id'];
                }

                $removed = $sugarBeanRelationship->remove($links);
                if($removed !== true) {
                    throw new Conflict(
                        '[ModuleController] [Unable to remove relationships (to many)]' . json_encode($removed)
                    );
                }
            }
        } elseif(SugarBeanRelationshipType::fromSugarBeanLink($sugarBeanRelationship) === RelationshipType::TO_ONE) {
            if(empty($requestPayload['data'])) {
                $sugarBeanRelationship->getRelationshipObject()->removeAll($sugarBeanRelationship);
            } else {
                $sugarBeanRelationship->remove($requestPayload['data']['id']);
            }
        } else {
            throw new Forbidden('[ModuleController] [Invalid Relationship type]');
        }

        $responsePayload = array();
        $responsePayload['data'] = array();
        return $this->generateJsonApiResponse($req, $res->withStatus(204), $responsePayload);
    }
}<|MERGE_RESOLUTION|>--- conflicted
+++ resolved
@@ -436,11 +436,6 @@
             throw $exception;
         }
 
-<<<<<<< HEAD
-
-
-=======
->>>>>>> e297dfb6
         if (
             isset($body['data']['id'])
             && !empty($body['data']['id'])
