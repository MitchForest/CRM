<?php
/**
 *
 * SugarCRM Community Edition is a customer relationship management program developed by
 * SugarCRM, Inc. Copyright (C) 2004-2013 SugarCRM Inc.
 *
 * SuiteCRM is an extension to SugarCRM Community Edition developed by SalesAgility Ltd.
 * Copyright (C) 2011 - 2018 SalesAgility Ltd.
 *
 * This program is free software; you can redistribute it and/or modify it under
 * the terms of the GNU Affero General Public License version 3 as published by the
 * Free Software Foundation with the addition of the following permission added
 * to Section 15 as permitted in Section 7(a): FOR ANY PART OF THE COVERED WORK
 * IN WHICH THE COPYRIGHT IS OWNED BY SUGARCRM, SUGARCRM DISCLAIMS THE WARRANTY
 * OF NON INFRINGEMENT OF THIRD PARTY RIGHTS.
 *
 * This program is distributed in the hope that it will be useful, but WITHOUT
 * ANY WARRANTY; without even the implied warranty of MERCHANTABILITY or FITNESS
 * FOR A PARTICULAR PURPOSE. See the GNU Affero General Public License for more
 * details.
 *
 * You should have received a copy of the GNU Affero General Public License along with
 * this program; if not, see http://www.gnu.org/licenses or write to the Free
 * Software Foundation, Inc., 51 Franklin Street, Fifth Floor, Boston, MA
 * 02110-1301 USA.
 *
 * You can contact SugarCRM, Inc. headquarters at 10050 North Wolfe Road,
 * SW2-130, Cupertino, CA 95014, USA. or at email address contact@sugarcrm.com.
 *
 * The interactive user interfaces in modified source and object code versions
 * of this program must display Appropriate Legal Notices, as required under
 * Section 5 of the GNU Affero General Public License version 3.
 *
 * In accordance with Section 7(b) of the GNU Affero General Public License version 3,
 * these Appropriate Legal Notices must retain the display of the "Powered by
 * SugarCRM" logo and "Supercharged by SuiteCRM" logo. If the display of the logos is not
 * reasonably feasible for technical reasons, the Appropriate Legal Notices must
 * display the words "Powered by SugarCRM" and "Supercharged by SuiteCRM".
 */

namespace SuiteCRM\API\v8\Controller;

use BeanFactory;
use DateTime;
use Favorites;
use GroupedTabStructure;
use Link2;
use MBConstants;
use ParserFactory;
use Psr\Container\ContainerExceptionInterface;
use Psr\Container\NotFoundExceptionInterface;
use Psr\Http\Message\ResponseInterface as Response;
use Psr\Http\Message\ServerRequestInterface as Request;
use SugarBean;
use SugarView;
use SuiteCRM\API\JsonApi\v1\Enumerator\RelationshipType;
use SuiteCRM\API\JsonApi\v1\Enumerator\SugarBeanRelationshipType;
use SuiteCRM\API\JsonApi\v1\Links;
use SuiteCRM\API\JsonApi\v1\Resource\Relationship;
use SuiteCRM\API\JsonApi\v1\Resource\Resource;
use SuiteCRM\API\JsonApi\v1\Resource\ResourceIdentifier;
use SuiteCRM\API\JsonApi\v1\Resource\SuiteBeanResource;
use SuiteCRM\API\v8\Exception\ApiException;
use SuiteCRM\API\v8\Exception\BadRequestException;
use SuiteCRM\API\v8\Exception\ConflictException;
use SuiteCRM\API\v8\Exception\EmptyBodyException;
use SuiteCRM\API\v8\Exception\ForbiddenException;
use SuiteCRM\API\v8\Exception\IdAlreadyExistsException;
use SuiteCRM\API\v8\Exception\InvalidJsonApiResponseException;
use SuiteCRM\API\v8\Exception\ModuleNotFoundException;
use SuiteCRM\API\v8\Exception\NotAcceptableException;
use SuiteCRM\API\v8\Exception\NotFoundException;
use SuiteCRM\API\v8\Exception\UnsupportedMediaTypeException;
use SuiteCRM\API\v8\Library\ModulesLib;
use SuiteCRM\Enumerator\ExceptionCode;
use SuiteCRM\Exception\Exception;
use SuiteCRM\Exception\InvalidArgumentException;
use SuiteCRM\Utility\ApplicationLanguage;
use Tracker;

/**
 * Class ModuleController
 * @package SuiteCRM\API\v8\Controller
 */
class ModuleController extends ApiController
{
    const MISSING_ID = '[ModuleController] ["id" does not exist]';
    const SOURCE_TYPE = '/data/attributes/type';

    /**
     * GET /api/v8/modules/meta/list
     * @param Request $req
     * @param Response $res
     * @return Response
     * @throws RuntimeException
     */
    public function getModulesMetaList(Request $req, Response $res)
    {
        try {
            $config = $this->containers->get('ConfigurationManager');
            require_once $this->paths->getProjectPath().'/include/modules.php';
            global $moduleList;

            $payload = array(
                'meta' => array('modules' => array('list' => array()))
            );

            foreach ($moduleList as $module) {
                $payload['meta']['modules']['list'][$module]['links'] =
                    $config['site_url'] . '/api/v'. self::VERSION_MAJOR . '/modules/'.$module;
            }

            $this->negotiatedJsonApiContent($req, $res);
        } catch (\Exception $e) {
            $payload = $this->handleExceptionIntoPayloadError($req, $e, isset($payload) ? $payload : []);
        }
        return $this->generateJsonApiResponse($req, $res, $payload);
    }

    /**
     * GET /api/v8/modules/meta/menu/modules
     * @param Request $req
     * @param Response $res
     * @param array $args
     * @return Response
     * @throws RuntimeException
     */
    public function getModulesMetaMenuModules(Request $req, Response $res, array $args)
    {
        try {
            global $current_user;
            global $sugar_config;
            global $app_strings;

            $config = $this->containers->get('ConfigurationManager');
            $this->negotiatedJsonApiContent($req, $res);

            $payload = array();

            require_once $this->paths->getProjectPath().'/include/GroupedTabs/GroupedTabStructure.php';
            $groupedTabsClass = new GroupedTabStructure();
            $modules = query_module_access_list($current_user);


            $sugarView = new SugarView();
            foreach ($modules as $moduleKey => $module) {
                $moduleName = $module;
                $menu = $sugarView->getMenu($moduleName);

                $self = $config['site_url'] . '/api/v'. self::VERSION_MAJOR . '/modules/' . $moduleName . '/';
                $actions = array();
                foreach ($menu as $item) {
                    $url = parse_url($item[0]);
                    parse_str($url['query'], $orig);
                    $actions[] = array(
                        'href' => $self . $item[2],
                        'label' => $item[1],
                        'action' => $item[2],
                        'module' => $item[3],
                        'type' => $item[3],
                        'query' => $orig,
                    );
                }

                $modules[$moduleKey] = array(
                    'type' => $moduleName,
                    'href' => $config['site_url'] . '/api/v'. self::VERSION_MAJOR . '/modules/' . $moduleName . '/',
                    'menu' => $actions
                );
            }

            $payload['meta']['menu']['modules'] = array(
                'all' => $modules,
            );
        } catch (\Exception $e) {
            $payload = $this->handleExceptionIntoPayloadError($req, $e, isset($payload) ? $payload : []);
        }

        return $this->generateJsonApiResponse($req, $res, $payload);
    }

    /**
     * GET /api/v8/modules/meta/menu/filters
     * @param Request $req
     * @param Response $res
     * @param array $args
     * @return Response
     * @throws RuntimeException
     */
    public function getModulesMetaMenuFilters(Request $req, Response $res, array $args)
    {
        try {
            global $current_user;
            global $sugar_config;
            global $app_strings;

            $config = $this->containers->get('ConfigurationManager');
            $this->negotiatedJsonApiContent($req, $res);

            $payload = array();

            require_once $this->paths->getProjectPath().'/include/GroupedTabs/GroupedTabStructure.php';
            $groupedTabsClass = new GroupedTabStructure();
            $modules = query_module_access_list($current_user);
            //handle with submoremodules
            $max_tabs = $current_user->getPreference('max_tabs');
            // If the max_tabs isn't set incorrectly, set it within the range, to the default max sub tabs size
            if (!isset($max_tabs) || $max_tabs <= 0 || $max_tabs > 10) {
                // We have a default value. Use it
                if (isset($sugar_config['default_max_tabs'])) {
                    $max_tabs = $sugar_config['default_max_tabs'];
                } else {
                    $max_tabs = 8;
                }
            }

            $subMoreModules = false;
            $groupTabs = $groupedTabsClass->get_tab_structure(get_val_array($modules));
            // We need to put this here, so the "All" group is valid for the user's preference.
            $groupTabs[$app_strings['LBL_TABGROUP_ALL']]['modules'] = $fullModuleList;

            // Setup the default group tab.
            $allGroup = $app_strings['LBL_TABGROUP_ALL'];

            // Add url  to modules
            foreach ($modules as $moduleKey => $module) {
                $moduleName = $module;
                $modules[$moduleKey] = array(
                    'type' => $moduleName,
                    'href' => $config['site_url'] . '/api/v'. self::VERSION_MAJOR . '/modules/' . $moduleName . '/',
                    'label' => $moduleKey
                );
            }

            $payload['meta']['menu']['filters'] = array(
                'all' => $modules,
                'tabs' => $groupTabs
            );
        } catch (\Exception $e) {
            $payload = $this->handleExceptionIntoPayloadError($req, $e, isset($payload) ? $payload : []);
        }

        return $this->generateJsonApiResponse($req, $res, $payload);
    }

    /**
     * GET /api/v8/modules/viewed
     * @param Request $req
     * @param Response $res
     * @param array $args
     * @return Response
     * @throws RuntimeException
     */
    public function getModulesMetaViewed(Request $req, Response $res, array $args)
    {
        try {
            $this->negotiatedJsonApiContent($req, $res);

            global $current_user;
            $dateTimeConverter  = $this->containers->get('DateTimeConverter');

            /** @var Tracker $tracker */
            $tracker = BeanFactory::newBean('Trackers');

            $payload = array(
                'data' => array(),
                'included' => array(),
            );

            $recentlyViewedSugarBeans = $tracker->get_recently_viewed($current_user->id);
            foreach ($recentlyViewedSugarBeans as $viewed) {
                // Convert to DB date
                $datetime = $dateTimeConverter->fromUser($viewed['date_modified']);
                if (empty($datetime)) {
                    $datetime = $dateTimeConverter->fromDb($viewed['date_modified']);
                }

                if (empty($datetime)) {
                    throw new ApiException(
                        '[ModulesController] [Unable to convert datetime field from recently viewed] "date_modified"',
                        ExceptionCode::API_DATE_CONVERTION_SUGARBEAN
                    );
                }

                $datetimeISO8601 = $datetime->format(DateTime::ATOM);
                if ($datetime === false) {
                    throw new ApiException(
                        '[ModulesController] [Unable to convert datetime field to ISO 8601] "date_modified"',
                        ExceptionCode::API_DATE_CONVERTION_SUGARBEAN);
                }

                $payload['included'][] = array(
                    'id' => $viewed['item_id'],
                    'type' => $viewed['module_name'],
                    'attributes' => array(
                        'name' => $viewed['item_summary'],
                        'order'=> $viewed['id'],
                        'date_modified' => $datetimeISO8601
                    )
                );
            }
        } catch (\Exception $e) {
            $payload = $this->handleExceptionIntoPayloadError($req, $e, isset($payload) ? $payload : []);
        }
        
        return $this->generateJsonApiResponse($req, $res, $payload);
    }

    /**
     * GET /api/v8/modules/favorites
     * @param Request $req
     * @param Response $res
     * @param array $args
     * @return Response
     * @throws RuntimeException
     */
    public function getModulesMetaFavorites(Request $req, Response $res, array $args)
    {
        try {
            $this->negotiatedJsonApiContent($req, $res);
            $payload = array(
                'data' => array(),
                'included' => array(),
            );

            /** @var Favorites $favoritesBean */
            $favoritesBean = BeanFactory::newBean('Favorites');
            $favorites = $favoritesBean->getCurrentUserSidebarFavorites(null);

            foreach ($favorites as $favorite) {
                $payload['included'][] = array(
                    'id' => $favorite['id'],
                    'type' => $favorite['module_name'],
                    'attributes' => array(
                        'name' => $favorite['item_summary']
                    )
                );
            }
        } catch (\Exception $e) {
            $payload = $this->handleExceptionIntoPayloadError($req, $e, isset($payload) ? $payload : []);
        }

        return $this->generateJsonApiResponse($req, $res, $payload);
    }

    /**
     * GET /api/v8/modules/{module_name}
     * @param Request $req
     * @param Response $res
     * @param array $args
     * @return Response
     * @throws RuntimeException
     */
    public function getModuleRecords(Request $req, Response $res, array $args)
    {
        try {
            $config = $this->containers->get('ConfigurationManager');

            /** @var ModulesLib $modulesLib; */
            $modulesLib = $this->containers->get('ModulesLib');

            $payload = array(
                'links' => array(),
                'data' => array()
            );

            $this->negotiatedJsonApiContent($req, $res);

            $paginatedModuleRecords = $modulesLib->generatePaginatedModuleRecords($req, $res, $args);
            $payload['data'] = $paginatedModuleRecords['list'];

            $links = $modulesLib->generatePaginatedLinksFromModuleRecords($req, $res, $args, $paginatedModuleRecords);
            $payload['links'] = $links->toJsonApiResponse();

            $page = $req->getParam('page');
            $currentOffset = (integer)$paginatedModuleRecords['current_offset'] < 0 ? 0 : (integer)$paginatedModuleRecords['current_offset'];
            $limit = isset($page['limit']) ? (integer)$page['limit'] : -1;
            $limitOffset = ($limit <= 0) ? $config['list_max_entries_per_page'] : $limit;
            $lastOffset = (integer)floor((integer)$paginatedModuleRecords['row_count'] / $limitOffset);

            $payload['meta']['offsets'] = array(
                'current' => $currentOffset,
                'count' => $lastOffset
            );
            
        } catch (\Exception $e) {
            $payload = $this->handleExceptionIntoPayloadError($req, $e, isset($payload) ? $payload : []);
        }

        return $this->generateJsonApiResponse($req, $res, $payload);
    }


    /**
     * POST /api/v8/modules/{module}
     * @param Request $req
     * @param Response $res
     * @param array $args
     * @return Response
     * @throws RuntimeException
     */
    public function createModuleRecord(Request $req, Response $res, array $args)
    {
        try {
            $config = $this->containers->get('ConfigurationManager');
            $this->negotiatedJsonApiContent($req, $res);

            $res = $res->withStatus(202);
            $moduleName = $args['module'];
            $module = BeanFactory::newBean($moduleName);
            $body = json_decode($req->getBody()->getContents(), true);
            $payload = array();

            // Validate module
            if (empty($module)) {
                throw new ModuleNotFoundException('Bean factory can not create a new module, module name was: ' . $moduleName);
            }

            // Validate JSON
            if (empty($body)) {
                throw new EmptyBodyException('Request body contents was incorrect, unable to JSON-decode.');
            }

            // Validate Type
            if (!isset($body['data']['type'])) {
                $exception = new ConflictException('[ModuleController] [1] [Request body contents was incorrect, Missing "type" key in data] ');
                $exception->setSource(self::SOURCE_TYPE);

<<<<<<< HEAD
        if (
            isset($body['data']['id'])
            && !empty($body['data']['id'])
        ) {

            $beanID = $body['data']['id'];
            $bean = \BeanFactory::getBean($moduleName, $beanID);

            if (!$bean->ACLAccess('save')) {
                throw new NotAllowed();
            }

            if ($bean instanceof \SugarBean) {
                return $this->generateJsonApiExceptionResponse(
                    $req,
                    $res,
                    new IdAlreadyExists(sprintf(
                        'Bean id %s already exists in %s module', $beanID, $moduleName
                    ), ExceptionCode::API_ID_ALREADY_EXISTS)
=======
                throw $exception;
            }

            if (isset($body['data']['type']) && $body['data']['type'] !== $module->module_name) {
                $exception = new ConflictException(
                    '[ModuleController] [Request body contents was incorrect, "type" does not match resource type] '.$body['data']['type']. ' !== ' . $moduleName,
                    ExceptionCode::API_MODULE_NOT_FOUND
>>>>>>> 9f154c9c
                );
                $exception->setSource(self::SOURCE_TYPE);
                throw $exception;
            }

<<<<<<< HEAD
            if (!isValidId($beanID)) {
                return $this->generateJsonApiExceptionResponse(
                    $req,
                    $res,
                    new Conflict(sprintf('Bean id %s is invalid', $beanID))
                );
=======
            if (!empty($beanID = $body['data']['id'])) {

                if (!isValidId($beanID)) {
                    throw new InvalidArgumentException(sprintf('Bean id %s is invalid', $beanID));
                }
                
                $bean = BeanFactory::getBean($moduleName, $beanID);

                if ($bean instanceof SugarBean) {
                    throw new IdAlreadyExistsException(sprintf(
                            'Bean id %s already exists in %s module', $beanID, $moduleName
                        ), ExceptionCode::API_ID_ALREADY_EXISTS);
                }
>>>>>>> 9f154c9c
            }

<<<<<<< HEAD
        // Handle Request
        /** @var SuiteBeanResource $resource */
        $sugarBeanResource = $this->containers->get('SuiteBeanResource');
        $sugarBean = $sugarBeanResource
            ->fromJsonApiRequest($body['data'])
            ->toSugarBean();

        if (!$sugarBean->ACLAccess('save')) {
            throw new NotAllowed();
        }

        /** @var Links $links */
        $links = $this->containers->get('Links');
        $self = $config['site_url'] . '/api/' . $req->getUri()->getPath() . '/' . $sugarBean->id;
        $links = $links->withSelf($self);
        $selectFields = $req->getParam(self::FIELDS);

        /** @var SuiteBeanResource $resource */
        $sugarBeanResource = $sugarBeanResource->fromSugarBean($sugarBean);

        if ($selectFields !== null && isset($selectFields[$moduleName])) {
            $fields = explode(',', $selectFields[$moduleName]);
            $payload['data'] = $sugarBeanResource->toJsonApiResponseWithFields($fields);
        } else {
            $payload['data'] = $sugarBeanResource->toJsonApiResponse();
=======
            // Handle Request
            /** @var SuiteBeanResource $resource */
            $sugarBeanResource = $this->containers->get('SuiteBeanResource');
            $sugarBean = $sugarBeanResource
                ->fromJsonApiRequest($body['data'])
                ->toSugarBean();

            /** @var Links $links */
            $links = $this->containers->get('Links');
            $self = $config['site_url'] . '/api/' . $req->getUri()->getPath() . '/' . $sugarBean->id;
            $links = $links->withSelf($self);
            $selectFields = $req->getParam('fields');

            /** @var SuiteBeanResource $resource */
            $sugarBeanResource = $sugarBeanResource->fromSugarBean($sugarBean);

            if ($selectFields !== null && isset($selectFields[$moduleName])) {
                $fields = explode(',', $selectFields[$moduleName]);
                $payload['data'] = $sugarBeanResource->toJsonApiResponseWithFields($fields);
            } else {
                $payload['data'] = $sugarBeanResource->toJsonApiResponse();
            }
            $payload['links'] = $links->toJsonApiResponse();
            $res = $res->withStatus(201);
            
        } catch (\Exception $e) {
            $payload = $this->handleExceptionIntoPayloadError($req, $e, isset($payload) ? $payload : []);
>>>>>>> 9f154c9c
        }

        return $this->generateJsonApiResponse($req, $res, $payload);
    }

    /**
     * GET /api/v8/modules/{module}/{id}
     * @param Request $req
     * @param Response $res
     * @param array $args
     * @return Response
     * @throws RuntimeException
     */
    public function getModuleRecord(Request $req, Response $res, array $args)
    {
        try {
            if (isset($query['include'])) {
                throw new BadRequestException(
                    '[ModuleController] [include query param is not implemented]', ExceptionCode::API_NOT_IMPLEMENTED
                );
            }

            if (isset($query['filter'])) {
                throw new BadRequestException(
                    '[ModuleController] [filter query param is not implemented]', ExceptionCode::API_NOT_IMPLEMENTED
                );
            }

            $this->negotiatedJsonApiContent($req, $res);
            $res = $res->withStatus(202);
            if(!isset($args['module'])) {
                throw new \InvalidArgumentException('Arguments array should contains a "module" index to describe module name.');
            }
            $moduleName = $args['module'];
            $moduleId = $args['id'];
            $module = BeanFactory::newBean($moduleName);
            $payload = array();

            // Validate module
            if (empty($module)) {
                throw new ModuleNotFoundException('Bean factory can not make a new bean. Module name was: ' . $moduleName);
            }

            $sugarBean = BeanFactory::getBean($moduleName, $moduleId);
            if (!$sugarBean) {
                throw new Exception('Bean Factory can not retrive a bean: ' . $moduleName);
            }
            if ($sugarBean->new_with_id === true) {
                $exception = new NotFoundException('Bean factory can not get a bean with new id. Module name was: ' . $moduleName . ', ' . self::MISSING_ID);
                $exception->setSource('');
                throw $exception;
            }

            // Handle Request
            /** @var SuiteBeanResource $resource */
            $resource = $this->containers->get('SuiteBeanResource');
            $resource = $resource->fromSugarBean($sugarBean);

<<<<<<< HEAD
        if (!$sugarBean->ACLAccess('view')) {
            throw new NotAllowed();
        }

        // Handle Request
        /** @var SuiteBeanResource $resource */
        $resource = $this->containers->get('SuiteBeanResource');
        $resource = $resource->fromSugarBean($sugarBean);

        // filter fields
        $selectFields = $req->getParam(self::FIELDS);
        if ($selectFields !== null && isset($selectFields[$moduleName])) {
            $fields = explode(',', $selectFields[$moduleName]);
            $payload['data'] = $resource->toJsonApiResponseWithFields($fields);
        } else {
            $payload['data'] = $resource->toJsonApiResponse();
        }
=======
            // filter fields
            $selectFields = $req->getParam('fields');
            if ($selectFields !== null && isset($selectFields[$moduleName])) {
                $fields = explode(',', $selectFields[$moduleName]);
                $payload['data'] = $resource->toJsonApiResponseWithFields($fields);
            } else {
                $payload['data'] = $resource->toJsonApiResponse();
            }
>>>>>>> 9f154c9c

            $res = $res->withStatus(200);
            
        } catch (\Exception $e) {
            $payload = $this->handleExceptionIntoPayloadError($req, $e, isset($payload) ? $payload : []);
        }

        return $this->generateJsonApiResponse($req, $res, $payload);
    }

    /**
     *  PATCH /api/v8/modules/{module}/{id}
     * @param Request $req
     * @param Response $res
     * @param array $args
     * @return Response
     * @throws RuntimeException
     */
    public function updateModuleRecord(Request $req, Response $res, array $args)
    {
        try {
            $this->negotiatedJsonApiContent($req, $res);
            $res = $res->withStatus(202);
            $moduleName = $args['module'];
            $moduleId = $args['id'];
            $module = BeanFactory::newBean($moduleName);
            $body = json_decode($req->getBody()->getContents(), true);
            $payload = array();

            // Validate module
            if (empty($module)) {
                throw new ModuleNotFoundException('Bean factory can not retrive a new bean. Module name was: ' . $moduleName);
            }

            // Validate JSON
            if (empty($body)) {
                throw new EmptyBodyException('Request body contents was incorrect, unable to JSON-decode.');
            }

            // Validate Type
            if (!isset($body['data']['type'])) {
                $exception = new ConflictException('[Request body contents was incorrect, Missing "type" key in data]');
                $exception->setSource(self::SOURCE_TYPE);
                throw $exception;
            }

            if (isset($body['data']['type']) && $body['data']['type'] !== $module->module_name) {
                $exception = new ConflictException('[Request body contents was incorrect, "type" does not match with module name]"', ExceptionCode::API_MODULE_NOT_FOUND);
                $exception->setSource(self::SOURCE_TYPE);
                throw $exception;
            }

            // Validate ID
            $sugarBean = BeanFactory::getBean($moduleName, $moduleId);
            if ($sugarBean->new_with_id === true || $sugarBean === false) {
                $exception = new NotFoundException('[ModuleController] ["id" does not exist]');
                $exception->setSource('');
                throw $exception;
            }

<<<<<<< HEAD
        if (!$sugarBean->ACLAccess('save')) {
            throw new NotAllowed();
        }

        /** @var Resource $resource */
        $resource = $this->containers->get('Resource');
        /** @var SuiteBeanResource $sugarBeanResource */
        $sugarBeanResource = $this->containers->get('SuiteBeanResource');
        $sugarBeanResource = $sugarBeanResource->fromSugarBean($sugarBean);
        $sugarBeanResource->mergeAttributes(
            $resource->fromJsonApiRequest($body['data'])
        );
        $sugarBean = $sugarBeanResource->toSugarBean();
        // Handle Request
        try {
=======
            /** @var Resource $resource */
            $resource = $this->containers->get('Resource');
            /** @var SuiteBeanResource $sugarBeanResource */
            $sugarBeanResource = $this->containers->get('SuiteBeanResource');
            $sugarBeanResource = $sugarBeanResource->fromSugarBean($sugarBean);
            $sugarBeanResource->mergeAttributes(
                $resource->fromJsonApiRequest($body['data'])
            );
            $sugarBean = $sugarBeanResource->toSugarBean();
            // Handle Request
>>>>>>> 9f154c9c
            if (empty($sugarBean->save())) {
                throw new ApiException('[ModuleController] [Unable to update record]');
            }

            $sugarBeanResource = $this->containers->get('SuiteBeanResource');
            $sugarBeanResource = $sugarBeanResource->fromSugarBean($sugarBean);
            $selectFields = $req->getParam('fields');

            if ($selectFields !== null && isset($selectFields[$moduleName])) {
                $fields = explode(',', $selectFields[$moduleName]);
                $payload['data'] = $sugarBeanResource->toJsonApiResponseWithFields($fields);
            } else {
                $payload['data'] = $sugarBeanResource->toJsonApiResponse();
            }

            $res = $res->withStatus(200);
            
        } catch (\Exception $e) {
            $payload = $this->handleExceptionIntoPayloadError($req, $e, isset($payload) ? $payload : []);
        }

        return $this->generateJsonApiResponse($req, $res, $payload);
    }

    /**
     *  DELETE /api/v8/modules/{module}/{id}
     * @param Request $req
     * @param Response $res
     * @param array $args
     * @return Response
     * @throws RuntimeException
     */
    public function deleteModuleRecord(Request $req, Response $res, array $args)
    {
        try {
            $this->negotiatedJsonApiContent($req, $res);
            $res = $res->withStatus(202);
            if(!isset($args['module'])) {
                throw new \InvalidArgumentException('Arguments array should contains a "module" index to describe module name.');
            }
            $moduleName = $args['module'];
            $moduleId = $args['id'];
            $module = BeanFactory::newBean($moduleName);
            $payload = array();

            // Validate module
            if (empty($module)) {
                throw new ModuleNotFoundException('Bean factory can not get a new bean, module name was: ' . $moduleName);
            }

            // Validate ID
            $sugarBean = BeanFactory::getBean($moduleName, $moduleId);
            if ($sugarBean->new_with_id === true) {
                $exception = new NotFoundException('Bean factory can not get a bean. Module name was: ' . $moduleName . ' ' . self::MISSING_ID);
                $exception->setSource('');
                throw $exception;
            }

<<<<<<< HEAD
        if (!$sugarBean->ACLAccess('delete')) {
            throw new NotAllowed();
        }

        // Handle Request
        $sugarBean->deleted = 1;
=======
            // Handle Request
            $sugarBean->deleted = 1;
>>>>>>> 9f154c9c

            if (empty($sugarBean->save())) {
                throw new ApiException('[Unable to delete record]');
            }

            $payload['meta'] = array(
                'status' => 200
            );
            $res = $res->withStatus(200);
            
        } catch (\Exception $e) {
            $payload = $this->handleExceptionIntoPayloadError($req, $e, isset($payload) ? $payload : []);
        }

        return $this->generateJsonApiResponse($req, $res, $payload);
    }

    /**
     * GET /api/v8/modules/{id}/meta/language
     *
     * @param Request $req
     * @param Response $res
     * @param array $args
     * @return Response
     * @throws RuntimeException
     */
    public function getModuleMetaLanguage(Request $req, Response $res, array $args)
    {
        try {
            if(!isset($args['module'])) {
                throw new \InvalidArgumentException('Arguments array should contains a "module" index to describe module name.');
            }
            $this->negotiatedJsonApiContent($req, $res);

            $currentLanguage = $this->containers->get('CurrentLanguage');
            $moduleLanguage = $this->containers->get('ModuleLanguage');
            $moduleLanguageStrings = $moduleLanguage->getModuleLanguageStrings($currentLanguage, $args['module']);

            $payload['meta'][$args['module']]['language'] = $moduleLanguageStrings;
            
        } catch (\Exception $e) {
            $payload = $this->handleExceptionIntoPayloadError($req, $e, isset($payload) ? $payload : []);
        }

        return $this->generateJsonApiResponse($req, $res, $payload);
    }


    /**
     * GET /api/v8/meta/language
     *
     * @param Request $req
     * @param Response $res
     * @param array $args
     * @return Response
     * @throws RuntimeException
     */
    public function getApplicationMetaLanguages(Request $req, Response $res, array $args)
    {
        try {
            $this->negotiatedJsonApiContent($req, $res);

            $currentLanguage = $this->containers->get('CurrentLanguage');
            /** @var ApplicationLanguage $moduleLanguage */
            $applicationLanguage = $this->containers->get('ApplicationLanguages');

            $payload['meta']['application']['language'] =
                $applicationLanguage->getApplicationLanguageStrings($currentLanguage);
            
        } catch (\Exception $e) {
            $payload = $this->handleExceptionIntoPayloadError($req, $e, isset($payload) ? $payload : []);
        }

        return $this->generateJsonApiResponse($req, $res, $payload);
    }

    /**
     * GET /api/v8/modules/{id}/meta/attributes
     *
     * @param Request $req
     * @param Response $res
     * @param array $args
     * @return Response
     * @throws RuntimeException
     */
    public function getModuleMetaAttributes(Request $req, Response $res, array $args)
    {
        try {
            if(!isset($args['module'])) {
                throw new \InvalidArgumentException('Arguments array should contains a "module" index to describe module name.');
            }
            
            $this->negotiatedJsonApiContent($req, $res);

            $payload['meta'][$args['module']]['attributes'] = BeanFactory::getBean($args['module'])->field_defs;
            
        } catch (\Exception $e) {
            $payload = $this->handleExceptionIntoPayloadError($req, $e, isset($payload) ? $payload : []);
        }
        
        return $this->generateJsonApiResponse($req, $res, $payload);
    }

    /**
     * see: getModuleMetaAttributes
     *
     * @param Request $req
     * @param Response $res
     * @param array $args
     * @return Response
     * @throws InvalidJsonApiResponseException
     * @throws \InvalidArgumentException
     * @throws NotFoundExceptionInterface
     * @throws ContainerExceptionInterface
     * @throws UnsupportedMediaTypeException
     * @throws NotAcceptableException
     */
    public function getModuleMetaFields(Request $req, Response $res, array $args)
    {
        return $this->getModuleMetaAttributes($req, $res, $args);
    }
   
    /**
     * GET /api/v8/modules/{id}/meta/menu
     *
     * @param Request $req
     * @param Response $res
     * @param array $args
     * @return Response
     * @throws RuntimeException
     */
    public function getModuleMetaMenu(Request $req, Response $res, array $args)
    {
        try {
            if(!isset($args['module'])) {
                throw new \InvalidArgumentException('Arguments array should contains a "module" index to describe module name.');
            }
            $this->negotiatedJsonApiContent($req, $res);

            $sugarView = new SugarView();
            $menu = $sugarView->getMenu($args['module']);

            $config = $this->containers->get('ConfigurationManager');

            $self = $config['site_url'] . '/api/v'. self::VERSION_MAJOR . '/modules/' . $args['module'] . '/';
            $results = array();
            foreach ($menu as $item) {
                $url = parse_url($item[0]);
                parse_str($url['query'], $orig);
                $results[] = array(
                    'href' => $self . $item[2],
                    'label' => $item[1],
                    'action' => $item[2],
                    'module' => $item[3],
                    'type' => $item[3],
                    'query' => $orig,
                );
            }

            $payload['meta'][$args['module']]['menu'] = $results;
            
        } catch (\Exception $e) {
            $payload = $this->handleExceptionIntoPayloadError($req, $e, isset($payload) ? $payload : []);
        }

        return $this->generateJsonApiResponse($req, $res, $payload);
    }

    /**
     * GET /api/v8/modules/{module}/viewed
     * @param Request $req
     * @param Response $res
     * @param array $args
     * @throws RuntimeException
     */
    public function getModuleRecordsViewed(Request $req, Response $res, array $args)
    {
        try {
            if(!isset($args['module'])) {
                throw new \InvalidArgumentException('Arguments array should contains a "module" index to describe module name.');
            }
            $this->negotiatedJsonApiContent($req, $res);

            global $current_user;
            $dateTimeConverter  = $this->containers->get('DateTimeConverter');

            /** @var Tracker $tracker */
            $tracker = BeanFactory::newBean('Trackers');

            $payload = array(
                'data' => array(),
                'included' => array(),
            );

            $recentlyViewedSugarBeans = $tracker->get_recently_viewed($current_user->id, $args['module']);
            foreach ($recentlyViewedSugarBeans as $viewed) {
                // Convert to DB date
                $datetime = $dateTimeConverter->fromUser($viewed['date_modified']);
                if (empty($datetime)) {
                    $datetime = $dateTimeConverter->fromDb($viewed['date_modified']);
                }

                if (empty($datetime)) {
                    throw new ApiException(
                        '[ModulesController] [Unable to convert datetime field from recently viewed] "date_modified"',
                        ExceptionCode::API_DATE_CONVERTION_SUGARBEAN
                    );
                }

                $datetimeISO8601 = $datetime->format(DateTime::ATOM);

                $payload['included'][] = array(
                    'id' => $viewed['item_id'],
                    'type' => $viewed['module_name'],
                    'attributes' => array(
                        'name' => $viewed['item_summary'],
                        'order'=> $viewed['id'],
                        'date_modified' => $datetimeISO8601
                    )
                );
            }
            
        } catch (\Exception $e) {
            $payload = $this->handleExceptionIntoPayloadError($req, $e, isset($payload) ? $payload : []);
        }

        return $this->generateJsonApiResponse($req, $res, $payload);
    }

    /**
     * GET /api/v8/modules/favorites
     * @param Request $req
     * @param Response $res
     * @param array $args
     * @throws RuntimeException
     */
    public function getModuleFavorites(Request $req, Response $res, array $args)
    {
        try {
            if(!isset($args['module'])) {
                throw new \InvalidArgumentException('Arguments array should contains a "module" index to describe module name.');
            }
            $this->negotiatedJsonApiContent($req, $res);
            $payload = array();

            /** @var Favorites $favoritesBean */
            $favoritesBean = BeanFactory::newBean('Favorites');
            $payload['data'] = $favoritesBean->getCurrentUserFavoritesForModule($args['module']);
            
        } catch (\Exception $e) {
            $payload = $this->handleExceptionIntoPayloadError($req, $e, isset($payload) ? $payload : []);
        }

        return $this->generateJsonApiResponse($req, $res, $payload);
    }

    /**
     * GET /api/v8/modules/{module}/meta/view/{view}
     * @see MBConstants for {view}
     * @param Request $req
     * @param Response $res
     * @param array $args
     * @return Response
     * @throws RuntimeException
     */
    public function getModuleMetaLayout(Request $req, Response $res, array $args)
    {
        try {
            if(!isset($args['module'])) {
                throw new \InvalidArgumentException('Arguments array should contains a "module" index to describe module name.');
            }
            if(!isset($args['view'])) {
                throw new \InvalidArgumentException('Arguments array should contains a "view" index.');
            }
            $this->negotiatedJsonApiContent($req, $res);
            /** @var SugarBean $bean */
            $sugarBean = BeanFactory::newBean($args['module']);

            if (empty($sugarBean)) {
                throw new NotFoundException(
                    '[ModuleController] [Module does not exist] ' . $args['module'],
                    ExceptionCode::API_MODULE_NOT_FOUND
                );
            }

            require_once $this->paths->getProjectPath().'/modules/ModuleBuilder/parsers/ParserFactory.php';
            $parser = ParserFactory::getParser($args['view'], $args['module']);
            $viewdefs = $parser->_viewdefs;

            if (empty($viewdefs)) {
                throw new NotFoundException(
                    '[ModuleController] [ViewDefinitions does not exist] ' . $args['view'],
                    ExceptionCode::API_VIEWDEF_NOT_FOUND
                );
            }

            $payload['meta'][$args['module']]['view'][$args['view']] = $viewdefs;
            
        } catch (\Exception $e) {
            $payload = $this->handleExceptionIntoPayloadError($req, $e, isset($payload) ? $payload : []);
        }
        
        return $this->generateJsonApiResponse($req, $res, $payload);
    }


    /**
     * GET /api/v8/modules/{id}/relationships/{link}
     * @param Request $req
     * @param Response $res
     * @param array $args
     * @see http://jsonapi.org/format/1.0/#fetching-relationships
     * @throws RuntimeException
     */
    public function getModuleRelationship(Request $req, Response $res, array $args)
    {
        try {
            if(!isset($args['module'])) {
                throw new \InvalidArgumentException('Arguments array should contains a "module" index to describe module name.');
            }
            if(!isset($args['id'])) {
                throw new \InvalidArgumentException('Arguments array should contains a "id" index.');
            }
            if(!isset($args['link'])) {
                throw new \InvalidArgumentException('Arguments array should contains a "link" index.');
            }
            
            $query = $req->getQueryParams('include');

            if (isset($query['include'])) {
                throw new BadRequestException('[ModuleController] [include query param is not implemented]', ExceptionCode::API_NOT_IMPLEMENTED);
            }

            if (isset($query['filter'])) {
                throw new BadRequestException('[ModuleController] [filter query param is not implemented]', ExceptionCode::API_NOT_IMPLEMENTED);
            }

            $config = $this->containers->get('ConfigurationManager');
            $this->negotiatedJsonApiContent($req, $res);
            $payload = array(
                'data' => array()
            );
            $sugarBean = BeanFactory::getBean($args['module'], $args['id']);

<<<<<<< HEAD
        if (!$sugarBean->ACLAccess('view')) {
            throw new NotAllowed('[Record]');
        }

        if ($sugarBean->load_relationship($args['link']) === false) {
            throw new NotFound(
                '[ModuleController] [Relationship does not exist] ' . $args['link'],
                ExceptionCode::API_RELATIONSHIP_NOT_FOUND
=======
            if (empty($sugarBean)) {
                throw new NotFoundException(
                    '[ModuleController] [Record does not exist] ' . $args['link'],
                    ExceptionCode::API_RECORD_NOT_FOUND
>>>>>>> 9f154c9c
                );
            }

            if ($sugarBean->load_relationship($args['link']) === false) {
                throw new NotFoundException(
                    '[ModuleController] [Relationship does not exist] ' . $args['link'],
                    ExceptionCode::API_RELATIONSHIP_NOT_FOUND
                    );
            }

            $relationshipType = $sugarBean->{$args['link']}->focus->{$args['link']}->relationship->type;

            /** @var Link2 $sugarBeanRelationship */
            $sugarBeanRelationship = $sugarBean->{$args['link']};
            
            $sugarBeanRelationshipType = $sugarBeanRelationship->getType();
            
            switch($sugarBeanRelationshipType) {
                case 'one':
                    // to one
                    $relatedIds = $sugarBean->{$args['link']}->get();
                    $relatedDefinition = $sugarBean->{$args['link']}->focus->{$args['link']}->relationship->def;

                    if(!isset($relatedDefinition['lhs_module'])) {
                        throw new \Exception('Related definition should contains a "lhs_module" index.');
                    }

                    foreach ($relatedIds as $id) {
                        // only needs one result
                        $data = array(
                            'type' => $relatedDefinition['lhs_module'],
                            'id' => $id
                        );

                        $links = new Links();
                        $data['links'] = $links
                            ->withHref(
                                $config['site_url'] . '/api/v'. self::VERSION_MAJOR . '/modules/'.
                                $relatedDefinition['lhs_module'].'/'.$id)
                            ->toJsonApiResponse();

                        $payload['data'] = $data;
                    }
                    break;
                case 'many':
                    // to many
                    /** @var Resource $resource */
                    $resource = $this->containers->get('Resource');
                    $related = $sugarBeanRelationship->query(
                         array(
                              'include_middle_table_fields' => true
                         )
                    );
                    $relatedDefinition = $sugarBean->field_defs[$args['link']];
                    $relatedType = $sugarBeanRelationship->getRelatedModuleName();
                    foreach ($related['rows'] as $row) {

                        if(!isset($row['id'])) {
                            throw new \Exception('Related definition should contains "id" index.');
                        }

                        $data = array(
                            'id' => $row['id'],
                            'type' => $relatedType
                       );

                        $meta = array(
                            'middle_table' => array(
                                 'data' => array(
                                    'id' => '',
                                    'type' => 'Link',
                                    'attributes' => $row
                                 )
                            )
                       );

                        $links = new Links();
                        $data['links'] = $links
                            ->withHref(
                                $config['site_url'] . '/api/v'. self::VERSION_MAJOR . '/modules/'.
                                $args['module'] . '/' . $row['id'])
                            ->toJsonApiResponse();

                        $data['meta'] = $meta;
                        $payload['data'][] = $data;
                    }

                    if (isset($sugarBeanRelationship->relationship->def['fields'])) {
                        $payload['meta']['attributes'] = $middleTableFieldDefs =  $sugarBeanRelationship->relationship->def['fields'];
                    }
                    break;
                default:
                    throw new BadRequestException('[ModuleController] [Relationship type not supported] type was: ' . $sugarBeanRelationshipType);
            }

            $payload['meta']['relationships']['type'] = $relationshipType;

            $links = new Links();
            $payload['links'] = $links
                ->withSelf(
                    $config['site_url'] . '/api/v'. self::VERSION_MAJOR . '/modules/'.
                    $args['module'].'/'.$args['id'].'/relationships/'.$args['link'])
                ->toJsonApiResponse();
            
        } catch (\Exception $e) {
            $payload = $this->handleExceptionIntoPayloadError($req, $e, isset($payload) ? $payload : []);
        }

        $this->generateJsonApiResponse($req, $res, $payload);
    }

    /**
     * POST /api/v8/modules/{id}/relationships/{link}
     * @see http://jsonapi.org/format/1.0/#crud-creating
     * @param Request $req
     * @param Response $res
     * @param array $args
     * @return Response
     * @throws RuntimeException
     */
    public function createModuleRelationship(Request $req, Response $res, array $args)
    {
<<<<<<< HEAD
        $this->negotiatedJsonApiContent($req, $res);

        $sugarBean = \BeanFactory::getBean($args['module'], $args['id']);

        if ($sugarBean->new_with_id === true) {
            $exception = new NotFound(self::MISSING_ID);
            $exception->setSource('');
            throw $exception;
        }

        if ($sugarBean === false) {
            $exception = new NotFound('[ModuleController] [Unable to find SugarBean] /modules/'.$args['module'].'/'.$args['id']);
            $exception->setDetail('Please ensure that the module name and the id is correct.');
            $exception->setSource('');
            throw $exception;
        }

        if ($sugarBean->load_relationship($args['link']) === false) {
            throw new NotFound(
                '[ModuleController] [Relationship does not exist] ' . $args['link'],
                ExceptionCode::API_RELATIONSHIP_NOT_FOUND
            );
        }

        if (!$sugarBean->ACLAccess('save')) {
            throw new NotAllowed('[Record]');
        }

        /** @var \Link2 $sugarBeanRelationship */
        $sugarBeanRelationship =$sugarBean->{$args['link']};

        $requestPayload = json_decode($req->getBody(), true);

        // Validate JSON
        if (empty($requestPayload)) {
            throw new EmptyBody();
        }

        /** @var Relationship $relationship */
        $relationship = $this->containers->get('Relationship');
        $relationship->setRelationshipName($args['link']);
        $relationship->setRelationshipType(
            SugarBeanRelationshipType::fromSugarBeanLink($sugarBeanRelationship)
        );

        if(SugarBeanRelationshipType::fromSugarBeanLink($sugarBeanRelationship) === RelationshipType::TO_MANY) {
            $data = $requestPayload['data'];
            $links = array();


            // if a single ResourceIdentifier has been posted
            if(!isset($data[0])) {
                // convert to array
                $data = array($data);
=======
        try {
            
            if(!isset($args['module'])) {
                throw new \InvalidArgumentException('Arguments array should contains a "module" index to describe module name.');
            }
            if(!isset($args['id'])) {
                throw new \InvalidArgumentException('Arguments array should contains a "id" index.');
>>>>>>> 9f154c9c
            }
            if(!isset($args['link'])) {
                throw new \InvalidArgumentException('Arguments array should contains a "link" index.');
            }
            
            $this->negotiatedJsonApiContent($req, $res);

            $sugarBean = BeanFactory::getBean($args['module'], $args['id']);

            if ($sugarBean->new_with_id === true) {
                $exception = new NotFoundException(self::MISSING_ID);
                $exception->setSource('');
                throw $exception;
            }

            if ($sugarBean === false) {
                $exception = new NotFoundException('[ModuleController] [Unable to find SugarBean] /modules/'.$args['module'].'/'.$args['id']);
                $exception->setDetail('Please ensure that the module name and the id is correct.');
                $exception->setSource('');
                throw $exception;
            }

            if ($sugarBean->load_relationship($args['link']) === false) {
                throw new NotFoundException(
                    '[ModuleController] [Relationship does not exist] ' . $args['link'],
                    ExceptionCode::API_RELATIONSHIP_NOT_FOUND
                );
            }

            /** @var Link2 $sugarBeanRelationship */
            $sugarBeanRelationship =$sugarBean->{$args['link']};

            $requestPayload = json_decode($req->getBody(), true);

            // Validate JSON
            if (empty($requestPayload)) {
                throw new EmptyBodyException('Unable to JSON decode the requested body.');
            }

            /** @var Relationship $relationship */
            $relationship = $this->containers->get('Relationship');
            $relationship->setRelationshipName($args['link']);
            $sugarBeanRelationshipTypeFromSugarBeanLink = SugarBeanRelationshipType::fromSugarBeanLink($sugarBeanRelationship);
            
            $relationship->setRelationshipType(
                    // $sugarBeanRelationshipTypeFromSugarBeanLink could be invalid, see below..
                $sugarBeanRelationshipTypeFromSugarBeanLink
            );
            
            switch($sugarBeanRelationshipTypeFromSugarBeanLink) {
                case RelationshipType::TO_MANY:

                    if(!isset($requestPayload['data'])) {
                        throw new \InvalidArgumentException('Requested payload should contains a "data" attribute.');
                    }

                    $data = $requestPayload['data'];
                    $links = array();


                    // if a single ResourceIdentifier has been posted
                    if (!isset($data[0])) {
                        // convert to array
                        $data = array($data);
                    }

                    foreach ($data as $link) {

                        if(!isset($link['id'])) {
                            throw new \InvalidArgumentException('Arguments array should contains a "id" index.');
                        }
                        $links[] = $link['id'];
                        /** @var ResourceIdentifier $resourceIdentifier */
                        $resourceIdentifier = $this->containers->get('ResourceIdentifier');

                        $meta = null;
                        $additional_fields = array();
                        if (
                            isset($link['meta']['middle_table']['data']['attributes']) &&
                            !empty($link['meta']['middle_table']['data']['attributes'])
                        ) {
                            $additional_fields = $link['meta']['middle_table']['data']['attributes'];
                            $meta = array(
                                'middle_table' => array(
                                    'data' => array(
                                        'id' => '',
                                        'type' => 'Link',
                                        'attributes' => $link['meta']['middle_table']['data']['attributes']
                                    )
                                )
                            );
                        }

                        if(!isset($link['type'])) {
                            throw new \InvalidArgumentException('Arguments array should contains a "type" index.');
                        }
                        $relationship = $relationship
                            ->withResourceIdentifier(
                                $resourceIdentifier
                                    ->withId($link['id'])
                                    ->withType($link['type'])
                                    ->withMeta($meta)
                            );
                    }

                    $added = $sugarBeanRelationship->add($links, $additional_fields);
                    if ($added !== true) {
                        throw new ConflictException('[ModuleController] [Unable to add relationships (to many)] ' . json_encode($added));
                    }
                    break;
                case RelationshipType::TO_ONE:
                    $resourceIdentifier = $this->containers->get('ResourceIdentifier');

                    if(!isset($requestPayload['data']['id'])) {
                        throw new \InvalidArgumentException('Requested payload date should contains an "id".');
                    }

                    if (empty($requestPayload['data'])) {
                        $relationship = $relationship
                            ->withResourceIdentifier(
                                $resourceIdentifier
                            );
                    } else {
                        if(!isset($requestPayload['data']['type'])) {
                            throw new \InvalidArgumentException('Requested payload date should contains a "type".');
                        }
                        $relationship = $relationship
                            ->withResourceIdentifier(
                                $resourceIdentifier
                                    ->withId($requestPayload['data']['id'])
                                    ->withType($requestPayload['data']['type'])
                            );
                    }

                    $additional_fields = array();
                    if (
                        isset($link['meta']['middle_table']['data']['attributes']) &&
                        !empty($link['meta']['middle_table']['data']['attributes'])
                    ) {
                        $additional_fields = $link['meta']['middle_table']['data']['attributes'];
                    }

                    $sugarBeanRelationship->add($requestPayload['data']['id'], $additional_fields);
                    break;
                default:
                    throw new ForbiddenException('[ModuleController] [Invalid Relationship type]');
                    
            }


            /** @var SuiteBeanResource $sugarBeanResource */
            $sugarBeanResource = $this->containers->get('SuiteBeanResource');
            $sugarBeanResource = $sugarBeanResource
                ->fromSugarBean($sugarBean);

            $sugarBean = $sugarBeanResource->toSugarBean();
            $sugarBean->retrieve($sugarBeanResource->getId());

            $responsePayload['data'] = $relationship->toJsonApiResponse();
            
        } catch (\Exception $e) {
            $responsePayload = $this->handleExceptionIntoPayloadError($req, $e, isset($responsePayload) ? $responsePayload : []);
        }
        
        return $this->generateJsonApiResponse($req, $res, $responsePayload);
    }

    /**
     * Replaces related items with request
     * PATCH /api/v8/modules/{id}/relationships/{link}/{id}
     * Note: Clear all related links with empty data payload such as null, [] etc.
     * @see http://jsonapi.org/format/1.0/#crud-updating-relationships
     * @param Request $req
     * @param Response $res
     * @param array $args
     * @return Response
     * @throws RuntimeException
     */
    public function updateModuleRelationship(Request $req, Response $res, array $args)
    {
        try {
            
            if(!isset($args['module'])) {
                throw new \InvalidArgumentException('Arguments array should contains a "module" index to describe module name.');
            }
            if(!isset($args['id'])) {
                throw new \InvalidArgumentException('Arguments array should contains a "id" index.');
            }
            if(!isset($args['link'])) {
                throw new \InvalidArgumentException('Arguments array should contains a "link" index.');
            }
            
            $this->negotiatedJsonApiContent($req, $res);

            $sugarBean = BeanFactory::getBean($args['module'], $args['id']);

            if ($sugarBean->new_with_id === true) {
                $exception = new NotFoundException(self::MISSING_ID);
                $exception->setSource('');
                throw $exception;
            }

            if ($sugarBean === false) {
                $exception = new NotFoundException('[ModuleController] [Unable to find SugarBean] /modules/'.$args['module'].'/'.$args['id']);
                $exception->setDetail('Please ensure that the module name and the id is correct.');
                $exception->setSource('');
                throw $exception;
            }

            if ($sugarBean->load_relationship($args['link']) === false) {
                throw new NotFoundException(
                    '[ModuleController] [Relationship does not exist] ' . $args['link'],
                    ExceptionCode::API_RELATIONSHIP_NOT_FOUND
                );
            }

<<<<<<< HEAD
        if (!$sugarBean->ACLAccess('save')) {
            throw new NotAllowed('[Record]');
        }

        /** @var \Link2 $sugarBeanRelationship */
        $sugarBeanRelationship =$sugarBean->{$args['link']};
=======
            /** @var Link2 $sugarBeanRelationship */
            $sugarBeanRelationship =$sugarBean->{$args['link']};
>>>>>>> 9f154c9c

            $requestPayload = json_decode($req->getBody(), true);

            // Validate JSON
            if (empty($requestPayload)) {
                throw new EmptyBodyException('Invalid Request Payload given, unable to JSON decode body');
            }

            /** @var Relationship $relationship */
            $relationship = $this->containers->get('Relationship');
            $relationship->setRelationshipName($args['link']);
            $relationship->setRelationshipType(
                SugarBeanRelationshipType::fromSugarBeanLink($sugarBeanRelationship)
            );

            if(!isset($requestPayload['data'])) {
                throw new \InvalidArgumentException('Request Payload should contains a "data"');
            }
            
            if (SugarBeanRelationshipType::fromSugarBeanLink($sugarBeanRelationship) === RelationshipType::TO_MANY) {
                
                $data = $requestPayload['data'];
                // if a single ResourceIdentifier has been posted
                if (!isset($data[0])) {
                    // convert to array
                    $data = array($data);
                }
                foreach ($data as $link) {
                    /** @var ResourceIdentifier $resourceIdentifier */
                    $resourceIdentifier = $this->containers->get('ResourceIdentifier');

                    $meta = null;
                    if (
                        isset($link['meta']['middle_table']['data']['attributes']) &&
                        !empty($link['meta']['middle_table']['data']['attributes'])
                    ) {
                        $meta = array(
                            'middle_table' => array(
                                'data' => array(
                                    'id' => '',
                                    'type' => 'Link',
                                    'attributes' => $link['meta']['middle_table']['data']['attributes']
                                )
                            )
                        );
                    }

                    // The following removes PHP notice: Undefined index
                    $linkId = isset($link['id']) ? $link['id'] : null;
                    $linkType = isset($link['type']) ? $link['type'] : null;

                    $relationship = $relationship
                        ->withResourceIdentifier(
                            $resourceIdentifier
                                ->withId($linkId)
                                ->withType($linkType)
                                ->withMeta($meta)
                        );
                }
            } elseif (SugarBeanRelationshipType::fromSugarBeanLink($sugarBeanRelationship) === RelationshipType::TO_ONE) {
                /** @var ResourceIdentifier $resourceIdentifier */
                $resourceIdentifier = $this->containers->get('ResourceIdentifier');

                if (empty($requestPayload['data'])) {
                    $relationship = $relationship
                        ->withResourceIdentifier(
                            $resourceIdentifier
                        );
                } else {
                    
                    if(!isset($requestPayload['data']['id'])) {
                        throw new \InvalidArgumentException('Request Payload "data" should contains an "id"');
                    }
                    if(!isset($requestPayload['data']['type'])) {
                        throw new \InvalidArgumentException('Request Payload "data" should contains an "type"');
                    }
                    $relationship = $relationship
                        ->withResourceIdentifier(
                            $resourceIdentifier
                                ->withId($requestPayload['data']['id'])
                                ->withType($requestPayload['data']['type'])
                        );
                }
            }


            /** @var SuiteBeanResource $sugarBeanResource */
            $sugarBeanResource = $this->containers->get('SuiteBeanResource');
            $sugarBeanResource = $sugarBeanResource
                ->fromSugarBean($sugarBean)
                ->withRelationship($relationship);

            $sugarBean = $sugarBeanResource->toSugarBean();
            $sugarBean->retrieve($sugarBeanResource->getId());

            $responsePayload = array();
            $responsePayload['data'] = $sugarBeanResource->getRelationshipByName($args['link']);
            
        } catch (\Exception $e) {
            $payload = $this->handleExceptionIntoPayloadError($req, $e, isset($payload) ? $payload : []);
        }

        return $this->generateJsonApiResponse($req, $res, $responsePayload);
    }

    /**
     * DELETE /api/v8/modules/{id}/relationships/{link}/{id}
     * @param Request $req
     * @param Response $res
     * @param array $args
     * @see http://jsonapi.org/format/1.0/#crud-updating-relationships
     * @return Response
     * @throws RuntimeException
     */
    public function deleteModuleRelationship(Request $req, Response $res, array $args)
    {
        try {
            
            if(!isset($args['module'])) {
                throw new \InvalidArgumentException('Arguments array should contains a "module" index to describe module name.');
            }
            if(!isset($args['id'])) {
                throw new \InvalidArgumentException('Arguments array should contains a "id" index.');
            }
            if(!isset($args['link'])) {
                throw new \InvalidArgumentException('Arguments array should contains a "link" index.');
            }
            
            $this->negotiatedJsonApiContent($req, $res);

            $sugarBean = BeanFactory::getBean($args['module'], $args['id']);

            if ($sugarBean->new_with_id === true) {
                $exception = new NotFoundException(self::MISSING_ID);
                $exception->setSource('');
                throw $exception;
            }

            if ($sugarBean === false) {
                $exception = new NotFoundException('[ModuleController] [Unable to find SugarBean] /modules/'.$args['module'].'/'.$args['id']);
                $exception->setDetail('Please ensure that the module name and the id is correct.');
                $exception->setSource('');
                throw $exception;
            }

            if ($sugarBean->load_relationship($args['link']) === false) {
                throw new NotFoundException(
                    '[ModuleController] [Relationship does not exist] ' . $args['link'],
                    ExceptionCode::API_RELATIONSHIP_NOT_FOUND
                );
            }

<<<<<<< HEAD
        if (!$sugarBean->ACLAccess('delete')) {
            throw new NotAllowed('[Record]');
        }

        /** @var \Link2 $sugarBeanRelationship */
        $sugarBeanRelationship =$sugarBean->{$args['link']};
=======
            /** @var Link2 $sugarBeanRelationship */
            $sugarBeanRelationship =$sugarBean->{$args['link']};
>>>>>>> 9f154c9c

            $requestPayload = json_decode($req->getBody(), true);

            /** @var Relationship $relationship */
            $relationship = $this->containers->get('Relationship');
            $relationship->setRelationshipName($args['link']);
            $relationship->setRelationshipType(
                SugarBeanRelationshipType::fromSugarBeanLink($sugarBeanRelationship)
            );

            if (SugarBeanRelationshipType::fromSugarBeanLink($sugarBeanRelationship) === RelationshipType::TO_MANY) {
                if (empty($requestPayload['data'])) {
                    $sugarBeanRelationship->getRelationshipObject()->removeAll($sugarBeanRelationship);
                } else {
                    $data = $requestPayload['data'];
                    // if a single ResourceIdentifier has been posted
                    if (!isset($data[0])) {
                        // convert to array
                        $data = array($data);
                    }
                    $links = array();
                    foreach ($data as $link) {
                        $links[] = $link['id'];
                    }

                    $removed = $sugarBeanRelationship->remove($links);
                    if ($removed !== true) {
                        throw new ConflictException(
                            '[ModuleController] [Unable to remove relationships (to many)]' . json_encode($removed)
                        );
                    }
                }
            } elseif (SugarBeanRelationshipType::fromSugarBeanLink($sugarBeanRelationship) === RelationshipType::TO_ONE) {
                if (empty($requestPayload['data'])) {
                    $sugarBeanRelationship->getRelationshipObject()->removeAll($sugarBeanRelationship);
                } else {
                    if(!isset($requestPayload['data']['id'])) {
                        throw new \InvalidArgumentException('Requested payload date should contains a "id".');
                    }
                    $sugarBeanRelationship->remove($requestPayload['data']['id']);
                }
            } else {
                throw new ForbiddenException('[ModuleController] [Invalid Relationship type]');
            }

            $responsePayload = array();
            $responsePayload['data'] = array();
            
        } catch (\Exception $e) {
            $responsePayload = $this->handleExceptionIntoPayloadError($req, $e, isset($responsePayload) ? $responsePayload : []);
        }
        
        return $this->generateJsonApiResponse($req, $res->withStatus(204), $responsePayload);
    }
}<|MERGE_RESOLUTION|>--- conflicted
+++ resolved
@@ -302,7 +302,7 @@
         } catch (\Exception $e) {
             $payload = $this->handleExceptionIntoPayloadError($req, $e, isset($payload) ? $payload : []);
         }
-        
+
         return $this->generateJsonApiResponse($req, $res, $payload);
     }
 
@@ -382,7 +382,7 @@
                 'current' => $currentOffset,
                 'count' => $lastOffset
             );
-            
+
         } catch (\Exception $e) {
             $payload = $this->handleExceptionIntoPayloadError($req, $e, isset($payload) ? $payload : []);
         }
@@ -426,91 +426,37 @@
                 $exception = new ConflictException('[ModuleController] [1] [Request body contents was incorrect, Missing "type" key in data] ');
                 $exception->setSource(self::SOURCE_TYPE);
 
-<<<<<<< HEAD
+                throw $exception;
+            }
+
+            if (isset($body['data']['type']) && $body['data']['type'] !== $module->module_name) {
+                $exception = new ConflictException(
+                    '[ModuleController] [Request body contents was incorrect, "type" does not match resource type] '.$body['data']['type']. ' !== ' . $moduleName,
+                    ExceptionCode::API_MODULE_NOT_FOUND
+                );
+                $exception->setSource(self::SOURCE_TYPE);
+                throw $exception;
+            }
+
         if (
             isset($body['data']['id'])
             && !empty($body['data']['id'])
         ) {
-
-            $beanID = $body['data']['id'];
+            $beanID = $body['data']['id']
+
+            if (!isValidId($beanID)) {
+                throw new InvalidArgumentException(sprintf('Bean id %s is invalid', $beanID));
+            }
+
             $bean = \BeanFactory::getBean($moduleName, $beanID);
 
-            if (!$bean->ACLAccess('save')) {
-                throw new NotAllowed();
-            }
-
-            if ($bean instanceof \SugarBean) {
-                return $this->generateJsonApiExceptionResponse(
-                    $req,
-                    $res,
-                    new IdAlreadyExists(sprintf(
-                        'Bean id %s already exists in %s module', $beanID, $moduleName
-                    ), ExceptionCode::API_ID_ALREADY_EXISTS)
-=======
-                throw $exception;
-            }
-
-            if (isset($body['data']['type']) && $body['data']['type'] !== $module->module_name) {
-                $exception = new ConflictException(
-                    '[ModuleController] [Request body contents was incorrect, "type" does not match resource type] '.$body['data']['type']. ' !== ' . $moduleName,
-                    ExceptionCode::API_MODULE_NOT_FOUND
->>>>>>> 9f154c9c
-                );
-                $exception->setSource(self::SOURCE_TYPE);
-                throw $exception;
-            }
-
-<<<<<<< HEAD
-            if (!isValidId($beanID)) {
-                return $this->generateJsonApiExceptionResponse(
-                    $req,
-                    $res,
-                    new Conflict(sprintf('Bean id %s is invalid', $beanID))
-                );
-=======
-            if (!empty($beanID = $body['data']['id'])) {
-
-                if (!isValidId($beanID)) {
-                    throw new InvalidArgumentException(sprintf('Bean id %s is invalid', $beanID));
-                }
-                
-                $bean = BeanFactory::getBean($moduleName, $beanID);
-
-                if ($bean instanceof SugarBean) {
-                    throw new IdAlreadyExistsException(sprintf(
-                            'Bean id %s already exists in %s module', $beanID, $moduleName
-                        ), ExceptionCode::API_ID_ALREADY_EXISTS);
-                }
->>>>>>> 9f154c9c
-            }
-
-<<<<<<< HEAD
-        // Handle Request
-        /** @var SuiteBeanResource $resource */
-        $sugarBeanResource = $this->containers->get('SuiteBeanResource');
-        $sugarBean = $sugarBeanResource
-            ->fromJsonApiRequest($body['data'])
-            ->toSugarBean();
-
-        if (!$sugarBean->ACLAccess('save')) {
-            throw new NotAllowed();
-        }
-
-        /** @var Links $links */
-        $links = $this->containers->get('Links');
-        $self = $config['site_url'] . '/api/' . $req->getUri()->getPath() . '/' . $sugarBean->id;
-        $links = $links->withSelf($self);
-        $selectFields = $req->getParam(self::FIELDS);
-
-        /** @var SuiteBeanResource $resource */
-        $sugarBeanResource = $sugarBeanResource->fromSugarBean($sugarBean);
-
-        if ($selectFields !== null && isset($selectFields[$moduleName])) {
-            $fields = explode(',', $selectFields[$moduleName]);
-            $payload['data'] = $sugarBeanResource->toJsonApiResponseWithFields($fields);
-        } else {
-            $payload['data'] = $sugarBeanResource->toJsonApiResponse();
-=======
+            if ($bean instanceof SugarBean) {
+                throw new IdAlreadyExistsException(sprintf(
+                    'Bean id %s already exists in %s module', $beanID, $moduleName
+                ), ExceptionCode::API_ID_ALREADY_EXISTS);
+            }
+        }
+
             // Handle Request
             /** @var SuiteBeanResource $resource */
             $sugarBeanResource = $this->containers->get('SuiteBeanResource');
@@ -518,11 +464,15 @@
                 ->fromJsonApiRequest($body['data'])
                 ->toSugarBean();
 
-            /** @var Links $links */
-            $links = $this->containers->get('Links');
-            $self = $config['site_url'] . '/api/' . $req->getUri()->getPath() . '/' . $sugarBean->id;
-            $links = $links->withSelf($self);
-            $selectFields = $req->getParam('fields');
+        if (!$sugarBean->ACLAccess('save')) {
+            throw new NotAllowedException();
+        }
+
+        /** @var Links $links */
+        $links = $this->containers->get('Links');
+        $self = $config['site_url'] . '/api/' . $req->getUri()->getPath() . '/' . $sugarBean->id;
+        $links = $links->withSelf($self);
+        $selectFields = $req->getParam('fields');
 
             /** @var SuiteBeanResource $resource */
             $sugarBeanResource = $sugarBeanResource->fromSugarBean($sugarBean);
@@ -535,10 +485,9 @@
             }
             $payload['links'] = $links->toJsonApiResponse();
             $res = $res->withStatus(201);
-            
-        } catch (\Exception $e) {
-            $payload = $this->handleExceptionIntoPayloadError($req, $e, isset($payload) ? $payload : []);
->>>>>>> 9f154c9c
+
+        } catch (\Exception $e) {
+            $payload = $this->handleExceptionIntoPayloadError($req, $e, isset($payload) ? $payload : []);
         }
 
         return $this->generateJsonApiResponse($req, $res, $payload);
@@ -592,14 +541,8 @@
                 throw $exception;
             }
 
-            // Handle Request
-            /** @var SuiteBeanResource $resource */
-            $resource = $this->containers->get('SuiteBeanResource');
-            $resource = $resource->fromSugarBean($sugarBean);
-
-<<<<<<< HEAD
         if (!$sugarBean->ACLAccess('view')) {
-            throw new NotAllowed();
+            throw new NotAllowedException();
         }
 
         // Handle Request
@@ -607,15 +550,6 @@
         $resource = $this->containers->get('SuiteBeanResource');
         $resource = $resource->fromSugarBean($sugarBean);
 
-        // filter fields
-        $selectFields = $req->getParam(self::FIELDS);
-        if ($selectFields !== null && isset($selectFields[$moduleName])) {
-            $fields = explode(',', $selectFields[$moduleName]);
-            $payload['data'] = $resource->toJsonApiResponseWithFields($fields);
-        } else {
-            $payload['data'] = $resource->toJsonApiResponse();
-        }
-=======
             // filter fields
             $selectFields = $req->getParam('fields');
             if ($selectFields !== null && isset($selectFields[$moduleName])) {
@@ -624,10 +558,9 @@
             } else {
                 $payload['data'] = $resource->toJsonApiResponse();
             }
->>>>>>> 9f154c9c
 
             $res = $res->withStatus(200);
-            
+
         } catch (\Exception $e) {
             $payload = $this->handleExceptionIntoPayloadError($req, $e, isset($payload) ? $payload : []);
         }
@@ -685,23 +618,10 @@
                 throw $exception;
             }
 
-<<<<<<< HEAD
         if (!$sugarBean->ACLAccess('save')) {
-            throw new NotAllowed();
-        }
-
-        /** @var Resource $resource */
-        $resource = $this->containers->get('Resource');
-        /** @var SuiteBeanResource $sugarBeanResource */
-        $sugarBeanResource = $this->containers->get('SuiteBeanResource');
-        $sugarBeanResource = $sugarBeanResource->fromSugarBean($sugarBean);
-        $sugarBeanResource->mergeAttributes(
-            $resource->fromJsonApiRequest($body['data'])
-        );
-        $sugarBean = $sugarBeanResource->toSugarBean();
-        // Handle Request
-        try {
-=======
+            throw new NotAllowedException();
+        }
+
             /** @var Resource $resource */
             $resource = $this->containers->get('Resource');
             /** @var SuiteBeanResource $sugarBeanResource */
@@ -712,7 +632,6 @@
             );
             $sugarBean = $sugarBeanResource->toSugarBean();
             // Handle Request
->>>>>>> 9f154c9c
             if (empty($sugarBean->save())) {
                 throw new ApiException('[ModuleController] [Unable to update record]');
             }
@@ -729,7 +648,7 @@
             }
 
             $res = $res->withStatus(200);
-            
+
         } catch (\Exception $e) {
             $payload = $this->handleExceptionIntoPayloadError($req, $e, isset($payload) ? $payload : []);
         }
@@ -771,17 +690,12 @@
                 throw $exception;
             }
 
-<<<<<<< HEAD
         if (!$sugarBean->ACLAccess('delete')) {
-            throw new NotAllowed();
+            throw new NotAllowedException();
         }
 
         // Handle Request
         $sugarBean->deleted = 1;
-=======
-            // Handle Request
-            $sugarBean->deleted = 1;
->>>>>>> 9f154c9c
 
             if (empty($sugarBean->save())) {
                 throw new ApiException('[Unable to delete record]');
@@ -791,7 +705,7 @@
                 'status' => 200
             );
             $res = $res->withStatus(200);
-            
+
         } catch (\Exception $e) {
             $payload = $this->handleExceptionIntoPayloadError($req, $e, isset($payload) ? $payload : []);
         }
@@ -821,7 +735,7 @@
             $moduleLanguageStrings = $moduleLanguage->getModuleLanguageStrings($currentLanguage, $args['module']);
 
             $payload['meta'][$args['module']]['language'] = $moduleLanguageStrings;
-            
+
         } catch (\Exception $e) {
             $payload = $this->handleExceptionIntoPayloadError($req, $e, isset($payload) ? $payload : []);
         }
@@ -850,7 +764,7 @@
 
             $payload['meta']['application']['language'] =
                 $applicationLanguage->getApplicationLanguageStrings($currentLanguage);
-            
+
         } catch (\Exception $e) {
             $payload = $this->handleExceptionIntoPayloadError($req, $e, isset($payload) ? $payload : []);
         }
@@ -873,15 +787,15 @@
             if(!isset($args['module'])) {
                 throw new \InvalidArgumentException('Arguments array should contains a "module" index to describe module name.');
             }
-            
+
             $this->negotiatedJsonApiContent($req, $res);
 
             $payload['meta'][$args['module']]['attributes'] = BeanFactory::getBean($args['module'])->field_defs;
-            
-        } catch (\Exception $e) {
-            $payload = $this->handleExceptionIntoPayloadError($req, $e, isset($payload) ? $payload : []);
-        }
-        
+
+        } catch (\Exception $e) {
+            $payload = $this->handleExceptionIntoPayloadError($req, $e, isset($payload) ? $payload : []);
+        }
+
         return $this->generateJsonApiResponse($req, $res, $payload);
     }
 
@@ -942,7 +856,7 @@
             }
 
             $payload['meta'][$args['module']]['menu'] = $results;
-            
+
         } catch (\Exception $e) {
             $payload = $this->handleExceptionIntoPayloadError($req, $e, isset($payload) ? $payload : []);
         }
@@ -1003,7 +917,7 @@
                     )
                 );
             }
-            
+
         } catch (\Exception $e) {
             $payload = $this->handleExceptionIntoPayloadError($req, $e, isset($payload) ? $payload : []);
         }
@@ -1030,7 +944,7 @@
             /** @var Favorites $favoritesBean */
             $favoritesBean = BeanFactory::newBean('Favorites');
             $payload['data'] = $favoritesBean->getCurrentUserFavoritesForModule($args['module']);
-            
+
         } catch (\Exception $e) {
             $payload = $this->handleExceptionIntoPayloadError($req, $e, isset($payload) ? $payload : []);
         }
@@ -1079,11 +993,11 @@
             }
 
             $payload['meta'][$args['module']]['view'][$args['view']] = $viewdefs;
-            
-        } catch (\Exception $e) {
-            $payload = $this->handleExceptionIntoPayloadError($req, $e, isset($payload) ? $payload : []);
-        }
-        
+
+        } catch (\Exception $e) {
+            $payload = $this->handleExceptionIntoPayloadError($req, $e, isset($payload) ? $payload : []);
+        }
+
         return $this->generateJsonApiResponse($req, $res, $payload);
     }
 
@@ -1108,7 +1022,7 @@
             if(!isset($args['link'])) {
                 throw new \InvalidArgumentException('Arguments array should contains a "link" index.');
             }
-            
+
             $query = $req->getQueryParams('include');
 
             if (isset($query['include'])) {
@@ -1126,38 +1040,31 @@
             );
             $sugarBean = BeanFactory::getBean($args['module'], $args['id']);
 
-<<<<<<< HEAD
-        if (!$sugarBean->ACLAccess('view')) {
-            throw new NotAllowed('[Record]');
-        }
-
-        if ($sugarBean->load_relationship($args['link']) === false) {
-            throw new NotFound(
-                '[ModuleController] [Relationship does not exist] ' . $args['link'],
-                ExceptionCode::API_RELATIONSHIP_NOT_FOUND
-=======
             if (empty($sugarBean)) {
                 throw new NotFoundException(
                     '[ModuleController] [Record does not exist] ' . $args['link'],
                     ExceptionCode::API_RECORD_NOT_FOUND
->>>>>>> 9f154c9c
                 );
             }
 
-            if ($sugarBean->load_relationship($args['link']) === false) {
-                throw new NotFoundException(
-                    '[ModuleController] [Relationship does not exist] ' . $args['link'],
-                    ExceptionCode::API_RELATIONSHIP_NOT_FOUND
-                    );
-            }
+        if (!$sugarBean->ACLAccess('view')) {
+            throw new NotFoundException('[Record]');
+        }
+
+        if ($sugarBean->load_relationship($args['link']) === false) {
+            throw new NotFoundException(
+                '[ModuleController] [Relationship does not exist] ' . $args['link'],
+                ExceptionCode::API_RELATIONSHIP_NOT_FOUND
+            );
+        }
 
             $relationshipType = $sugarBean->{$args['link']}->focus->{$args['link']}->relationship->type;
 
             /** @var Link2 $sugarBeanRelationship */
             $sugarBeanRelationship = $sugarBean->{$args['link']};
-            
+
             $sugarBeanRelationshipType = $sugarBeanRelationship->getType();
-            
+
             switch($sugarBeanRelationshipType) {
                 case 'one':
                     // to one
@@ -1244,7 +1151,7 @@
                     $config['site_url'] . '/api/v'. self::VERSION_MAJOR . '/modules/'.
                     $args['module'].'/'.$args['id'].'/relationships/'.$args['link'])
                 ->toJsonApiResponse();
-            
+
         } catch (\Exception $e) {
             $payload = $this->handleExceptionIntoPayloadError($req, $e, isset($payload) ? $payload : []);
         }
@@ -1263,75 +1170,18 @@
      */
     public function createModuleRelationship(Request $req, Response $res, array $args)
     {
-<<<<<<< HEAD
-        $this->negotiatedJsonApiContent($req, $res);
-
-        $sugarBean = \BeanFactory::getBean($args['module'], $args['id']);
-
-        if ($sugarBean->new_with_id === true) {
-            $exception = new NotFound(self::MISSING_ID);
-            $exception->setSource('');
-            throw $exception;
-        }
-
-        if ($sugarBean === false) {
-            $exception = new NotFound('[ModuleController] [Unable to find SugarBean] /modules/'.$args['module'].'/'.$args['id']);
-            $exception->setDetail('Please ensure that the module name and the id is correct.');
-            $exception->setSource('');
-            throw $exception;
-        }
-
-        if ($sugarBean->load_relationship($args['link']) === false) {
-            throw new NotFound(
-                '[ModuleController] [Relationship does not exist] ' . $args['link'],
-                ExceptionCode::API_RELATIONSHIP_NOT_FOUND
-            );
-        }
-
-        if (!$sugarBean->ACLAccess('save')) {
-            throw new NotAllowed('[Record]');
-        }
-
-        /** @var \Link2 $sugarBeanRelationship */
-        $sugarBeanRelationship =$sugarBean->{$args['link']};
-
-        $requestPayload = json_decode($req->getBody(), true);
-
-        // Validate JSON
-        if (empty($requestPayload)) {
-            throw new EmptyBody();
-        }
-
-        /** @var Relationship $relationship */
-        $relationship = $this->containers->get('Relationship');
-        $relationship->setRelationshipName($args['link']);
-        $relationship->setRelationshipType(
-            SugarBeanRelationshipType::fromSugarBeanLink($sugarBeanRelationship)
-        );
-
-        if(SugarBeanRelationshipType::fromSugarBeanLink($sugarBeanRelationship) === RelationshipType::TO_MANY) {
-            $data = $requestPayload['data'];
-            $links = array();
-
-
-            // if a single ResourceIdentifier has been posted
-            if(!isset($data[0])) {
-                // convert to array
-                $data = array($data);
-=======
-        try {
-            
+        try {
+
             if(!isset($args['module'])) {
                 throw new \InvalidArgumentException('Arguments array should contains a "module" index to describe module name.');
             }
             if(!isset($args['id'])) {
                 throw new \InvalidArgumentException('Arguments array should contains a "id" index.');
->>>>>>> 9f154c9c
             }
             if(!isset($args['link'])) {
                 throw new \InvalidArgumentException('Arguments array should contains a "link" index.');
             }
-            
+
             $this->negotiatedJsonApiContent($req, $res);
 
             $sugarBean = BeanFactory::getBean($args['module'], $args['id']);
@@ -1356,8 +1206,12 @@
                 );
             }
 
-            /** @var Link2 $sugarBeanRelationship */
-            $sugarBeanRelationship =$sugarBean->{$args['link']};
+        if (!$sugarBean->ACLAccess('save')) {
+            throw new NotAllowedException('[Record]');
+        }
+
+        /** @var Link2 $sugarBeanRelationship */
+        $sugarBeanRelationship = $sugarBean->{$args['link']};
 
             $requestPayload = json_decode($req->getBody(), true);
 
@@ -1370,12 +1224,12 @@
             $relationship = $this->containers->get('Relationship');
             $relationship->setRelationshipName($args['link']);
             $sugarBeanRelationshipTypeFromSugarBeanLink = SugarBeanRelationshipType::fromSugarBeanLink($sugarBeanRelationship);
-            
+
             $relationship->setRelationshipType(
                     // $sugarBeanRelationshipTypeFromSugarBeanLink could be invalid, see below..
                 $sugarBeanRelationshipTypeFromSugarBeanLink
             );
-            
+
             switch($sugarBeanRelationshipTypeFromSugarBeanLink) {
                 case RelationshipType::TO_MANY:
 
@@ -1473,7 +1327,7 @@
                     break;
                 default:
                     throw new ForbiddenException('[ModuleController] [Invalid Relationship type]');
-                    
+
             }
 
 
@@ -1486,11 +1340,11 @@
             $sugarBean->retrieve($sugarBeanResource->getId());
 
             $responsePayload['data'] = $relationship->toJsonApiResponse();
-            
+
         } catch (\Exception $e) {
             $responsePayload = $this->handleExceptionIntoPayloadError($req, $e, isset($responsePayload) ? $responsePayload : []);
         }
-        
+
         return $this->generateJsonApiResponse($req, $res, $responsePayload);
     }
 
@@ -1508,7 +1362,7 @@
     public function updateModuleRelationship(Request $req, Response $res, array $args)
     {
         try {
-            
+
             if(!isset($args['module'])) {
                 throw new \InvalidArgumentException('Arguments array should contains a "module" index to describe module name.');
             }
@@ -1518,7 +1372,7 @@
             if(!isset($args['link'])) {
                 throw new \InvalidArgumentException('Arguments array should contains a "link" index.');
             }
-            
+
             $this->negotiatedJsonApiContent($req, $res);
 
             $sugarBean = BeanFactory::getBean($args['module'], $args['id']);
@@ -1543,17 +1397,12 @@
                 );
             }
 
-<<<<<<< HEAD
         if (!$sugarBean->ACLAccess('save')) {
-            throw new NotAllowed('[Record]');
+            throw new NotAllowedException('[Record]');
         }
 
         /** @var \Link2 $sugarBeanRelationship */
-        $sugarBeanRelationship =$sugarBean->{$args['link']};
-=======
-            /** @var Link2 $sugarBeanRelationship */
-            $sugarBeanRelationship =$sugarBean->{$args['link']};
->>>>>>> 9f154c9c
+        $sugarBeanRelationship = $sugarBean->{$args['link']};
 
             $requestPayload = json_decode($req->getBody(), true);
 
@@ -1572,9 +1421,9 @@
             if(!isset($requestPayload['data'])) {
                 throw new \InvalidArgumentException('Request Payload should contains a "data"');
             }
-            
+
             if (SugarBeanRelationshipType::fromSugarBeanLink($sugarBeanRelationship) === RelationshipType::TO_MANY) {
-                
+
                 $data = $requestPayload['data'];
                 // if a single ResourceIdentifier has been posted
                 if (!isset($data[0])) {
@@ -1623,7 +1472,7 @@
                             $resourceIdentifier
                         );
                 } else {
-                    
+
                     if(!isset($requestPayload['data']['id'])) {
                         throw new \InvalidArgumentException('Request Payload "data" should contains an "id"');
                     }
@@ -1651,7 +1500,7 @@
 
             $responsePayload = array();
             $responsePayload['data'] = $sugarBeanResource->getRelationshipByName($args['link']);
-            
+
         } catch (\Exception $e) {
             $payload = $this->handleExceptionIntoPayloadError($req, $e, isset($payload) ? $payload : []);
         }
@@ -1671,7 +1520,7 @@
     public function deleteModuleRelationship(Request $req, Response $res, array $args)
     {
         try {
-            
+
             if(!isset($args['module'])) {
                 throw new \InvalidArgumentException('Arguments array should contains a "module" index to describe module name.');
             }
@@ -1681,7 +1530,7 @@
             if(!isset($args['link'])) {
                 throw new \InvalidArgumentException('Arguments array should contains a "link" index.');
             }
-            
+
             $this->negotiatedJsonApiContent($req, $res);
 
             $sugarBean = BeanFactory::getBean($args['module'], $args['id']);
@@ -1706,17 +1555,8 @@
                 );
             }
 
-<<<<<<< HEAD
-        if (!$sugarBean->ACLAccess('delete')) {
-            throw new NotAllowed('[Record]');
-        }
-
         /** @var \Link2 $sugarBeanRelationship */
-        $sugarBeanRelationship =$sugarBean->{$args['link']};
-=======
-            /** @var Link2 $sugarBeanRelationship */
-            $sugarBeanRelationship =$sugarBean->{$args['link']};
->>>>>>> 9f154c9c
+        $sugarBeanRelationship = $sugarBean->{$args['link']};
 
             $requestPayload = json_decode($req->getBody(), true);
 
@@ -1764,11 +1604,11 @@
 
             $responsePayload = array();
             $responsePayload['data'] = array();
-            
+
         } catch (\Exception $e) {
             $responsePayload = $this->handleExceptionIntoPayloadError($req, $e, isset($responsePayload) ? $responsePayload : []);
         }
-        
+
         return $this->generateJsonApiResponse($req, $res->withStatus(204), $responsePayload);
     }
 }