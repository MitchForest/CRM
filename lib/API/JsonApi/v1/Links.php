--- conflicted
+++ resolved
@@ -104,17 +104,6 @@
     private $logger;
 
     /**
-<<<<<<< HEAD
-     * Links constructor.
-     */
-    public function __construct()
-    {
-
-    }
-
-    /**
-=======
->>>>>>> b29c16a8
      * @return Links
      */
     public static function get()
