--- conflicted
+++ resolved
@@ -75,15 +75,9 @@
     protected $logger;
 
     /**
-<<<<<<< HEAD
-     * @var ContainerInterface
-     */
-    protected $container;
-=======
      * @var ContainerInterface $containers
      */
     protected $containers;
->>>>>>> 0e44449d
 
     /**
      * ApiController constructor.
