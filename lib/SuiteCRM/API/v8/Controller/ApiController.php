--- conflicted
+++ resolved
@@ -76,15 +76,9 @@
     protected $logger;
 
     /**
-<<<<<<< HEAD
      * @var ContainerInterface $containers
      */
     protected $containers;
-=======
-     * @var ContainerInterface
-     */
-    protected $container;
->>>>>>> 323c9eb5
 
     /**
      * ApiController constructor.
@@ -279,7 +273,7 @@
     }
 
     /**
-     * @return string
+     * @return string<<<<<<< feature/restapi_7_relationship
      */
     public function getVersionStability()
     {
